\chapter{Acoustic Solver}

\section{Synopsis}
The aim of the AcousticSolver is to predict acoustic wave propagation.
Through the application of a splitting technique, the flow-induced acoustic field is
totally decoupled from the underlying hydrodynamic field.

\subsection{Linearized Euler Equations}
The Linearized Euler Equations (LEE) are obtained by linearizing the Euler Equations about a mean flow state $\left( \overline{\rho},\,\overline{c^2},\,\overline{\boldsymbol{u}} \right)$.
Hence, they describe the evolution of perturbations $\left(p^\mathrm{a},\,\rho^\mathrm{a},\,\overline{\rho}\boldsymbol{u}^\mathrm{a} \right)$ around this state.
In conservative form, the LEE are given as:
\begin{equation} 
\frac{\partial \boldsymbol{U}}{\partial t}
+ \frac{\partial \boldsymbol{F}_1}{\partial x_1}
+ \frac{\partial \boldsymbol{F}_2}{\partial x_2}
+ \frac{\partial \boldsymbol{F}_3}{\partial x_3}
    + \boldsymbol{C}   \boldsymbol{U}
= \boldsymbol{W}
\end{equation}
with
\begin{gather}
\boldsymbol{U} =  \left[\begin{matrix}
    p^\mathrm{a}\\ 
    \rho^a\\
    \overline{\rho}u^a_1\\ 
    \overline{\rho}u^a_2\\
    \overline{\rho}u^a_3
\end{matrix}\right],
\\ 
\boldsymbol{F}_1 = \left[\begin{matrix}
    \overline{\rho}u^a_1 \overline{c^2} + \overline{u}_1 p^\mathrm{a}\\
    \overline{\rho}u^a_1 + \overline{u}_1 \rho^a\\
    \overline{\rho}u^a_1 \overline{u}_1 + p^\mathrm{a}\\
    \overline{\rho}u^a_2 \overline{u}_1\\
    \overline{\rho}u^a_3 \overline{u}_1
\end{matrix}\right],
\quad 
\boldsymbol{F}_2 = \left[\begin{matrix}
    \overline{\rho}u^a_2 \overline{c^2} + \overline{u}_2 p^\mathrm{a}\\
    \overline{\rho}u^a_2 + \overline{u}_2 \rho^a\\
    \overline{\rho}u^a_1 \overline{u}_2\\
    \overline{\rho}u^a_2 \overline{u}_2 + p^\mathrm{a}\\
    \overline{\rho}u^a_3 \overline{u}_2
\end{matrix}\right],
\quad 
\boldsymbol{F}_3 = \left[\begin{matrix}
    \overline{\rho}u^a_3 \overline{c^2} + \overline{u}_3 p^\mathrm{a}\\
    \overline{\rho}u^a_3 + \overline{u}_3 \rho^a\\
    \overline{\rho}u^a_1 \overline{u}_3\\
    \overline{\rho}u^a_2 \overline{u}_3\\
    \overline{\rho}u^a_3 \overline{u}_3 + p^\mathrm{a}
\end{matrix}\right], 
\\
\boldsymbol{C} = \left[\begin{matrix}
    \left(\gamma - 1\right) \frac{\partial \overline{u}_k}{\partial x_k}  & 0 & \frac{1}{\overline{\rho}} \left(1 - \gamma\right) \frac{\partial \overline{p}}{\partial x_1} & \frac{1}{\overline{\rho}} \left(1 - \gamma\right) \frac{\partial \overline{p}}{\partial x_2} & \frac{1}{\overline{\rho}} \left(1 - \gamma\right) \frac{\partial \overline{p}}{\partial x_3} \\
    0 & 0 & 0 & 0 & 0\\
    0 & \overline{u}_k \frac{\partial \overline{u}_1 }{\partial x_k} & \frac{\partial \overline{u}_1}{\partial x_1}  & \frac{\partial \overline{u}_1}{\partial x_2}  & \frac{\partial \overline{u}_1}{\partial x_3} \\
    0 & \overline{u}_k \frac{\partial \overline{u}_2}{\partial x_k}  & \frac{\partial \overline{u}_2}{\partial x_1}  & \frac{\partial \overline{u}_2}{\partial x_2}  & \frac{\partial \overline{u}_2}{\partial x_3} \\
    0 & \overline{u}_k \frac{\partial  \overline{u}_3}{\partial x_k} & \frac{\partial \overline{u}_3}{\partial x_1}  & \frac{\partial \overline{u}_3}{\partial x_2}  & \frac{\partial \overline{u}_3}{\partial x_3} 
\end{matrix}\right]
\;.
\end{gather}
By default, the source term vector $\boldsymbol{W}$ is zero and has to be specified by an appropriate forcing.


\subsection{Acoustic Perturbation Equations}
The acoustic perturbation equations (APE-1/APE-4) proposed by Ewert and Schroeder \cite{EwSc03} assure stable aeroacoustic simulations.
These equations are similar to the LEE, but account for acoustic perturbations exclusively.
The AcousticSolver implements the APE-1/4 type operator:
<<<<<<< HEAD
%\begin{subequations}
%    \begin{align}
%        \frac{\partial p^\mathrm{a}}{\partial t} 
%        + \overline{c^2} \nabla \cdot \left( \overline{\rho} \boldsymbol{u}^\mathrm{a} 
%        + \overline{\boldsymbol{u}} \frac{p^\mathrm{a}}{\overline{c^2}} \right) 
%        &= \dot{\omega}_\mathrm{c}
%        \\
%        \frac{\partial \boldsymbol{u}^\mathrm{a}}{\partial t} 
%        + \nabla \left(\overline{\boldsymbol{u}} \cdot \boldsymbol{u}^\mathrm{a} \right) 
%        + \nabla \left(\frac{p^\mathrm{a}}{\overline{\rho}}\right) 
%        &= \dot{\boldsymbol{\omega}}_\mathrm{m}
%        \;,
%    \end{align}
%\end{subequations}
where $(\overline{\boldsymbol{u}},\,\overline{c^2},\, \overline{\rho})$ represents the base flow and $(\boldsymbol{u}^{\mathrm{a}},p^{\mathrm{a}})$ the acoustic perturbations.
Similar to the LEE, the acoustic source terms $\dot{\omega}_{\mathrm{c}}$ and $\dot{\boldsymbol{\omega}}_{\mathrm{m}}$ are by default zero and must be specified e.g. by an appropriate forcing.
=======
\begin{subequations}
    \begin{align}
        \frac{\partial p^{\mathrm{a}}}{\partial t} 
        + \overline{c^2} \nabla \cdot \left( \overline{\rho}
        \boldsymbol{u}^{\mathrm{a}} 
        + \overline{\boldsymbol{u}} \frac{p^{\mathrm{a}}}{\overline{c^2}} \right) 
        &= \dot{\omega}_{\mathrm{c}}
        \\
        \frac{\partial \boldsymbol{u}^{\mathrm{a}}}{\partial t} 
        + \nabla \left(\overline{\boldsymbol{u}} \cdot
        \boldsymbol{u}^{\mathrm{a}} \right) 
        + \nabla \left(\frac{p^{\mathrm{a}}}{\overline{\rho}}\right) 
        &= \dot{\boldsymbol{\omega}}_{\mathrm{m}}
        \;,
    \end{align}
\end{subequations}
where $(\overline{\boldsymbol{u}},\,\overline{c^2},\, \overline{\rho})$
represents the base flow and $(\boldsymbol{u}^{\mathrm{a}},p^{\mathrm{a}})$ the acoustic perturbations.
Similar to the LEE, the acoustic source terms $\dot{\omega}_{\mathrm{c}}$ and
$\dot{\boldsymbol{\omega}}_{\mathrm{m}}$ are by default zero and must be specified e.g. by an appropriate forcing.
>>>>>>> 72581efa
This way, e.g. the APE-1, APE-4 \cite{EwSc03} or revised APE equations \cite{Ge14} can be obtained.
Expressed as hyperbolic conservation law, the APE-1/4 operator reads:
\begin{equation}
\frac{\partial  \boldsymbol{U}}{\partial t}
+ \frac{\partial \boldsymbol{F}_1}{\partial x_1}
+ \frac{\partial \boldsymbol{F}_2}{\partial x_2}
+ \frac{\partial \boldsymbol{F}_3}{\partial x_3}
= \boldsymbol{W}
\end{equation}
with
\begin{gather}
\boldsymbol{U} = \left[
\begin{matrix}
    p^{\mathrm{a}} \\
    u^{\mathrm{a}}_1 \\
    u^{\mathrm{a}}_2 \\
    u^{\mathrm{a}}_3
\end{matrix}
\right] , \\
\boldsymbol{F_1} = \left[
\begin{matrix}
    \overline{\rho} \overline{c^2} u^{\mathrm{a}}_1 + p^{\mathrm{a}} \overline{u}_1  \\
    \overline{u}_j u^{\mathrm{a}}_j + p^{\mathrm{a}} / \overline{\rho}  \\
0 \\
0
\end{matrix}
\right]     , \;
\boldsymbol{F_2} = \left[
\begin{matrix}
    \overline{\rho} \overline{c^2} u^{\mathrm{a}}_2 + p^{\mathrm{a}} \overline{u}_2  \\
0 \\
    \overline{u}_j u^{\mathrm{a}}_j + p^{\mathrm{a}} / \overline{\rho}  \\
0
\end{matrix}
\right]    , \;
\boldsymbol{F_3} = \left[
\begin{matrix}
    \overline{\rho} \overline{c^2} u^{\mathrm{a}}_3 + p^{\mathrm{a}} \overline{u}_3 \\
0     \\
0     \\
    \overline{u}_j u^{\mathrm{a}}_j + p^{\mathrm{a}} / \overline{\rho}  \\
\end{matrix}
\right]
\,.
\end{gather}







\section{Usage}
\begin{lstlisting}[style=BashInputStyle]
AcousticSolver session.xml
\end{lstlisting}

\section{Session file configuration}

\subsection*{Parameters}
Under this section it is possible to set the parameters of the simulation.
\begin{lstlisting}[style=XmlStyle]
<PARAMETERS>
  <P> TimeStep       = 1e-05  /P>
  <P> NumSteps       = 1000   /P>
  <P> FinTime        = 0.01   /P>
  <P> IO_CheckSteps  = 100    /P>
  <P> IO_InfoSteps   = 10     /P>
  <P> IO_CFLSteps    = 10     /P>
</PARAMETERS>
\end{lstlisting}
\begin{itemize}
    \item \inltt{TimeStep} is the time-step we want to use;
    \item \inltt{FinTime} is the final physical time at which we want our simulation to stop;
    \item \inltt{NumSteps} is the equivalent of \inltt{FinTime} but instead of specifying the physical final time we specify the number of time-steps;
    \item \inltt{IO\_CheckSteps} sets the number of steps between successive checkpoint files;
    \item \inltt{IO\_InfoSteps} sets the number of steps between successive info stats are printed to screen;
    \item \inltt{IO\_CFLSteps} sets the number of steps between successive Courant number stats are printed to screen;
\end{itemize}

\subsection{Solver Info}
\begin{lstlisting}[style=XmlStyle]
<SOLVERINFO>
  <I PROPERTY="EQType" VALUE="APE"/>
  <I PROPERTY="Projection" VALUE="DisContinuous"/>
  <I PROPERTY="TimeIntegrationMethod" VALUE="ClassicalRungeKutta4"/>
  <I PROPERTY="UpwindType" VALUE="LaxFriedrichs"/>
</SOLVERINFO>
\end{lstlisting}
\begin{itemize}
    \item \inltt{EQType} is the tag which specify the equations we want solve:
    \begin{itemize}
        \item \inltt{APE} Acoustic Perturbation Equations (variables: \inltt{p,u,v,w});
        \item \inltt{LEE} Linearized Euler Equations (variables: \inltt{p,rho,rhou,rhov,rhow}).
    \end{itemize}
    \item \inltt{Projection} is the type of projection we want to use. Currently, only \inltt{DisContinuous} is supported.
    \item \inltt{AdvectionType} is the advection operator. Currently, only \inltt{WeakDG} (classical DG in weak form) is supported.
    \item \inltt{TimeIntegrationMethod} is the time-integration scheme we want to use. 
    Note that only an explicit discretisation is supported:
    \item \inltt{UpwindType} is the numerical interface flux (i.e. Riemann solver) 
    we want to use for the advection operator (see \cite{La18} for the implemented formulations):
    \begin{itemize}
        \item \inltt{Upwind};
        \item \inltt{LaxFriedrichs}; 
    \end{itemize}
\end{itemize}

\subsection{Variables}
For the APE operator, the acoustic pressure and velocity perturbations are solved, e.g.:
\begin{lstlisting}[style=XmlStyle]
<VARIABLES>
  <V ID="0"> p </V>
  <V ID="1"> u </V>
  <V ID="2"> v </V>
  <V ID="3"> w </V>
</VARIABLES>
\end{lstlisting}
The LEE use a conservative formulation and introduce the additional density perturbation:
\begin{lstlisting}[style=XmlStyle]
<VARIABLES>
  <V ID="0"> p    </V>
  <V ID="1"> rho  </V>
  <V ID="2"> rhou </V>
  <V ID="3"> rhov </V>
  <V ID="4"> rhow </V>
</VARIABLES>
\end{lstlisting}


\subsection{Functions}
\begin{itemize}
\item \inltt{BaseFlow} Baseflow $(\overline{\rho},\,\overline{c^2},\,\overline{\boldsymbol{u}})$ defined by the variables \inltt{rho0, c0sq, u0, v0, w0} for APE and $(\overline{\rho},\,\overline{c^2},\,\overline{\boldsymbol{u}},\,\gamma)$ defined by \inltt{rho0, c0sq, u0, v0, w0, gamma} for LEE.
\item \inltt{InitialConditions}
\end{itemize}


\subsection{Boundary Conditions}

In addition to plain Dirichlet and Neumann boundary conditions, the AcousticSolver features a slip-wall boundary condition, a non-reflecting boundary and a white noise boundary condition.
\begin{itemize}
\item Rigid (Slip-) Wall Boundary Condition, e.g. for APE:
\begin{lstlisting}[style=XmlStyle]
<BOUNDARYCONDITIONS>
<REGION REF="0">
    <D VAR="p" USERDEFINEDTYPE="Wall" VALUE="0" />
    <D VAR="u" USERDEFINEDTYPE="Wall" VALUE="0" />
    <D VAR="v" USERDEFINEDTYPE="Wall" VALUE="0" />
    <D VAR="w" USERDEFINEDTYPE="Wall" VALUE="0" />
</REGION>
</BOUNDARYCONDITIONS>
\end{lstlisting}
This BC imposes zero wall-normal perturbation velocity in a way that is more robust than using a Dirichlet boundary condition directly.

\item Non-Reflecting Boundary Condition, e.g. for APE:
\begin{lstlisting}[style=XmlStyle]
<BOUNDARYCONDITIONS>
<REGION REF="0">
    <D VAR="p" USERDEFINEDTYPE="RiemannInvariantBC"/>
    <D VAR="u" USERDEFINEDTYPE="RiemannInvariantBC"/>
    <D VAR="v" USERDEFINEDTYPE="RiemannInvariantBC"/>
    <D VAR="w" USERDEFINEDTYPE="RiemannInvariantBC"/>
</REGION>
</BOUNDARYCONDITIONS>
\end{lstlisting}
The Riemann-Invariant BC approximates a non-reflecting (r.g. Farfield)  boundary condition by setting incoming invariants to zero.

\item White Noise Boundary Condition, e.g. for APE:
\begin{lstlisting}[style=XmlStyle]
<BOUNDARYCONDITIONS>
<REGION REF="0">
    <D VAR="p" USERDEFINEDTYPE="Wall" VALUE="10" />
    <D VAR="u" USERDEFINEDTYPE="Wall" VALUE="10" />
    <D VAR="v" USERDEFINEDTYPE="Wall" VALUE="10" />
    <D VAR="w" USERDEFINEDTYPE="Wall" VALUE="10" />
</REGION>
</BOUNDARYCONDITIONS>
\end{lstlisting}
The white noise BC imposes a stochastic, uniform pressure at the boundary. The implementation uses a Mersenne-Twister pseudo random number generator to generate white Gaussian noise.
The standard deviation $\sigma$ of the pressure  is specified by the \inltt{VALUE} attribute.

\end{itemize}


\section{Examples}
\subsection{Wave Propagation in a Sheared Base Flow}
In this section we explain how to set up a simple, 2D simulation of aeroacoustics in
<<<<<<< HEAD
Nektar++. We will study the propagation of an acoustic wave in the simple case of a sheared base flow, i.e. $\overline{\boldsymbol{u}} = \left[300  \tanh(20 x_2),\, 0\right]^{\mathrm{T}}, \; \overline{c^2}=\left(341\, \mathrm{m}/\mathrm{s}\right)^2, \; \overline{\rho} = 1.204\, \mathrm{kg}/\mathrm{m}^3$. The geometry consists
=======
Nektar++. We will study the propagation of an acoustic wave in the simple case
of a sheared base flow, i.e. $\overline{\boldsymbol{u}} = \left[300  \tanh(20
x_2),\, 0\right]^{\mathrm{T}}, \; \overline{c^2}=\left(341\, \mathrm{m}/\mathrm{s}\right)^2, \; \overline{\rho} = 1.204\, \mathrm{kg}/\mathrm{m}^3$. The geometry consists
>>>>>>> 72581efa
of $64$ quadrilateral elements.

\subsubsection{Input file}
We require a discontinuous Galerkin projection and use an explicit
fourth-order Runge-Kutta time integration scheme. We therefore set the following
solver information:
\begin{lstlisting}[style=XmlStyle]
<I PROPERTY="EQType" VALUE="APE"/>
<I PROPERTY="Projection" VALUE="DisContinuous"/>
<I PROPERTY="TimeIntegrationMethod" VALUE="ClassicalRungeKutta4"/>
<I PROPERTY="UpwindType" VALUE="LaxFriedrichs"/>
\end{lstlisting}

To maintain numerical stability we must use a small time-step.
Finally, we set the density, heat ratio and ambient pressure.
\begin{lstlisting}[style=XMLStyle]
<P> TimeStep       = 1e-05              </P>
<P> NumSteps       = 1000               </P>
<P> FinTime        = TimeStep*NumSteps  </P>
<P> IO_CheckSteps  = 10                 </P>
<P> IO_InfoSteps   = 10                 </P>
\end{lstlisting}

The initial condition and the base flow field are specified by the \inltt{Baseflow}  and  \inltt{InitialConditions} functions, respectively:
\begin{lstlisting}[style=XMLStyle]
<FUNCTION NAME="Baseflow">
  <E VAR="u0" VALUE="300 * tanh(2*y/0.1)"/>
  <E VAR="v0" VALUE="0"/>
  <E VAR="c0sq" VALUE="1.4 * Pinfinity / Rho0"/>
  <E VAR="rho0" VALUE="Rho0"/>
</FUNCTION>
<FUNCTION NAME="InitialConditions">
  <E VAR="p" VALUE="0"/>
  <E VAR="u" VALUE="0"/>
  <E VAR="v" VALUE="0"/>
</FUNCTION>
\end{lstlisting}

At all four boundaries the \inltt{RiemannInvariantBC} condition is used:
\begin{lstlisting}[style=XMLStyle]
<BOUNDARYCONDITIONS>
  <REGION REF="0">
    <D VAR="p" USERDEFINEDTYPE="RiemannInvariantBC"/>
    <D VAR="u" USERDEFINEDTYPE="RiemannInvariantBC"/>
    <D VAR="v" USERDEFINEDTYPE="RiemannInvariantBC"/>
  </REGION>
</BOUNDARYCONDITIONS>
\end{lstlisting}

The system is excited via an acoustic source term $\dot{\omega}_{\mathrm{c}}$, which is modeled by a field forcing as:
\begin{lstlisting}[style=XMLStyle]
<FORCING>
  <FORCE TYPE="Field">
    <FIELDFORCE> Source <FIELDFORCE/>
  </FORCE>
</FORCING>
\end{lstlisting}
and the corresponding function
\begin{lstlisting}[style=XMLStyle]
<FUNCTION NAME="Source">
  <E VAR="p" VALUE="100 * 2*PI*5E2 * cos(2*PI*5E2 * t) * exp(-32*(x^2+y^2))"/>
  <E VAR="u" VALUE="0"/>
  <E VAR="v" VALUE="0"/>
</FUNCTION>
\end{lstlisting}

\subsubsection{Running the code}
\begin{lstlisting}[style=BashInputStyle]
AcousticSolver Test_pulse.xml
\end{lstlisting}

\subsubsection{Results}
Fig.~\ref{f:acousticsolver:results} shows the acoustic source term, the velocity and the acoustic pressure and velocity perturbations at a single time step.
\begin{figure}
	\centering
	\includegraphics[width=0.4\textwidth]{img/Acoustics_F_0_p.png} \hfill%
	\includegraphics[width=0.4\textwidth]{img/Acoustics_u0.png}
    \vspace{5mm}\\%
	\includegraphics[width=0.4\textwidth]{img/Acoustics_p.png} \hfill%
	\includegraphics[width=0.4\textwidth]{img/Acoustics_v.png}
	\caption{Acoustic source term, base flow velocity, acoustic pressure and acoustic velocity perturbations.}
	\label{f:acousticsolver:results}
\end{figure}
<|MERGE_RESOLUTION|>--- conflicted
+++ resolved
@@ -67,24 +67,6 @@
 The acoustic perturbation equations (APE-1/APE-4) proposed by Ewert and Schroeder \cite{EwSc03} assure stable aeroacoustic simulations.
 These equations are similar to the LEE, but account for acoustic perturbations exclusively.
 The AcousticSolver implements the APE-1/4 type operator:
-<<<<<<< HEAD
-%\begin{subequations}
-%    \begin{align}
-%        \frac{\partial p^\mathrm{a}}{\partial t} 
-%        + \overline{c^2} \nabla \cdot \left( \overline{\rho} \boldsymbol{u}^\mathrm{a} 
-%        + \overline{\boldsymbol{u}} \frac{p^\mathrm{a}}{\overline{c^2}} \right) 
-%        &= \dot{\omega}_\mathrm{c}
-%        \\
-%        \frac{\partial \boldsymbol{u}^\mathrm{a}}{\partial t} 
-%        + \nabla \left(\overline{\boldsymbol{u}} \cdot \boldsymbol{u}^\mathrm{a} \right) 
-%        + \nabla \left(\frac{p^\mathrm{a}}{\overline{\rho}}\right) 
-%        &= \dot{\boldsymbol{\omega}}_\mathrm{m}
-%        \;,
-%    \end{align}
-%\end{subequations}
-where $(\overline{\boldsymbol{u}},\,\overline{c^2},\, \overline{\rho})$ represents the base flow and $(\boldsymbol{u}^{\mathrm{a}},p^{\mathrm{a}})$ the acoustic perturbations.
-Similar to the LEE, the acoustic source terms $\dot{\omega}_{\mathrm{c}}$ and $\dot{\boldsymbol{\omega}}_{\mathrm{m}}$ are by default zero and must be specified e.g. by an appropriate forcing.
-=======
 \begin{subequations}
     \begin{align}
         \frac{\partial p^{\mathrm{a}}}{\partial t} 
@@ -105,7 +87,6 @@
 represents the base flow and $(\boldsymbol{u}^{\mathrm{a}},p^{\mathrm{a}})$ the acoustic perturbations.
 Similar to the LEE, the acoustic source terms $\dot{\omega}_{\mathrm{c}}$ and
 $\dot{\boldsymbol{\omega}}_{\mathrm{m}}$ are by default zero and must be specified e.g. by an appropriate forcing.
->>>>>>> 72581efa
 This way, e.g. the APE-1, APE-4 \cite{EwSc03} or revised APE equations \cite{Ge14} can be obtained.
 Expressed as hyperbolic conservation law, the APE-1/4 operator reads:
 \begin{equation}
@@ -292,13 +273,9 @@
 \section{Examples}
 \subsection{Wave Propagation in a Sheared Base Flow}
 In this section we explain how to set up a simple, 2D simulation of aeroacoustics in
-<<<<<<< HEAD
-Nektar++. We will study the propagation of an acoustic wave in the simple case of a sheared base flow, i.e. $\overline{\boldsymbol{u}} = \left[300  \tanh(20 x_2),\, 0\right]^{\mathrm{T}}, \; \overline{c^2}=\left(341\, \mathrm{m}/\mathrm{s}\right)^2, \; \overline{\rho} = 1.204\, \mathrm{kg}/\mathrm{m}^3$. The geometry consists
-=======
 Nektar++. We will study the propagation of an acoustic wave in the simple case
 of a sheared base flow, i.e. $\overline{\boldsymbol{u}} = \left[300  \tanh(20
 x_2),\, 0\right]^{\mathrm{T}}, \; \overline{c^2}=\left(341\, \mathrm{m}/\mathrm{s}\right)^2, \; \overline{\rho} = 1.204\, \mathrm{kg}/\mathrm{m}^3$. The geometry consists
->>>>>>> 72581efa
 of $64$ quadrilateral elements.
 
 \subsubsection{Input file}
