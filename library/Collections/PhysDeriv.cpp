///////////////////////////////////////////////////////////////////////////////
//
// File: PhysDeriv.cpp
//
// For more information, please see: http://www.nektar.info
//
// The MIT License
//
// Copyright (c) 2006 Division of Applied Mathematics, Brown University (USA),
// Department of Aeronautics, Imperial College London (UK), and Scientific
// Computing and Imaging Institute, University of Utah (USA).
//
// Permission is hereby granted, free of charge, to any person obtaining a
// copy of this software and associated documentation files (the "Software"),
// to deal in the Software without restriction, including without limitation
// the rights to use, copy, modify, merge, publish, distribute, sublicense,
// and/or sell copies of the Software, and to permit persons to whom the
// Software is furnished to do so, subject to the following conditions:
//
// The above copyright notice and this permission notice shall be included
// in all copies or substantial portions of the Software.
//
// THE SOFTWARE IS PROVIDED "AS IS", WITHOUT WARRANTY OF ANY KIND, EXPRESS
// OR IMPLIED, INCLUDING BUT NOT LIMITED TO THE WARRANTIES OF MERCHANTABILITY,
// FITNESS FOR A PARTICULAR PURPOSE AND NONINFRINGEMENT. IN NO EVENT SHALL
// THE AUTHORS OR COPYRIGHT HOLDERS BE LIABLE FOR ANY CLAIM, DAMAGES OR OTHER
// LIABILITY, WHETHER IN AN ACTION OF CONTRACT, TORT OR OTHERWISE, ARISING
// FROM, OUT OF OR IN CONNECTION WITH THE SOFTWARE OR THE USE OR OTHER
// DEALINGS IN THE SOFTWARE.
//
// Description: PhysDeriv operator implementations
//
///////////////////////////////////////////////////////////////////////////////

#include <boost/core/ignore_unused.hpp>

#include <MatrixFreeOps/Operator.hpp>

#include <Collections/Operator.h>
#include <Collections/MatrixFreeBase.h>
#include <Collections/Collection.h>

using namespace std;

namespace Nektar {
namespace Collections {

using LibUtilities::eSegment;
using LibUtilities::eQuadrilateral;
using LibUtilities::eTriangle;
using LibUtilities::eHexahedron;
using LibUtilities::eTetrahedron;
using LibUtilities::ePrism;
using LibUtilities::ePyramid;

/**
 * @brief Phys deriv operator using standard matrix approach
 */
class PhysDeriv_StdMat : public Operator
{
    public:
        OPERATOR_CREATE(PhysDeriv_StdMat)

        virtual ~PhysDeriv_StdMat()
        {
        }

        virtual void operator()(
                const Array<OneD, const NekDouble> &input,
                      Array<OneD,       NekDouble> &output0,
                      Array<OneD,       NekDouble> &output1,
                      Array<OneD,       NekDouble> &output2,
                      Array<OneD,       NekDouble> &wsp,
                const StdRegions::ConstFactorMap   &factors) final
        {
            boost::ignore_unused(factors);

            int nPhys = m_stdExp->GetTotPoints();
            int ntot = m_numElmt*nPhys;
            Array<OneD, NekDouble> tmp0,tmp1,tmp2;
            Array<OneD, Array<OneD, NekDouble> > Diff(3);
            Array<OneD, Array<OneD, NekDouble> > out(3);
            out[0] = output0;  out[1] = output1;    out[2] = output2;

            for(int i = 0; i < m_dim; ++i)
            {
                Diff[i] = wsp + i*ntot;
            }

            // calculate local derivatives
            for(int i = 0; i < m_dim; ++i)
            {
                Blas::Dgemm('N', 'N', m_derivMat[i]->GetRows(), m_numElmt,
                            m_derivMat[i]->GetColumns(), 1.0,
                            m_derivMat[i]->GetRawPtr(),
                            m_derivMat[i]->GetRows(), input.get(), nPhys,
                            0.0, &Diff[i][0],nPhys);
            }

            // calculate full derivative
            if(m_isDeformed)
            {
                for(int i = 0; i < m_coordim; ++i)
                {
                    Vmath::Zero(ntot,out[i],1);
                    for(int j = 0; j < m_dim; ++j)
                    {
                        Vmath::Vvtvp (ntot, m_derivFac[i*m_dim+j], 1,
                                      Diff[j],  1,
                                      out[i],   1,
                                      out[i],   1);
                    }
                }
            }
            else
            {
                Array<OneD, NekDouble> t;
                for(int i = 0; i < m_coordim; ++i)
                {
                    Vmath::Zero(ntot,out[i],1);
                    for(int e = 0; e < m_numElmt; ++e)
                    {
                        for(int j = 0; j < m_dim; ++j)
                        {
                            Vmath::Svtvp (m_nqe, m_derivFac[i*m_dim+j][e],
                                          Diff[j] + e*m_nqe,     1,
                                          out[i]  + e*m_nqe,     1,
                                          t = out[i]  + e*m_nqe, 1);
                        }
                    }
                }
            }
        }

        virtual void operator()(
                      int                           dir,
                const Array<OneD, const NekDouble> &input,
                      Array<OneD,       NekDouble> &output,
                      Array<OneD,       NekDouble> &wsp)
        {
            int nPhys = m_stdExp->GetTotPoints();
            int ntot = m_numElmt*nPhys;
            Array<OneD, NekDouble> tmp0,tmp1,tmp2;
            Array<OneD, Array<OneD, NekDouble> > Diff(3);

            for(int i = 0; i < m_dim; ++i)
            {
                Diff[i] = wsp + i*ntot;
            }

            // calculate local derivatives
            for(int i = 0; i < m_dim; ++i)
            {
                Blas::Dgemm('N', 'N', m_derivMat[i]->GetRows(), m_numElmt,
                            m_derivMat[i]->GetColumns(), 1.0,
                            m_derivMat[i]->GetRawPtr(),
                            m_derivMat[i]->GetRows(), input.get(), nPhys,
                            0.0, &Diff[i][0],nPhys);
            }

            // calculate full derivative
            Vmath::Zero(ntot,output,1);
            if(m_isDeformed)
            {
                for(int j = 0; j < m_dim; ++j)
                {
                    Vmath::Vvtvp (ntot, m_derivFac[dir*m_dim+j], 1,
                                  Diff[j],  1,
                                  output,   1,
                                  output,   1);
                }
            }
            else
            {
                Array<OneD, NekDouble> t;
                for(int e = 0; e < m_numElmt; ++e)
                {
                    for(int j = 0; j < m_dim; ++j)
                    {
                        Vmath::Svtvp (m_nqe, m_derivFac[dir*m_dim+j][e],
                                      Diff[j] + e*m_nqe,     1,
                                      output  + e*m_nqe,     1,
                                      t = output  + e*m_nqe, 1);
                    }
                }
            }
        }

    protected:
        Array<OneD, DNekMatSharedPtr>   m_derivMat;
        Array<TwoD, const NekDouble>    m_derivFac;
        int                             m_dim;
        int                             m_coordim;

    private:
        PhysDeriv_StdMat(
                vector<StdRegions::StdExpansionSharedPtr> pCollExp,
                CoalescedGeomDataSharedPtr                pGeomData)
            : Operator(pCollExp, pGeomData)
        {
            int nqtot = 1;
            LibUtilities::PointsKeyVector PtsKey = m_stdExp->GetPointsKeys();
            m_dim = PtsKey.size();
            m_coordim = pCollExp[0]->GetCoordim();

            for(int i = 0; i < m_dim; ++i)
            {
                nqtot *= PtsKey[i].GetNumPoints();
            }
            // set up a PhysDeriv StdMat.
            m_derivMat = Array<OneD, DNekMatSharedPtr>(m_dim);
            for(int i = 0; i < m_dim; ++i)
            {
                Array<OneD, NekDouble> tmp(nqtot),tmp1(nqtot);
                m_derivMat[i] = MemoryManager<DNekMat>
                                            ::AllocateSharedPtr(nqtot,nqtot);
                for(int j = 0; j < nqtot; ++j)
                {
                    Vmath::Zero(nqtot,tmp,1);
                    tmp[j] = 1.0;
                    m_stdExp->PhysDeriv(i,tmp,tmp1);
                    Vmath::Vcopy(nqtot, &tmp1[0], 1,
                                 &(m_derivMat[i]->GetPtr())[0] + j*nqtot, 1);
                }
            }
            m_derivFac = pGeomData->GetDerivFactors(pCollExp);
            m_wspSize = 3*nqtot*m_numElmt;
        }
};

/// Factory initialisation for the PhysDeriv_StdMat operators
OperatorKey PhysDeriv_StdMat::m_typeArr[] =
{
    GetOperatorFactory().RegisterCreatorFunction(
        OperatorKey(eSegment,       ePhysDeriv, eStdMat, false),
        PhysDeriv_StdMat::create, "PhysDeriv_StdMat_Seg"),
    GetOperatorFactory().RegisterCreatorFunction(
        OperatorKey(eTriangle,      ePhysDeriv, eStdMat, false),
        PhysDeriv_StdMat::create, "PhysDeriv_StdMat_Tri"),
    GetOperatorFactory().RegisterCreatorFunction(
        OperatorKey(eTriangle,      ePhysDeriv, eStdMat, true),
        PhysDeriv_StdMat::create, "PhysDeriv_StdMat_NodalTri"),
    GetOperatorFactory().RegisterCreatorFunction(
        OperatorKey(eQuadrilateral, ePhysDeriv, eStdMat, false),
        PhysDeriv_StdMat::create, "PhysDeriv_StdMat_Quad"),
    GetOperatorFactory().RegisterCreatorFunction(
        OperatorKey(eTetrahedron,   ePhysDeriv, eStdMat, false),
        PhysDeriv_StdMat::create, "PhysDeriv_StdMat_Tet"),
    GetOperatorFactory().RegisterCreatorFunction(
        OperatorKey(eTetrahedron,   ePhysDeriv, eStdMat, true),
        PhysDeriv_StdMat::create, "PhysDeriv_StdMat_NodalTet"),
    GetOperatorFactory().RegisterCreatorFunction(
        OperatorKey(ePyramid,       ePhysDeriv, eStdMat, false),
        PhysDeriv_StdMat::create, "PhysDeriv_StdMat_Pyr"),
    GetOperatorFactory().RegisterCreatorFunction(
        OperatorKey(ePrism,         ePhysDeriv, eStdMat, false),
        PhysDeriv_StdMat::create, "PhysDeriv_StdMat_Prism"),
    GetOperatorFactory().RegisterCreatorFunction(
        OperatorKey(ePrism,         ePhysDeriv, eStdMat, true),
        PhysDeriv_StdMat::create, "PhysDeriv_StdMat_NodalPrism"),
    GetOperatorFactory().RegisterCreatorFunction(
        OperatorKey(eHexahedron,    ePhysDeriv, eStdMat, false),
        PhysDeriv_StdMat::create, "PhysDeriv_StdMat_Hex"),
    GetOperatorFactory().RegisterCreatorFunction(
        OperatorKey(ePyramid, ePhysDeriv, eSumFac, false),
        PhysDeriv_StdMat::create, "PhysDeriv_SumFac_Pyr")
};

/**
 * @brief Phys deriv operator using matrix free operators.
 */
class PhysDeriv_MatrixFree : public Operator, MatrixFreeOneInMultiOut
{
    public:
    OPERATOR_CREATE(PhysDeriv_MatrixFree)

    virtual ~PhysDeriv_MatrixFree()
    {
    }

    virtual void operator()(
                            const Array<OneD, const NekDouble> &input,
                            Array<OneD,       NekDouble> &output0,
                            Array<OneD,       NekDouble> &output1,
                            Array<OneD,       NekDouble> &output2,
                            Array<OneD,       NekDouble> &wsp,
                            const StdRegions::ConstFactorMap   &factors) final
    {
        boost::ignore_unused(wsp,factors);
        if (m_isPadded)
        {
            // copy into padded vector
            Vmath::Vcopy(m_nqtot, input, 1, m_input, 1);
        }

        (*m_oper)(input, m_output);
        switch(m_coordim)
        {
        case 1:
            Vmath::Vcopy(m_nqtot, m_output[0], 1, output0, 1);
            break;
        case 2:
            Vmath::Vcopy(m_nqtot, m_output[0], 1, output0, 1);
            Vmath::Vcopy(m_nqtot, m_output[1], 1, output1, 1);
            break;
        case 3:
            Vmath::Vcopy(m_nqtot, m_output[0], 1, output0, 1);
            Vmath::Vcopy(m_nqtot, m_output[1], 1, output1, 1);
            Vmath::Vcopy(m_nqtot, m_output[2], 1, output2, 1);
            break;
        default:
            NEKERROR(ErrorUtil::efatal,
                     "Unknown coordiminate dimension");
            break;
        }
    }

    virtual void operator()(
                            int                           dir,
                            const Array<OneD, const NekDouble> &input,
                            Array<OneD,       NekDouble> &output,
                            Array<OneD,       NekDouble> &wsp)
    {
        boost::ignore_unused(wsp);
        if (m_isPadded)
        {
            // copy into padded vector
            Vmath::Vcopy(input.size(), input, 1, m_input, 1);
            (*m_oper)(m_input, m_output);
        }
        else
        {
            (*m_oper)(input, m_output);
        }
        Vmath::Vcopy(m_nqtot, m_output[dir], 1, output, 1);
    }

private:
    std::shared_ptr<MatrixFree::PhysDeriv> m_oper;
    /// flag for padding
    bool m_isPadded{false};
    /// padded or unpadded input/output vectors
    Array<OneD, NekDouble> m_input;
    Array<OneD, Array<OneD, NekDouble>> m_output;
    /// coordinate dimensions
    unsigned short m_coordim;
    unsigned int m_nqtot; 
    
    PhysDeriv_MatrixFree(
                         vector<StdRegions::StdExpansionSharedPtr> pCollExp,
                         CoalescedGeomDataSharedPtr                pGeomData)
        : Operator(pCollExp, pGeomData)
    {
        m_coordim  = pCollExp[0]->GetCoordim();

        const auto nqElmt = pCollExp[0]->GetStdExp()->GetTotPoints();

        // Padding if needed
        using vec_t = tinysimd::simd<NekDouble>;
        const auto nElmtNoPad = pCollExp.size();
        auto nElmtPad = nElmtNoPad;

        m_nqtot = nElmtNoPad*nqElmt; 

        m_output = Array<OneD, Array<OneD, NekDouble>> {m_coordim};

        if (nElmtNoPad % vec_t::width != 0)
        {
            m_isPadded = true;
            nElmtPad = nElmtNoPad + vec_t::width -
                (nElmtNoPad % vec_t::width);
            m_input = Array<OneD, NekDouble>{nqElmt * nElmtPad, 0.0};
            m_output[0] = Array<OneD, NekDouble>{nqElmt * nElmtPad, 0.0};
            if(m_coordim == 2)
            {
                m_output[1] = Array<OneD, NekDouble>{nqElmt * nElmtPad, 0.0};
            }
            if (m_coordim == 3)
            {
                m_output[1] = Array<OneD, NekDouble>{nqElmt * nElmtPad, 0.0};
                m_output[2] = Array<OneD, NekDouble>{nqElmt * nElmtPad, 0.0};
            }
        }
        else
        {
<<<<<<< HEAD
            m_output[0] = Array<OneD, NekDouble>{m_nqtot, 0.0};
            if (m_coordim == 2)
            {
                m_output[1] = Array<OneD, NekDouble>{m_nqtot, 0.0};
            }
            if (m_coordim == 3)
            {
                m_output[1] = Array<OneD, NekDouble>{m_nqtot, 0.0};
                m_output[2] = Array<OneD, NekDouble>{m_nqtot, 0.0};
            }
        }
       
        // Check if deformed
        bool deformed{pGeomData->IsDeformed(pCollExp)};

        // Size of jacobian
        int jacSizeNoPad{nElmtNoPad};
        int jacSizePad{nElmtPad};
        if (deformed)
        {
            jacSizeNoPad = nElmtNoPad * nqElmt;
            jacSizePad = nElmtPad * nqElmt;
        }

        // Get derivative factors
        const auto dim = pCollExp[0]->GetStdExp()->GetShapeDimension();
        Array<TwoD, NekDouble> df(dim * m_coordim, jacSizePad, 0.0);
        if (deformed)
        {
            for (unsigned int j = 0; j < dim * m_coordim; ++j)
            {
                Vmath::Vcopy(jacSizeNoPad,
                             &(pGeomData->GetDerivFactors(pCollExp))[j][0], 1,
                             &df[j][0], 1);
            }
        }
        else
        {
            for (unsigned int e = 0; e < nElmtNoPad; ++e)
            {
                for (unsigned int j = 0; j < dim * m_coordim; ++j)
                {
                    df[j][e] =
                        (pGeomData->GetDerivFactors(pCollExp))[j][e*nqElmt];
                }
            }
        }

        // Basis vector.
        std::vector<LibUtilities::BasisSharedPtr> basis(dim);
        for (auto i = 0; i < dim; ++i)
        {
            basis[i] = pCollExp[0]->GetBasis(i);
        }
=======
            boost::ignore_unused(dir, input, output, wsp);
            NEKERROR(ErrorUtil::efatal,
                "PhysDeriv_MatrixFree: Not valid for this operator.");
        }

    private:
        std::shared_ptr<MatrixFree::PhysDeriv> m_oper;

        PhysDeriv_MatrixFree(
                vector<StdRegions::StdExpansionSharedPtr> pCollExp,
                CoalescedGeomDataSharedPtr                pGeomData)
            : Operator(pCollExp, pGeomData),
              MatrixFreeOneInMultiOut(pCollExp[0]->GetCoordim(),
                                      pCollExp[0]->GetStdExp()->GetTotPoints(),
                                      pCollExp[0]->GetStdExp()->GetTotPoints(),
                                      pCollExp.size())
        {
            // Check if deformed
            bool deformed{pGeomData->IsDeformed(pCollExp)};
            const auto dim = pCollExp[0]->GetStdExp()->GetShapeDimension();
            
            // Basis vector.
            std::vector<LibUtilities::BasisSharedPtr> basis(dim);
            for (unsigned int i = 0; i < dim; ++i)
            {
                basis[i] = pCollExp[0]->GetBasis(i);
            }
>>>>>>> 1e31ecfb

        // Get shape type
        auto shapeType = pCollExp[0]->GetStdExp()->DetShapeType();

<<<<<<< HEAD
        // Generate operator string and create operator.
        std::string op_string = "PhysDeriv";
        op_string += MatrixFree::GetOpstring(shapeType, deformed);
        auto oper = MatrixFree::GetOperatorFactory().
            CreateInstance(op_string, basis, nElmtPad);

        // Store derivative factor
        oper->SetDF(df);
=======
            // Generate operator string and create operator.
            std::string op_string = "PhysDeriv";
            op_string += MatrixFree::GetOpstring(shapeType, deformed);
            auto oper = MatrixFree::GetOperatorFactory().
                CreateInstance(op_string, basis, m_nElmtPad);

            // Set derivative factors
            oper->SetDF(pGeomData->GetDerivFactorsInterLeave
                        (pCollExp,m_nElmtPad));
>>>>>>> 1e31ecfb

        m_oper = std::dynamic_pointer_cast<MatrixFree::PhysDeriv>(oper);
        ASSERTL0(m_oper, "Failed to cast pointer.");

    }
};

/// Factory initialisation for the PhysDeriv_MatrixFree operators
OperatorKey PhysDeriv_MatrixFree::m_typeArr[] =
    {
     GetOperatorFactory().RegisterCreatorFunction(
                                                  OperatorKey(eSegment, ePhysDeriv, eMatrixFree, false),
                                                  PhysDeriv_MatrixFree::create, "PhysDeriv_MatrixFree_Seg"),
     GetOperatorFactory().RegisterCreatorFunction(
                                                  OperatorKey(eTriangle, ePhysDeriv, eMatrixFree, false),
                                                  PhysDeriv_MatrixFree::create, "PhysDeriv_MatrixFree_Tri"),
     GetOperatorFactory().RegisterCreatorFunction(
                                                  OperatorKey(eQuadrilateral, ePhysDeriv, eMatrixFree, false),
                                                  PhysDeriv_MatrixFree::create, "PhysDeriv_MatrixFree_Quad"),
     GetOperatorFactory().RegisterCreatorFunction(
                                                  OperatorKey(eHexahedron, ePhysDeriv, eMatrixFree, false),
                                                  PhysDeriv_MatrixFree::create, "PhysDeriv_MatrixFree_Hex"),
     GetOperatorFactory().RegisterCreatorFunction(
                                                  OperatorKey(ePrism, ePhysDeriv, eMatrixFree, false),
                                                  PhysDeriv_MatrixFree::create, "PhysDeriv_MatrixFree_Prism"),
     GetOperatorFactory().RegisterCreatorFunction(
                                                  OperatorKey(ePyramid, ePhysDeriv, eMatrixFree, false),
                                                  PhysDeriv_MatrixFree::create, "PhysDeriv_MatrixFree_Pyr"),
     GetOperatorFactory().RegisterCreatorFunction(
                                                  OperatorKey(eTetrahedron, ePhysDeriv, eMatrixFree, false),
                                                  PhysDeriv_MatrixFree::create, "PhysDeriv_MatrixFree_Tet")

    };

/**
 * @brief Phys deriv operator using element-wise operation
 */
class PhysDeriv_IterPerExp : public Operator
{
public:
    OPERATOR_CREATE(PhysDeriv_IterPerExp)

    virtual ~PhysDeriv_IterPerExp()
    {
    }

    virtual void operator()(
                            const Array<OneD, const NekDouble> &input,
                            Array<OneD,       NekDouble> &output0,
                            Array<OneD,       NekDouble> &output1,
                            Array<OneD,       NekDouble> &output2,
                      Array<OneD,       NekDouble> &wsp,
                const StdRegions::ConstFactorMap   &factors)
        {
            boost::ignore_unused(factors);            

            int nPhys = m_stdExp->GetTotPoints();
            int ntot = m_numElmt*nPhys;
            Array<OneD, NekDouble> tmp0,tmp1,tmp2;
            Array<OneD, Array<OneD, NekDouble> > Diff(3);
            Array<OneD, Array<OneD, NekDouble> > out(3);
            out[0] = output0;  out[1] = output1;  out[2] = output2;

            for(int i = 0; i < m_dim; ++i)
            {
                Diff[i] = wsp + i*ntot;
            }

            // calculate local derivatives
            for (int i = 0; i < m_numElmt; ++i)
            {
                m_stdExp->PhysDeriv(input + i*nPhys,
                                    tmp0 = Diff[0] + i*nPhys,
                                    tmp1 = Diff[1] + i*nPhys,
                                    tmp2 = Diff[2] + i*nPhys);
            }

            // calculate full derivative
            if(m_isDeformed)
            {
                for(int i = 0; i < m_coordim; ++i)
                {
                    Vmath::Vmul(ntot,m_derivFac[i*m_dim],1,Diff[0],1,out[i],1);
                    for(int j = 1; j < m_dim; ++j)
                    {
                        Vmath::Vvtvp (ntot, m_derivFac[i*m_dim+j], 1,
                                      Diff[j],               1,
                                      out[i],                1,
                                      out[i],                1);
                    }
                }
            }
            else
            {
                Array<OneD, NekDouble> t;
                for(int e = 0; e < m_numElmt; ++e)
                {
                    for(int i = 0; i < m_coordim; ++i)
                    {
                        Vmath::Smul(m_nqe,m_derivFac[i*m_dim][e],
                                    Diff[0] + e*m_nqe,1,
                                    t = out[i] + e*m_nqe,1);
                        for(int j = 1; j < m_dim; ++j)
                        {
                            Vmath::Svtvp (m_nqe, m_derivFac[i*m_dim+j][e],
                                          Diff[j] + e*m_nqe,     1,
                                          out[i]  + e*m_nqe,     1,
                                          t = out[i]  + e*m_nqe, 1);
                        }
                    }
                }
            }
        }

        virtual void operator()(
                      int                           dir,
                const Array<OneD, const NekDouble> &input,
                      Array<OneD,       NekDouble> &output,
                      Array<OneD,       NekDouble> &wsp)
        {
            int nPhys = m_stdExp->GetTotPoints();
            int ntot = m_numElmt*nPhys;
            Array<OneD, NekDouble> tmp0,tmp1,tmp2;
            Array<OneD, Array<OneD, NekDouble> > Diff(3);

            for(int i = 0; i < m_dim; ++i)
            {
                Diff[i] = wsp + i*ntot;
            }

            // calculate local derivatives
            for (int i = 0; i < m_numElmt; ++i)
            {
                m_stdExp->PhysDeriv(input + i*nPhys,
                                    tmp0 = Diff[0] + i*nPhys,
                                    tmp1 = Diff[1] + i*nPhys,
                                    tmp2 = Diff[2] + i*nPhys);
            }

            Vmath::Zero(ntot,output,1);
            if(m_isDeformed)
            {
                for(int j = 0; j < m_dim; ++j)
                {
                    Vmath::Vvtvp (ntot, m_derivFac[dir*m_dim+j], 1,
                                  Diff[j],               1,
                                  output,                1,
                                  output,                1);
                }
            }
            else
            {
                Array<OneD, NekDouble> t;
                for(int e = 0; e < m_numElmt; ++e)
                {
                    for(int j = 0; j < m_dim; ++j)
                    {
                        Vmath::Svtvp (m_nqe, m_derivFac[dir*m_dim+j][e],
                                      Diff[j] + e*m_nqe,     1,
                                      output  + e*m_nqe,     1,
                                      t = output  + e*m_nqe, 1);
                    }
                }
            }
        }

    protected:
        Array<TwoD, const NekDouble>    m_derivFac;
        int                             m_dim;
        int                             m_coordim;

    private:
        PhysDeriv_IterPerExp(
                vector<StdRegions::StdExpansionSharedPtr> pCollExp,
                CoalescedGeomDataSharedPtr                pGeomData)
            : Operator(pCollExp, pGeomData)
        {
            int nqtot = 1;
            LibUtilities::PointsKeyVector PtsKey = m_stdExp->GetPointsKeys();
            m_dim = PtsKey.size();
            m_coordim = pCollExp[0]->GetCoordim();

            for(int i = 0; i < m_dim; ++i)
            {
                nqtot *= PtsKey[i].GetNumPoints();
            }
            m_derivFac = pGeomData->GetDerivFactors(pCollExp);
            m_wspSize = 3*nqtot*m_numElmt;
        }
};

/// Factory initialisation for the PhysDeriv_IterPerExp operators
OperatorKey PhysDeriv_IterPerExp::m_typeArr[] =
{
    GetOperatorFactory().RegisterCreatorFunction(
        OperatorKey(eSegment,       ePhysDeriv, eIterPerExp,false),
        PhysDeriv_IterPerExp::create, "PhysDeriv_IterPerExp_Seg"),
    GetOperatorFactory().RegisterCreatorFunction(
        OperatorKey(eTriangle,      ePhysDeriv, eIterPerExp,false),
        PhysDeriv_IterPerExp::create, "PhysDeriv_IterPerExp_Tri"),
    GetOperatorFactory().RegisterCreatorFunction(
        OperatorKey(eTriangle,      ePhysDeriv, eIterPerExp,true),
        PhysDeriv_IterPerExp::create, "PhysDeriv_IterPerExp_NodalTri"),
    GetOperatorFactory().RegisterCreatorFunction(
        OperatorKey(eQuadrilateral, ePhysDeriv, eIterPerExp,false),
        PhysDeriv_IterPerExp::create, "PhysDeriv_IterPerExp_Quad"),
    GetOperatorFactory().RegisterCreatorFunction(
        OperatorKey(eTetrahedron,   ePhysDeriv, eIterPerExp,false),
        PhysDeriv_IterPerExp::create, "PhysDeriv_IterPerExp_Tet"),
    GetOperatorFactory().RegisterCreatorFunction(
        OperatorKey(eTetrahedron,   ePhysDeriv, eIterPerExp,true),
        PhysDeriv_IterPerExp::create, "PhysDeriv_IterPerExp_NodalTet"),
    GetOperatorFactory().RegisterCreatorFunction(
        OperatorKey(ePyramid,       ePhysDeriv, eIterPerExp,false),
        PhysDeriv_IterPerExp::create, "PhysDeriv_IterPerExp_Pyr"),
    GetOperatorFactory().RegisterCreatorFunction(
        OperatorKey(ePrism,         ePhysDeriv, eIterPerExp,false),
        PhysDeriv_IterPerExp::create, "PhysDeriv_IterPerExp_Prism"),
    GetOperatorFactory().RegisterCreatorFunction(
        OperatorKey(ePrism,         ePhysDeriv, eIterPerExp,true),
        PhysDeriv_IterPerExp::create, "PhysDeriv_IterPerExp_NodalPrism"),
    GetOperatorFactory().RegisterCreatorFunction(
        OperatorKey(eHexahedron,    ePhysDeriv, eIterPerExp,false),
        PhysDeriv_IterPerExp::create, "PhysDeriv_IterPerExp_Hex")
};


/**
 * @brief Phys deriv operator using original LocalRegions implementation.
 */
class PhysDeriv_NoCollection : public Operator
{
    public:
        OPERATOR_CREATE(PhysDeriv_NoCollection)

        virtual ~PhysDeriv_NoCollection()
        {
        }

        virtual void operator()(
                const Array<OneD, const NekDouble> &input,
                      Array<OneD,       NekDouble> &output0,
                      Array<OneD,       NekDouble> &output1,
                      Array<OneD,       NekDouble> &output2,
                      Array<OneD,       NekDouble> &wsp,
                const StdRegions::ConstFactorMap   &factors)
        {
            boost::ignore_unused(wsp,factors);

            const int nPhys   = m_expList[0]->GetTotPoints();
            Array<OneD, NekDouble> tmp0,tmp1,tmp2;

            // calculate local derivatives
            switch (m_expList[0]->GetShapeDimension())
            {
                case 1:
                {
                    for (int i = 0; i < m_numElmt; ++i)
                    {
                        m_expList[i]->PhysDeriv(input + i*nPhys,
                                        tmp0 = output0 + i*nPhys);
                    }
                    break;
                }
                case 2:
                {
                    for (int i = 0; i < m_numElmt; ++i)
                    {
                        m_expList[i]->PhysDeriv(input + i*nPhys,
                                        tmp0 = output0 + i*nPhys,
                                        tmp1 = output1 + i*nPhys);
                    }
                    break;
                }
                case 3:
                {
                    for (int i = 0; i < m_numElmt; ++i)
                    {
                        m_expList[i]->PhysDeriv(input + i*nPhys,
                                        tmp0 = output0 + i*nPhys,
                                        tmp1 = output1 + i*nPhys,
                                        tmp2 = output2 + i*nPhys);
                    }
                    break;
                }
                default:
                    ASSERTL0(false, "Unknown dimension.");
            }
        }

        virtual void operator()(
                      int                           dir,
                const Array<OneD, const NekDouble> &input,
                      Array<OneD,       NekDouble> &output,
                      Array<OneD,       NekDouble> &wsp)
        {
            boost::ignore_unused(wsp);

            const int nPhys   = m_expList[0]->GetTotPoints();
            Array<OneD, NekDouble> tmp;

            // calculate local derivatives
            for (int i = 0; i < m_numElmt; ++i)
            {
                m_expList[i]->PhysDeriv(dir, input + i*nPhys,
                                             tmp = output + i*nPhys);
            }
        }

    protected:
        vector<StdRegions::StdExpansionSharedPtr> m_expList;

    private:
        PhysDeriv_NoCollection(
                vector<StdRegions::StdExpansionSharedPtr> pCollExp,
                CoalescedGeomDataSharedPtr                pGeomData)
            : Operator(pCollExp,pGeomData)
        {
            m_expList = pCollExp;
        }
};

/// Factory initialisation for the PhysDeriv_NoCollection operators
OperatorKey PhysDeriv_NoCollection::m_typeArr[] =
{
    GetOperatorFactory().RegisterCreatorFunction(
        OperatorKey(eSegment,       ePhysDeriv, eNoCollection,false),
        PhysDeriv_NoCollection::create, "PhysDeriv_NoCollection_Seg"),
    GetOperatorFactory().RegisterCreatorFunction(
        OperatorKey(eTriangle,      ePhysDeriv, eNoCollection,false),
        PhysDeriv_NoCollection::create, "PhysDeriv_NoCollection_Tri"),
    GetOperatorFactory().RegisterCreatorFunction(
        OperatorKey(eTriangle,      ePhysDeriv, eNoCollection,true),
        PhysDeriv_NoCollection::create, "PhysDeriv_NoCollection_NodalTri"),
    GetOperatorFactory().RegisterCreatorFunction(
        OperatorKey(eQuadrilateral, ePhysDeriv, eNoCollection,false),
        PhysDeriv_NoCollection::create, "PhysDeriv_NoCollection_Quad"),
    GetOperatorFactory().RegisterCreatorFunction(
        OperatorKey(eTetrahedron,   ePhysDeriv, eNoCollection,false),
        PhysDeriv_NoCollection::create, "PhysDeriv_NoCollection_Tet"),
    GetOperatorFactory().RegisterCreatorFunction(
        OperatorKey(eTetrahedron,   ePhysDeriv, eNoCollection,true),
        PhysDeriv_NoCollection::create, "PhysDeriv_NoCollection_NodalTet"),
    GetOperatorFactory().RegisterCreatorFunction(
        OperatorKey(ePyramid,       ePhysDeriv, eNoCollection,false),
        PhysDeriv_NoCollection::create, "PhysDeriv_NoCollection_Pyr"),
    GetOperatorFactory().RegisterCreatorFunction(
        OperatorKey(ePrism,         ePhysDeriv, eNoCollection,false),
        PhysDeriv_NoCollection::create, "PhysDeriv_NoCollection_Prism"),
    GetOperatorFactory().RegisterCreatorFunction(
        OperatorKey(ePrism,         ePhysDeriv, eNoCollection,true),
        PhysDeriv_NoCollection::create, "PhysDeriv_NoCollection_NodalPrism"),
    GetOperatorFactory().RegisterCreatorFunction(
        OperatorKey(eHexahedron,    ePhysDeriv, eNoCollection,false),
        PhysDeriv_NoCollection::create, "PhysDeriv_NoCollection_Hex")
};


/**
 * @brief Phys deriv operator using sum-factorisation (Segment)
 */
class PhysDeriv_SumFac_Seg : public Operator
{
    public:
        OPERATOR_CREATE(PhysDeriv_SumFac_Seg)

        virtual ~PhysDeriv_SumFac_Seg()
        {
        }

        virtual void operator()(
                const Array<OneD, const NekDouble> &input,
                      Array<OneD,       NekDouble> &output0,
                      Array<OneD,       NekDouble> &output1,
                      Array<OneD,       NekDouble> &output2,
                      Array<OneD,       NekDouble> &wsp,
                const StdRegions::ConstFactorMap   &factors)
        {
            boost::ignore_unused(factors);

            const int nqcol   = m_nquad0*m_numElmt;

            ASSERTL1(wsp.size() == m_wspSize,
                     "Incorrect workspace size");
            ASSERTL1(input.size() >= nqcol,
                     "Incorrect input size");

            Array<OneD, NekDouble> diff0(nqcol, wsp);

            Blas::Dgemm('N', 'N', m_nquad0, m_numElmt,
                        m_nquad0, 1.0, m_Deriv0, m_nquad0,
                        input.get(), m_nquad0, 0.0,
                        diff0.get(), m_nquad0);

            if(m_isDeformed)
            {
                Vmath::Vmul  (nqcol, m_derivFac[0], 1, diff0, 1, output0, 1);
                
                if (m_coordim == 2)
                {
                    Vmath::Vmul  (nqcol, m_derivFac[1], 1, diff0, 1, output1, 1);
                }
                else if (m_coordim == 3)
                {
                    Vmath::Vmul  (nqcol, m_derivFac[1], 1, diff0, 1, output1, 1);
                    Vmath::Vmul  (nqcol, m_derivFac[2], 1, diff0, 1, output2, 1);
                }
            }
            else
            {
                Array<OneD, NekDouble> t;
                for(int e = 0; e < m_numElmt; ++e)
                {
                    Vmath::Smul  (m_nqe, m_derivFac[0][e], diff0 + e*m_nqe, 1,
                                  t = output0 + e*m_nqe, 1);
                }
                
                if (m_coordim == 2)
                {
                    for(int e = 0; e < m_numElmt; ++e)
                    {
                        Vmath::Smul  (m_nqe, m_derivFac[1][e], diff0 + e*m_nqe, 1,
                                      t = output1 + e*m_nqe, 1);
                    }
                }
                else if (m_coordim == 3)
                {
                    for(int e = 0; e < m_numElmt; ++e)
                    {
                        Vmath::Smul  (m_nqe, m_derivFac[1][e], diff0 + e*m_nqe, 1,
                                      t = output1 + e*m_nqe, 1);
                        Vmath::Smul  (m_nqe, m_derivFac[2][e], diff0 + e*m_nqe, 1,
                                      t = output2 + e*m_nqe, 1);}
                }

            }
        }

        virtual void operator()(
                      int                           dir,
                const Array<OneD, const NekDouble> &input,
                      Array<OneD,       NekDouble> &output,
                      Array<OneD,       NekDouble> &wsp)
        {
            const int nqcol   = m_nquad0*m_numElmt;

            ASSERTL1(wsp.size() == m_wspSize,
                     "Incorrect workspace size");
            ASSERTL1(input.size() >= nqcol,
                     "Incorrect input size");

            Array<OneD, NekDouble> diff0(nqcol, wsp);

            Blas::Dgemm('N', 'N', m_nquad0, m_numElmt,
                        m_nquad0, 1.0, m_Deriv0, m_nquad0,
                        input.get(), m_nquad0, 0.0,
                        diff0.get(), m_nquad0);

            if(m_isDeformed)
            {
                Vmath::Vmul(nqcol, m_derivFac[dir], 1, diff0, 1, output, 1);
            }
            else
            {
                Array<OneD, NekDouble> t;
                for(int e = 0; e < m_numElmt; ++e)
                {
                    Vmath::Smul  (m_nqe, m_derivFac[0][e], diff0 + e*m_nqe, 1,
                                  t = output + e*m_nqe, 1);
                }
            }
        }

    protected:
        int                             m_coordim;
        const int                       m_nquad0;
        Array<TwoD, const NekDouble>    m_derivFac;
        NekDouble                      *m_Deriv0;

    private:
        PhysDeriv_SumFac_Seg(
                vector<StdRegions::StdExpansionSharedPtr> pCollExp,
                CoalescedGeomDataSharedPtr                pGeomData)
            : Operator (pCollExp, pGeomData),
              m_nquad0 (m_stdExp->GetNumPoints(0))
        {
            LibUtilities::PointsKeyVector PtsKey = m_stdExp->GetPointsKeys();
            m_coordim = pCollExp[0]->GetCoordim();

            m_derivFac = pGeomData->GetDerivFactors(pCollExp);

            m_Deriv0 = &((m_stdExp->GetBasis(0)->GetD())->GetPtr())[0];
            m_wspSize = m_nquad0*m_numElmt;
        }

};

/// Factory initialisation for the PhysDeriv_SumFac_Seg operators
OperatorKey PhysDeriv_SumFac_Seg::m_type = GetOperatorFactory().
    RegisterCreatorFunction(
        OperatorKey(eSegment, ePhysDeriv, eSumFac,false),
        PhysDeriv_SumFac_Seg::create, "PhysDeriv_SumFac_Seg");



/**
 * @brief Phys deriv operator using sum-factorisation (Quad)
 */
class PhysDeriv_SumFac_Quad : public Operator
{
    public:
        OPERATOR_CREATE(PhysDeriv_SumFac_Quad)

        virtual ~PhysDeriv_SumFac_Quad()
        {
        }

        virtual void operator()(
                const Array<OneD, const NekDouble> &input,
                      Array<OneD,       NekDouble> &output0,
                      Array<OneD,       NekDouble> &output1,
                      Array<OneD,       NekDouble> &output2,
                      Array<OneD,       NekDouble> &wsp,
                const StdRegions::ConstFactorMap   &factors)
        {
            boost::ignore_unused(factors);

            const int nqtot   = m_nquad0 * m_nquad1;
            const int nqcol   = nqtot*m_numElmt;

            ASSERTL1(wsp.size() == m_wspSize,
                     "Incorrect workspace size");
            ASSERTL1(input.size() >= nqcol,
                     "Incorrect input size");

            Array<OneD, NekDouble> diff0(nqcol, wsp             );
            Array<OneD, NekDouble> diff1(nqcol, wsp    +   nqcol);

            Blas::Dgemm('N', 'N', m_nquad0, m_nquad1*m_numElmt,
                        m_nquad0, 1.0, m_Deriv0, m_nquad0,
                        input.get(), m_nquad0, 0.0,
                        diff0.get(), m_nquad0);

            int cnt = 0;
            for (int i = 0; i < m_numElmt; ++i, cnt += nqtot)
            {
                Blas::Dgemm('N', 'T', m_nquad0, m_nquad1, m_nquad1, 1.0,
                            input.get() + cnt, m_nquad0,
                            m_Deriv1, m_nquad1, 0.0,
                            diff1.get() + cnt, m_nquad0);
            }

            if(m_isDeformed)
            {
                Vmath::Vmul  (nqcol, m_derivFac[0], 1, diff0, 1, output0, 1);
                Vmath::Vvtvp (nqcol, m_derivFac[1], 1, diff1, 1, output0, 1,
                              output0, 1);
                Vmath::Vmul  (nqcol, m_derivFac[2], 1, diff0, 1, output1, 1);
                Vmath::Vvtvp (nqcol, m_derivFac[3], 1, diff1, 1, output1, 1,
                              output1, 1);
                
                if (m_coordim == 3)
                {
                    Vmath::Vmul  (nqcol, m_derivFac[4], 1, diff0, 1, output2, 1);
                    Vmath::Vvtvp (nqcol, m_derivFac[5], 1, diff1, 1, output2, 1,
                                  output2, 1);
                }
            }
            else
            {
                Array<OneD, NekDouble> t;
                for(int e = 0; e < m_numElmt; ++e)
                {
                    Vmath::Smul  (m_nqe, m_derivFac[0][e], diff0 + e*m_nqe, 1,
                                  t = output0 + e*m_nqe, 1);
                    Vmath::Svtvp (m_nqe, m_derivFac[1][e], diff1 + e*m_nqe, 1,
                                  output0 + e*m_nqe, 1, t = output0 + e*m_nqe, 1);

                    Vmath::Smul  (m_nqe, m_derivFac[2][e], diff0 + e*m_nqe, 1,
                                  t = output1 + e*m_nqe, 1);
                    Vmath::Svtvp (m_nqe, m_derivFac[3][e], diff1 + e*m_nqe, 1,
                                  output1 + e*m_nqe, 1, t = output1 + e*m_nqe, 1);
                }

                if (m_coordim == 3)
                {
                    for(int e = 0; e < m_numElmt; ++e)
                    {
                        Vmath::Smul  (m_nqe, m_derivFac[4][e], diff0 + e*m_nqe, 1,
                                      t = output2 + e*m_nqe, 1);
                        Vmath::Svtvp (m_nqe, m_derivFac[5][e], diff1 + e*m_nqe, 1,
                                      output2 + e*m_nqe, 1, t = output2 + e*m_nqe, 1);
                    }
                }
            }
        }

        virtual void operator()(
                      int                           dir,
                const Array<OneD, const NekDouble> &input,
                      Array<OneD,       NekDouble> &output,
                      Array<OneD,       NekDouble> &wsp)
        {
            const int nqtot   = m_nquad0 * m_nquad1;
            const int nqcol   = nqtot*m_numElmt;

            ASSERTL1(wsp.size() == m_wspSize,
                     "Incorrect workspace size");
            ASSERTL1(input.size() >= nqcol,
                     "Incorrect input size");

            Array<OneD, NekDouble> diff0(nqcol, wsp             );
            Array<OneD, NekDouble> diff1(nqcol, wsp    +   nqcol);

            Blas::Dgemm('N', 'N', m_nquad0, m_nquad1*m_numElmt,
                        m_nquad0, 1.0, m_Deriv0, m_nquad0,
                        input.get(), m_nquad0, 0.0,
                        diff0.get(), m_nquad0);

            int cnt = 0;
            for (int i = 0; i < m_numElmt; ++i, cnt += nqtot)
            {
                Blas::Dgemm('N', 'T', m_nquad0, m_nquad1, m_nquad1, 1.0,
                            input.get() + cnt, m_nquad0,
                            m_Deriv1, m_nquad1, 0.0,
                            diff1.get() + cnt, m_nquad0);
            }

            if(m_isDeformed)
            {
                Vmath::Vmul  (nqcol, m_derivFac[2*dir]  , 1, diff0, 1, output, 1);
                Vmath::Vvtvp (nqcol, m_derivFac[2*dir+1], 1, diff1, 1, output, 1,
                              output, 1);
            }
            else
            {
                Array<OneD, NekDouble> t;
                for(int e = 0; e < m_numElmt; ++e)
                {
                    Vmath::Smul  (m_nqe, m_derivFac[2*dir][e], diff0 + e*m_nqe, 1,
                                  t = output + e*m_nqe, 1);
                    Vmath::Svtvp (m_nqe, m_derivFac[2*dir+1][e], diff1 + e*m_nqe, 1,
                                  output + e*m_nqe, 1, t = output + e*m_nqe, 1);
                }
            }
        }

    protected:
        int                             m_coordim;
        const int                       m_nquad0;
        const int                       m_nquad1;
        Array<TwoD, const NekDouble>    m_derivFac;
        NekDouble                      *m_Deriv0;
        NekDouble                      *m_Deriv1;

    private:
        PhysDeriv_SumFac_Quad(
                vector<StdRegions::StdExpansionSharedPtr> pCollExp,
                CoalescedGeomDataSharedPtr                pGeomData)
            : Operator (pCollExp, pGeomData),
              m_nquad0 (m_stdExp->GetNumPoints(0)),
              m_nquad1 (m_stdExp->GetNumPoints(1))
        {
            LibUtilities::PointsKeyVector PtsKey = m_stdExp->GetPointsKeys();
            m_coordim = pCollExp[0]->GetCoordim();

            m_derivFac = pGeomData->GetDerivFactors(pCollExp);

            m_Deriv0 = &((m_stdExp->GetBasis(0)->GetD())->GetPtr())[0];
            m_Deriv1 = &((m_stdExp->GetBasis(1)->GetD())->GetPtr())[0];
            m_wspSize = 2 * m_nquad0*m_nquad1*m_numElmt;
        }
        
};

/// Factory initialisation for the PhysDeriv_SumFac_Quad operators
OperatorKey PhysDeriv_SumFac_Quad::m_type = GetOperatorFactory().
    RegisterCreatorFunction(
                            OperatorKey(eQuadrilateral, ePhysDeriv, eSumFac, false),
        PhysDeriv_SumFac_Quad::create, "PhysDeriv_SumFac_Quad");


/**
 * @brief Phys deriv operator using sum-factorisation (Tri)
 */
class PhysDeriv_SumFac_Tri : public Operator
{
    public:
        OPERATOR_CREATE(PhysDeriv_SumFac_Tri)

        virtual ~PhysDeriv_SumFac_Tri()
        {
        }

        virtual void operator()(
                const Array<OneD, const NekDouble> &input,
                      Array<OneD,       NekDouble> &output0,
                      Array<OneD,       NekDouble> &output1,
                      Array<OneD,       NekDouble> &output2,
                      Array<OneD,       NekDouble> &wsp,
                const StdRegions::ConstFactorMap   &factors)
        {
            boost::ignore_unused(factors);

            const int nqtot   = m_nquad0 * m_nquad1;
            const int nqcol   = nqtot*m_numElmt;

            ASSERTL1(wsp.size() == m_wspSize,
                     "Incorrect workspace size");
            ASSERTL1(input.size() >= nqcol,
                     "Incorrect input size");

            Array<OneD, NekDouble> diff0(nqcol, wsp             );
            Array<OneD, NekDouble> diff1(nqcol, wsp    +   nqcol);

            // Tensor Product Derivative
            Blas::Dgemm('N', 'N', m_nquad0, m_nquad1*m_numElmt,
                        m_nquad0, 1.0, m_Deriv0, m_nquad0,
                        input.get(), m_nquad0, 0.0,
                        diff0.get(), m_nquad0);

            int cnt = 0;
            for (int i = 0; i < m_numElmt; ++i, cnt += nqtot)
            {
                // scale diff0 by geometric factor: 2/(1-z1)
                Vmath::Vmul(nqtot,&m_fac1[0],1,diff0.get()+cnt,1,
                            diff0.get()+cnt,1);

                Blas::Dgemm('N', 'T', m_nquad0, m_nquad1, m_nquad1, 1.0,
                            input.get() + cnt, m_nquad0,
                            m_Deriv1, m_nquad1, 0.0,
                            diff1.get() + cnt, m_nquad0);

                // add to diff1 by diff0 scaled by: (1_z0)/(1-z1)
                Vmath::Vvtvp(nqtot,m_fac0.get(),1,diff0.get()+cnt,1,
                             diff1.get()+cnt,1,diff1.get()+cnt,1);
            }

            if(m_isDeformed)
            {
                Vmath::Vmul  (nqcol, m_derivFac[0], 1, diff0, 1, output0, 1);
                Vmath::Vvtvp (nqcol, m_derivFac[1], 1, diff1, 1, output0, 1,
                              output0, 1);
                Vmath::Vmul  (nqcol, m_derivFac[2], 1, diff0, 1, output1, 1);
                Vmath::Vvtvp (nqcol, m_derivFac[3], 1, diff1, 1, output1, 1,
                              output1, 1);
                
                if (m_coordim == 3)
                {
                    Vmath::Vmul  (nqcol, m_derivFac[4], 1, diff0, 1, output2, 1);
                    Vmath::Vvtvp (nqcol, m_derivFac[5], 1, diff1, 1, output2, 1,
                                  output2, 1);
                }
            }
            else
            {
                Array<OneD, NekDouble> t;
                for(int e = 0; e < m_numElmt; ++e)
                {
                    Vmath::Smul  (m_nqe, m_derivFac[0][e], diff0 + e*m_nqe, 1,
                                  t = output0 + e*m_nqe, 1);
                    Vmath::Svtvp (m_nqe, m_derivFac[1][e], diff1 + e*m_nqe, 1,
                                  output0 + e*m_nqe, 1, t = output0 + e*m_nqe, 1);

                    Vmath::Smul  (m_nqe, m_derivFac[2][e], diff0 + e*m_nqe, 1,
                                  t = output1 + e*m_nqe, 1);
                    Vmath::Svtvp (m_nqe, m_derivFac[3][e], diff1 + e*m_nqe, 1,
                                  output1 + e*m_nqe, 1, t = output1 + e*m_nqe, 1);
                }

                if (m_coordim == 3)
                {
                    for(int e = 0; e < m_numElmt; ++e)
                    {
                        Vmath::Smul  (m_nqe, m_derivFac[4][e], diff0 + e*m_nqe, 1,
                                      t = output2 + e*m_nqe, 1);
                        Vmath::Svtvp (m_nqe, m_derivFac[5][e], diff1 + e*m_nqe, 1,
                                      output2 + e*m_nqe, 1, t = output2 + e*m_nqe, 1);
                    }
                }
            }
        }

        virtual void operator()(
                      int                           dir,
                const Array<OneD, const NekDouble> &input,
                      Array<OneD,       NekDouble> &output,
                      Array<OneD,       NekDouble> &wsp)
        {
            const int nqtot   = m_nquad0 * m_nquad1;
            const int nqcol   = nqtot*m_numElmt;

            ASSERTL1(wsp.size() == m_wspSize,
                     "Incorrect workspace size");
            ASSERTL1(input.size() >= nqcol,
                     "Incorrect input size");

            Array<OneD, NekDouble> diff0(nqcol, wsp             );
            Array<OneD, NekDouble> diff1(nqcol, wsp    +   nqcol);

            // Tensor Product Derivative
            Blas::Dgemm('N', 'N', m_nquad0, m_nquad1*m_numElmt,
                        m_nquad0, 1.0, m_Deriv0, m_nquad0,
                        input.get(), m_nquad0, 0.0,
                        diff0.get(), m_nquad0);

            int cnt = 0;
            for (int i = 0; i < m_numElmt; ++i, cnt += nqtot)
            {
                // scale diff0 by geometric factor: 2/(1-z1)
                Vmath::Vmul(nqtot,&m_fac1[0],1,diff0.get()+cnt,1,
                            diff0.get()+cnt,1);

                Blas::Dgemm('N', 'T', m_nquad0, m_nquad1, m_nquad1, 1.0,
                            input.get() + cnt, m_nquad0,
                            m_Deriv1, m_nquad1, 0.0,
                            diff1.get() + cnt, m_nquad0);

                // add to diff1 by diff0 scaled by: (1_z0)/(1-z1)
                Vmath::Vvtvp(nqtot,m_fac0.get(),1,diff0.get()+cnt,1,
                             diff1.get()+cnt,1,diff1.get()+cnt,1);
            }

            if(m_isDeformed)
            {
                Vmath::Vmul  (nqcol, m_derivFac[2*dir]  , 1, diff0, 1, output, 1);
                Vmath::Vvtvp (nqcol, m_derivFac[2*dir+1], 1, diff1, 1, output, 1,
                              output, 1);
            }
            else
            {
                Array<OneD, NekDouble> t;
                for(int e = 0; e < m_numElmt; ++e)
                {
                    Vmath::Smul  (m_nqe, m_derivFac[2*dir][e], diff0 + e*m_nqe, 1,
                                  t = output + e*m_nqe, 1);
                    Vmath::Svtvp (m_nqe, m_derivFac[2*dir+1][e], diff1 + e*m_nqe, 1,
                                  output + e*m_nqe, 1, t = output + e*m_nqe, 1);
                }
            }
        }

    protected:
        int                             m_coordim;
        const int                       m_nquad0;
        const int                       m_nquad1;
        Array<TwoD, const NekDouble>    m_derivFac;
        NekDouble                      *m_Deriv0;
        NekDouble                      *m_Deriv1;
        Array<OneD, NekDouble>          m_fac0;
        Array<OneD, NekDouble>          m_fac1;

    private:
        PhysDeriv_SumFac_Tri(
                vector<StdRegions::StdExpansionSharedPtr> pCollExp,
                CoalescedGeomDataSharedPtr                pGeomData)
            : Operator (pCollExp, pGeomData),
              m_nquad0 (m_stdExp->GetNumPoints(0)),
              m_nquad1 (m_stdExp->GetNumPoints(1))
        {
            LibUtilities::PointsKeyVector PtsKey = m_stdExp->GetPointsKeys();
            m_coordim = pCollExp[0]->GetCoordim();

            m_derivFac = pGeomData->GetDerivFactors(pCollExp);

            const Array<OneD, const NekDouble>& z0
                                            = m_stdExp->GetBasis(0)->GetZ();
            const Array<OneD, const NekDouble>& z1
                                            = m_stdExp->GetBasis(1)->GetZ();
            m_fac0 = Array<OneD, NekDouble>(m_nquad0*m_nquad1);
            // set up geometric factor: 0.5*(1+z0)
            for (int i = 0; i < m_nquad0; ++i)
            {
                for(int j = 0; j < m_nquad1; ++j)
                {
                    m_fac0[i+j*m_nquad0] = 0.5*(1+z0[i]);
                }
            }

            m_fac1 = Array<OneD, NekDouble>(m_nquad0*m_nquad1);
            // set up geometric factor: 2/(1-z1)
            for (int i = 0; i < m_nquad0; ++i)
            {
                for(int j = 0; j < m_nquad1; ++j)
                {
                    m_fac1[i+j*m_nquad0] = 2.0/(1-z1[j]);
                }
            }


            m_Deriv0 = &((m_stdExp->GetBasis(0)->GetD())->GetPtr())[0];
            m_Deriv1 = &((m_stdExp->GetBasis(1)->GetD())->GetPtr())[0];
            m_wspSize = 2 * m_nquad0*m_nquad1*m_numElmt;
        }
};

/// Factory initialisation for the PhysDeriv_SumFac_Tri operators
OperatorKey PhysDeriv_SumFac_Tri::m_typeArr[] =
{
    GetOperatorFactory().RegisterCreatorFunction(
        OperatorKey(eTriangle, ePhysDeriv, eSumFac,false),
        PhysDeriv_SumFac_Tri::create, "PhysDeriv_SumFac_Tri"),
    GetOperatorFactory().RegisterCreatorFunction(
        OperatorKey(eTriangle, ePhysDeriv, eSumFac,true),
        PhysDeriv_SumFac_Tri::create, "PhysDeriv_SumFac_NodalTri")
};


/**
 * @brief Phys deriv operator using sum-factorisation (Hex)
 */
class PhysDeriv_SumFac_Hex : public Operator
{
    public:
        OPERATOR_CREATE(PhysDeriv_SumFac_Hex)

        virtual ~PhysDeriv_SumFac_Hex()
        {
        }

        virtual void operator()(
                const Array<OneD, const NekDouble> &input,
                      Array<OneD,       NekDouble> &output0,
                      Array<OneD,       NekDouble> &output1,
                      Array<OneD,       NekDouble> &output2,
                      Array<OneD,       NekDouble> &wsp,
                const StdRegions::ConstFactorMap   &factors)
        {
            boost::ignore_unused(factors);

            int nPhys = m_stdExp->GetTotPoints();
            int ntot = m_numElmt*nPhys;
            Array<OneD, NekDouble> tmp0,tmp1,tmp2;
            Array<OneD, Array<OneD, NekDouble> > Diff(3);
            Array<OneD, Array<OneD, NekDouble> > out(3);
            out[0] = output0;  out[1] = output1;    out[2] = output2;

            for(int i = 0; i < 3; ++i)
            {
                Diff[i] = wsp + i*ntot;
            }

            Blas::Dgemm('N','N', m_nquad0,m_nquad1*m_nquad2*m_numElmt,
                        m_nquad0,1.0, m_Deriv0,m_nquad0,&input[0],
                        m_nquad0,0.0,&Diff[0][0],m_nquad0);

            for(int  i = 0; i < m_numElmt; ++i)
            {
                for (int j = 0; j < m_nquad2; ++j)
                {
                    Blas::Dgemm('N', 'T', m_nquad0, m_nquad1, m_nquad1,
                                1.0, &input[i*nPhys+j*m_nquad0*m_nquad1],
                                m_nquad0, m_Deriv1, m_nquad1, 0.0,
                                &Diff[1][i*nPhys+j*m_nquad0*m_nquad1],
                                m_nquad0);
                }

                Blas::Dgemm('N','T',m_nquad0*m_nquad1,m_nquad2,m_nquad2,
                            1.0, &input[i*nPhys],m_nquad0*m_nquad1,
                            m_Deriv2,m_nquad2, 0.0,&Diff[2][i*nPhys],
                            m_nquad0*m_nquad1);
            }

            // calculate full derivative
            if(m_isDeformed)
            {
                for(int i = 0; i < m_coordim; ++i)
                {
                    Vmath::Vmul(ntot,m_derivFac[i*3],1,Diff[0],1,out[i],1);
                    for(int j = 1; j < 3; ++j)
                    {
                        Vmath::Vvtvp (ntot, m_derivFac[i*3+j], 1,
                                      Diff[j],               1,
                                      out[i],                1,
                                      out[i],                1);
                    }
                }
            }
            else
            {
                Array<OneD, NekDouble> t;
                for(int e = 0; e < m_numElmt; ++e)
                {
                    for(int i = 0; i < m_coordim; ++i)
                    {

                        Vmath::Smul(m_nqe,m_derivFac[i*3][e],
                                    Diff[0] + e*m_nqe, 1,
                                    t = out[i] + e*m_nqe,1);

                        for(int j = 1; j < 3; ++j)
                        {
                            Vmath::Svtvp (m_nqe, m_derivFac[i*e+j][e],
                                          Diff[j] + e*m_nqe,     1,
                                          out[i]  + e*m_nqe,     1,
                                          t = out[i]  + e*m_nqe, 1);
                        }
                    }
                }
            }
        }

        virtual void operator()(
                      int                           dir,
                const Array<OneD, const NekDouble> &input,
                      Array<OneD,       NekDouble> &output,
                      Array<OneD,       NekDouble> &wsp)
        {
            int nPhys = m_stdExp->GetTotPoints();
            int ntot = m_numElmt*nPhys;
            Array<OneD, NekDouble> tmp0,tmp1,tmp2;
            Array<OneD, Array<OneD, NekDouble> > Diff(3);

            for(int i = 0; i < 3; ++i)
            {
                Diff[i] = wsp + i*ntot;
            }

            Blas::Dgemm('N','N', m_nquad0,m_nquad1*m_nquad2*m_numElmt,
                        m_nquad0,1.0, m_Deriv0,m_nquad0,&input[0],
                        m_nquad0,0.0,&Diff[0][0],m_nquad0);

            for(int  i = 0; i < m_numElmt; ++i)
            {
                for (int j = 0; j < m_nquad2; ++j)
                {
                    Blas::Dgemm('N', 'T', m_nquad0, m_nquad1, m_nquad1,
                                1.0, &input[i*nPhys+j*m_nquad0*m_nquad1],
                                m_nquad0, m_Deriv1, m_nquad1, 0.0,
                                &Diff[1][i*nPhys+j*m_nquad0*m_nquad1],
                                m_nquad0);
                }

                Blas::Dgemm('N','T',m_nquad0*m_nquad1,m_nquad2,m_nquad2,
                            1.0, &input[i*nPhys],m_nquad0*m_nquad1,
                            m_Deriv2,m_nquad2, 0.0,&Diff[2][i*nPhys],
                            m_nquad0*m_nquad1);
            }

            // calculate full derivative
            if(m_isDeformed)
            {
                // calculate full derivative
                Vmath::Vmul(ntot,m_derivFac[dir*3],1,Diff[0],1,output,1);
                for(int j = 1; j < 3; ++j)
                {
                    Vmath::Vvtvp (ntot, m_derivFac[dir*3+j], 1,
                                  Diff[j],               1,
                                  output,                1,
                                  output,                1);
                }
            }
            else
            {
                Array<OneD, NekDouble> t;
                for(int e = 0; e < m_numElmt; ++e)
                {
                    Vmath::Smul(m_nqe,m_derivFac[dir*3][e],
                                    Diff[0] + e*m_nqe, 1,
                                    t = output + e*m_nqe,1);

                    for(int j = 1; j < 3; ++j)
                    {
                        Vmath::Svtvp (m_nqe, m_derivFac[dir*3+j][e],
                                      Diff[j] + e*m_nqe,     1,
                                      output  + e*m_nqe,     1,
                                      t = output  + e*m_nqe, 1);
                    }
                }
            }
        }

    protected:
        Array<TwoD, const NekDouble>    m_derivFac;
        int                             m_coordim;
        const int                       m_nquad0;
        const int                       m_nquad1;
        const int                       m_nquad2;
        NekDouble                      *m_Deriv0;
        NekDouble                      *m_Deriv1;
        NekDouble                      *m_Deriv2;

    private:
        PhysDeriv_SumFac_Hex(
                vector<StdRegions::StdExpansionSharedPtr> pCollExp,
                CoalescedGeomDataSharedPtr                pGeomData)
            : Operator(pCollExp, pGeomData),
              m_nquad0  (m_stdExp->GetNumPoints(0)),
              m_nquad1  (m_stdExp->GetNumPoints(1)),
              m_nquad2  (m_stdExp->GetNumPoints(2))
        {
            LibUtilities::PointsKeyVector PtsKey = m_stdExp->GetPointsKeys();

            m_coordim = pCollExp[0]->GetCoordim();

            m_derivFac = pGeomData->GetDerivFactors(pCollExp);

            m_Deriv0 = &((m_stdExp->GetBasis(0)->GetD())->GetPtr())[0];
            m_Deriv1 = &((m_stdExp->GetBasis(1)->GetD())->GetPtr())[0];
            m_Deriv2 = &((m_stdExp->GetBasis(2)->GetD())->GetPtr())[0];

            m_wspSize = 3*m_nquad0*m_nquad1*m_nquad2*m_numElmt;
        }
};

/// Factory initialisation for the PhysDeriv_SumFac_Hex operators
OperatorKey PhysDeriv_SumFac_Hex::m_typeArr[] =
{
    GetOperatorFactory().RegisterCreatorFunction(
        OperatorKey(eHexahedron, ePhysDeriv, eSumFac, false),
        PhysDeriv_SumFac_Hex::create, "PhysDeriv_SumFac_Hex")
};


/**
 * @brief Phys deriv operator using sum-factorisation (Tet)
 */
class PhysDeriv_SumFac_Tet : public Operator
{
    public:
        OPERATOR_CREATE(PhysDeriv_SumFac_Tet)

        virtual ~PhysDeriv_SumFac_Tet()
        {
        }

        virtual void operator()(
                const Array<OneD, const NekDouble> &input,
                      Array<OneD,       NekDouble> &output0,
                      Array<OneD,       NekDouble> &output1,
                      Array<OneD,       NekDouble> &output2,
                      Array<OneD,       NekDouble> &wsp,
                const StdRegions::ConstFactorMap   &factors)
        {
            boost::ignore_unused(factors);

            int nPhys = m_stdExp->GetTotPoints();
            int ntot = m_numElmt*nPhys;
            Array<OneD, NekDouble> tmp0,tmp1,tmp2;
            Array<OneD, Array<OneD, NekDouble> > Diff(3);
            Array<OneD, Array<OneD, NekDouble> > out(3);
            out[0] = output0;  out[1] = output1;    out[2] = output2;

            for(int i = 0; i < 3; ++i)
            {
                Diff[i] = wsp + i*ntot;
            }

            // dEta0
            Blas::Dgemm('N','N', m_nquad0,m_nquad1*m_nquad2*m_numElmt,
                        m_nquad0,1.0, m_Deriv0,m_nquad0,&input[0],
                        m_nquad0,0.0,&Diff[0][0],m_nquad0);

            // dEta2
            for(int  i = 0; i < m_numElmt; ++i)
            {
                Blas::Dgemm('N','T',m_nquad0*m_nquad1,m_nquad2,m_nquad2,
                            1.0, &input[i*nPhys],m_nquad0*m_nquad1,
                            m_Deriv2,m_nquad2, 0.0,&Diff[2][i*nPhys],
                            m_nquad0*m_nquad1);
            }

            for(int  i = 0; i < m_numElmt; ++i)
            {

                // dEta1
                for (int j = 0; j < m_nquad2; ++j)
                {
                    Blas::Dgemm('N', 'T', m_nquad0, m_nquad1, m_nquad1,
                                1.0, &input[i*nPhys+j*m_nquad0*m_nquad1],
                                m_nquad0, m_Deriv1, m_nquad1, 0.0,
                                &Diff[1][i*nPhys+j*m_nquad0*m_nquad1],
                                m_nquad0);
                }

                // dxi2 = (1 + eta_1)/(1 -eta_2)*dEta1 + dEta2
                Vmath::Vvtvp(nPhys, m_fac3.get(),            1,
                                    Diff[1].get() + i*nPhys, 1,
                                    Diff[2].get() + i*nPhys, 1,
                                    Diff[2].get() + i*nPhys, 1);

                // dxi1 =  2/(1 - eta_2) dEta1
                Vmath::Vmul(nPhys,  m_fac2.get(),            1,
                                    Diff[1].get() + i*nPhys, 1,
                                    Diff[1].get() + i*nPhys, 1);

                // dxi1 = 2.0(1+eta_0)/((1-eta_1)(1-eta_2)) dEta0 + dxi1
                Vmath::Vvtvp(nPhys, m_fac1.get(),            1,
                                    Diff[0].get() + i*nPhys, 1,
                                    Diff[1].get() + i*nPhys, 1,
                                    Diff[1].get() + i*nPhys, 1);

                // dxi2 = 2.0(1+eta_0)/((1-eta_1)(1-eta_2)) dEta0 + dxi2
                Vmath::Vvtvp(nPhys, m_fac1.get(),            1,
                                    Diff[0].get() + i*nPhys, 1,
                                    Diff[2].get() + i*nPhys, 1,
                                    Diff[2].get() + i*nPhys, 1);

                // dxi0 = 4.0/((1-eta_1)(1-eta_2)) dEta0
                Vmath::Vmul(nPhys,  m_fac0.get(),            1,
                                    Diff[0].get() + i*nPhys, 1,
                                    Diff[0].get() + i*nPhys, 1);

            }

            // calculate full derivative
            if(m_isDeformed)
            {
                for(int i = 0; i < m_coordim; ++i)
                {
                    Vmath::Vmul(ntot,m_derivFac[i*3],1,Diff[0],1,out[i],1);
                    for(int j = 1; j < 3; ++j)
                    {
                        Vmath::Vvtvp (ntot, m_derivFac[i*3+j], 1,
                                      Diff[j],               1,
                                      out[i],                1,
                                      out[i],                1);
                    }
                }
            }
            else
            {
                Array<OneD, NekDouble> t;
                for(int e = 0; e < m_numElmt; ++e)
                {
                    for(int i = 0; i < m_coordim; ++i)
                    {
                        Vmath::Smul(m_nqe,m_derivFac[i*3][e],
                                    Diff[0] + e*m_nqe, 1,
                                    t = out[i] + e*m_nqe,1);

                        for(int j = 1; j < 3; ++j)
                        {
                            Vmath::Svtvp (m_nqe, m_derivFac[i*3+j][e],
                                          Diff[j] + e*m_nqe,     1,
                                          out[i]  + e*m_nqe,     1,
                                          t = out[i]  + e*m_nqe, 1);
                        }
                    }
                }
            }
        }

        virtual void operator()(
                      int                           dir,
                const Array<OneD, const NekDouble> &input,
                      Array<OneD,       NekDouble> &output,
                      Array<OneD,       NekDouble> &wsp)
        {
            int nPhys = m_stdExp->GetTotPoints();
            int ntot = m_numElmt*nPhys;
            Array<OneD, NekDouble> tmp0,tmp1,tmp2;
            Array<OneD, Array<OneD, NekDouble> > Diff(3);

            for(int i = 0; i < 3; ++i)
            {
                Diff[i] = wsp + i*ntot;
            }

            // dEta0
            Blas::Dgemm('N','N', m_nquad0,m_nquad1*m_nquad2*m_numElmt,
                        m_nquad0,1.0, m_Deriv0,m_nquad0,&input[0],
                        m_nquad0,0.0,&Diff[0][0],m_nquad0);

            // dEta2
            for(int  i = 0; i < m_numElmt; ++i)
            {
                Blas::Dgemm('N','T',m_nquad0*m_nquad1,m_nquad2,m_nquad2,
                            1.0, &input[i*nPhys],m_nquad0*m_nquad1,
                            m_Deriv2,m_nquad2, 0.0,&Diff[2][i*nPhys],
                            m_nquad0*m_nquad1);
            }

            for(int  i = 0; i < m_numElmt; ++i)
            {

                // dEta1
                for (int j = 0; j < m_nquad2; ++j)
                {
                    Blas::Dgemm('N', 'T', m_nquad0, m_nquad1, m_nquad1,
                                1.0, &input[i*nPhys+j*m_nquad0*m_nquad1],
                                m_nquad0, m_Deriv1, m_nquad1, 0.0,
                                &Diff[1][i*nPhys+j*m_nquad0*m_nquad1],
                                m_nquad0);
                }

                // dxi2 = (1 + eta_1)/(1 -eta_2)*dEta1 + dEta2
                Vmath::Vvtvp(nPhys, m_fac3.get(),            1,
                                    Diff[1].get() + i*nPhys, 1,
                                    Diff[2].get() + i*nPhys, 1,
                                    Diff[2].get() + i*nPhys, 1);

                // dxi1 =  2/(1 - eta_2) dEta1
                Vmath::Vmul(nPhys,  m_fac2.get(),            1,
                                    Diff[1].get() + i*nPhys, 1,
                                    Diff[1].get() + i*nPhys, 1);

                // dxi1 = 2.0(1+eta_0)/((1-eta_1)(1-eta_2)) dEta0 + dxi1
                Vmath::Vvtvp(nPhys, m_fac1.get(),            1,
                                    Diff[0].get() + i*nPhys, 1,
                                    Diff[1].get() + i*nPhys, 1,
                                    Diff[1].get() + i*nPhys, 1);

                // dxi2 = 2.0(1+eta_0)/((1-eta_1)(1-eta_2)) dEta0 + dxi2
                Vmath::Vvtvp(nPhys, m_fac1.get(),            1,
                                    Diff[0].get() + i*nPhys, 1,
                                    Diff[2].get() + i*nPhys, 1,
                                    Diff[2].get() + i*nPhys, 1);

                // dxi0 = 4.0/((1-eta_1)(1-eta_2)) dEta0
                Vmath::Vmul(nPhys,  m_fac0.get(),            1,
                                    Diff[0].get() + i*nPhys, 1,
                                    Diff[0].get() + i*nPhys, 1);

            }

            // calculate full derivative
            if(m_isDeformed)
            {
                // calculate full derivative
                Vmath::Vmul(ntot,m_derivFac[dir*3],1,Diff[0],1,output,1);
                for(int j = 1; j < 3; ++j)
                {
                    Vmath::Vvtvp (ntot, m_derivFac[dir*3+j], 1,
                                  Diff[j],               1,
                                  output,                1,
                                  output,                1);
                }
            }
            else
            {
                Array<OneD, NekDouble> t;
                for(int e = 0; e < m_numElmt; ++e)
                {
                    Vmath::Smul(m_nqe,m_derivFac[dir*3][e],
                                    Diff[0] + e*m_nqe, 1,
                                    t = output + e*m_nqe,1);

                    for(int j = 1; j < 3; ++j)
                    {
                        Vmath::Svtvp (m_nqe, m_derivFac[dir*3+j][e],
                                      Diff[j] + e*m_nqe,     1,
                                      output  + e*m_nqe,     1,
                                      t = output  + e*m_nqe, 1);
                    }
                }
            }
        }

    protected:
        Array<TwoD, const NekDouble>    m_derivFac;
        int                             m_coordim;
        const int                       m_nquad0;
        const int                       m_nquad1;
        const int                       m_nquad2;
        NekDouble                      *m_Deriv0;
        NekDouble                      *m_Deriv1;
        NekDouble                      *m_Deriv2;
        Array<OneD, NekDouble>          m_fac0;
        Array<OneD, NekDouble>          m_fac1;
        Array<OneD, NekDouble>          m_fac2;
        Array<OneD, NekDouble>          m_fac3;

    private:
        PhysDeriv_SumFac_Tet(
                vector<StdRegions::StdExpansionSharedPtr> pCollExp,
                CoalescedGeomDataSharedPtr                pGeomData)
            : Operator(pCollExp, pGeomData),
              m_nquad0  (m_stdExp->GetNumPoints(0)),
              m_nquad1  (m_stdExp->GetNumPoints(1)),
              m_nquad2  (m_stdExp->GetNumPoints(2))
        {
            LibUtilities::PointsKeyVector PtsKey = m_stdExp->GetPointsKeys();

            m_coordim = pCollExp[0]->GetCoordim();

            m_derivFac = pGeomData->GetDerivFactors(pCollExp);

            m_Deriv0 = &((m_stdExp->GetBasis(0)->GetD())->GetPtr())[0];
            m_Deriv1 = &((m_stdExp->GetBasis(1)->GetD())->GetPtr())[0];
            m_Deriv2 = &((m_stdExp->GetBasis(2)->GetD())->GetPtr())[0];

            m_wspSize = 3*m_nquad0*m_nquad1*m_nquad2*m_numElmt;

            const Array<OneD, const NekDouble>& z0
                                            = m_stdExp->GetBasis(0)->GetZ();
            const Array<OneD, const NekDouble>& z1
                                            = m_stdExp->GetBasis(1)->GetZ();
            const Array<OneD, const NekDouble>& z2
                                            = m_stdExp->GetBasis(2)->GetZ();

            m_fac0 = Array<OneD, NekDouble>(m_nquad0*m_nquad1*m_nquad2);
            m_fac1 = Array<OneD, NekDouble>(m_nquad0*m_nquad1*m_nquad2);
            m_fac2 = Array<OneD, NekDouble>(m_nquad0*m_nquad1*m_nquad2);
            m_fac3 = Array<OneD, NekDouble>(m_nquad0*m_nquad1*m_nquad2);
            // calculate 2.0/((1-eta_1)(1-eta_2))
            for (int i = 0; i < m_nquad0; ++i)
            {
                for(int j = 0; j < m_nquad1; ++j)
                {
                    for(int k = 0; k < m_nquad2; ++k)
                    {

                        m_fac0[i + j*m_nquad0 + k*m_nquad0*m_nquad1]
                               = 4.0/((1-z1[j])*(1-z2[k]));
                        m_fac1[i + j*m_nquad0 + k*m_nquad0*m_nquad1]
                               = 2.0*(1+z0[i])/((1-z1[j])*(1-z2[k]));
                        m_fac2[i + j*m_nquad0 + k*m_nquad0*m_nquad1]
                               = 2.0/(1-z2[k]);
                        m_fac3[i + j*m_nquad0 + k*m_nquad0*m_nquad1]
                               = (1+z1[j])/(1-z2[k]);
                    }
                }
            }

        }
};

/// Factory initialisation for the PhysDeriv_SumFac_Tet operators
OperatorKey PhysDeriv_SumFac_Tet::m_typeArr[] =
{
    GetOperatorFactory().RegisterCreatorFunction(
        OperatorKey(eTetrahedron, ePhysDeriv, eSumFac, false),
        PhysDeriv_SumFac_Tet::create, "PhysDeriv_SumFac_Tet")
};


/**
 * @brief Phys deriv operator using sum-factorisation (Prism)
 */
class PhysDeriv_SumFac_Prism : public Operator
{
    public:
        OPERATOR_CREATE(PhysDeriv_SumFac_Prism)

        virtual ~PhysDeriv_SumFac_Prism()
        {
        }

        virtual void operator()(
                const Array<OneD, const NekDouble> &input,
                      Array<OneD,       NekDouble> &output0,
                      Array<OneD,       NekDouble> &output1,
                      Array<OneD,       NekDouble> &output2,
                      Array<OneD,       NekDouble> &wsp,
                const StdRegions::ConstFactorMap   &factors)
        {
            boost::ignore_unused(factors);

            int nPhys = m_stdExp->GetTotPoints();
            int ntot = m_numElmt*nPhys;
            Array<OneD, NekDouble> tmp0,tmp1,tmp2;
            Array<OneD, Array<OneD, NekDouble> > Diff(3);
            Array<OneD, Array<OneD, NekDouble> > out(3);
            out[0] = output0; out[1] = output1; out[2] = output2;

            for(int i = 0; i < 3; ++i)
            {
                Diff[i] = wsp + i*ntot;
            }

            // dEta0
            Blas::Dgemm('N','N', m_nquad0,m_nquad1*m_nquad2*m_numElmt,
                        m_nquad0,1.0, m_Deriv0,m_nquad0,&input[0],
                        m_nquad0,0.0,&Diff[0][0],m_nquad0);

            int cnt = 0;
            for(int  i = 0; i < m_numElmt; ++i)
            {

                // dEta 1
                for (int j = 0; j < m_nquad2; ++j)
                {
                    Blas::Dgemm('N', 'T', m_nquad0, m_nquad1, m_nquad1,
                                1.0, &input[i*nPhys+j*m_nquad0*m_nquad1],
                                m_nquad0, m_Deriv1, m_nquad1, 0.0,
                                &Diff[1][i*nPhys+j*m_nquad0*m_nquad1],
                                m_nquad0);
                }

                // dEta 2
                Blas::Dgemm('N','T',m_nquad0*m_nquad1,m_nquad2,m_nquad2,
                            1.0, &input[i*nPhys],m_nquad0*m_nquad1,
                            m_Deriv2,m_nquad2, 0.0,&Diff[2][i*nPhys],
                            m_nquad0*m_nquad1);

                // dxi0 = 2/(1-eta_2) d Eta_0
                Vmath::Vmul(nPhys,&m_fac0[0],1,Diff[0].get()+cnt,1,
                            Diff[0].get()+cnt,1);

                // dxi2 = (1+eta0)/(1-eta_2) d Eta_0 + d/dEta2;
                Vmath::Vvtvp(nPhys,&m_fac1[0],1,Diff[0].get()+cnt,1,
                             Diff[2].get()+cnt,1,Diff[2].get()+cnt,1);
                cnt += nPhys;
            }

            // calculate full derivative
            if(m_isDeformed)
            {
                for(int i = 0; i < m_coordim; ++i)
                {
                    Vmath::Vmul(ntot,m_derivFac[i*3],1,Diff[0],1,out[i],1);
                    for(int j = 1; j < 3; ++j)
                    {
                        Vmath::Vvtvp (ntot, m_derivFac[i*3+j], 1,
                                      Diff[j],               1,
                                      out[i],                1,
                                      out[i],                1);
                    }
                }
            }
            else
            {
                Array<OneD, NekDouble> t;
                for(int e = 0; e < m_numElmt; ++e)
                {
                    for(int i = 0; i < m_coordim; ++i)
                    {
                        Vmath::Smul(m_nqe,m_derivFac[i*3][e],
                                    Diff[0] + e*m_nqe, 1,
                                    t = out[i] + e*m_nqe,1);

                        for(int j = 1; j < 3; ++j)
                        {
                            Vmath::Svtvp (m_nqe, m_derivFac[i*3+j][e],
                                          Diff[j] + e*m_nqe,     1,
                                          out[i]  + e*m_nqe,     1,
                                          t = out[i]  + e*m_nqe, 1);
                        }
                    }
                }
            }
        }

        virtual void operator()(
                      int                           dir,
                const Array<OneD, const NekDouble> &input,
                      Array<OneD,       NekDouble> &output,
                      Array<OneD,       NekDouble> &wsp)
        {
            int nPhys = m_stdExp->GetTotPoints();
            int ntot = m_numElmt*nPhys;
            Array<OneD, NekDouble> tmp0,tmp1,tmp2;
            Array<OneD, Array<OneD, NekDouble> > Diff(3);

            for(int i = 0; i < 3; ++i)
            {
                Diff[i] = wsp + i*ntot;
            }

            // dEta0
            Blas::Dgemm('N','N', m_nquad0,m_nquad1*m_nquad2*m_numElmt,
                        m_nquad0,1.0, m_Deriv0,m_nquad0,&input[0],
                        m_nquad0,0.0,&Diff[0][0],m_nquad0);

            int cnt = 0;
            for(int  i = 0; i < m_numElmt; ++i)
            {

                // dEta 1
                for (int j = 0; j < m_nquad2; ++j)
                {
                    Blas::Dgemm('N', 'T', m_nquad0, m_nquad1, m_nquad1,
                                1.0, &input[i*nPhys+j*m_nquad0*m_nquad1],
                                m_nquad0, m_Deriv1, m_nquad1, 0.0,
                                &Diff[1][i*nPhys+j*m_nquad0*m_nquad1],
                                m_nquad0);
                }

                // dEta 2
                Blas::Dgemm('N','T',m_nquad0*m_nquad1,m_nquad2,m_nquad2,
                            1.0, &input[i*nPhys],m_nquad0*m_nquad1,
                            m_Deriv2,m_nquad2, 0.0,&Diff[2][i*nPhys],
                            m_nquad0*m_nquad1);

                // dxi0 = 2/(1-eta_2) d Eta_0
                Vmath::Vmul(nPhys,&m_fac0[0],1,Diff[0].get()+cnt,1,
                            Diff[0].get()+cnt,1);

                // dxi2 = (1+eta0)/(1-eta_2) d Eta_0 + d/dEta2;
                Vmath::Vvtvp(nPhys,&m_fac1[0],1,Diff[0].get()+cnt,1,
                             Diff[2].get()+cnt,1,Diff[2].get()+cnt,1);
                cnt += nPhys;
            }

            // calculate full derivative
            if(m_isDeformed)
            {
                // calculate full derivative
                Vmath::Vmul(ntot,m_derivFac[dir*3],1,Diff[0],1,output,1);
                for(int j = 1; j < 3; ++j)
                {
                    Vmath::Vvtvp (ntot, m_derivFac[dir*3+j], 1,
                                  Diff[j],               1,
                                  output,                1,
                                  output,                1);
                }
            }
            else
            {
                Array<OneD, NekDouble> t;
                for(int e = 0; e < m_numElmt; ++e)
                {
                    Vmath::Smul(m_nqe,m_derivFac[dir*3][e],
                                    Diff[0] + e*m_nqe, 1,
                                    t = output + e*m_nqe,1);

                    for(int j = 1; j < 3; ++j)
                    {
                        Vmath::Svtvp (m_nqe, m_derivFac[dir*3+j][e],
                                      Diff[j] + e*m_nqe,     1,
                                      output  + e*m_nqe,     1,
                                      t = output  + e*m_nqe, 1);
                    }
                }
            }
        }

    protected:
        Array<TwoD, const NekDouble>    m_derivFac;
        int                             m_coordim;
        const int                       m_nquad0;
        const int                       m_nquad1;
        const int                       m_nquad2;
        NekDouble                      *m_Deriv0;
        NekDouble                      *m_Deriv1;
        NekDouble                      *m_Deriv2;
        Array<OneD, NekDouble>          m_fac0;
        Array<OneD, NekDouble>          m_fac1;

    private:
        PhysDeriv_SumFac_Prism(
                vector<StdRegions::StdExpansionSharedPtr> pCollExp,
                CoalescedGeomDataSharedPtr                pGeomData)
            : Operator(pCollExp, pGeomData),
              m_nquad0  (m_stdExp->GetNumPoints(0)),
              m_nquad1  (m_stdExp->GetNumPoints(1)),
              m_nquad2  (m_stdExp->GetNumPoints(2))
        {
            LibUtilities::PointsKeyVector PtsKey = m_stdExp->GetPointsKeys();

            m_coordim = pCollExp[0]->GetCoordim();

            m_derivFac = pGeomData->GetDerivFactors(pCollExp);

            const Array<OneD, const NekDouble>& z0
                                            = m_stdExp->GetBasis(0)->GetZ();
            const Array<OneD, const NekDouble>& z2
                                            = m_stdExp->GetBasis(2)->GetZ();
            m_fac0 = Array<OneD, NekDouble>(m_nquad0*m_nquad1*m_nquad2);
            m_fac1 = Array<OneD, NekDouble>(m_nquad0*m_nquad1*m_nquad2);
            for (int i = 0; i < m_nquad0; ++i)
            {
                for(int j = 0; j < m_nquad1; ++j)
                {
                    for(int k = 0; k < m_nquad2; ++k)
                    {
                        m_fac0[i+j*m_nquad0 + k*m_nquad0*m_nquad1] =
                            2.0/(1-z2[k]);
                        m_fac1[i+j*m_nquad0 + k*m_nquad0*m_nquad1] =
                            0.5*(1+z0[i]);
                    }
                }
            }



            m_Deriv0 = &((m_stdExp->GetBasis(0)->GetD())->GetPtr())[0];
            m_Deriv1 = &((m_stdExp->GetBasis(1)->GetD())->GetPtr())[0];
            m_Deriv2 = &((m_stdExp->GetBasis(2)->GetD())->GetPtr())[0];

            m_wspSize = 3*m_nquad0*m_nquad1*m_nquad2*m_numElmt;
        }
};

/// Factory initialisation for the PhysDeriv_SumFac_Prism operators
OperatorKey PhysDeriv_SumFac_Prism::m_typeArr[] = {
    GetOperatorFactory().RegisterCreatorFunction(
        OperatorKey(ePrism, ePhysDeriv, eSumFac, false),
        PhysDeriv_SumFac_Prism::create, "PhysDeriv_SumFac_Prism")
};


/**
 * @brief Phys deriv operator using sum-factorisation (Pyramid)
 */
class PhysDeriv_SumFac_Pyr : public Operator
{
    public:
        OPERATOR_CREATE(PhysDeriv_SumFac_Pyr)

        virtual ~PhysDeriv_SumFac_Pyr()
        {
        }

        virtual void operator()(
                const Array<OneD, const NekDouble> &input,
                      Array<OneD,       NekDouble> &output0,
                      Array<OneD,       NekDouble> &output1,
                      Array<OneD,       NekDouble> &output2,
                      Array<OneD,       NekDouble> &wsp,
                const StdRegions::ConstFactorMap   &factors)
        {
            boost::ignore_unused(factors);

            int nPhys = m_stdExp->GetTotPoints();
            int ntot = m_numElmt*nPhys;
            Array<OneD, NekDouble> tmp0,tmp1,tmp2;
            Array<OneD, Array<OneD, NekDouble> > Diff(3);
            Array<OneD, Array<OneD, NekDouble> > out(3);
            out[0] = output0; out[1] = output1; out[2] = output2;

            for(int i = 0; i < 3; ++i)
            {
                Diff[i] = wsp + i*ntot;
            }

            // dEta0
            Blas::Dgemm('N','N', m_nquad0,m_nquad1*m_nquad2*m_numElmt,
                        m_nquad0,1.0, m_Deriv0,m_nquad0,&input[0],
                        m_nquad0,0.0,&Diff[0][0],m_nquad0);

            int cnt = 0;
            for(int  i = 0; i < m_numElmt; ++i)
            {

                // dEta 1
                for (int j = 0; j < m_nquad2; ++j)
                {
                    Blas::Dgemm('N', 'T', m_nquad0, m_nquad1, m_nquad1,
                                1.0, &input[i*nPhys+j*m_nquad0*m_nquad1],
                                m_nquad0, m_Deriv1, m_nquad1, 0.0,
                                &Diff[1][i*nPhys+j*m_nquad0*m_nquad1],
                                m_nquad0);
                }

                // dEta 2
                Blas::Dgemm('N','T',m_nquad0*m_nquad1,m_nquad2,m_nquad2,
                            1.0, &input[i*nPhys],m_nquad0*m_nquad1,
                            m_Deriv2,m_nquad2, 0.0,&Diff[2][i*nPhys],
                            m_nquad0*m_nquad1);

                // dxi0 = 2/(1-eta_2) d Eta_0
                Vmath::Vmul(nPhys,&m_fac0[0],1,Diff[0].get()+cnt,1,
                            Diff[0].get()+cnt,1);

                // dxi1 = 2/(1-eta_2) d Eta_1
                Vmath::Vmul(nPhys,&m_fac0[0],1,Diff[1].get()+cnt,1,
                            Diff[1].get()+cnt,1);

                // dxi2 = (1+eta0)/(1-eta_2) d Eta_0 + d/dEta2;
                Vmath::Vvtvp(nPhys,&m_fac1[0],1,Diff[0].get()+cnt,1,
                             Diff[2].get()+cnt,1,Diff[2].get()+cnt,1);

                // dxi2 += (1+eta1)/(1-eta_2) d Eta_1
                Vmath::Vvtvp(nPhys,&m_fac2[0],1,Diff[1].get()+cnt,1,
                             Diff[2].get()+cnt,1,Diff[2].get()+cnt,1);
                cnt += nPhys;
            }

            // calculate full derivative
            if(m_isDeformed)
            {
                for(int i = 0; i < m_coordim; ++i)
                {
                    Vmath::Vmul(ntot,m_derivFac[i*3],1,Diff[0],1,out[i],1);
                    for(int j = 1; j < 3; ++j)
                    {
                        Vmath::Vvtvp (ntot, m_derivFac[i*3+j], 1,
                                      Diff[j],               1,
                                      out[i],                1,
                                      out[i],                1);
                    }
                }
            }
            else
            {
                Array<OneD, NekDouble> t;
                for(int e = 0; e < m_numElmt; ++e)
                {
                    for(int i = 0; i < m_coordim; ++i)
                    {
                        Vmath::Smul(m_nqe,m_derivFac[i*3][e],
                                    Diff[0] + e*m_nqe, 1,
                                    t = out[i] + e*m_nqe,1);

                        for(int j = 1; j < 3; ++j)
                        {
                            Vmath::Svtvp (m_nqe, m_derivFac[i*3+j][e],
                                          Diff[j] + e*m_nqe,     1,
                                          out[i]  + e*m_nqe,     1,
                                          t = out[i]  + e*m_nqe, 1);
                        }
                    }
                }
            }
        }

        virtual void operator()(
                      int                           dir,
                const Array<OneD, const NekDouble> &input,
                      Array<OneD,       NekDouble> &output,
                      Array<OneD,       NekDouble> &wsp)
        {
            int nPhys = m_stdExp->GetTotPoints();
            int ntot = m_numElmt*nPhys;
            Array<OneD, NekDouble> tmp0,tmp1,tmp2;
            Array<OneD, Array<OneD, NekDouble> > Diff(3);

            for(int i = 0; i < 3; ++i)
            {
                Diff[i] = wsp + i*ntot;
            }

            // dEta0
            Blas::Dgemm('N','N', m_nquad0,m_nquad1*m_nquad2*m_numElmt,
                        m_nquad0,1.0, m_Deriv0,m_nquad0,&input[0],
                        m_nquad0,0.0,&Diff[0][0],m_nquad0);

            int cnt = 0;
            for(int  i = 0; i < m_numElmt; ++i)
            {
                // dEta 1
                for (int j = 0; j < m_nquad2; ++j)
                {
                    Blas::Dgemm('N', 'T', m_nquad0, m_nquad1, m_nquad1,
                                1.0, &input[i*nPhys+j*m_nquad0*m_nquad1],
                                m_nquad0, m_Deriv1, m_nquad1, 0.0,
                                &Diff[1][i*nPhys+j*m_nquad0*m_nquad1],
                                m_nquad0);
                }

                // dEta 2
                Blas::Dgemm('N','T',m_nquad0*m_nquad1,m_nquad2,m_nquad2,
                            1.0, &input[i*nPhys],m_nquad0*m_nquad1,
                            m_Deriv2,m_nquad2, 0.0,&Diff[2][i*nPhys],
                            m_nquad0*m_nquad1);

                // dxi0 = 2/(1-eta_2) d Eta_0
                Vmath::Vmul(nPhys,&m_fac0[0],1,Diff[0].get()+cnt,1,
                            Diff[0].get()+cnt,1);

                // dxi1 = 2/(1-eta_2) d Eta_1
                Vmath::Vmul(nPhys,&m_fac0[0],1,Diff[1].get()+cnt,1,
                            Diff[1].get()+cnt,1);

                // dxi2 = (1+eta0)/(1-eta_2) d Eta_0 + d/dEta2;
                Vmath::Vvtvp(nPhys,&m_fac1[0],1,Diff[0].get()+cnt,1,
                             Diff[2].get()+cnt,1,Diff[2].get()+cnt,1);
                // dxi2 = (1+eta1)/(1-eta_2) d Eta_1 + d/dEta2;
                Vmath::Vvtvp(nPhys,&m_fac2[0],1,Diff[1].get()+cnt,1,
                             Diff[2].get()+cnt,1,Diff[2].get()+cnt,1);
                cnt += nPhys;
            }

            // calculate full derivative
            if(m_isDeformed)
            {
                // calculate full derivative
                Vmath::Vmul(ntot,m_derivFac[dir*3],1,Diff[0],1,output,1);
                for(int j = 1; j < 3; ++j)
                {
                    Vmath::Vvtvp (ntot, m_derivFac[dir*3+j], 1,
                                  Diff[j],               1,
                                  output,                1,
                                  output,                1);
                }
            }
            else
            {
                Array<OneD, NekDouble> t;
                for(int e = 0; e < m_numElmt; ++e)
                {
                    Vmath::Smul(m_nqe,m_derivFac[dir*3][e],
                                    Diff[0] + e*m_nqe, 1,
                                    t = output + e*m_nqe,1);

                    for(int j = 1; j < 3; ++j)
                    {
                        Vmath::Svtvp (m_nqe, m_derivFac[dir*3+j][e],
                                      Diff[j] + e*m_nqe,     1,
                                      output  + e*m_nqe,     1,
                                      t = output  + e*m_nqe, 1);
                    }
                }
            }
        }

    protected:
        Array<TwoD, const NekDouble>    m_derivFac;
        int                             m_coordim;
        const int                       m_nquad0;
        const int                       m_nquad1;
        const int                       m_nquad2;
        NekDouble                      *m_Deriv0;
        NekDouble                      *m_Deriv1;
        NekDouble                      *m_Deriv2;
        Array<OneD, NekDouble>          m_fac0;
        Array<OneD, NekDouble>          m_fac1;
        Array<OneD, NekDouble>          m_fac2;

    private:
        PhysDeriv_SumFac_Pyr(
                vector<StdRegions::StdExpansionSharedPtr> pCollExp,
                CoalescedGeomDataSharedPtr                pGeomData)
            : Operator(pCollExp, pGeomData),
              m_nquad0  (m_stdExp->GetNumPoints(0)),
              m_nquad1  (m_stdExp->GetNumPoints(1)),
              m_nquad2  (m_stdExp->GetNumPoints(2))
        {
            LibUtilities::PointsKeyVector PtsKey = m_stdExp->GetPointsKeys();

            m_coordim = pCollExp[0]->GetCoordim();

            m_derivFac = pGeomData->GetDerivFactors(pCollExp);

            const Array<OneD, const NekDouble>& z0
                                            = m_stdExp->GetBasis(0)->GetZ();
            const Array<OneD, const NekDouble>& z1
                                            = m_stdExp->GetBasis(1)->GetZ();
            const Array<OneD, const NekDouble>& z2
                                            = m_stdExp->GetBasis(2)->GetZ();
            m_fac0 = Array<OneD, NekDouble>(m_nquad0*m_nquad1*m_nquad2);
            m_fac1 = Array<OneD, NekDouble>(m_nquad0*m_nquad1*m_nquad2);
            m_fac2 = Array<OneD, NekDouble>(m_nquad0*m_nquad1*m_nquad2);

            int nq0_nq1 = m_nquad0*m_nquad1;
            for (int i = 0; i < m_nquad0; ++i)
            {
                for(int j = 0; j < m_nquad1; ++j)
                {
                    int ifac = i+j*m_nquad0;
                    for(int k = 0; k < m_nquad2; ++k)
                    {
                        m_fac0[ifac + k*nq0_nq1] =
                            2.0/(1-z2[k]);
                        m_fac1[ifac + k*nq0_nq1] =
                            0.5*(1+z0[i]);
                        m_fac2[ifac + k*nq0_nq1] =
                            0.5*(1+z1[j]);
                    }
                }
            }

            m_Deriv0 = &((m_stdExp->GetBasis(0)->GetD())->GetPtr())[0];
            m_Deriv1 = &((m_stdExp->GetBasis(1)->GetD())->GetPtr())[0];
            m_Deriv2 = &((m_stdExp->GetBasis(2)->GetD())->GetPtr())[0];

            m_wspSize = 3*m_nquad0*m_nquad1*m_nquad2*m_numElmt;
        }
};

/// Factory initialisation for the PhysDeriv_SumFac_Pyr operators
OperatorKey PhysDeriv_SumFac_Pyr::m_typeArr[] = {
    GetOperatorFactory().RegisterCreatorFunction(
        OperatorKey(ePyramid, ePhysDeriv, eSumFac, false),
        PhysDeriv_SumFac_Pyr::create, "PhysDeriv_SumFac_Pyr")
};

}
}<|MERGE_RESOLUTION|>--- conflicted
+++ resolved
@@ -337,164 +337,46 @@
 
 private:
     std::shared_ptr<MatrixFree::PhysDeriv> m_oper;
-    /// flag for padding
-    bool m_isPadded{false};
-    /// padded or unpadded input/output vectors
-    Array<OneD, NekDouble> m_input;
-    Array<OneD, Array<OneD, NekDouble>> m_output;
-    /// coordinate dimensions
-    unsigned short m_coordim;
-    unsigned int m_nqtot; 
+    int m_nqtot;
     
     PhysDeriv_MatrixFree(
                          vector<StdRegions::StdExpansionSharedPtr> pCollExp,
                          CoalescedGeomDataSharedPtr                pGeomData)
-        : Operator(pCollExp, pGeomData)
+        : Operator(pCollExp, pGeomData),
+          MatrixFreeOneInMultiOut(pCollExp[0]->GetCoordim(),
+                                  pCollExp[0]->GetStdExp()->GetTotPoints(),
+                                  pCollExp[0]->GetStdExp()->GetTotPoints(),
+                                  pCollExp.size())
     {
-        m_coordim  = pCollExp[0]->GetCoordim();
-
-        const auto nqElmt = pCollExp[0]->GetStdExp()->GetTotPoints();
-
-        // Padding if needed
-        using vec_t = tinysimd::simd<NekDouble>;
-        const auto nElmtNoPad = pCollExp.size();
-        auto nElmtPad = nElmtNoPad;
-
-        m_nqtot = nElmtNoPad*nqElmt; 
-
-        m_output = Array<OneD, Array<OneD, NekDouble>> {m_coordim};
-
-        if (nElmtNoPad % vec_t::width != 0)
-        {
-            m_isPadded = true;
-            nElmtPad = nElmtNoPad + vec_t::width -
-                (nElmtNoPad % vec_t::width);
-            m_input = Array<OneD, NekDouble>{nqElmt * nElmtPad, 0.0};
-            m_output[0] = Array<OneD, NekDouble>{nqElmt * nElmtPad, 0.0};
-            if(m_coordim == 2)
-            {
-                m_output[1] = Array<OneD, NekDouble>{nqElmt * nElmtPad, 0.0};
-            }
-            if (m_coordim == 3)
-            {
-                m_output[1] = Array<OneD, NekDouble>{nqElmt * nElmtPad, 0.0};
-                m_output[2] = Array<OneD, NekDouble>{nqElmt * nElmtPad, 0.0};
-            }
-        }
-        else
-        {
-<<<<<<< HEAD
-            m_output[0] = Array<OneD, NekDouble>{m_nqtot, 0.0};
-            if (m_coordim == 2)
-            {
-                m_output[1] = Array<OneD, NekDouble>{m_nqtot, 0.0};
-            }
-            if (m_coordim == 3)
-            {
-                m_output[1] = Array<OneD, NekDouble>{m_nqtot, 0.0};
-                m_output[2] = Array<OneD, NekDouble>{m_nqtot, 0.0};
-            }
-        }
-       
         // Check if deformed
         bool deformed{pGeomData->IsDeformed(pCollExp)};
-
-        // Size of jacobian
-        int jacSizeNoPad{nElmtNoPad};
-        int jacSizePad{nElmtPad};
-        if (deformed)
-        {
-            jacSizeNoPad = nElmtNoPad * nqElmt;
-            jacSizePad = nElmtPad * nqElmt;
-        }
-
-        // Get derivative factors
         const auto dim = pCollExp[0]->GetStdExp()->GetShapeDimension();
-        Array<TwoD, NekDouble> df(dim * m_coordim, jacSizePad, 0.0);
-        if (deformed)
-        {
-            for (unsigned int j = 0; j < dim * m_coordim; ++j)
-            {
-                Vmath::Vcopy(jacSizeNoPad,
-                             &(pGeomData->GetDerivFactors(pCollExp))[j][0], 1,
-                             &df[j][0], 1);
-            }
-        }
-        else
-        {
-            for (unsigned int e = 0; e < nElmtNoPad; ++e)
-            {
-                for (unsigned int j = 0; j < dim * m_coordim; ++j)
-                {
-                    df[j][e] =
-                        (pGeomData->GetDerivFactors(pCollExp))[j][e*nqElmt];
-                }
-            }
-        }
-
+        
+        m_nqtot = m_numElmts*m_nqe;
+        
         // Basis vector.
         std::vector<LibUtilities::BasisSharedPtr> basis(dim);
-        for (auto i = 0; i < dim; ++i)
+        for (unsigned int i = 0; i < dim; ++i)
         {
             basis[i] = pCollExp[0]->GetBasis(i);
         }
-=======
-            boost::ignore_unused(dir, input, output, wsp);
-            NEKERROR(ErrorUtil::efatal,
-                "PhysDeriv_MatrixFree: Not valid for this operator.");
-        }
-
-    private:
-        std::shared_ptr<MatrixFree::PhysDeriv> m_oper;
-
-        PhysDeriv_MatrixFree(
-                vector<StdRegions::StdExpansionSharedPtr> pCollExp,
-                CoalescedGeomDataSharedPtr                pGeomData)
-            : Operator(pCollExp, pGeomData),
-              MatrixFreeOneInMultiOut(pCollExp[0]->GetCoordim(),
-                                      pCollExp[0]->GetStdExp()->GetTotPoints(),
-                                      pCollExp[0]->GetStdExp()->GetTotPoints(),
-                                      pCollExp.size())
-        {
-            // Check if deformed
-            bool deformed{pGeomData->IsDeformed(pCollExp)};
-            const auto dim = pCollExp[0]->GetStdExp()->GetShapeDimension();
-            
-            // Basis vector.
-            std::vector<LibUtilities::BasisSharedPtr> basis(dim);
-            for (unsigned int i = 0; i < dim; ++i)
-            {
-                basis[i] = pCollExp[0]->GetBasis(i);
-            }
->>>>>>> 1e31ecfb
-
+        
         // Get shape type
         auto shapeType = pCollExp[0]->GetStdExp()->DetShapeType();
-
-<<<<<<< HEAD
+        
         // Generate operator string and create operator.
         std::string op_string = "PhysDeriv";
         op_string += MatrixFree::GetOpstring(shapeType, deformed);
         auto oper = MatrixFree::GetOperatorFactory().
-            CreateInstance(op_string, basis, nElmtPad);
-
-        // Store derivative factor
-        oper->SetDF(df);
-=======
-            // Generate operator string and create operator.
-            std::string op_string = "PhysDeriv";
-            op_string += MatrixFree::GetOpstring(shapeType, deformed);
-            auto oper = MatrixFree::GetOperatorFactory().
-                CreateInstance(op_string, basis, m_nElmtPad);
-
-            // Set derivative factors
-            oper->SetDF(pGeomData->GetDerivFactorsInterLeave
-                        (pCollExp,m_nElmtPad));
->>>>>>> 1e31ecfb
-
+            CreateInstance(op_string, basis, m_nElmtPad);
+        
+        // Set derivative factors
+        oper->SetDF(pGeomData->GetDerivFactorsInterLeave
+                    (pCollExp,m_nElmtPad));
+        
         m_oper = std::dynamic_pointer_cast<MatrixFree::PhysDeriv>(oper);
         ASSERTL0(m_oper, "Failed to cast pointer.");
-
+        
     }
 };
 
