///////////////////////////////////////////////////////////////////////////////
//
// File: IProductWRTDerivBase.cpp
//
// For more information, please see: http://www.nektar.info
//
// The MIT License
//
// Copyright (c) 2006 Division of Applied Mathematics, Brown University (USA),
// Department of Aeronautics, Imperial College London (UK), and Scientific
// Computing and Imaging Institute, University of Utah (USA).
//
// Permission is hereby granted, free of charge, to any person obtaining a
// copy of this software and associated documentation files (the "Software"),
// to deal in the Software without restriction, including without limitation
// the rights to use, copy, modify, merge, publish, distribute, sublicense,
// and/or sell copies of the Software, and to permit persons to whom the
// Software is furnished to do so, subject to the following conditions:
//
// The above copyright notice and this permission notice shall be included
// in all copies or substantial portions of the Software.
//
// THE SOFTWARE IS PROVIDED "AS IS", WITHOUT WARRANTY OF ANY KIND, EXPRESS
// OR IMPLIED, INCLUDING BUT NOT LIMITED TO THE WARRANTIES OF MERCHANTABILITY,
// FITNESS FOR A PARTICULAR PURPOSE AND NONINFRINGEMENT. IN NO EVENT SHALL
// THE AUTHORS OR COPYRIGHT HOLDERS BE LIABLE FOR ANY CLAIM, DAMAGES OR OTHER
// LIABILITY, WHETHER IN AN ACTION OF CONTRACT, TORT OR OTHERWISE, ARISING
// FROM, OUT OF OR IN CONNECTION WITH THE SOFTWARE OR THE USE OR OTHER
// DEALINGS IN THE SOFTWARE.
//
// Description: IProductWRTDerivBase operator implementations
//
///////////////////////////////////////////////////////////////////////////////

#include <boost/core/ignore_unused.hpp>

#include <MatrixFreeOps/Operator.hpp>

#include <Collections/Operator.h>
#include <Collections/MatrixFreeBase.h>
#include <Collections/Collection.h>
#include <Collections/IProduct.h>

using namespace std;

namespace Nektar {
namespace Collections {

using LibUtilities::eSegment;
using LibUtilities::eQuadrilateral;
using LibUtilities::eTriangle;
using LibUtilities::eHexahedron;
using LibUtilities::eTetrahedron;
using LibUtilities::ePrism;
using LibUtilities::ePyramid;

/**
 * @brief Inner product WRT deriv base operator using standard matrix approach
 */
class IProductWRTDerivBase_StdMat : public Operator
{
    public:
        OPERATOR_CREATE(IProductWRTDerivBase_StdMat)

        virtual ~IProductWRTDerivBase_StdMat()
        {
        }

        virtual void operator()(
                const Array<OneD, const NekDouble> &entry0,
                      Array<OneD,       NekDouble> &entry1,
                      Array<OneD,       NekDouble> &entry2,
                      Array<OneD,       NekDouble> &entry3,
                      Array<OneD,       NekDouble> &wsp,
                const StdRegions::ConstFactorMap   &factors) final
        {
            boost::ignore_unused(factors);

            int nPhys = m_stdExp->GetTotPoints();
            int ntot = m_numElmt*nPhys;
            int nmodes = m_stdExp->GetNcoeffs();
            Array<OneD, Array<OneD, const NekDouble> > in(3);
            Array<OneD, NekDouble> output;
            Array<OneD, Array<OneD, NekDouble> > tmp(3);

            in[0] = entry0; in[1] = entry1;
            in[2] = entry2;

            output = (m_coordim == 3)? entry3: (m_coordim == 2)?
                entry2: entry1;

            for(int i = 0; i < m_dim; ++i)
            {
                tmp[i] = wsp + i*ntot;
            }

            // calculate Iproduct WRT Std Deriv

            // First component
            if(m_isDeformed)
            {
                // calculate dx/dxi in[0] + dy/dxi in[1] + dz/dxi in[2]
                for(int i = 0; i < m_dim; ++i)
                {
                    Vmath::Vmul (ntot,m_derivFac[i],1, in[0],1,
                                 tmp[i],1);
                    for(int j = 1; j < m_coordim; ++j)
                    {
                        Vmath::Vvtvp (ntot,m_derivFac[i +j*m_dim],1,
                                      in[j],1, tmp[i], 1, tmp[i],1);
                    }
                }
                
                Vmath::Vmul(ntot,m_jac,1,tmp[0],1,tmp[0],1);
            }
            else
            {
                Array<OneD,NekDouble> t;
                for(int e = 0; e < m_numElmt; ++e)
                {
                    // calculate dx/dxi in[0] + dy/dxi in[1] + dz/dxi in[2]
                    for(int i = 0; i < m_dim; ++i)
                    {
                        Vmath::Smul (m_nqe,m_derivFac[i][e],
                                     in[0] + e*m_nqe,1,
                                     t = tmp[i] + e*m_nqe,1);
                        for(int j = 1; j < m_coordim; ++j)
                        {
                            Vmath::Svtvp (m_nqe,m_derivFac[i +j*m_dim][e],
                                          in[j] + e*m_nqe,1,
                                          tmp[i] + e*m_nqe, 1,
                                          t = tmp[i] + e*m_nqe,1);
                        }
                    }
                    
                    Vmath::Smul(m_nqe,m_jac[e],tmp[0]+e*m_nqe,1,t=tmp[0]+e*m_nqe,1);
                }
            }

            Blas::Dgemm('N', 'N', m_iProdWRTStdDBase[0]->GetRows(),
                        m_numElmt,m_iProdWRTStdDBase[0]->GetColumns(),
                        1.0, m_iProdWRTStdDBase[0]->GetRawPtr(),
                        m_iProdWRTStdDBase[0]->GetRows(),
                        tmp[0].get(), nPhys, 0.0,
                        output.get(), nmodes);

            // Other components
            for(int i = 1; i < m_dim; ++i)
            {
                if(m_isDeformed)
                {
                    Vmath::Vmul(ntot,m_jac,1,tmp[i],1,tmp[i],1);
                }
                else
                {
                    Array<OneD,NekDouble> t;
                    for(int e = 0; e < m_numElmt; ++e)
                    {
                        Vmath::Smul(m_nqe,m_jac[e],tmp[i]+e*m_nqe,1,
                                    t=tmp[i]+e*m_nqe,1);
                    }
                }
                Blas::Dgemm('N', 'N', m_iProdWRTStdDBase[i]->GetRows(),
                            m_numElmt,m_iProdWRTStdDBase[i]->GetColumns(),
                            1.0, m_iProdWRTStdDBase[i]->GetRawPtr(),
                            m_iProdWRTStdDBase[i]->GetRows(),
                            tmp[i].get(), nPhys, 1.0,
                            output.get(), nmodes);
            }
        }

        virtual void operator()(
                      int                           dir,
                const Array<OneD, const NekDouble> &input,
                      Array<OneD,       NekDouble> &output,
                      Array<OneD,       NekDouble> &wsp)
        {
            boost::ignore_unused(dir, input, output, wsp);
            NEKERROR(ErrorUtil::efatal, "Not valid for this operator.");
        }

    protected:
        Array<OneD, DNekMatSharedPtr>   m_iProdWRTStdDBase;
        Array<TwoD, const NekDouble>    m_derivFac;
        Array<OneD, const NekDouble>    m_jac;
        int                             m_dim;
        int                             m_coordim;
        
    private:
        IProductWRTDerivBase_StdMat(
                vector<StdRegions::StdExpansionSharedPtr> pCollExp,
                CoalescedGeomDataSharedPtr                pGeomData)
            : Operator(pCollExp, pGeomData)
        {
            LibUtilities::PointsKeyVector PtsKey = m_stdExp->GetPointsKeys();
            m_dim = PtsKey.size();
            m_coordim = pCollExp[0]->GetCoordim();

            m_nqe      = m_stdExp->GetTotPoints();
            int nmodes = m_stdExp->GetNcoeffs();

            // set up a IProductWRTDerivBase StdMat.
            m_iProdWRTStdDBase = Array<OneD, DNekMatSharedPtr>(m_dim);
            for(int i = 0; i < m_dim; ++i)
            {
                Array<OneD, NekDouble> tmp(m_nqe),tmp1(nmodes);
                m_iProdWRTStdDBase[i] = MemoryManager<DNekMat>
                                            ::AllocateSharedPtr(nmodes,m_nqe);
                for(int j = 0; j < m_nqe; ++j)
                {
                    Vmath::Zero(m_nqe,tmp,1);
                    tmp[j] = 1.0;
                    m_stdExp->IProductWRTDerivBase(i,tmp,tmp1);
                    Vmath::Vcopy(nmodes, &tmp1[0],1,
                                 &(m_iProdWRTStdDBase[i]->GetPtr())[0]
                                     + j*nmodes, 1);
                }
            }
            m_derivFac = pGeomData->GetDerivFactors(pCollExp);
            m_jac      = pGeomData->GetJac(pCollExp);
            m_wspSize = m_dim*m_nqe*m_numElmt;
        }
};

/// Factory initialisation for the IProductWRTDerivBase_StdMat operators
OperatorKey IProductWRTDerivBase_StdMat::m_typeArr[] = {
    GetOperatorFactory().RegisterCreatorFunction(
        OperatorKey(eSegment,       eIProductWRTDerivBase, eStdMat, false),
        IProductWRTDerivBase_StdMat::create,
        "IProductWRTDerivBase_StdMat_Seg"),
    GetOperatorFactory().RegisterCreatorFunction(
        OperatorKey(eTriangle,      eIProductWRTDerivBase, eStdMat, false),
        IProductWRTDerivBase_StdMat::create,
        "IProductWRTDerivBase_StdMat_Tri"),
    GetOperatorFactory().RegisterCreatorFunction(
        OperatorKey(eTriangle,      eIProductWRTDerivBase, eStdMat, true),
        IProductWRTDerivBase_StdMat::create,
        "IProductWRTDerivBase_StdMat_NodalTri"),
    GetOperatorFactory().RegisterCreatorFunction(
        OperatorKey(eQuadrilateral, eIProductWRTDerivBase, eStdMat, false),
        IProductWRTDerivBase_StdMat::create,
        "IProductWRTDerivBase_StdMat_Quad"),
    GetOperatorFactory().RegisterCreatorFunction(
        OperatorKey(eTetrahedron,   eIProductWRTDerivBase, eStdMat, false),
        IProductWRTDerivBase_StdMat::create,
        "IProductWRTDerivBase_StdMat_Tet"),
    GetOperatorFactory().RegisterCreatorFunction(
        OperatorKey(eTetrahedron,   eIProductWRTDerivBase, eStdMat, true),
        IProductWRTDerivBase_StdMat::create,
        "IProductWRTDerivBase_StdMat_NodalTet"),
    GetOperatorFactory().RegisterCreatorFunction(
        OperatorKey(ePyramid,       eIProductWRTDerivBase, eStdMat, false),
        IProductWRTDerivBase_StdMat::create,
        "IProductWRTDerivBase_StdMat_Pyr"),
    GetOperatorFactory().RegisterCreatorFunction(
        OperatorKey(ePrism,         eIProductWRTDerivBase, eStdMat, false),
        IProductWRTDerivBase_StdMat::create,
        "IProductWRTDerivBase_StdMat_Prism"),
    GetOperatorFactory().RegisterCreatorFunction(
        OperatorKey(ePrism,         eIProductWRTDerivBase, eStdMat, true),
        IProductWRTDerivBase_StdMat::create,
        "IProductWRTDerivBase_StdMat_NodalPrism"),
    GetOperatorFactory().RegisterCreatorFunction(
        OperatorKey(eHexahedron,    eIProductWRTDerivBase, eStdMat, false),
        IProductWRTDerivBase_StdMat::create,
        "IProductWRTDerivBase_StdMat_Hex"),
    GetOperatorFactory().RegisterCreatorFunction(
        OperatorKey(ePyramid, eIProductWRTDerivBase, eSumFac, false),
        IProductWRTDerivBase_StdMat::create, "IProductWRTDerivBase_SumFac_Pyr")
};


/**
 * @brief Inner product operator using operator using matrix free operators.
 */
class IProductWRTDerivBase_MatrixFree : public Operator, MatrixFreeMultiInOneOut
{
    public:
        OPERATOR_CREATE(IProductWRTDerivBase_MatrixFree)

        virtual ~IProductWRTDerivBase_MatrixFree()
        {
        }

        virtual void operator()(
               const Array<OneD, const NekDouble> &entry0,
                           Array<OneD, NekDouble> &entry1,
                           Array<OneD, NekDouble> &entry2,
                           Array<OneD, NekDouble> &entry3,
                           Array<OneD, NekDouble> &wsp,
                const StdRegions::ConstFactorMap  &factors) final
        {
            boost::ignore_unused(wsp,factors);

            Array<OneD, NekDouble> output;

            if (m_isPadded)
            {
                // copy into padded vector
                switch(m_coordim)
                {
                case 1:
                    output = entry1;
                    Vmath::Vcopy(entry0.size(), entry0, 1, m_input[0], 1);
                    break;
                case 2:
                    output = entry2;
                    Vmath::Vcopy(entry0.size(), entry0, 1, m_input[0], 1);
                    Vmath::Vcopy(entry1.size(), entry1, 1, m_input[1], 1);
                    break;
                case 3:
                    output = entry3;
                    Vmath::Vcopy(entry0.size(), entry0, 1, m_input[0], 1);
                    Vmath::Vcopy(entry1.size(), entry1, 1, m_input[1], 1);
                    Vmath::Vcopy(entry0.size(), entry2, 1, m_input[2], 1);
                    break;
                default:
                    NEKERROR(ErrorUtil::efatal, "coordim not valid");
                    break;
                }

                // call op
                (*m_oper)(m_input, m_output);
                // copy out of padded vector
                Vmath::Vcopy(output.size(), m_output, 1, output, 1);
            }
            else
            {
                Array<OneD, Array<OneD, NekDouble>> input{m_coordim};

                // copy into padded vector
                switch(m_coordim)
                {
                case 1:
                    output = entry1;
                    input[0] = entry0;
                    break;
                case 2:
                    output = entry2;
                    input[0] = entry0;
                    input[1] = entry1;
                    break;
                case 3:
                    output = entry3;
                    input[0] = entry0;
                    input[1] = entry1;
                    input[2] = entry2;
                    break;
                default:
                    NEKERROR(ErrorUtil::efatal, "coordim not valid");
                    break;
                }
                
                (*m_oper)(input, output);
            }
        }

        virtual void operator()(
                      int                           dir,
                const Array<OneD, const NekDouble> &input,
                      Array<OneD,       NekDouble> &output,
                      Array<OneD,       NekDouble> &wsp)
        {
            boost::ignore_unused(dir, input, output, wsp);
            NEKERROR(ErrorUtil::efatal, "Not valid for this operator.");
        }

    private:
        std::shared_ptr<MatrixFree::IProductWRTDerivBase> m_oper;

        IProductWRTDerivBase_MatrixFree(
                vector<StdRegions::StdExpansionSharedPtr> pCollExp,
                CoalescedGeomDataSharedPtr                pGeomData)
            : Operator(pCollExp, pGeomData),
              MatrixFreeMultiInOneOut(pCollExp[0]->GetCoordim(),
                                      pCollExp[0]->GetStdExp()->GetTotPoints(),
                                      pCollExp[0]->GetStdExp()->GetNcoeffs(),
                                      pCollExp.size())
        {
<<<<<<< HEAD
            m_coordim  = pCollExp[0]->GetCoordim();

            const auto nqElmt = pCollExp[0]->GetStdExp()->GetTotPoints();
            const auto nmElmt = pCollExp[0]->GetStdExp()->GetNcoeffs();

            // Padding if needed
            using vec_t = tinysimd::simd<NekDouble>;
            const auto nElmtNoPad = pCollExp.size();
            auto nElmtPad = nElmtNoPad;
            if (nElmtNoPad % vec_t::width != 0)
            {
                m_isPadded = true;
                nElmtPad = nElmtNoPad + vec_t::width -
                    (nElmtNoPad % vec_t::width);
                m_input = Array<OneD, Array<OneD, NekDouble>> (m_coordim);
                m_input[0] = Array<OneD, NekDouble>{nqElmt * nElmtPad, 0.0};
		if (m_coordim > 1)
		{
                    m_input[1] = Array<OneD, NekDouble>{nqElmt * nElmtPad, 0.0};
                    if (m_coordim == 3)
                    {
                         m_input[2] = Array<OneD, NekDouble>{nqElmt * nElmtPad, 0.0};
                    }
		}
                m_output = Array<OneD, NekDouble>{nmElmt * nElmtPad, 0.0};
            }

=======
>>>>>>> 1e31ecfb
            // Check if deformed
            const auto dim = pCollExp[0]->GetStdExp()->GetShapeDimension();
<<<<<<< HEAD
            Array<TwoD, NekDouble> df(dim * m_coordim, jacSizePad, 0.0);
            if (deformed)
            {
                for (unsigned int j = 0; j < dim * m_coordim; ++j)
                {
                    Vmath::Vcopy(jacSizeNoPad,
                                 &(pGeomData->GetDerivFactors(pCollExp))[j][0], 1,
                                 &df[j][0], 1);
                }
            }
            else
            {
                for (unsigned int e = 0; e < nElmtNoPad; ++e)
                {
                    for (unsigned int j = 0; j < dim * m_coordim; ++j)
                    {
                        df[j][e] =
                            (pGeomData->GetDerivFactors(pCollExp))[j][e*nqElmt];
                    }
                }
            }

=======
            
>>>>>>> 1e31ecfb
            // Basis vector
            std::vector<LibUtilities::BasisSharedPtr> basis(dim);
            for (unsigned int i = 0; i < dim; ++i)
            {
                basis[i] = pCollExp[0]->GetBasis(i);
            }

            // Get shape type
            auto shapeType = pCollExp[0]->GetStdExp()->DetShapeType();

            // Generate operator string and create operator.
            std::string op_string = "IProductWRTDerivBase";
            op_string += MatrixFree::GetOpstring(shapeType, m_isDeformed);
            auto oper = MatrixFree::GetOperatorFactory().
                CreateInstance(op_string, basis, m_nElmtPad);

            // Set Jacobian
            oper->SetJac(pGeomData->GetJacInterLeave(pCollExp,m_nElmtPad));

            // Set derivative factors
            oper->SetDF(pGeomData->GetDerivFactorsInterLeave
                        (pCollExp,m_nElmtPad));

            m_oper = std::dynamic_pointer_cast<MatrixFree::
                                               IProductWRTDerivBase>(oper);
            ASSERTL0(m_oper, "Failed to cast pointer.");

        }
};

/// Factory initialisation for the IProductWRTDerivBase_MatrixFree operators
OperatorKey IProductWRTDerivBase_MatrixFree::m_typeArr[] = {
    GetOperatorFactory().RegisterCreatorFunction(
        OperatorKey(eSegment, eIProductWRTDerivBase, eMatrixFree, false),
        IProductWRTDerivBase_MatrixFree::create, "IProductWRTDerivBase_MatrixFree_Seg"),
    GetOperatorFactory().RegisterCreatorFunction(
        OperatorKey(eQuadrilateral, eIProductWRTDerivBase, eMatrixFree, false),
        IProductWRTDerivBase_MatrixFree::create, "IProductWRTDerivBase_MatrixFree_Quad"),
    GetOperatorFactory().RegisterCreatorFunction(
        OperatorKey(eTriangle, eIProductWRTDerivBase, eMatrixFree, false),
        IProductWRTDerivBase_MatrixFree::create, "IProductWRTDerivBase_MatrixFree_Tri"),
    GetOperatorFactory().RegisterCreatorFunction(
        OperatorKey(eHexahedron, eIProductWRTDerivBase, eMatrixFree, false),
        IProductWRTDerivBase_MatrixFree::create, "IProductWRTDerivBase_MatrixFree_Hex"),
    GetOperatorFactory().RegisterCreatorFunction(
        OperatorKey(ePrism, eIProductWRTDerivBase, eMatrixFree, false),
        IProductWRTDerivBase_MatrixFree::create, "IProductWRTDerivBase_MatrixFree_Prism"),
    GetOperatorFactory().RegisterCreatorFunction(
<<<<<<< HEAD
        OperatorKey(ePyramid, eIProductWRTDerivBase, eMatrixFree, false),
        IProductWRTDerivBase_MatrixFree::create, "IProductWRTDerivBase_MatrixFree_Prism")
=======
        OperatorKey(eTetrahedron, eIProductWRTDerivBase, eMatrixFree, false),
        IProductWRTDerivBase_MatrixFree::create, "IProductWRTDerivBase_MatrixFree_Tet")
>>>>>>> 1e31ecfb
};

/**
 * @brief Inner product WRT deriv base operator using element-wise operation
 */
class IProductWRTDerivBase_IterPerExp : public Operator
{
    public:
        OPERATOR_CREATE(IProductWRTDerivBase_IterPerExp)

        virtual ~IProductWRTDerivBase_IterPerExp()
        {
        }

        virtual void operator()(
                const Array<OneD, const NekDouble> &entry0,
                      Array<OneD, NekDouble> &entry1,
                      Array<OneD, NekDouble> &entry2,
                      Array<OneD, NekDouble> &entry3,
                      Array<OneD, NekDouble> &wsp,
                const StdRegions::ConstFactorMap   &factors) final
        {
            boost::ignore_unused(factors);

            unsigned int nPhys  = m_stdExp->GetTotPoints();
            unsigned int ntot   = m_numElmt*nPhys;
            unsigned int nmodes = m_stdExp->GetNcoeffs();
            unsigned int nmax   = max(ntot,m_numElmt*nmodes);
            Array<OneD, Array<OneD, const NekDouble> > in(3);
            Array<OneD, NekDouble> output, tmp1;
            Array<OneD, Array<OneD, NekDouble> > tmp(3);

            in[0] = entry0; in[1] = entry1; in[2] = entry2;

            output = (m_coordim == 3)? entry3: (m_coordim == 2)?
                entry2: entry1;

            for(int i = 0; i < m_dim; ++i)
            {
                tmp[i] = wsp + i*nmax;
            }


            // calculate Iproduct WRT Std Deriv
            // first component
            if(m_isDeformed)
            {
                // calculate dx/dxi in[0] + dy/dxi in[2] + dz/dxi in[3]
                for(int i = 0; i < m_dim; ++i)
                {
                    Vmath::Vmul (ntot,m_derivFac[i],1, in[0],1,
                                 tmp[i],1);
                    for(int j = 1; j < m_coordim; ++j)
                    {
                        Vmath::Vvtvp (ntot,m_derivFac[i +j*m_dim],1,
                                      in[j],1, tmp[i], 1, tmp[i],1);
                    }
                }
                
                Vmath::Vmul(ntot,m_jac,1,tmp[0],1,tmp[0],1);
            }
            else
            {
                Array<OneD,NekDouble> t;
                for(int e = 0; e < m_numElmt; ++e)
                {
                    // calculate dx/dxi in[0] + dy/dxi in[1] + dz/dxi in[2]
                    for(int i = 0; i < m_dim; ++i)
                    {
                        Vmath::Smul (m_nqe,m_derivFac[i][e],
                                     in[0] + e*m_nqe,1,
                                     t = tmp[i] + e*m_nqe,1);
                        for(int j = 1; j < m_coordim; ++j)
                        {
                            Vmath::Svtvp (m_nqe,m_derivFac[i +j*m_dim][e],
                                          in[j] + e*m_nqe,1,
                                          tmp[i] + e*m_nqe, 1,
                                          t = tmp[i] + e*m_nqe,1);
                        }
                    }

                    Vmath::Smul(m_nqe,m_jac[e],tmp[0]+e*m_nqe,1,t=tmp[0]+e*m_nqe,1);
                }
            }

            for(int n = 0; n < m_numElmt; ++n)
            {
                m_stdExp->IProductWRTDerivBase(0,tmp[0]+n*nPhys,
                                               tmp1 = output + n*nmodes);
            }

            // other components
            for(int i = 1; i < m_dim; ++i)
            {
                // multiply by Jacobian
                if(m_isDeformed)
                {
                    Vmath::Vmul(ntot,m_jac,1,tmp[i],1,tmp[i],1);
                }
                else
                {
                    Array<OneD,NekDouble> t;
                    for(int e = 0; e < m_numElmt; ++e)
                    {
                        Vmath::Smul(m_nqe,m_jac[e],tmp[i]+e*m_nqe,1,
                                    t=tmp[i]+e*m_nqe,1);
                    }
                }

                for(int n = 0; n < m_numElmt; ++n)
                {
                    m_stdExp->IProductWRTDerivBase(i,tmp[i]+n*nPhys,tmp[0]);
                    Vmath::Vadd(nmodes,tmp[0],1,output+n*nmodes,1,
                                tmp1 = output+n*nmodes,1);
                }
            }
        }

        virtual void operator()(
                      int                           dir,
                const Array<OneD, const NekDouble> &input,
                      Array<OneD,       NekDouble> &output,
                      Array<OneD,       NekDouble> &wsp)
        {
            boost::ignore_unused(dir, input, output, wsp);
            NEKERROR(ErrorUtil::efatal, "Not valid for this operator.");
        }

    protected:
        Array<TwoD, const NekDouble>    m_derivFac;
        Array<OneD, const NekDouble>    m_jac;
        int                             m_dim;
        int                             m_coordim;

    private:
        IProductWRTDerivBase_IterPerExp(
                vector<StdRegions::StdExpansionSharedPtr> pCollExp,
                CoalescedGeomDataSharedPtr                pGeomData)
            : Operator(pCollExp, pGeomData)
        {
            LibUtilities::PointsKeyVector PtsKey = m_stdExp->GetPointsKeys();
            m_dim      = PtsKey.size();
            m_coordim  = pCollExp[0]->GetCoordim();

            m_nqe      = m_stdExp->GetTotPoints();

            m_derivFac = pGeomData->GetDerivFactors(pCollExp);
            m_jac      = pGeomData->GetJac(pCollExp);
            m_wspSize  = m_dim*m_nqe*m_numElmt;
        }
};

/// Factory initialisation for the IProductWRTDerivBase_IterPerExp operators
OperatorKey IProductWRTDerivBase_IterPerExp::m_typeArr[] = {
    GetOperatorFactory().RegisterCreatorFunction(
        OperatorKey(eSegment,       eIProductWRTDerivBase, eIterPerExp,false),
        IProductWRTDerivBase_IterPerExp::create,
        "IProductWRTDerivBase_IterPerExp_Seg"),
    GetOperatorFactory().RegisterCreatorFunction(
        OperatorKey(eTriangle,      eIProductWRTDerivBase, eIterPerExp,false),
        IProductWRTDerivBase_IterPerExp::create,
        "IProductWRTDerivBase_IterPerExp_Tri"),
    GetOperatorFactory().RegisterCreatorFunction(
        OperatorKey(eTriangle,      eIProductWRTDerivBase, eIterPerExp,true),
        IProductWRTDerivBase_IterPerExp::create,
        "IProductWRTDerivBase_IterPerExp_NodalTri"),
    GetOperatorFactory().RegisterCreatorFunction(
        OperatorKey(eQuadrilateral, eIProductWRTDerivBase, eIterPerExp,false),
        IProductWRTDerivBase_IterPerExp::create,
        "IProductWRTDerivBase_IterPerExp_Quad"),
    GetOperatorFactory().RegisterCreatorFunction(
        OperatorKey(eTetrahedron,   eIProductWRTDerivBase, eIterPerExp,false),
        IProductWRTDerivBase_IterPerExp::create,
        "IProductWRTDerivBase_IterPerExp_Tet"),
    GetOperatorFactory().RegisterCreatorFunction(
        OperatorKey(eTetrahedron,   eIProductWRTDerivBase, eIterPerExp,true),
        IProductWRTDerivBase_IterPerExp::create,
        "IProductWRTDerivBase_IterPerExp_NodalTet"),
    GetOperatorFactory().RegisterCreatorFunction(
        OperatorKey(ePyramid,       eIProductWRTDerivBase, eIterPerExp,false),
        IProductWRTDerivBase_IterPerExp::create,
        "IProductWRTDerivBase_IterPerExp_Pyr"),
    GetOperatorFactory().RegisterCreatorFunction(
        OperatorKey(ePrism,         eIProductWRTDerivBase, eIterPerExp,false),
        IProductWRTDerivBase_IterPerExp::create,
        "IProductWRTDerivBase_IterPerExp_Prism"),
    GetOperatorFactory().RegisterCreatorFunction(
        OperatorKey(ePrism,         eIProductWRTDerivBase, eIterPerExp,true),
        IProductWRTDerivBase_IterPerExp::create,
        "IProductWRTDerivBase_IterPerExp_NodalPrism"),
    GetOperatorFactory().RegisterCreatorFunction(
        OperatorKey(eHexahedron,    eIProductWRTDerivBase, eIterPerExp,false),
        IProductWRTDerivBase_IterPerExp::create,
        "IProductWRTDerivBase_IterPerExp_Hex")
};


/**
 * @brief Inner product WRT deriv base operator using LocalRegions
 * implementation.
 */
class IProductWRTDerivBase_NoCollection : public Operator
{
    public:
        OPERATOR_CREATE(IProductWRTDerivBase_NoCollection)

        virtual ~IProductWRTDerivBase_NoCollection()
        {
        }

        virtual void operator()(
                const Array<OneD, const NekDouble> &entry0,
                      Array<OneD, NekDouble> &entry1,
                      Array<OneD, NekDouble> &entry2,
                      Array<OneD, NekDouble> &entry3,
                      Array<OneD, NekDouble> &wsp,
                const StdRegions::ConstFactorMap   &factors) final
        {
            boost::ignore_unused(wsp,factors);

            unsigned int nmodes = m_expList[0]->GetNcoeffs();
            unsigned int nPhys  = m_expList[0]->GetTotPoints();
            Array<OneD, NekDouble> tmp(nmodes),tmp1;

            Array<OneD, Array<OneD, const NekDouble> > in(3);
            Array<OneD, NekDouble> output;
            in[0] = entry0; in[1] = entry1; in[2] = entry2;

            output = (m_coordim == 3)? entry3: (m_coordim == 2)?
                entry2: entry1;

            for(int n = 0; n < m_numElmt; ++n)
            {
                m_expList[n]->IProductWRTDerivBase(0,
                                                   in[0] + n * nPhys,
                                                   tmp1 = output + n * nmodes);
            }

            for(int i = 1; i < m_dim; ++i)
            {
                for(int n = 0; n < m_numElmt; ++n)
                {
                    m_expList[n]->IProductWRTDerivBase(i,in[i]+n*nPhys,tmp);

                    Vmath::Vadd(nmodes,tmp,1,output+n*nmodes,1,
                                tmp1 = output+n*nmodes,1);
                }
            }
        }

        virtual void operator()(
                      int                           dir,
                const Array<OneD, const NekDouble> &input,
                      Array<OneD,       NekDouble> &output,
                      Array<OneD,       NekDouble> &wsp)
        {
            boost::ignore_unused(dir, input, output, wsp);
            NEKERROR(ErrorUtil::efatal, "Not valid for this operator.");
        }

    protected:
        int                                         m_dim;
        int                                         m_coordim;
        vector<StdRegions::StdExpansionSharedPtr>   m_expList;

    private:
        IProductWRTDerivBase_NoCollection(
                vector<StdRegions::StdExpansionSharedPtr> pCollExp,
                CoalescedGeomDataSharedPtr                pGeomData)
            : Operator(pCollExp, pGeomData)
        {
            m_expList = pCollExp;
            m_dim     = pCollExp[0]->GetNumBases();
            m_coordim = pCollExp[0]->GetCoordim();
        }
};

/// Factory initialisation for the IProductWRTDerivBase_NoCollection operators
OperatorKey IProductWRTDerivBase_NoCollection::m_typeArr[] = {
    GetOperatorFactory().RegisterCreatorFunction(
        OperatorKey(eSegment,       eIProductWRTDerivBase, eNoCollection,false),
        IProductWRTDerivBase_NoCollection::create,
        "IProductWRTDerivBase_NoCollection_Seg"),
    GetOperatorFactory().RegisterCreatorFunction(
        OperatorKey(eTriangle,      eIProductWRTDerivBase, eNoCollection,false),
        IProductWRTDerivBase_NoCollection::create,
        "IProductWRTDerivBase_NoCollection_Tri"),
    GetOperatorFactory().RegisterCreatorFunction(
        OperatorKey(eTriangle,      eIProductWRTDerivBase, eNoCollection,true),
        IProductWRTDerivBase_NoCollection::create,
        "IProductWRTDerivBase_NoCollection_NodalTri"),
    GetOperatorFactory().RegisterCreatorFunction(
        OperatorKey(eQuadrilateral, eIProductWRTDerivBase, eNoCollection,false),
        IProductWRTDerivBase_NoCollection::create,
        "IProductWRTDerivBase_NoCollection_Quad"),
    GetOperatorFactory().RegisterCreatorFunction(
        OperatorKey(eTetrahedron,   eIProductWRTDerivBase, eNoCollection,false),
        IProductWRTDerivBase_NoCollection::create,
        "IProductWRTDerivBase_NoCollection_Tet"),
    GetOperatorFactory().RegisterCreatorFunction(
        OperatorKey(eTetrahedron,   eIProductWRTDerivBase, eNoCollection,true),
        IProductWRTDerivBase_NoCollection::create,
        "IProductWRTDerivBase_NoCollection_NodalTet"),
    GetOperatorFactory().RegisterCreatorFunction(
        OperatorKey(ePyramid,       eIProductWRTDerivBase, eNoCollection,false),
        IProductWRTDerivBase_NoCollection::create,
        "IProductWRTDerivBase_NoCollection_Pyr"),
    GetOperatorFactory().RegisterCreatorFunction(
        OperatorKey(ePrism,         eIProductWRTDerivBase, eNoCollection,false),
        IProductWRTDerivBase_NoCollection::create,
        "IProductWRTDerivBase_NoCollection_Prism"),
    GetOperatorFactory().RegisterCreatorFunction(
        OperatorKey(ePrism,         eIProductWRTDerivBase, eNoCollection,true),
        IProductWRTDerivBase_NoCollection::create,
        "IProductWRTDerivBase_NoCollection_NodalPrism"),
    GetOperatorFactory().RegisterCreatorFunction(
        OperatorKey(eHexahedron,    eIProductWRTDerivBase, eNoCollection,false),
        IProductWRTDerivBase_NoCollection::create,
        "IProductWRTDerivBase_NoCollection_Hex")
};


/**
 * @brief Inner product WRT deriv base operator using sum-factorisation
 * (Segment)
 */
class IProductWRTDerivBase_SumFac_Seg : public Operator
{
    public:
        OPERATOR_CREATE(IProductWRTDerivBase_SumFac_Seg)

        virtual ~IProductWRTDerivBase_SumFac_Seg()
        {
        }

        virtual void operator()(
                const Array<OneD, const NekDouble> &entry0,
                      Array<OneD,       NekDouble> &entry1,
                      Array<OneD,       NekDouble> &entry2,
                      Array<OneD,       NekDouble> &entry3,
                      Array<OneD,       NekDouble> &wsp,
                const StdRegions::ConstFactorMap   &factors) final
        {
            boost::ignore_unused(factors);

<<<<<<< HEAD
            Array<OneD, Array<OneD, const NekDouble> > in(3);
            Array<OneD, NekDouble> output;

            output = (m_coordim == 3)? entry3: (m_coordim == 2)?
                entry2: entry1;

            in[0] = entry0; in[1] = entry1;
            in[2] = entry2;

            // calculate dx/dxi in[0] + dy/dxi in[1] + dz/dxi in[2]
            Vmath::Vmul (m_wspSize,m_derivFac[0], 1, in[0], 1, wsp, 1);
            for(int i = 1; i < m_coordim; ++i)
            {
                Vmath::Vvtvp (m_wspSize,m_derivFac[i],1,in[i],1,wsp,1,wsp,1);
            }
            Vmath::Vmul(m_wspSize, m_jac, 1, wsp, 1, wsp, 1);
=======
            Vmath::Vmul(m_numElmt*m_nquad0, m_jacWStdW, 1, input, 1, wsp, 1);

            if(m_isDeformed)
            {
                Vmath::Vmul(m_numElmt*m_nquad0, &m_derivFac[0][0], 1,
                            &wsp[0],           1,
                            &wsp[0],           1);
            }
            else
            {
                Array<OneD,NekDouble> t;
                for(int e = 0; e < m_numElmt; ++e)
                {
                    Vmath::Smul(m_nquad0, m_derivFac[0][e],
                                &wsp[0] + e*m_nquad0,   1,
                                &wsp[0] + e*m_nquad0,   1);
                }
            }
>>>>>>> 1e31ecfb

            
            // out = B0*in;
            Blas::Dgemm('T', 'N', m_nmodes0, m_numElmt, m_nquad0,
                        1.0, m_derbase0.get(), m_nquad0,
                        &wsp[0], m_nquad0, 0.0,
                        &output[0], m_nmodes0);
        }

<<<<<<< HEAD
    virtual void operator()(
                            int                           dir,
                            const Array<OneD, const NekDouble> &input,
                            Array<OneD,       NekDouble> &output,
                            Array<OneD,       NekDouble> &wsp)
    {
        boost::ignore_unused(dir, input, output, wsp);
        NEKERROR(ErrorUtil::efatal, "Not valid for this operator.");
    }

protected:
    const int                       m_nquad0;
    const int                       m_nmodes0;
    int                             m_coordim;
    Array<OneD, const NekDouble>    m_jac;
    Array<OneD, const NekDouble>    m_derbase0;
    Array<TwoD, const NekDouble>    m_derivFac;

private:
    IProductWRTDerivBase_SumFac_Seg(
                                    vector<StdRegions::StdExpansionSharedPtr> pCollExp,
                                    CoalescedGeomDataSharedPtr                pGeomData)
        : Operator  (pCollExp, pGeomData),
          m_nquad0  (m_stdExp->GetNumPoints(0)),
          m_nmodes0 (m_stdExp->GetBasisNumModes(0)),
          m_derbase0(m_stdExp->GetBasis(0)->GetDbdata())
    {
        m_coordim  = pCollExp[0]->GetCoordim();
        m_wspSize = m_numElmt*m_nquad0;
        m_derivFac = pGeomData->GetDerivFactors(pCollExp);
        m_jac = pGeomData->GetJacWithStdWeights(pCollExp);
    }
=======
        virtual void operator()(
                      int                           dir,
                const Array<OneD, const NekDouble> &input,
                      Array<OneD,       NekDouble> &output,
                      Array<OneD,       NekDouble> &wsp)
        {
            boost::ignore_unused(dir, input, output, wsp);
            NEKERROR(ErrorUtil::efatal, "Not valid for this operator.");
        }

    protected:
        const int                       m_nquad0;
        const int                       m_nmodes0;
        Array<OneD, const NekDouble>    m_jacWStdW;
        Array<OneD, const NekDouble>    m_derbase0;
        Array<TwoD, const NekDouble>    m_derivFac;

    private:
        IProductWRTDerivBase_SumFac_Seg(
                vector<StdRegions::StdExpansionSharedPtr> pCollExp,
                CoalescedGeomDataSharedPtr                pGeomData)
            : Operator  (pCollExp, pGeomData),
              m_nquad0  (m_stdExp->GetNumPoints(0)),
              m_nmodes0 (m_stdExp->GetBasisNumModes(0)),
              m_derbase0(m_stdExp->GetBasis(0)->GetDbdata())
        {
            m_wspSize = m_numElmt*m_nquad0;
            m_derivFac = pGeomData->GetDerivFactors(pCollExp);
            m_jacWStdW = pGeomData->GetJacWithStdWeights(pCollExp);
        }
>>>>>>> 1e31ecfb
};

/// Factory initialisation for the IProductWRTDerivBase_SumFac_Seg operator
OperatorKey IProductWRTDerivBase_SumFac_Seg::m_type = GetOperatorFactory().
    RegisterCreatorFunction(
                            OperatorKey(eSegment, eIProductWRTDerivBase, eSumFac, false),
                            IProductWRTDerivBase_SumFac_Seg::create,
                            "IProductWRTDerivBase_SumFac_Seg");


/**
 * @brief Inner product WRT deriv base operator using sum-factorisation (Quad)
 */
class IProductWRTDerivBase_SumFac_Quad : public Operator
{
public:
    OPERATOR_CREATE(IProductWRTDerivBase_SumFac_Quad)

    virtual ~IProductWRTDerivBase_SumFac_Quad()
    {
    }

    virtual void operator()(
                            const Array<OneD, const NekDouble> &entry0,
                            Array<OneD, NekDouble> &entry1,
                            Array<OneD, NekDouble> &entry2,
                            Array<OneD, NekDouble> &entry3,
                            Array<OneD, NekDouble> &wsp,
                            const StdRegions::ConstFactorMap   &factors) final
    {
        boost::ignore_unused(factors);

        unsigned int nPhys  = m_stdExp->GetTotPoints();
        unsigned int ntot   = m_numElmt*nPhys;
        unsigned int nmodes = m_stdExp->GetNcoeffs();
        unsigned int nmax   = max(ntot,m_numElmt*nmodes);
        Array<OneD, Array<OneD, const NekDouble> > in(3);
        Array<OneD, NekDouble> output, wsp1;
        Array<OneD, Array<OneD, NekDouble> > tmp(2);

        in[0] = entry0; in[1] = entry1; in[2] = entry2;

        output = (m_coordim == 2)? entry2: entry3;

        tmp[0] = wsp; tmp[1] = wsp + nmax;
        wsp1   = wsp + 2*nmax;

        // calculate dx/dxi in[0] + dy/dxi in[1]
        for(int i = 0; i < 2; ++i)
        {
<<<<<<< HEAD
            Vmath::Vmul(ntot, m_derivFac[i], 1, in[0], 1, tmp[i], 1);
            for(int j = 1; j < m_coordim; ++j)
            {
                Vmath::Vvtvp(ntot, m_derivFac[i + 2*j], 1, in[j], 1,
                             tmp[i], 1, tmp[i], 1);
            }
=======
            unsigned int nPhys  = m_stdExp->GetTotPoints();
            unsigned int ntot   = m_numElmt*nPhys;
            unsigned int nmodes = m_stdExp->GetNcoeffs();
            unsigned int nmax   = max(ntot,m_numElmt*nmodes);
            Array<OneD, Array<OneD, const NekDouble> > in(3);
            Array<OneD, NekDouble> output, wsp1;
            Array<OneD, Array<OneD, NekDouble> > tmp(2);

            in[0] = entry0; in[1] = entry1; in[2] = entry2;

            output = (m_coordim == 2)? entry2: entry3;

            tmp[0] = wsp; tmp[1] = wsp + nmax;
            wsp1   = wsp + 2*nmax;

            if(m_isDeformed)
            {
                // calculate dx/dxi in[0] + dy/dxi in[1]
                for(int i = 0; i < 2; ++i)
                {
                    Vmath::Vmul(ntot, m_derivFac[i], 1, in[0], 1, tmp[i], 1);
                    Vmath::Vvtvp(ntot, m_derivFac[i + 2], 1, in[1], 1, tmp[i],
                                 1, tmp[i], 1);
                }
            }
            else
            {
                Array<OneD,NekDouble> t;
                for(int e = 0; e < m_numElmt; ++e)
                {
                    // calculate dx/dxi in[0] + dy/dxi in[1]
                    for(int i = 0; i < 2; ++i)
                    {
                        Vmath::Smul (m_nqe,m_derivFac[i][e],
                                     in[0] + e*m_nqe,1,
                                     t = tmp[i] + e*m_nqe,1);
                        Vmath::Svtvp (m_nqe,m_derivFac[i+2][e],
                                      in[1] + e*m_nqe,1,
                                      tmp[i] + e*m_nqe, 1,
                                      t = tmp[i] + e*m_nqe,1);
                    }
                }                
            }

            // Iproduct wrt derivative of base 0
            QuadIProduct(false, m_colldir1, m_numElmt,
                         m_nquad0,   m_nquad1,
                         m_nmodes0,  m_nmodes1,
                         m_derbase0, m_base1,
                         m_jacWStdW, tmp[0], output, wsp1);

            // Iproduct wrt derivative of base 1
            QuadIProduct(m_colldir0, false, m_numElmt,
                         m_nquad0,   m_nquad1,
                         m_nmodes0,  m_nmodes1,
                         m_base0, m_derbase1,
                         m_jacWStdW, tmp[1],  tmp[0], wsp1);

            Vmath::Vadd(m_numElmt*nmodes,tmp[0],1,output,1,output,1);
>>>>>>> 1e31ecfb
        }

        // Iproduct wrt derivative of base 0
        QuadIProduct(false, m_colldir1, m_numElmt,
                     m_nquad0,   m_nquad1,
                     m_nmodes0,  m_nmodes1,
                     m_derbase0, m_base1,
                     m_jac, tmp[0], output, wsp1);

<<<<<<< HEAD
        // Iproduct wrt derivative of base 1
        QuadIProduct(m_colldir0, false, m_numElmt,
                     m_nquad0,   m_nquad1,
                     m_nmodes0,  m_nmodes1,
                     m_base0, m_derbase1,
                     m_jac, tmp[1],  tmp[0], wsp1);
=======
    protected:
        const int                       m_nquad0;
        const int                       m_nquad1;
        const int                       m_nmodes0;
        const int                       m_nmodes1;
        const bool                      m_colldir0;
        const bool                      m_colldir1;
        int                             m_coordim;
        Array<TwoD, const NekDouble>    m_derivFac;
        Array<OneD, const NekDouble>    m_jacWStdW;
        Array<OneD, const NekDouble>    m_base0;
        Array<OneD, const NekDouble>    m_base1;
        Array<OneD, const NekDouble>    m_derbase0;
        Array<OneD, const NekDouble>    m_derbase1;
>>>>>>> 1e31ecfb

        Vmath::Vadd(m_numElmt*nmodes,tmp[0],1,output,1,output,1);
    }

<<<<<<< HEAD
    virtual void operator()(
                            int                           dir,
                            const Array<OneD, const NekDouble> &input,
                            Array<OneD,       NekDouble> &output,
                            Array<OneD,       NekDouble> &wsp)
    {
        boost::ignore_unused(dir, input, output, wsp);
        NEKERROR(ErrorUtil::efatal, "Not valid for this operator.");
    }

protected:
    const int                       m_nquad0;
    const int                       m_nquad1;
    const int                       m_nmodes0;
    const int                       m_nmodes1;
    const bool                      m_colldir0;
    const bool                      m_colldir1;
    int                             m_coordim;
    Array<TwoD, const NekDouble>    m_derivFac;
    Array<OneD, const NekDouble>    m_jac;
    Array<OneD, const NekDouble>    m_base0;
    Array<OneD, const NekDouble>    m_base1;
    Array<OneD, const NekDouble>    m_derbase0;
    Array<OneD, const NekDouble>    m_derbase1;

private:
    IProductWRTDerivBase_SumFac_Quad(
                                     vector<StdRegions::StdExpansionSharedPtr> pCollExp,
                                     CoalescedGeomDataSharedPtr                pGeomData)
        : Operator(pCollExp, pGeomData),
          m_nquad0  (m_stdExp->GetNumPoints(0)),
          m_nquad1  (m_stdExp->GetNumPoints(1)),
          m_nmodes0 (m_stdExp->GetBasisNumModes(0)),
          m_nmodes1 (m_stdExp->GetBasisNumModes(1)),
          m_colldir0(m_stdExp->GetBasis(0)->Collocation()),
          m_colldir1(m_stdExp->GetBasis(1)->Collocation()),
          m_base0   (m_stdExp->GetBasis(0)->GetBdata()),
          m_base1   (m_stdExp->GetBasis(1)->GetBdata()),
          m_derbase0(m_stdExp->GetBasis(0)->GetDbdata()),
          m_derbase1(m_stdExp->GetBasis(1)->GetDbdata())
    {
        LibUtilities::PointsKeyVector PtsKey = m_stdExp->GetPointsKeys();
        m_coordim  = pCollExp[0]->GetCoordim();

        m_derivFac = pGeomData->GetDerivFactors(pCollExp);
        m_jac      = pGeomData->GetJacWithStdWeights(pCollExp);
        m_wspSize  = 4 * m_numElmt * (max(m_nquad0*m_nquad1,
                                          m_nmodes0*m_nmodes1));
    }
=======
            m_derivFac = pGeomData->GetDerivFactors(pCollExp);
            m_jacWStdW      = pGeomData->GetJacWithStdWeights(pCollExp);
            m_wspSize  = 4 * m_numElmt * (max(m_nquad0*m_nquad1,
                                              m_nmodes0*m_nmodes1));
        }
>>>>>>> 1e31ecfb
};

/// Factory initialisation for the IProductWRTDerivBase_SumFac_Quad operator
OperatorKey IProductWRTDerivBase_SumFac_Quad::m_type =
    GetOperatorFactory().RegisterCreatorFunction(
                                                 OperatorKey(eQuadrilateral, eIProductWRTDerivBase, eSumFac, false),
                                                 IProductWRTDerivBase_SumFac_Quad::create,
                                                 "IProductWRTDerivBase_IterPerExp_Quad");


/**
 * @brief Inner product WRT deriv base operator using sum-factorisation (Tri)
 */
class IProductWRTDerivBase_SumFac_Tri : public Operator
{
public:
        OPERATOR_CREATE(IProductWRTDerivBase_SumFac_Tri)

        virtual ~IProductWRTDerivBase_SumFac_Tri()
        {
        }

    /**
     * This method calculates:
     *
     * \f[ (d\phi/dx,in[0]) + (d\phi/dy,in[1])  \f]
     *
     * which can be represented in terms of local cartesian
     * derivaties as:
     *
     * \f[ ((d\phi/d\xi_0\, d\xi_0/dx +
     *       d\phi/d\xi_1\, d\xi_1/dx),in[0]) + \f]
     *
     * \f[ ((d\phi/d\xi_0\, d\xi_0/dy +
     *       d\phi/d\xi_1\, d\xi_1/dy),in[1]) + \f]
     *
     * where we note that
     *
     * \f[ d\phi/d\xi_0 =  d\phi/d\eta_0\, d\eta_0/d\xi_0 =
     *        d\phi/d\eta_0 2/(1-\eta_1) \f]
     *
     * \f[ d\phi/d\xi_1  = d\phi/d\eta_1\, d\eta_1/d\xi_1 +
     *   d\phi/d\eta_1\, d\eta_1/d\xi_1 = d\phi/d\eta_0 (1+\eta_0)/(1-\eta_1)
     *   + d\phi/d\eta_1 \f]
     *
     *  and so the full inner products are
     *
     * \f[ (d\phi/dx,in[0]) + (dphi/dy,in[1]) =
     *   (d\phi/d\eta_0, ((2/(1-\eta_1) (d\xi_0/dx in[0] + d\xi_0/dy in[1])
     *    + (1-\eta_0)/(1-\eta_1) (d\xi_1/dx in[0]+d\xi_1/dy in[1]))
     *    + (d\phi/d\eta_1, (d\xi_1/dx in[0] + d\xi_1/dy in[1])) \f]
     *
     */
    virtual void operator()(
                const Array<OneD, const NekDouble> &entry0,
                      Array<OneD, NekDouble>       &entry1,
                      Array<OneD, NekDouble>       &entry2,
                      Array<OneD, NekDouble>       &entry3,
                      Array<OneD, NekDouble>       &wsp,
                const StdRegions::ConstFactorMap   &factors) final
        {
            boost::ignore_unused(factors);

            unsigned int nPhys  = m_stdExp->GetTotPoints();
            unsigned int ntot   = m_numElmt*nPhys;
            unsigned int nmodes = m_stdExp->GetNcoeffs();
            unsigned int nmax   = max(ntot,m_numElmt*nmodes);
            Array<OneD, Array<OneD, const NekDouble> > in(3);
            Array<OneD, NekDouble> output, wsp1;
            Array<OneD, Array<OneD, NekDouble> > tmp(2);

            in[0] = entry0; in[1] = entry1; in[2] = entry2;

            output = (m_coordim == 2)? entry2: entry3;

            tmp[0] = wsp; tmp[1] = wsp + nmax;
            wsp1   = wsp + 2*nmax;

            if(m_isDeformed)
            {
<<<<<<< HEAD
                Vmath::Vmul(ntot, m_derivFac[i], 1, in[0], 1, tmp[i], 1);
                for(int j = 1; j < m_coordim; ++j)
                {
                    Vmath::Vvtvp(ntot, m_derivFac[i+2*j], 1, in[j], 1,
                                 tmp[i], 1, tmp[i], 1);
=======
                // calculate dx/dxi in[0] + dy/dxi in[1]
                for (int i = 0; i < 2; ++i)
                {
                    Vmath::Vmul(ntot, m_derivFac[i], 1, in[0], 1, tmp[i], 1);
                    Vmath::Vvtvp(ntot, m_derivFac[i+2], 1, in[1], 1, tmp[i], 1,
                                 tmp[i], 1);
>>>>>>> 1e31ecfb
                }
            }
            else
            {
                Array<OneD,NekDouble> t;
                for(int e = 0; e < m_numElmt; ++e)
                {
                    // calculate dx/dxi in[0] + dy/dxi in[1]
                    for(int i = 0; i < 2; ++i)
                    {
                        Vmath::Smul (m_nqe,m_derivFac[i][e],
                                     in[0] + e*m_nqe,1,
                                     t = tmp[i] + e*m_nqe,1);
                        Vmath::Svtvp (m_nqe,m_derivFac[i+2][e],
                                      in[1] + e*m_nqe,1,
                                      tmp[i] + e*m_nqe, 1,
                                      t = tmp[i] + e*m_nqe,1);
                    }
                }                
            }
            
            // Multiply by factor: 2/(1-z1)
            for (int i = 0; i < m_numElmt; ++i)
            {
                // scale tmp[0] by geometric factor: 2/(1-z1)
                Vmath::Vmul(nPhys,&m_fac0[0],1,tmp[0].get()+i*nPhys,1,
                            tmp[0].get()+i*nPhys,1);

                // scale tmp[1] by geometric factor (1+z0)/(1-z1)
                Vmath::Vvtvp(nPhys,&m_fac1[0],1,tmp[1].get()+i*nPhys,1,
                             tmp[0].get()+i*nPhys,1,tmp[0].get()+i*nPhys,1);
            }

            // Iproduct wrt derivative of base 0
            TriIProduct(m_sortTopVertex, m_numElmt, m_nquad0, m_nquad1,
                        m_nmodes0,  m_nmodes1, m_derbase0, m_base1,
                        m_jacWStdW, tmp[0], output, wsp1);

            // Iproduct wrt derivative of base 1
            TriIProduct(m_sortTopVertex, m_numElmt, m_nquad0, m_nquad1,
                        m_nmodes0,  m_nmodes1, m_base0, m_derbase1,
                        m_jacWStdW, tmp[1], tmp[0], wsp1);

            Vmath::Vadd(m_numElmt*nmodes,tmp[0],1,output,1,output,1);
        }

        virtual void operator()(
                      int                           dir,
                const Array<OneD, const NekDouble> &input,
                      Array<OneD,       NekDouble> &output,
                      Array<OneD,       NekDouble> &wsp)
        {
            boost::ignore_unused(dir, input, output, wsp);
            NEKERROR(ErrorUtil::efatal, "Not valid for this operator.");
        }

    protected:
        const int                       m_nquad0;
        const int                       m_nquad1;
        const int                       m_nmodes0;
        const int                       m_nmodes1;
        const bool                      m_colldir0;
        const bool                      m_colldir1;
        int                             m_coordim;
        Array<TwoD, const NekDouble>    m_derivFac;
        Array<OneD, const NekDouble>    m_jacWStdW;
        Array<OneD, const NekDouble>    m_base0;
        Array<OneD, const NekDouble>    m_base1;
        Array<OneD, const NekDouble>    m_derbase0;
        Array<OneD, const NekDouble>    m_derbase1;
        Array<OneD, NekDouble>          m_fac0;
        Array<OneD, NekDouble>          m_fac1;
        bool                            m_sortTopVertex;

    private:
        IProductWRTDerivBase_SumFac_Tri(
                vector<StdRegions::StdExpansionSharedPtr> pCollExp,
                CoalescedGeomDataSharedPtr                pGeomData)
            : Operator(pCollExp, pGeomData),
              m_nquad0  (m_stdExp->GetNumPoints(0)),
              m_nquad1  (m_stdExp->GetNumPoints(1)),
              m_nmodes0 (m_stdExp->GetBasisNumModes(0)),
              m_nmodes1 (m_stdExp->GetBasisNumModes(1)),
              m_colldir0(m_stdExp->GetBasis(0)->Collocation()),
              m_colldir1(m_stdExp->GetBasis(1)->Collocation()),
              m_base0   (m_stdExp->GetBasis(0)->GetBdata()),
              m_base1   (m_stdExp->GetBasis(1)->GetBdata()),
              m_derbase0(m_stdExp->GetBasis(0)->GetDbdata()),
              m_derbase1(m_stdExp->GetBasis(1)->GetDbdata())
        {
            LibUtilities::PointsKeyVector PtsKey = m_stdExp->GetPointsKeys();
            m_coordim  = pCollExp[0]->GetCoordim();

            m_derivFac = pGeomData->GetDerivFactors(pCollExp);
            m_jacWStdW      = pGeomData->GetJacWithStdWeights(pCollExp);
            m_wspSize  = 4 * m_numElmt * (max(m_nquad0*m_nquad1,
                                              m_nmodes0*m_nmodes1));

            if(m_stdExp->GetBasis(0)->GetBasisType()
                    == LibUtilities::eModified_A)
            {
                m_sortTopVertex = true;
            }
            else
            {
                m_sortTopVertex = false;
            }

            const Array<OneD, const NekDouble>& z0
                                            = m_stdExp->GetBasis(0)->GetZ();
            const Array<OneD, const NekDouble>& z1
                                            = m_stdExp->GetBasis(1)->GetZ();

            m_fac0 = Array<OneD, NekDouble>(m_nquad0*m_nquad1);
            // set up geometric factor: 2/(1-z1)
            for (int i = 0; i < m_nquad0; ++i)
            {
                for(int j = 0; j < m_nquad1; ++j)
                {
                    m_fac0[i+j*m_nquad0] = 2.0/(1-z1[j]);
                }
            }

            m_fac1 = Array<OneD, NekDouble>(m_nquad0*m_nquad1);
            // set up geometric factor: (1+z0)/(1-z1)
            for (int i = 0; i < m_nquad0; ++i)
            {
                for(int j = 0; j < m_nquad1; ++j)
                {
                    m_fac1[i+j*m_nquad0] = (1+z0[i])/(1-z1[j]);
                }
            }
        }
};

/// Factory initialisation for the IProductWRTDerivBase_SumFac_Tri operator
OperatorKey IProductWRTDerivBase_SumFac_Tri::m_type =
    GetOperatorFactory().RegisterCreatorFunction(
        OperatorKey(eTriangle, eIProductWRTDerivBase, eSumFac,false),
        IProductWRTDerivBase_SumFac_Tri::create,
        "IProductWRTDerivBase_IterPerExp_Tri");


/**
 * @brief Inner product WRT deriv base operator using sum-factorisation (Hex)
 */
class IProductWRTDerivBase_SumFac_Hex : public Operator
{
    public:
        OPERATOR_CREATE(IProductWRTDerivBase_SumFac_Hex)

        virtual ~IProductWRTDerivBase_SumFac_Hex()
        {
        }

        virtual void operator()(
                const Array<OneD, const NekDouble> &entry0,
                      Array<OneD, NekDouble>       &entry1,
                      Array<OneD, NekDouble>       &entry2,
                      Array<OneD, NekDouble>       &entry3,
                      Array<OneD, NekDouble>       &wsp,
                const StdRegions::ConstFactorMap   &factors) final
        {
            boost::ignore_unused(factors);

            unsigned int nPhys  = m_stdExp->GetTotPoints();
            unsigned int ntot   = m_numElmt*nPhys;
            unsigned int nmodes = m_stdExp->GetNcoeffs();
            unsigned int nmax  = max(ntot,m_numElmt*nmodes);
            Array<OneD, Array<OneD, const NekDouble> > in(3);
            Array<OneD, NekDouble> output, wsp1;
            Array<OneD, Array<OneD, NekDouble> > tmp(3);

            in[0] = entry0; in[1] = entry1;
            in[2] = entry2;

            output =  entry3;

            for(int i = 0; i < 3; ++i)
            {
                tmp[i] = wsp + i*nmax;
            }

            if(m_isDeformed)
            {
                // calculate dx/dxi in[0] + dy/dxi in[1] + dz/dxi in[2]
                for(int i = 0; i < 3; ++i)
                {
                    Vmath::Vmul (ntot,m_derivFac[i],1, in[0],1,
                                 tmp[i],1);
                    for(int j = 1; j < 3; ++j)
                    {
                        Vmath::Vvtvp (ntot,m_derivFac[i+3*j],1,
                                      in[j],1, tmp[i], 1, tmp[i],1);
                    }
                }
            }
            else
            {
                Array<OneD,NekDouble> t;
                for(int e = 0; e < m_numElmt; ++e)
                {
                    // calculate dx/dxi in[0] + dy/dxi in[1] + dz/dxi in[2]
                    for(int i = 0; i < 3; ++i)
                    {
                        Vmath::Smul (m_nqe,m_derivFac[i][e],
                                     in[0] + e*m_nqe,1,
                                     t = tmp[i] + e*m_nqe,1);
                        for(int j = 1; j < 3; ++j)
                        {
                            Vmath::Svtvp (m_nqe,m_derivFac[i+3*j][e],
                                          in[j] + e*m_nqe,1,
                                          tmp[i] + e*m_nqe, 1,
                                          t = tmp[i] + e*m_nqe,1);
                        }
                    }
                }
            }

            wsp1   = wsp + 3*nmax;

            // calculate Iproduct WRT Std Deriv
            HexIProduct(false,m_colldir1,m_colldir2, m_numElmt,
                        m_nquad0,   m_nquad1,  m_nquad2,
                        m_nmodes0,  m_nmodes1, m_nmodes2,
                        m_derbase0, m_base1,   m_base2,
                        m_jacWStdW,tmp[0],output,wsp1);

            HexIProduct(m_colldir0,false,m_colldir2, m_numElmt,
                        m_nquad0,  m_nquad1,   m_nquad2,
                        m_nmodes0, m_nmodes1,  m_nmodes2,
                        m_base0,   m_derbase1, m_base2,
                        m_jacWStdW,tmp[1],tmp[0],wsp1);
            Vmath::Vadd(m_numElmt*nmodes,tmp[0],1,output,1,output,1);

            HexIProduct(m_colldir0,m_colldir1,false, m_numElmt,
                        m_nquad0,  m_nquad1,  m_nquad2,
                        m_nmodes0, m_nmodes1, m_nmodes2,
                        m_base0,   m_base1,   m_derbase2,
                        m_jacWStdW,tmp[2],tmp[0],wsp1);
            Vmath::Vadd(m_numElmt*nmodes,tmp[0],1,output,1,output,1);
        }

        virtual void operator()(
                      int                           dir,
                const Array<OneD, const NekDouble> &input,
                      Array<OneD,       NekDouble> &output,
                      Array<OneD,       NekDouble> &wsp)
        {
            boost::ignore_unused(dir, input, output, wsp);
            NEKERROR(ErrorUtil::efatal, "Not valid for this operator.");
        }

    protected:
        const int                       m_nquad0;
        const int                       m_nquad1;
        const int                       m_nquad2;
        const int                       m_nmodes0;
        const int                       m_nmodes1;
        const int                       m_nmodes2;
        const bool                      m_colldir0;
        const bool                      m_colldir1;
        const bool                      m_colldir2;
        Array<OneD, const NekDouble>    m_jacWStdW;
        Array<OneD, const NekDouble>    m_base0;
        Array<OneD, const NekDouble>    m_base1;
        Array<OneD, const NekDouble>    m_base2;
        Array<OneD, const NekDouble>    m_derbase0;
        Array<OneD, const NekDouble>    m_derbase1;
        Array<OneD, const NekDouble>    m_derbase2;
        Array<TwoD, const NekDouble>    m_derivFac;

    private:
        IProductWRTDerivBase_SumFac_Hex(
                vector<StdRegions::StdExpansionSharedPtr> pCollExp,
                CoalescedGeomDataSharedPtr                pGeomData)
            : Operator  (pCollExp, pGeomData),
              m_nquad0  (m_stdExp->GetNumPoints(0)),
              m_nquad1  (m_stdExp->GetNumPoints(1)),
              m_nquad2  (m_stdExp->GetNumPoints(2)),
              m_nmodes0 (m_stdExp->GetBasisNumModes(0)),
              m_nmodes1 (m_stdExp->GetBasisNumModes(1)),
              m_nmodes2 (m_stdExp->GetBasisNumModes(2)),
              m_colldir0(m_stdExp->GetBasis(0)->Collocation()),
              m_colldir1(m_stdExp->GetBasis(1)->Collocation()),
              m_colldir2(m_stdExp->GetBasis(2)->Collocation()),
              m_base0   (m_stdExp->GetBasis(0)->GetBdata()),
              m_base1   (m_stdExp->GetBasis(1)->GetBdata()),
              m_base2   (m_stdExp->GetBasis(2)->GetBdata()),
              m_derbase0(m_stdExp->GetBasis(0)->GetDbdata()),
              m_derbase1(m_stdExp->GetBasis(1)->GetDbdata()),
              m_derbase2(m_stdExp->GetBasis(2)->GetDbdata())

        {
            m_jacWStdW      = pGeomData->GetJacWithStdWeights(pCollExp);
            m_wspSize  = 6 * m_numElmt * (max(m_nquad0*m_nquad1*m_nquad2,
                                              m_nmodes0*m_nmodes1*m_nmodes2));
            m_derivFac = pGeomData->GetDerivFactors(pCollExp);
        }
};

/// Factory initialisation for the IProductWRTDerivBase_SumFac_Hex operator
OperatorKey IProductWRTDerivBase_SumFac_Hex::m_type = GetOperatorFactory().
    RegisterCreatorFunction(
        OperatorKey(eHexahedron, eIProductWRTDerivBase, eSumFac, false),
        IProductWRTDerivBase_SumFac_Hex::create,
        "IProductWRTDerivBase_SumFac_Hex");


/**
 * @brief Inner product WRT deriv base operator using sum-factorisation (Tet)
 */
class IProductWRTDerivBase_SumFac_Tet : public Operator
{
    public:
        OPERATOR_CREATE(IProductWRTDerivBase_SumFac_Tet)


        /**
         * This method calculates:
         *
         * \f[ (d\phi/dx,in[0]) + (d\phi/dy,in[1]) + (d\phi/dz,in[2]) \f]
         *
         * which can be represented in terms of local cartesian
         * derivaties as:
         *
         * \f[ ((d\phi/d\xi_0\, d\xi_0/dx +
         *       d\phi/d\xi_1\, d\xi_1/dx +
         *       d\phi/d\xi_2\, d\xi_2/dx),in[0]) + \f]
         *
         * \f[ ((d\phi/d\xi_0\, d\xi_0/dy +
         *       d\phi/d\xi_1\, d\xi_1/dy +
         *       d\phi/d\xi_2\, d\xi_2/dy),in[1]) + \f]
         *
         * \f[ ((d\phi/d\xi_0\, d\xi_0/dz +
         *       d\phi/d\xi_1\, d\xi_1/dz +
         *       d\phi/d\xi_2\, d\xi_2/dz),in[2]) \, \f]
         *
         * where we note that
         *
         * \f[ d\phi/d\xi_0 = d\phi/d\eta_0 4/((1-\eta_1)(1-\eta_2)) \f]
         *
         * \f[ d\phi/d\xi_1 =  d\phi/d\eta_0 2(1+\eta_0)/((1-\eta_1)(1-\eta_2))
         *       +  d\phi/d\eta_1 2/(1-\eta_2) \f]
         *
         * \f[ d\phi/d\xi_2  = d\phi/d\eta_0 2(1+\eta_0)/((1-\eta_1)(1-\eta_2))
         *      +   d\phi/d\eta_1 (1+\eta_1)/(1-\eta_2)  + d\phi/d\eta_2 \f]
         *
         *  and so the full inner products are
         *
         * \f[ (d\phi/dx,in[0]) + (d\phi/dy,in[1]) + (d\phi/dz,in[2]) = \f]
         *
         * \f[ (d\phi/d\eta_0, fac0 (tmp0 + fac1(tmp1 + tmp2)))
         *      + (d\phi/d\eta_1, fac2 (tmp1 + fac3 tmp2))
         *      + (d\phi/d\eta_2, tmp2) \f]
         *
         *  where
         *
         * \f[ \begin{array}{lcl}
         *    tmp0 &=& (d\xi_0/dx in[0] + d\xi_0/dy in[1] + d\xi_0/dz in[2]) \\
         *    tmp1 &=& (d\xi_1/dx in[0] + d\xi_1/dy in[1] + d\xi_1/dz in[2]) \\
         *    tmp2 &=& (d\xi_2/dx in[0] + d\xi_2/dy in[1] + d\xi_2/dz in[2])
         *   \end{array} \f]
         *
         * \f[  \begin{array}{lcl}
         *    fac0 &= & 4/((1-\eta_1)(1-\eta_2)) \\
         *    fac1 &= & (1+\eta_0)/2 \\
         *    fac2 &= & 2/(1-\eta_2) \\
         *    fac3 &= & (1+\eta_1)/2  \end{array} \f]
         *
         */
        virtual void operator()(
                const Array<OneD, const NekDouble> &entry0,
                      Array<OneD, NekDouble>       &entry1,
                      Array<OneD, NekDouble>       &entry2,
                      Array<OneD, NekDouble>       &entry3,
                      Array<OneD, NekDouble>       &wsp,
                const StdRegions::ConstFactorMap   &factors) final
        {
            boost::ignore_unused(factors);

            unsigned int nPhys  = m_stdExp->GetTotPoints();
            unsigned int ntot   = m_numElmt*nPhys;
            unsigned int nmodes = m_stdExp->GetNcoeffs();
            unsigned int nmax  = max(ntot,m_numElmt*nmodes);
            Array<OneD, Array<OneD, const NekDouble> > in(3);
            Array<OneD, NekDouble> output, wsp1;
            Array<OneD, Array<OneD, NekDouble> > tmp(3);

            in[0] = entry0; in[1] = entry1;
            in[2] = entry2;

            output =  entry3;

            for(int i = 0; i < 3; ++i)
            {
                tmp[i] = wsp + i*nmax;
            }

            if(m_isDeformed)
            {
                // calculate dx/dxi in[0] + dy/dxi in[1] + dz/dxi in[2]
                for(int i = 0; i < 3; ++i)
                {
                    Vmath::Vmul (ntot,m_derivFac[i],1, in[0],1,
                                 tmp[i],1);
                    for(int j = 1; j < 3; ++j)
                    {
                        Vmath::Vvtvp (ntot,m_derivFac[i+3*j],1,
                                      in[j],1, tmp[i], 1, tmp[i],1);
                    }
                }
            }
            else
            {
                Array<OneD,NekDouble> t;
                for(int e = 0; e < m_numElmt; ++e)
                {
                    // calculate dx/dxi in[0] + dy/dxi in[1] + dz/dxi in[2]
                    for(int i = 0; i < 3; ++i)
                    {
                        Vmath::Smul (m_nqe,m_derivFac[i][e],
                                     in[0] + e*m_nqe,1,
                                     t = tmp[i] + e*m_nqe,1);
                        for(int j = 1; j < 3; ++j)
                        {
                            Vmath::Svtvp (m_nqe,m_derivFac[i+3*j][e],
                                          in[j] + e*m_nqe,1,
                                          tmp[i] + e*m_nqe, 1,
                                          t = tmp[i] + e*m_nqe,1);
                        }
                    }
                }
            }

            wsp1   = wsp + 3*nmax;

            // Sort into eta factors
            for (int i = 0; i < m_numElmt; ++i)
            {
                // add tmp[1] + tmp[2]
                Vmath::Vadd(nPhys, tmp[1].get() + i*nPhys, 1,
                                   tmp[2].get() + i*nPhys, 1,
                                   wsp1.get(),             1);

                // scale wsp1 by fac1 and add to tmp0
                Vmath::Vvtvp(nPhys,&m_fac1[0],1,wsp1.get(),1,
                             tmp[0].get()+i*nPhys,1,tmp[0].get()+i*nPhys,1);

                // scale tmp[0] by fac0
                Vmath::Vmul(nPhys,&m_fac0[0],1,tmp[0].get()+i*nPhys,1,
                            tmp[0].get()+i*nPhys,1);

                // scale tmp[2] by fac3 and add to tmp1
                Vmath::Vvtvp(nPhys,&m_fac3[0],1,tmp[2].get()+i*nPhys,1,
                             tmp[1].get()+i*nPhys,1,tmp[1].get()+i*nPhys,1);

                // scale tmp[1] by fac2
                Vmath::Vmul(nPhys,&m_fac2[0],1,tmp[1].get()+i*nPhys,1,
                            tmp[1].get()+i*nPhys,1);
            }


            // calculate Iproduct WRT Std Deriv
            TetIProduct(m_sortTopEdge, m_numElmt,
                        m_nquad0,   m_nquad1,  m_nquad2,
                        m_nmodes0,  m_nmodes1, m_nmodes2,
                        m_derbase0, m_base1,   m_base2,
                        m_jacWStdW,tmp[0],output,wsp1);

            TetIProduct(m_sortTopEdge, m_numElmt,
                        m_nquad0,  m_nquad1,   m_nquad2,
                        m_nmodes0, m_nmodes1,  m_nmodes2,
                        m_base0,   m_derbase1, m_base2,
                        m_jacWStdW,tmp[1],tmp[0],wsp1);
            Vmath::Vadd(m_numElmt*nmodes,tmp[0],1,output,1,output,1);

            TetIProduct(m_sortTopEdge, m_numElmt,
                        m_nquad0,  m_nquad1,  m_nquad2,
                        m_nmodes0, m_nmodes1, m_nmodes2,
                        m_base0,   m_base1,   m_derbase2,
                        m_jacWStdW,tmp[2],tmp[0],wsp1);
            Vmath::Vadd(m_numElmt*nmodes,tmp[0],1,output,1,output,1);
        }

        virtual void operator()(
                      int                           dir,
                const Array<OneD, const NekDouble> &input,
                      Array<OneD,       NekDouble> &output,
                      Array<OneD,       NekDouble> &wsp)
        {
            boost::ignore_unused(dir, input, output, wsp);
            NEKERROR(ErrorUtil::efatal, "Not valid for this operator.");
        }

    protected:
        const int                       m_nquad0;
        const int                       m_nquad1;
        const int                       m_nquad2;
        const int                       m_nmodes0;
        const int                       m_nmodes1;
        const int                       m_nmodes2;
        Array<OneD, const NekDouble>    m_jacWStdW;
        Array<OneD, const NekDouble>    m_base0;
        Array<OneD, const NekDouble>    m_base1;
        Array<OneD, const NekDouble>    m_base2;
        Array<OneD, const NekDouble>    m_derbase0;
        Array<OneD, const NekDouble>    m_derbase1;
        Array<OneD, const NekDouble>    m_derbase2;
        Array<TwoD, const NekDouble>    m_derivFac;
        Array<OneD, NekDouble>          m_fac0;
        Array<OneD, NekDouble>          m_fac1;
        Array<OneD, NekDouble>          m_fac2;
        Array<OneD, NekDouble>          m_fac3;
        bool                            m_sortTopEdge;

    private:
        IProductWRTDerivBase_SumFac_Tet(
                vector<StdRegions::StdExpansionSharedPtr> pCollExp,
                CoalescedGeomDataSharedPtr                pGeomData)
            : Operator  (pCollExp, pGeomData),
              m_nquad0  (m_stdExp->GetNumPoints(0)),
              m_nquad1  (m_stdExp->GetNumPoints(1)),
              m_nquad2  (m_stdExp->GetNumPoints(2)),
              m_nmodes0 (m_stdExp->GetBasisNumModes(0)),
              m_nmodes1 (m_stdExp->GetBasisNumModes(1)),
              m_nmodes2 (m_stdExp->GetBasisNumModes(2)),
              m_base0   (m_stdExp->GetBasis(0)->GetBdata()),
              m_base1   (m_stdExp->GetBasis(1)->GetBdata()),
              m_base2   (m_stdExp->GetBasis(2)->GetBdata()),
              m_derbase0(m_stdExp->GetBasis(0)->GetDbdata()),
              m_derbase1(m_stdExp->GetBasis(1)->GetDbdata()),
              m_derbase2(m_stdExp->GetBasis(2)->GetDbdata())

        {
            m_jacWStdW      = pGeomData->GetJacWithStdWeights(pCollExp);
            m_wspSize  = 6 * m_numElmt * (max(m_nquad0*m_nquad1*m_nquad2,
                                              m_nmodes0*m_nmodes1*m_nmodes2));
            m_derivFac = pGeomData->GetDerivFactors(pCollExp);


            const Array<OneD, const NekDouble>& z0
                                            = m_stdExp->GetBasis(0)->GetZ();
            const Array<OneD, const NekDouble>& z1
                                            = m_stdExp->GetBasis(1)->GetZ();
            const Array<OneD, const NekDouble>& z2
                                            = m_stdExp->GetBasis(2)->GetZ();

            m_fac0 = Array<OneD, NekDouble>(m_nquad0*m_nquad1*m_nquad2);
            m_fac1 = Array<OneD, NekDouble>(m_nquad0*m_nquad1*m_nquad2);
            m_fac2 = Array<OneD, NekDouble>(m_nquad0*m_nquad1*m_nquad2);
            m_fac3 = Array<OneD, NekDouble>(m_nquad0*m_nquad1*m_nquad2);
            // calculate 2.0/((1-eta_1)(1-eta_2))
            for (int i = 0; i < m_nquad0; ++i)
            {
                for(int j = 0; j < m_nquad1; ++j)
                {
                    for(int k = 0; k < m_nquad2; ++k)
                    {

                        m_fac0[i + j*m_nquad0 + k*m_nquad0*m_nquad1]
                               = 4.0/((1-z1[j])*(1-z2[k]));
                        m_fac1[i + j*m_nquad0 + k*m_nquad0*m_nquad1]
                               = (1+z0[i])*0.5;
                        m_fac2[i + j*m_nquad0 + k*m_nquad0*m_nquad1]
                               = 2.0/(1-z2[k]);
                        m_fac3[i + j*m_nquad0 + k*m_nquad0*m_nquad1]
                               = (1+z1[j])*0.5;
                    }
                }
            }

            if(m_stdExp->GetBasis(0)->GetBasisType()
                    == LibUtilities::eModified_A)
            {
                m_sortTopEdge = true;
            }
            else
            {
                m_sortTopEdge = false;
            }

        }
};

/// Factory initialisation for the IProductWRTDerivBase_SumFac_Tet operator
OperatorKey IProductWRTDerivBase_SumFac_Tet::m_type = GetOperatorFactory().
    RegisterCreatorFunction(
        OperatorKey(eTetrahedron, eIProductWRTDerivBase, eSumFac,false),
        IProductWRTDerivBase_SumFac_Tet::create,
        "IProductWRTDerivBase_SumFac_Tet");


/**
 * @brief Inner product WRT deriv base operator using sum-factorisation (Prism)
 */
class IProductWRTDerivBase_SumFac_Prism : public Operator
{
    public:
        OPERATOR_CREATE(IProductWRTDerivBase_SumFac_Prism)

        virtual ~IProductWRTDerivBase_SumFac_Prism()
        {
        }

    /**
     * This method calculates:
     *
     * \f[ (d\phi/dx,in[0]) + (d\phi/dy,in[1]) + (d\phi/dz,in[2]) \f]
     *
     * which can be represented in terms of local cartesian
     * derivaties as:
     *
     * \f[ ((d\phi/d\xi_0\, d\xi_0/dx +
     *       d\phi/d\xi_1\, d\xi_1/dx +
     *       d\phi/d\xi_2\, d\xi_2/dx),in[0]) + \f]
     *
     * \f[ ((d\phi/d\xi_0\, d\xi_0/dy +
     *       d\phi/d\xi_1\, d\xi_1/dy +
     *       d\phi/d\xi_2\, d\xi_2/dy),in[1]) + \f]
     *
     * \f[ ((d\phi/d\xi_0\, d\xi_0/dz +
     *       d\phi/d\xi_1\, d\xi_1/dz +
     *       d\phi/d\xi_2\, d\xi_2/dz),in[2]) \, \f]
     *
     * where we note that
     *
     *  \f[ d\phi/d\xi_0  =
     *            d\phi/d\eta_0 d\eta_0/d\xi_0 = d\phi/d\eta_0 2/(1-\eta_2) \f]
     *
     *  \f[ d\phi/d\xi_2  =
     *            d\phi/d\eta_0 d\eta_0/d\xi_2 + d\phi/d\eta_2 d\eta_2/d\xi_2 =
     *            d\phi/d\eta_0 (1+\eta_0)/(1-\eta_2) + d\phi/d\eta_2 \f]
     *
     *
     *  and so the full inner products are
     *
     * \f[ (d\phi/dx,in[0]) + (d\phi/dy,in[1]) + (d\phi/dz,in[2]) = \f]
     *
     * \f[ (d\phi/d\eta_0, ((2/(1-\eta_2) (d\xi_0/dx in[0] + d\xi_0/dy in[1]
     *              + d\xi_0/dz in[2])
     *              + (1-\eta_0)/(1-\eta_2) (d\xi_2/dx in[0] + d\xi_2/dy in[1]
     *              + d\xi_2/dz in[2] )) +  \f]
     *
     * \f[ (d\phi/d\eta_1, (d\xi_1/dx in[0] + d\xi_1/dy in[1]
     *                + d\xi_1/dz in[2])) +  \f]
     *
     * \f[ (d\phi/d\eta_2, (d\xi_2/dx in[0] + d\xi_2/dy in[1]
     *               + d\xi_2/dz in[2])) \f]
     *
     */
        virtual void operator()(
                const Array<OneD, const NekDouble> &entry0,
                      Array<OneD, NekDouble>       &entry1,
                      Array<OneD, NekDouble>       &entry2,
                      Array<OneD, NekDouble>       &entry3,
                      Array<OneD, NekDouble>       &wsp,
                const StdRegions::ConstFactorMap   &factors) final
        {
            boost::ignore_unused(factors);

            unsigned int nPhys  = m_stdExp->GetTotPoints();
            unsigned int ntot   = m_numElmt*nPhys;
            unsigned int nmodes = m_stdExp->GetNcoeffs();
            unsigned int nmax  = max(ntot,m_numElmt*nmodes);
            Array<OneD, Array<OneD, const NekDouble> > in(3);
            Array<OneD, NekDouble> output, wsp1;
            Array<OneD, Array<OneD, NekDouble> > tmp(3);

            in[0] = entry0; in[1] = entry1;
            in[2] = entry2;

            output =  entry3;

            for(int i = 0; i < 3; ++i)
            {
                tmp[i] = wsp + i*nmax;
            }

            if(m_isDeformed)
            {
                // calculate dx/dxi in[0] + dy/dxi in[1] + dz/dxi in[2]
                for(int i = 0; i < 3; ++i)
                {
                    Vmath::Vmul (ntot,m_derivFac[i],1, in[0],1,
                                 tmp[i],1);
                    for(int j = 1; j < 3; ++j)
                    {
                        Vmath::Vvtvp (ntot,m_derivFac[i+3*j],1,
                                      in[j],1, tmp[i], 1, tmp[i],1);
                    }
                }
            }
            else
            {
                Array<OneD,NekDouble> t;
                for(int e = 0; e < m_numElmt; ++e)
                {
                    // calculate dx/dxi in[0] + dy/dxi in[1] + dz/dxi in[2]
                    for(int i = 0; i < 3; ++i)
                    {
                        Vmath::Smul (m_nqe,m_derivFac[i][e],
                                     in[0] + e*m_nqe,1,
                                     t = tmp[i] + e*m_nqe,1);
                        for(int j = 1; j < 3; ++j)
                        {
                            Vmath::Svtvp (m_nqe,m_derivFac[i+3*j][e],
                                          in[j] + e*m_nqe,1,
                                          tmp[i] + e*m_nqe, 1,
                                          t = tmp[i] + e*m_nqe,1);
                        }
                    }
                }
            }

            wsp1   = wsp + 3*nmax;

            // Sort into eta factors
            for (int i = 0; i < m_numElmt; ++i)
            {
                // scale tmp[0] by fac0
                Vmath::Vmul(nPhys,&m_fac0[0],1,tmp[0].get()+i*nPhys,1,
                            tmp[0].get()+i*nPhys,1);

                // scale tmp[2] by fac1 and add to tmp0
                Vmath::Vvtvp(nPhys,&m_fac1[0],1,tmp[2].get()+i*nPhys,1,
                             tmp[0].get()+i*nPhys,1,tmp[0].get()+i*nPhys,1);
            }

            // calculate Iproduct WRT Std Deriv
            PrismIProduct(m_sortTopVertex, m_numElmt,
                        m_nquad0,   m_nquad1,  m_nquad2,
                        m_nmodes0,  m_nmodes1, m_nmodes2,
                        m_derbase0, m_base1,   m_base2,
                        m_jacWStdW,tmp[0],output,wsp1);

            PrismIProduct(m_sortTopVertex, m_numElmt,
                        m_nquad0,  m_nquad1,   m_nquad2,
                        m_nmodes0, m_nmodes1,  m_nmodes2,
                        m_base0,   m_derbase1, m_base2,
                        m_jacWStdW,tmp[1],tmp[0],wsp1);
            Vmath::Vadd(m_numElmt*nmodes,tmp[0],1,output,1,output,1);

            PrismIProduct(m_sortTopVertex, m_numElmt,
                        m_nquad0,  m_nquad1,  m_nquad2,
                        m_nmodes0, m_nmodes1, m_nmodes2,
                        m_base0,   m_base1,   m_derbase2,
                        m_jacWStdW,tmp[2],tmp[0],wsp1);
            Vmath::Vadd(m_numElmt*nmodes,tmp[0],1,output,1,output,1);
        }

        virtual void operator()(
                      int                           dir,
                const Array<OneD, const NekDouble> &input,
                      Array<OneD,       NekDouble> &output,
                      Array<OneD,       NekDouble> &wsp)
        {
            boost::ignore_unused(dir, input, output, wsp);
            NEKERROR(ErrorUtil::efatal, "Not valid for this operator.");
        }


    protected:
        const int                       m_nquad0;
        const int                       m_nquad1;
        const int                       m_nquad2;
        const int                       m_nmodes0;
        const int                       m_nmodes1;
        const int                       m_nmodes2;
        Array<OneD, const NekDouble>    m_jacWStdW;
        Array<OneD, const NekDouble>    m_base0;
        Array<OneD, const NekDouble>    m_base1;
        Array<OneD, const NekDouble>    m_base2;
        Array<OneD, const NekDouble>    m_derbase0;
        Array<OneD, const NekDouble>    m_derbase1;
        Array<OneD, const NekDouble>    m_derbase2;
        Array<TwoD, const NekDouble>    m_derivFac;
        Array<OneD, NekDouble>          m_fac0;
        Array<OneD, NekDouble>          m_fac1;
        bool                            m_sortTopVertex;

    private:
        IProductWRTDerivBase_SumFac_Prism(
                vector<StdRegions::StdExpansionSharedPtr> pCollExp,
                CoalescedGeomDataSharedPtr                pGeomData)
            : Operator  (pCollExp, pGeomData),
              m_nquad0  (m_stdExp->GetNumPoints(0)),
              m_nquad1  (m_stdExp->GetNumPoints(1)),
              m_nquad2  (m_stdExp->GetNumPoints(2)),
              m_nmodes0 (m_stdExp->GetBasisNumModes(0)),
              m_nmodes1 (m_stdExp->GetBasisNumModes(1)),
              m_nmodes2 (m_stdExp->GetBasisNumModes(2)),
              m_base0   (m_stdExp->GetBasis(0)->GetBdata()),
              m_base1   (m_stdExp->GetBasis(1)->GetBdata()),
              m_base2   (m_stdExp->GetBasis(2)->GetBdata()),
              m_derbase0(m_stdExp->GetBasis(0)->GetDbdata()),
              m_derbase1(m_stdExp->GetBasis(1)->GetDbdata()),
              m_derbase2(m_stdExp->GetBasis(2)->GetDbdata())

        {
            m_jacWStdW      = pGeomData->GetJacWithStdWeights(pCollExp);
            m_wspSize  = 6 * m_numElmt * (max(m_nquad0*m_nquad1*m_nquad2,
                                              m_nmodes0*m_nmodes1*m_nmodes2));
            m_derivFac = pGeomData->GetDerivFactors(pCollExp);

            if(m_stdExp->GetBasis(0)->GetBasisType()
                    == LibUtilities::eModified_A)
            {
                m_sortTopVertex = true;
            }
            else
            {
                m_sortTopVertex = false;
            }

            const Array<OneD, const NekDouble>& z0
                                            = m_stdExp->GetBasis(0)->GetZ();
            const Array<OneD, const NekDouble>& z2
                                            = m_stdExp->GetBasis(2)->GetZ();

            m_fac0 = Array<OneD, NekDouble>(m_nquad0*m_nquad1*m_nquad2);
            m_fac1 = Array<OneD, NekDouble>(m_nquad0*m_nquad1*m_nquad2);

            for (int i = 0; i < m_nquad0; ++i)
            {
                for(int j = 0; j < m_nquad1; ++j)
                {
                    for(int k = 0; k < m_nquad2; ++k)
                    {
                        // set up geometric factor: 2/(1-z1)
                        m_fac0[i + j*m_nquad0 + k*m_nquad0*m_nquad1]
                               = 2.0/(1-z2[k]);
                        // set up geometric factor: (1+z0)/(1-z1)
                        m_fac1[i + j*m_nquad0 + k*m_nquad0*m_nquad1]
                               = (1+z0[i])/(1-z2[k]);

                    }
                }
            }
        }
};

/// Factory initialisation for the IProductWRTDerivBase_SumFac_Prism operator
OperatorKey IProductWRTDerivBase_SumFac_Prism::m_type = GetOperatorFactory().
    RegisterCreatorFunction(
        OperatorKey(ePrism, eIProductWRTDerivBase, eSumFac, false),
        IProductWRTDerivBase_SumFac_Prism::create,
        "IProductWRTDerivBase_SumFac_Prism");



/**
 * @brief Inner product WRT deriv base operator using sum-factorisation (Pyr)
 */
class IProductWRTDerivBase_SumFac_Pyr : public Operator
{
    public:
        OPERATOR_CREATE(IProductWRTDerivBase_SumFac_Pyr)

        virtual ~IProductWRTDerivBase_SumFac_Pyr()
        {
        }


    /**
     * This method calculates:
     *
     * \f[ (d\phi/dx,in[0]) + (d\phi/dy,in[1]) + (d\phi/dz,in[2]) \f]
     *
     * which can be represented in terms of local cartesian
     * derivaties as:
     *
     * \f[ ((d\phi/d\xi_0\, d\xi_0/dx +
     *       d\phi/d\xi_1\, d\xi_1/dx +
     *       d\phi/d\xi_2\, d\xi_2/dx),in[0]) + \f]
     *
     * \f[ ((d\phi/d\xi_0\, d\xi_0/dy +
     *       d\phi/d\xi_1\, d\xi_1/dy +
     *       d\phi/d\xi_2\, d\xi_2/dy),in[1]) + \f]
     *
     * \f[ ((d\phi/d\xi_0\, d\xi_0/dz +
     *       d\phi/d\xi_1\, d\xi_1/dz +
     *       d\phi/d\xi_2\, d\xi_2/dz),in[2]) \, \f]
     *
     * where we note that
     *
     * \f[ d\phi/d\xi_0  =
     *            d\phi/d\eta_0\, d\eta_0/d\xi_0 =
     *            d\phi/d\eta_0\, 2/(1-\eta_2). \f]
     *
     *  \f[ d\phi/d\xi_1  =
     *            d\phi/d\eta_1\, d\eta_1/d\xi_1 =
     *            d\phi/d\eta_1\, 2/(1-\eta_2) \f]
     *
     *  \f[ d\phi/d\xi_2  =
     *          d\phi/d\eta_0\, d\eta_0/d\xi_2 +
     *          d\phi/d\eta_1\, d\eta_1/d\xi_2 +
     *          d\phi/d\eta_2\, d\eta_2/d\xi_2 =
     *          d\phi/d\eta_0 (1+\eta_0)/(1-\eta_2) +
     *          d\phi/d\eta_1 (1+\eta_1)/(1-\eta_2) + d\phi/d\eta_2 \f]
     *
     *  and so the full inner products are
     *
     * \f[ (d\phi/dx,in[0]) + (d\phi/dy,in[1]) + (d\phi/dz,in[2]) = \f]
     *
     * \f[ (d\phi/d\eta_0, ((2/(1-\eta_2) (d\xi_0/dx in[0] +
     *      d\xi_0/dy in[1] +
     *     (1-\eta_0)/(1-\eta_2) (d\xi_2/dx in[0] + d\xi_2/dy in[1]
     *                               + d\xi_2/dz in[2] )) + \f]
     * \f[ (d\phi/d\eta_1, ((2/(1-\eta_2) (d\xi_1/dx in[0] +
     *      d\xi_0/dy in[1] + d\xi_0/dz in[2]) +
     *      (1-\eta_1)/(1-\eta_2) (d\xi_2/dx in[0] + d\xi_2/dy in[1] +
     *      d\xi_2/dz in[2] )) \f]
     *
     * \f[ (d\phi/d\eta_2, (d\xi_2/dx in[0] + d\xi_2/dy in[1] +
     *      d\xi_2/dz in[2])) \f]
     */
     virtual void operator()(
                const Array<OneD, const NekDouble> &entry0,
                      Array<OneD, NekDouble>       &entry1,
                      Array<OneD, NekDouble>       &entry2,
                      Array<OneD, NekDouble>       &entry3,
                      Array<OneD, NekDouble>       &wsp,
                const StdRegions::ConstFactorMap   &factors) final
        {
            boost::ignore_unused(factors);

            unsigned int nPhys  = m_stdExp->GetTotPoints();
            unsigned int ntot   = m_numElmt*nPhys;
            unsigned int nmodes = m_stdExp->GetNcoeffs();
            unsigned int nmax  = max(ntot,m_numElmt*nmodes);
            Array<OneD, Array<OneD, const NekDouble> > in(3);
            Array<OneD, NekDouble> output, wsp1;
            Array<OneD, Array<OneD, NekDouble> > tmp(3);

            in[0] = entry0; in[1] = entry1;
            in[2] = entry2;

            output =  entry3;

            for(int i = 0; i < 3; ++i)
            {
                tmp[i] = wsp + i*nmax;
            }

            if(m_isDeformed)
            {
                // calculate dx/dxi in[0] + dy/dxi in[1] + dz/dxi in[2]
                for(int i = 0; i < 3; ++i)
                {
                    Vmath::Vmul (ntot,m_derivFac[i],1, in[0],1,
                                 tmp[i],1);
                    for(int j = 1; j < 3; ++j)
                    {
                        Vmath::Vvtvp (ntot,m_derivFac[i+3*j],1,
                                      in[j],1, tmp[i], 1, tmp[i],1);
                    }
                }
            }
            else
            {
                Array<OneD,NekDouble> t;
                for(int e = 0; e < m_numElmt; ++e)
                {
                    // calculate dx/dxi in[0] + dy/dxi in[1] + dz/dxi in[2]
                    for(int i = 0; i < 3; ++i)
                    {
                        Vmath::Smul (m_nqe,m_derivFac[i][e],
                                     in[0] + e*m_nqe,1,
                                     t = tmp[i] + e*m_nqe,1);
                        for(int j = 1; j < 3; ++j)
                        {
                            Vmath::Svtvp (m_nqe,m_derivFac[i+3*j][e],
                                          in[j] + e*m_nqe,1,
                                          tmp[i] + e*m_nqe, 1,
                                          t = tmp[i] + e*m_nqe,1);
                        }
                    }
                }
            }

            wsp1   = wsp + 3*nmax;

            // Sort into eta factors
            for (int i = 0; i < m_numElmt; ++i)
            {
                // scale tmp[0] by fac0
                Vmath::Vmul(nPhys,&m_fac0[0],1,tmp[0].get()+i*nPhys,1,
                            tmp[0].get()+i*nPhys,1);

                // scale tmp[2] by fac1 and add to tmp0
                Vmath::Vvtvp(nPhys,&m_fac1[0],1,tmp[2].get()+i*nPhys,1,
                             tmp[0].get()+i*nPhys,1,tmp[0].get()+i*nPhys,1);

                // scale tmp[1] by fac0
                Vmath::Vmul(nPhys,&m_fac0[0],1,tmp[1].get()+i*nPhys,1,
                            tmp[1].get()+i*nPhys,1);

                // scale tmp[2] by fac2 and add to tmp1
                Vmath::Vvtvp(nPhys,&m_fac2[0],1,tmp[2].get()+i*nPhys,1,
                             tmp[1].get()+i*nPhys,1,tmp[1].get()+i*nPhys,1);
            }

            // calculate Iproduct WRT Std Deriv
            PyrIProduct(m_sortTopVertex, m_numElmt,
                        m_nquad0,   m_nquad1,  m_nquad2,
                        m_nmodes0,  m_nmodes1, m_nmodes2,
                        m_derbase0, m_base1,   m_base2,
                        m_jacWStdW,tmp[0],output,wsp1);

            PyrIProduct(m_sortTopVertex, m_numElmt,
                        m_nquad0,  m_nquad1,   m_nquad2,
                        m_nmodes0, m_nmodes1,  m_nmodes2,
                        m_base0,   m_derbase1, m_base2,
                        m_jacWStdW,tmp[1],tmp[0],wsp1);
            Vmath::Vadd(m_numElmt*nmodes,tmp[0],1,output,1,output,1);

            PyrIProduct(m_sortTopVertex, m_numElmt,
                        m_nquad0,  m_nquad1,  m_nquad2,
                        m_nmodes0, m_nmodes1, m_nmodes2,
                        m_base0,   m_base1,   m_derbase2,
                        m_jacWStdW,tmp[2],tmp[0],wsp1);
            Vmath::Vadd(m_numElmt*nmodes,tmp[0],1,output,1,output,1);
        }

        virtual void operator()(
                      int                           dir,
                const Array<OneD, const NekDouble> &input,
                      Array<OneD,       NekDouble> &output,
                      Array<OneD,       NekDouble> &wsp)
        {
            boost::ignore_unused(dir, input, output, wsp);
            NEKERROR(ErrorUtil::efatal, "Not valid for this operator.");
        }


    protected:
        const int                       m_nquad0;
        const int                       m_nquad1;
        const int                       m_nquad2;
        const int                       m_nmodes0;
        const int                       m_nmodes1;
        const int                       m_nmodes2;
        Array<OneD, const NekDouble>    m_jacWStdW;
        Array<OneD, const NekDouble>    m_base0;
        Array<OneD, const NekDouble>    m_base1;
        Array<OneD, const NekDouble>    m_base2;
        Array<OneD, const NekDouble>    m_derbase0;
        Array<OneD, const NekDouble>    m_derbase1;
        Array<OneD, const NekDouble>    m_derbase2;
        Array<TwoD, const NekDouble>    m_derivFac;
        Array<OneD, NekDouble>          m_fac0;
        Array<OneD, NekDouble>          m_fac1;
        Array<OneD, NekDouble>          m_fac2;
        bool                            m_sortTopVertex;

    private:
        IProductWRTDerivBase_SumFac_Pyr(
                vector<StdRegions::StdExpansionSharedPtr> pCollExp,
                CoalescedGeomDataSharedPtr                pGeomData)
            : Operator  (pCollExp, pGeomData),
              m_nquad0  (m_stdExp->GetNumPoints(0)),
              m_nquad1  (m_stdExp->GetNumPoints(1)),
              m_nquad2  (m_stdExp->GetNumPoints(2)),
              m_nmodes0 (m_stdExp->GetBasisNumModes(0)),
              m_nmodes1 (m_stdExp->GetBasisNumModes(1)),
              m_nmodes2 (m_stdExp->GetBasisNumModes(2)),
              m_base0   (m_stdExp->GetBasis(0)->GetBdata()),
              m_base1   (m_stdExp->GetBasis(1)->GetBdata()),
              m_base2   (m_stdExp->GetBasis(2)->GetBdata()),
              m_derbase0(m_stdExp->GetBasis(0)->GetDbdata()),
              m_derbase1(m_stdExp->GetBasis(1)->GetDbdata()),
              m_derbase2(m_stdExp->GetBasis(2)->GetDbdata())

        {
            m_jacWStdW      = pGeomData->GetJacWithStdWeights(pCollExp);
            m_wspSize  = 6 * m_numElmt * (max(m_nquad0*m_nquad1*m_nquad2,
                                              m_nmodes0*m_nmodes1*m_nmodes2));
            m_derivFac = pGeomData->GetDerivFactors(pCollExp);

            if(m_stdExp->GetBasis(0)->GetBasisType()
                    == LibUtilities::eModified_A)
            {
                m_sortTopVertex = true;
            }
            else
            {
                m_sortTopVertex = false;
            }

            const Array<OneD, const NekDouble>& z0
                                            = m_stdExp->GetBasis(0)->GetZ();
            const Array<OneD, const NekDouble>& z1
                                            = m_stdExp->GetBasis(1)->GetZ();
            const Array<OneD, const NekDouble>& z2
                                            = m_stdExp->GetBasis(2)->GetZ();

            m_fac0 = Array<OneD, NekDouble>(m_nquad0*m_nquad1*m_nquad2);
            m_fac1 = Array<OneD, NekDouble>(m_nquad0*m_nquad1*m_nquad2);
            m_fac2 = Array<OneD, NekDouble>(m_nquad0*m_nquad1*m_nquad2);

            for (int i = 0; i < m_nquad0; ++i)
            {
                for(int j = 0; j < m_nquad1; ++j)
                {
                    for(int k = 0; k < m_nquad2; ++k)
                    {
                        // set up geometric factor: 2/(1-z2)
                        m_fac0[i + j*m_nquad0 + k*m_nquad0*m_nquad1]
                               = 2.0/(1-z2[k]);
                        // set up geometric factor: (1+z0)/(1-z2)
                        m_fac1[i + j*m_nquad0 + k*m_nquad0*m_nquad1]
                               = (1+z0[i])/(1-z2[k]);
                        // set up geometric factor: (1+z1)/(1-z2)
                        m_fac2[i + j*m_nquad0 + k*m_nquad0*m_nquad1]
                               = (1+z1[j])/(1-z2[k]);

                    }
                }
            }
        }
};

/// Factory initialisation for the IProductWRTDerivBase_SumFac_Pyr operator
OperatorKey IProductWRTDerivBase_SumFac_Pyr::m_type = GetOperatorFactory().
    RegisterCreatorFunction(
        OperatorKey(ePyramid, eIProductWRTDerivBase, eSumFac, false),
        IProductWRTDerivBase_SumFac_Pyr::create,
        "IProductWRTDerivBase_SumFac_Pyr");


}
}<|MERGE_RESOLUTION|>--- conflicted
+++ resolved
@@ -377,64 +377,8 @@
                                       pCollExp[0]->GetStdExp()->GetNcoeffs(),
                                       pCollExp.size())
         {
-<<<<<<< HEAD
-            m_coordim  = pCollExp[0]->GetCoordim();
-
-            const auto nqElmt = pCollExp[0]->GetStdExp()->GetTotPoints();
-            const auto nmElmt = pCollExp[0]->GetStdExp()->GetNcoeffs();
-
-            // Padding if needed
-            using vec_t = tinysimd::simd<NekDouble>;
-            const auto nElmtNoPad = pCollExp.size();
-            auto nElmtPad = nElmtNoPad;
-            if (nElmtNoPad % vec_t::width != 0)
-            {
-                m_isPadded = true;
-                nElmtPad = nElmtNoPad + vec_t::width -
-                    (nElmtNoPad % vec_t::width);
-                m_input = Array<OneD, Array<OneD, NekDouble>> (m_coordim);
-                m_input[0] = Array<OneD, NekDouble>{nqElmt * nElmtPad, 0.0};
-		if (m_coordim > 1)
-		{
-                    m_input[1] = Array<OneD, NekDouble>{nqElmt * nElmtPad, 0.0};
-                    if (m_coordim == 3)
-                    {
-                         m_input[2] = Array<OneD, NekDouble>{nqElmt * nElmtPad, 0.0};
-                    }
-		}
-                m_output = Array<OneD, NekDouble>{nmElmt * nElmtPad, 0.0};
-            }
-
-=======
->>>>>>> 1e31ecfb
             // Check if deformed
             const auto dim = pCollExp[0]->GetStdExp()->GetShapeDimension();
-<<<<<<< HEAD
-            Array<TwoD, NekDouble> df(dim * m_coordim, jacSizePad, 0.0);
-            if (deformed)
-            {
-                for (unsigned int j = 0; j < dim * m_coordim; ++j)
-                {
-                    Vmath::Vcopy(jacSizeNoPad,
-                                 &(pGeomData->GetDerivFactors(pCollExp))[j][0], 1,
-                                 &df[j][0], 1);
-                }
-            }
-            else
-            {
-                for (unsigned int e = 0; e < nElmtNoPad; ++e)
-                {
-                    for (unsigned int j = 0; j < dim * m_coordim; ++j)
-                    {
-                        df[j][e] =
-                            (pGeomData->GetDerivFactors(pCollExp))[j][e*nqElmt];
-                    }
-                }
-            }
-
-=======
-            
->>>>>>> 1e31ecfb
             // Basis vector
             std::vector<LibUtilities::BasisSharedPtr> basis(dim);
             for (unsigned int i = 0; i < dim; ++i)
@@ -483,13 +427,11 @@
         OperatorKey(ePrism, eIProductWRTDerivBase, eMatrixFree, false),
         IProductWRTDerivBase_MatrixFree::create, "IProductWRTDerivBase_MatrixFree_Prism"),
     GetOperatorFactory().RegisterCreatorFunction(
-<<<<<<< HEAD
-        OperatorKey(ePyramid, eIProductWRTDerivBase, eMatrixFree, false),
+       OperatorKey(ePyramid, eIProductWRTDerivBase, eMatrixFree, false),
         IProductWRTDerivBase_MatrixFree::create, "IProductWRTDerivBase_MatrixFree_Prism")
-=======
-        OperatorKey(eTetrahedron, eIProductWRTDerivBase, eMatrixFree, false),
+    GetOperatorFactory().RegisterCreatorFunction(
+    OperatorKey(eTetrahedron, eIProductWRTDerivBase, eMatrixFree, false),
         IProductWRTDerivBase_MatrixFree::create, "IProductWRTDerivBase_MatrixFree_Tet")
->>>>>>> 1e31ecfb
 };
 
 /**
@@ -834,8 +776,6 @@
                 const StdRegions::ConstFactorMap   &factors) final
         {
             boost::ignore_unused(factors);
-
-<<<<<<< HEAD
             Array<OneD, Array<OneD, const NekDouble> > in(3);
             Array<OneD, NekDouble> output;
 
@@ -846,20 +786,13 @@
             in[2] = entry2;
 
             // calculate dx/dxi in[0] + dy/dxi in[1] + dz/dxi in[2]
-            Vmath::Vmul (m_wspSize,m_derivFac[0], 1, in[0], 1, wsp, 1);
-            for(int i = 1; i < m_coordim; ++i)
-            {
-                Vmath::Vvtvp (m_wspSize,m_derivFac[i],1,in[i],1,wsp,1,wsp,1);
-            }
-            Vmath::Vmul(m_wspSize, m_jac, 1, wsp, 1, wsp, 1);
-=======
-            Vmath::Vmul(m_numElmt*m_nquad0, m_jacWStdW, 1, input, 1, wsp, 1);
-
             if(m_isDeformed)
             {
-                Vmath::Vmul(m_numElmt*m_nquad0, &m_derivFac[0][0], 1,
-                            &wsp[0],           1,
-                            &wsp[0],           1);
+                Vmath::Vmul (m_wspSize,m_derivFac[0], 1, in[0], 1, wsp, 1);
+                for(int i = 1; i < m_coordim; ++i)
+                {
+                    Vmath::Vvtvp (m_wspSize,m_derivFac[i],1,in[i],1,wsp,1,wsp,1);
+                }
             }
             else
             {
@@ -867,13 +800,24 @@
                 for(int e = 0; e < m_numElmt; ++e)
                 {
                     Vmath::Smul(m_nquad0, m_derivFac[0][e],
-                                &wsp[0] + e*m_nquad0,   1,
+                                &in[0] + e*m_nquad0,   1,
                                 &wsp[0] + e*m_nquad0,   1);
                 }
-            }
->>>>>>> 1e31ecfb
-
-            
+                
+                for(int i = 1; i < m_coordim; ++i)
+                {
+                    for(int e = 0; e < m_numElmt; ++e)
+                    {
+                        Vmath::Svtvp (m_wspSize,m_derivFac[i][e],
+                                      &in[i]  + e*m_nquad0,1,
+                                      &wsp[0] + e*m_nquad0,1,
+                                      &wsp[0] + e*m_nquad0,1);
+                    }
+                }
+            }
+
+            Vmath::Vmul(m_wspSize, m_jac, 1, wsp, 1, wsp, 1);
+
             // out = B0*in;
             Blas::Dgemm('T', 'N', m_nmodes0, m_numElmt, m_nquad0,
                         1.0, m_derbase0.get(), m_nquad0,
@@ -881,40 +825,6 @@
                         &output[0], m_nmodes0);
         }
 
-<<<<<<< HEAD
-    virtual void operator()(
-                            int                           dir,
-                            const Array<OneD, const NekDouble> &input,
-                            Array<OneD,       NekDouble> &output,
-                            Array<OneD,       NekDouble> &wsp)
-    {
-        boost::ignore_unused(dir, input, output, wsp);
-        NEKERROR(ErrorUtil::efatal, "Not valid for this operator.");
-    }
-
-protected:
-    const int                       m_nquad0;
-    const int                       m_nmodes0;
-    int                             m_coordim;
-    Array<OneD, const NekDouble>    m_jac;
-    Array<OneD, const NekDouble>    m_derbase0;
-    Array<TwoD, const NekDouble>    m_derivFac;
-
-private:
-    IProductWRTDerivBase_SumFac_Seg(
-                                    vector<StdRegions::StdExpansionSharedPtr> pCollExp,
-                                    CoalescedGeomDataSharedPtr                pGeomData)
-        : Operator  (pCollExp, pGeomData),
-          m_nquad0  (m_stdExp->GetNumPoints(0)),
-          m_nmodes0 (m_stdExp->GetBasisNumModes(0)),
-          m_derbase0(m_stdExp->GetBasis(0)->GetDbdata())
-    {
-        m_coordim  = pCollExp[0]->GetCoordim();
-        m_wspSize = m_numElmt*m_nquad0;
-        m_derivFac = pGeomData->GetDerivFactors(pCollExp);
-        m_jac = pGeomData->GetJacWithStdWeights(pCollExp);
-    }
-=======
         virtual void operator()(
                       int                           dir,
                 const Array<OneD, const NekDouble> &input,
@@ -945,7 +855,6 @@
             m_derivFac = pGeomData->GetDerivFactors(pCollExp);
             m_jacWStdW = pGeomData->GetJacWithStdWeights(pCollExp);
         }
->>>>>>> 1e31ecfb
 };
 
 /// Factory initialisation for the IProductWRTDerivBase_SumFac_Seg operator
@@ -993,114 +902,57 @@
         tmp[0] = wsp; tmp[1] = wsp + nmax;
         wsp1   = wsp + 2*nmax;
 
-        // calculate dx/dxi in[0] + dy/dxi in[1]
-        for(int i = 0; i < 2; ++i)
-        {
-<<<<<<< HEAD
-            Vmath::Vmul(ntot, m_derivFac[i], 1, in[0], 1, tmp[i], 1);
-            for(int j = 1; j < m_coordim; ++j)
-            {
-                Vmath::Vvtvp(ntot, m_derivFac[i + 2*j], 1, in[j], 1,
-                             tmp[i], 1, tmp[i], 1);
-            }
-=======
-            unsigned int nPhys  = m_stdExp->GetTotPoints();
-            unsigned int ntot   = m_numElmt*nPhys;
-            unsigned int nmodes = m_stdExp->GetNcoeffs();
-            unsigned int nmax   = max(ntot,m_numElmt*nmodes);
-            Array<OneD, Array<OneD, const NekDouble> > in(3);
-            Array<OneD, NekDouble> output, wsp1;
-            Array<OneD, Array<OneD, NekDouble> > tmp(2);
-
-            in[0] = entry0; in[1] = entry1; in[2] = entry2;
-
-            output = (m_coordim == 2)? entry2: entry3;
-
-            tmp[0] = wsp; tmp[1] = wsp + nmax;
-            wsp1   = wsp + 2*nmax;
-
-            if(m_isDeformed)
+        if(m_isDeformed)
+        {
+            // calculate dx/dxi in[0] + dy/dxi in[1]
+            for(int i = 0; i < 2; ++i)
+            {
+                Vmath::Vmul(ntot, m_derivFac[i], 1, in[0], 1, tmp[i], 1);
+                for(int j = 1; j < m_coordim; ++j)
+                {
+                    Vmath::Vvtvp(ntot, m_derivFac[i + 2*j], 1, in[j], 1,
+                                 tmp[i], 1, tmp[i], 1);
+                }
+            }
+        }
+        else
+        {
+            Array<OneD,NekDouble> t;
+            for(int e = 0; e < m_numElmt; ++e)
             {
                 // calculate dx/dxi in[0] + dy/dxi in[1]
                 for(int i = 0; i < 2; ++i)
                 {
-                    Vmath::Vmul(ntot, m_derivFac[i], 1, in[0], 1, tmp[i], 1);
-                    Vmath::Vvtvp(ntot, m_derivFac[i + 2], 1, in[1], 1, tmp[i],
-                                 1, tmp[i], 1);
-                }
-            }
-            else
-            {
-                Array<OneD,NekDouble> t;
-                for(int e = 0; e < m_numElmt; ++e)
-                {
-                    // calculate dx/dxi in[0] + dy/dxi in[1]
-                    for(int i = 0; i < 2; ++i)
-                    {
-                        Vmath::Smul (m_nqe,m_derivFac[i][e],
+                    Vmath::Smul (m_nqe,m_derivFac[i][e],
                                      in[0] + e*m_nqe,1,
                                      t = tmp[i] + e*m_nqe,1);
-                        Vmath::Svtvp (m_nqe,m_derivFac[i+2][e],
-                                      in[1] + e*m_nqe,1,
+                    for(int j = 1; j < m_coordim; ++j)
+                    {
+                        Vmath::Svtvp (m_nqe,m_derivFac[i+2*j][e],
+                                      in[j] + e*m_nqe,1,
                                       tmp[i] + e*m_nqe, 1,
                                       t = tmp[i] + e*m_nqe,1);
                     }
                 }                
             }
-
-            // Iproduct wrt derivative of base 0
-            QuadIProduct(false, m_colldir1, m_numElmt,
-                         m_nquad0,   m_nquad1,
-                         m_nmodes0,  m_nmodes1,
-                         m_derbase0, m_base1,
-                         m_jacWStdW, tmp[0], output, wsp1);
-
-            // Iproduct wrt derivative of base 1
-            QuadIProduct(m_colldir0, false, m_numElmt,
-                         m_nquad0,   m_nquad1,
-                         m_nmodes0,  m_nmodes1,
-                         m_base0, m_derbase1,
-                         m_jacWStdW, tmp[1],  tmp[0], wsp1);
-
-            Vmath::Vadd(m_numElmt*nmodes,tmp[0],1,output,1,output,1);
->>>>>>> 1e31ecfb
-        }
-
-        // Iproduct wrt derivative of base 0
+        }
+        // Iproduct wrt derivative of base 1
         QuadIProduct(false, m_colldir1, m_numElmt,
                      m_nquad0,   m_nquad1,
                      m_nmodes0,  m_nmodes1,
                      m_derbase0, m_base1,
-                     m_jac, tmp[0], output, wsp1);
-
-<<<<<<< HEAD
+                     m_jacWStdW, tmp[0], output, wsp1);
+        
         // Iproduct wrt derivative of base 1
         QuadIProduct(m_colldir0, false, m_numElmt,
                      m_nquad0,   m_nquad1,
                      m_nmodes0,  m_nmodes1,
                      m_base0, m_derbase1,
-                     m_jac, tmp[1],  tmp[0], wsp1);
-=======
-    protected:
-        const int                       m_nquad0;
-        const int                       m_nquad1;
-        const int                       m_nmodes0;
-        const int                       m_nmodes1;
-        const bool                      m_colldir0;
-        const bool                      m_colldir1;
-        int                             m_coordim;
-        Array<TwoD, const NekDouble>    m_derivFac;
-        Array<OneD, const NekDouble>    m_jacWStdW;
-        Array<OneD, const NekDouble>    m_base0;
-        Array<OneD, const NekDouble>    m_base1;
-        Array<OneD, const NekDouble>    m_derbase0;
-        Array<OneD, const NekDouble>    m_derbase1;
->>>>>>> 1e31ecfb
-
+                     m_jacWStdW, tmp[1],  tmp[0], wsp1);
+        
         Vmath::Vadd(m_numElmt*nmodes,tmp[0],1,output,1,output,1);
     }
 
-<<<<<<< HEAD
     virtual void operator()(
                             int                           dir,
                             const Array<OneD, const NekDouble> &input,
@@ -1146,17 +998,10 @@
         m_coordim  = pCollExp[0]->GetCoordim();
 
         m_derivFac = pGeomData->GetDerivFactors(pCollExp);
-        m_jac      = pGeomData->GetJacWithStdWeights(pCollExp);
+        m_jacWStdW      = pGeomData->GetJacWithStdWeights(pCollExp);
         m_wspSize  = 4 * m_numElmt * (max(m_nquad0*m_nquad1,
                                           m_nmodes0*m_nmodes1));
     }
-=======
-            m_derivFac = pGeomData->GetDerivFactors(pCollExp);
-            m_jacWStdW      = pGeomData->GetJacWithStdWeights(pCollExp);
-            m_wspSize  = 4 * m_numElmt * (max(m_nquad0*m_nquad1,
-                                              m_nmodes0*m_nmodes1));
-        }
->>>>>>> 1e31ecfb
 };
 
 /// Factory initialisation for the IProductWRTDerivBase_SumFac_Quad operator
@@ -1237,20 +1082,14 @@
 
             if(m_isDeformed)
             {
-<<<<<<< HEAD
-                Vmath::Vmul(ntot, m_derivFac[i], 1, in[0], 1, tmp[i], 1);
-                for(int j = 1; j < m_coordim; ++j)
-                {
-                    Vmath::Vvtvp(ntot, m_derivFac[i+2*j], 1, in[j], 1,
-                                 tmp[i], 1, tmp[i], 1);
-=======
-                // calculate dx/dxi in[0] + dy/dxi in[1]
                 for (int i = 0; i < 2; ++i)
                 {
                     Vmath::Vmul(ntot, m_derivFac[i], 1, in[0], 1, tmp[i], 1);
-                    Vmath::Vvtvp(ntot, m_derivFac[i+2], 1, in[1], 1, tmp[i], 1,
-                                 tmp[i], 1);
->>>>>>> 1e31ecfb
+                    for(int j = 1; j < m_coordim; ++j)
+                    {
+                        Vmath::Vvtvp(ntot, m_derivFac[i+2*j], 1, in[j], 1,
+                                     tmp[i], 1, tmp[i], 1);
+                    }
                 }
             }
             else
@@ -1264,12 +1103,15 @@
                         Vmath::Smul (m_nqe,m_derivFac[i][e],
                                      in[0] + e*m_nqe,1,
                                      t = tmp[i] + e*m_nqe,1);
-                        Vmath::Svtvp (m_nqe,m_derivFac[i+2][e],
-                                      in[1] + e*m_nqe,1,
-                                      tmp[i] + e*m_nqe, 1,
-                                      t = tmp[i] + e*m_nqe,1);
-                    }
-                }                
+                        for(int j = 1; j < m_coordim; ++j)
+                        {
+                            Vmath::Svtvp (m_nqe,m_derivFac[i+2*j][e],
+                                          in[j] + e*m_nqe,1,
+                                          tmp[i] + e*m_nqe, 1,
+                                          t = tmp[i] + e*m_nqe,1);
+                        }
+                    }                
+                }
             }
             
             // Multiply by factor: 2/(1-z1)
