///////////////////////////////////////////////////////////////////////////////
//
// File: IProductWRTDerivBase.cpp
//
// For more information, please see: http://www.nektar.info
//
// The MIT License
//
// Copyright (c) 2006 Division of Applied Mathematics, Brown University (USA),
// Department of Aeronautics, Imperial College London (UK), and Scientific
// Computing and Imaging Institute, University of Utah (USA).
//
// Permission is hereby granted, free of charge, to any person obtaining a
// copy of this software and associated documentation files (the "Software"),
// to deal in the Software without restriction, including without limitation
// the rights to use, copy, modify, merge, publish, distribute, sublicense,
// and/or sell copies of the Software, and to permit persons to whom the
// Software is furnished to do so, subject to the following conditions:
//
// The above copyright notice and this permission notice shall be included
// in all copies or substantial portions of the Software.
//
// THE SOFTWARE IS PROVIDED "AS IS", WITHOUT WARRANTY OF ANY KIND, EXPRESS
// OR IMPLIED, INCLUDING BUT NOT LIMITED TO THE WARRANTIES OF MERCHANTABILITY,
// FITNESS FOR A PARTICULAR PURPOSE AND NONINFRINGEMENT. IN NO EVENT SHALL
// THE AUTHORS OR COPYRIGHT HOLDERS BE LIABLE FOR ANY CLAIM, DAMAGES OR OTHER
// LIABILITY, WHETHER IN AN ACTION OF CONTRACT, TORT OR OTHERWISE, ARISING
// FROM, OUT OF OR IN CONNECTION WITH THE SOFTWARE OR THE USE OR OTHER
// DEALINGS IN THE SOFTWARE.
//
// Description: IProductWRTDerivBase operator implementations
//
///////////////////////////////////////////////////////////////////////////////

#include <boost/core/ignore_unused.hpp>

#include <MatrixFreeOps/Operator.hpp>

#include <Collections/Operator.h>
#include <Collections/MatrixFreeBase.h>
#include <Collections/Collection.h>
#include <Collections/IProduct.h>

#include <LocalRegions/Expansion.h>
using namespace std;

namespace Nektar {
    namespace Collections {

        using LibUtilities::eSegment;
        using LibUtilities::eQuadrilateral;
        using LibUtilities::eTriangle;
        using LibUtilities::eHexahedron;
        using LibUtilities::eTetrahedron;
        using LibUtilities::ePrism;
        using LibUtilities::ePyramid;

<<<<<<< HEAD
        /**
         * @brief Inner product WRT deriv base operator using standard matrix approach
         */
        class IProductWRTDerivBase_StdMat : public Operator
        {
        public:
            OPERATOR_CREATE(IProductWRTDerivBase_StdMat)
=======
/**
 * @brief Inner product WRT deriv base operator using standard matrix approach
 */
class IProductWRTDerivBase_StdMat : public Operator
{
    public:
        OPERATOR_CREATE(IProductWRTDerivBase_StdMat)

        ~IProductWRTDerivBase_StdMat() final
        {
        }

        void operator()(const Array<OneD, const NekDouble> &entry0,
                        Array<OneD, NekDouble> &entry1,
                        Array<OneD, NekDouble> &entry2,
                        Array<OneD, NekDouble> &entry3,
                        Array<OneD, NekDouble> &wsp,
                        const StdRegions::ConstFactorMap   &factors) final
        {
            boost::ignore_unused(factors);

            int nPhys = m_stdExp->GetTotPoints();
            int ntot = m_numElmt*nPhys;
            int nmodes = m_stdExp->GetNcoeffs();
            Array<OneD, Array<OneD, const NekDouble> > in(3);
            Array<OneD, NekDouble> output;
            Array<OneD, Array<OneD, NekDouble> > tmp(3);
>>>>>>> aaa8f7eb

            virtual ~IProductWRTDerivBase_StdMat()
            {
            }

            virtual void operator()(
                                    const Array<OneD, const NekDouble> &entry0,
                                    Array<OneD,       NekDouble> &entry1,
                                    Array<OneD,       NekDouble> &entry2,
                                    Array<OneD,       NekDouble> &entry3,
                                    Array<OneD,       NekDouble> &wsp)
            {
                int nPhys = m_stdExp->GetTotPoints();
                int ntot = m_numElmt*nPhys;
                int nmodes = m_stdExp->GetNcoeffs();
                Array<OneD, Array<OneD, const NekDouble> > in(3);
                Array<OneD, NekDouble> output;
                Array<OneD, Array<OneD, NekDouble> > tmp(3);

                in[0] = entry0; in[1] = entry1;
                in[2] = entry2;

                output = (m_coordim == 3)? entry3: (m_coordim == 2)?
                    entry2: entry1;

                for(int i = 0; i < m_dim; ++i)
                {
                    tmp[i] = wsp + i*ntot;
                }

                // calculate Iproduct WRT Std Deriv

                // First component
                if(m_isDeformed)
                {
                    // calculate dx/dxi in[0] + dy/dxi in[1] + dz/dxi in[2]
                    for(int i = 0; i < m_dim; ++i)
                    {
                        Vmath::Vmul (ntot,m_derivFac[i],1, in[0],1,
                                     tmp[i],1);
                        for(int j = 1; j < m_coordim; ++j)
                        {
                            Vmath::Vvtvp (ntot,m_derivFac[i +j*m_dim],1,
                                          in[j],1, tmp[i], 1, tmp[i],1);
                        }
                    }
                
                    Vmath::Vmul(ntot,m_jac,1,tmp[0],1,tmp[0],1);
                }
                else
                {
                    Array<OneD,NekDouble> t;
                    for(int e = 0; e < m_numElmt; ++e)
                    {
                        // calculate dx/dxi in[0] + dy/dxi in[1] + dz/dxi in[2]
                        for(int i = 0; i < m_dim; ++i)
                        {
                            Vmath::Smul (m_nqe,m_derivFac[i][e],
                                         in[0] + e*m_nqe,1,
                                         t = tmp[i] + e*m_nqe,1);
                            for(int j = 1; j < m_coordim; ++j)
                            {
                                Vmath::Svtvp (m_nqe,m_derivFac[i +j*m_dim][e],
                                              in[j] + e*m_nqe,1,
                                              tmp[i] + e*m_nqe, 1,
                                              t = tmp[i] + e*m_nqe,1);
                            }
                        }
                    
                        Vmath::Smul(m_nqe,m_jac[e],tmp[0]+e*m_nqe,1,t=tmp[0]+e*m_nqe,1);
                    }
                }

                Blas::Dgemm('N', 'N', m_iProdWRTStdDBase[0]->GetRows(),
                            m_numElmt,m_iProdWRTStdDBase[0]->GetColumns(),
                            1.0, m_iProdWRTStdDBase[0]->GetRawPtr(),
                            m_iProdWRTStdDBase[0]->GetRows(),
                            tmp[0].get(), nPhys, 0.0,
                            output.get(), nmodes);

                // Other components
                for(int i = 1; i < m_dim; ++i)
                {
                    if(m_isDeformed)
                    {
                        Vmath::Vmul(ntot,m_jac,1,tmp[i],1,tmp[i],1);
                    }
                    else
                    {
                        Array<OneD,NekDouble> t;
                        for(int e = 0; e < m_numElmt; ++e)
                        {
                            Vmath::Smul(m_nqe,m_jac[e],tmp[i]+e*m_nqe,1,
                                        t=tmp[i]+e*m_nqe,1);
                        }
                    }
                    Blas::Dgemm('N', 'N', m_iProdWRTStdDBase[i]->GetRows(),
                                m_numElmt,m_iProdWRTStdDBase[i]->GetColumns(),
                                1.0, m_iProdWRTStdDBase[i]->GetRawPtr(),
                                m_iProdWRTStdDBase[i]->GetRows(),
                                tmp[i].get(), nPhys, 1.0,
                                output.get(), nmodes);
                }
            }

<<<<<<< HEAD
            virtual void operator()(
                                    int                           dir,
                                    const Array<OneD, const NekDouble> &input,
                                    Array<OneD,       NekDouble> &output,
                                    Array<OneD,       NekDouble> &wsp)
            {
                boost::ignore_unused(dir, input, output, wsp);
                NEKERROR(ErrorUtil::efatal, "Not valid for this operator.");
            }
=======
       void operator()(int dir,
                       const Array<OneD, const NekDouble> &input,
                       Array<OneD, NekDouble> &output,
                       Array<OneD, NekDouble> &wsp) final
        {
            boost::ignore_unused(dir, input, output, wsp);
            NEKERROR(ErrorUtil::efatal, "Not valid for this operator.");
        }
>>>>>>> aaa8f7eb

        protected:
            Array<OneD, DNekMatSharedPtr>   m_iProdWRTStdDBase;
            Array<TwoD, const NekDouble>    m_derivFac;
            Array<OneD, const NekDouble>    m_jac;
            int                             m_dim;
            int                             m_coordim;
        
        private:
            IProductWRTDerivBase_StdMat(
                                        vector<StdRegions::StdExpansionSharedPtr> pCollExp,
                                        CoalescedGeomDataSharedPtr                pGeomData)
                : Operator(pCollExp, pGeomData)
            {
                LibUtilities::PointsKeyVector PtsKey = m_stdExp->GetPointsKeys();
                m_dim = PtsKey.size();
                m_coordim = pCollExp[0]->GetCoordim();

                m_nqe      = m_stdExp->GetTotPoints();
                int nmodes = m_stdExp->GetNcoeffs();

                // set up a IProductWRTDerivBase StdMat.
                m_iProdWRTStdDBase = Array<OneD, DNekMatSharedPtr>(m_dim);
                for(int i = 0; i < m_dim; ++i)
                {
                    Array<OneD, NekDouble> tmp(m_nqe),tmp1(nmodes);
                    m_iProdWRTStdDBase[i] = MemoryManager<DNekMat>
                        ::AllocateSharedPtr(nmodes,m_nqe);
                    for(int j = 0; j < m_nqe; ++j)
                    {
                        Vmath::Zero(m_nqe,tmp,1);
                        tmp[j] = 1.0;
                        m_stdExp->IProductWRTStdDerivBase(i,tmp,tmp1);
                        Vmath::Vcopy(nmodes, &tmp1[0],1,
                                     &(m_iProdWRTStdDBase[i]->GetPtr())[0]
                                     + j*nmodes, 1);
                    }
                }
                m_derivFac = pGeomData->GetDerivFactors(pCollExp);
                m_jac      = pGeomData->GetJac(pCollExp);
                m_wspSize = m_dim*m_nqe*m_numElmt;
            }
        };

        /// Factory initialisation for the IProductWRTDerivBase_StdMat operators
        OperatorKey IProductWRTDerivBase_StdMat::m_typeArr[] = {
            GetOperatorFactory().RegisterCreatorFunction(
                                                         OperatorKey(eSegment,       eIProductWRTDerivBase, eStdMat, false),
                                                         IProductWRTDerivBase_StdMat::create,
                                                         "IProductWRTDerivBase_StdMat_Seg"),
            GetOperatorFactory().RegisterCreatorFunction(
                                                         OperatorKey(eTriangle,      eIProductWRTDerivBase, eStdMat, false),
                                                         IProductWRTDerivBase_StdMat::create,
                                                         "IProductWRTDerivBase_StdMat_Tri"),
            GetOperatorFactory().RegisterCreatorFunction(
                                                         OperatorKey(eTriangle,      eIProductWRTDerivBase, eStdMat, true),
                                                         IProductWRTDerivBase_StdMat::create,
                                                         "IProductWRTDerivBase_StdMat_NodalTri"),
            GetOperatorFactory().RegisterCreatorFunction(
                                                         OperatorKey(eQuadrilateral, eIProductWRTDerivBase, eStdMat, false),
                                                         IProductWRTDerivBase_StdMat::create,
                                                         "IProductWRTDerivBase_StdMat_Quad"),
            GetOperatorFactory().RegisterCreatorFunction(
                                                         OperatorKey(eTetrahedron,   eIProductWRTDerivBase, eStdMat, false),
                                                         IProductWRTDerivBase_StdMat::create,
                                                         "IProductWRTDerivBase_StdMat_Tet"),
            GetOperatorFactory().RegisterCreatorFunction(
                                                         OperatorKey(eTetrahedron,   eIProductWRTDerivBase, eStdMat, true),
                                                         IProductWRTDerivBase_StdMat::create,
                                                         "IProductWRTDerivBase_StdMat_NodalTet"),
            GetOperatorFactory().RegisterCreatorFunction(
                                                         OperatorKey(ePyramid,       eIProductWRTDerivBase, eStdMat, false),
                                                         IProductWRTDerivBase_StdMat::create,
                                                         "IProductWRTDerivBase_StdMat_Pyr"),
            GetOperatorFactory().RegisterCreatorFunction(
                                                         OperatorKey(ePrism,         eIProductWRTDerivBase, eStdMat, false),
                                                         IProductWRTDerivBase_StdMat::create,
                                                         "IProductWRTDerivBase_StdMat_Prism"),
            GetOperatorFactory().RegisterCreatorFunction(
                                                         OperatorKey(ePrism,         eIProductWRTDerivBase, eStdMat, true),
                                                         IProductWRTDerivBase_StdMat::create,
                                                         "IProductWRTDerivBase_StdMat_NodalPrism"),
            GetOperatorFactory().RegisterCreatorFunction(
                                                         OperatorKey(eHexahedron,    eIProductWRTDerivBase, eStdMat, false),
                                                         IProductWRTDerivBase_StdMat::create,
                                                         "IProductWRTDerivBase_StdMat_Hex"),
            GetOperatorFactory().RegisterCreatorFunction(
                                                         OperatorKey(ePyramid, eIProductWRTDerivBase, eSumFac, false),
                                                         IProductWRTDerivBase_StdMat::create, "IProductWRTDerivBase_SumFac_Pyr")
        };


<<<<<<< HEAD
        /**
         * @brief Inner product operator using operator using matrix free operators.
         */
        class IProductWRTDerivBase_MatrixFree : public Operator, MatrixFreeMultiInOneOut
        {
        public:
            OPERATOR_CREATE(IProductWRTDerivBase_MatrixFree)

            virtual ~IProductWRTDerivBase_MatrixFree()
            {
            }
=======

/**
 * @brief Inner product operator using operator using matrix free operators.
 */
class IProductWRTDerivBase_MatrixFree : public Operator, MatrixFreeMultiInOneOut
{
    public:
        OPERATOR_CREATE(IProductWRTDerivBase_MatrixFree)

        ~IProductWRTDerivBase_MatrixFree() final
        {
        }

        void operator()(const Array<OneD, const NekDouble> &entry0,
                        Array<OneD, NekDouble> &entry1,
                        Array<OneD, NekDouble> &entry2,
                        Array<OneD, NekDouble> &entry3,
                        Array<OneD, NekDouble> &wsp,
                const StdRegions::ConstFactorMap  &factors) final
        {
            boost::ignore_unused(wsp,factors);

            Array<OneD, NekDouble> output;
>>>>>>> aaa8f7eb

            virtual void operator()(
                                    const Array<OneD, const NekDouble> &entry0,
                                    Array<OneD, NekDouble> &entry1,
                                    Array<OneD, NekDouble> &entry2,
                                    Array<OneD, NekDouble> &entry3,
                                    Array<OneD, NekDouble> &wsp)
            {
<<<<<<< HEAD
                boost::ignore_unused(wsp);

                Array<OneD, NekDouble> output;
                output = (m_coordim == 2)? entry2: entry3;

                if (m_isPadded)
                {
                    // copy into padded vector
                    Vmath::Vcopy(m_nIn, entry0, 1, m_input[0], 1);
                    Vmath::Vcopy(m_nIn, entry1, 1, m_input[1], 1);
                    if (m_coordim == 3)
                    {
                        Vmath::Vcopy(m_nIn, entry2, 1, m_input[2], 1);
                    }

                    // call op
                    (*m_oper)(m_input, m_output);
                    // copy out of padded vector
                    Vmath::Vcopy(m_nOut, m_output, 1, output, 1);
                }
                else
                {
                    Array<OneD, Array<OneD, NekDouble>> input{m_coordim};
                    input[0] = entry0;
                    input[1] = entry1;
                    if (m_coordim == 3)
                    {
                        input[2] = entry2;
                    }
                    (*m_oper)(input, output);
                }
            }
=======
                // copy into padded vector
                switch(m_coordim)
                {
                case 1:
                    output = entry1;
                    Vmath::Vcopy(m_nIn, entry0, 1, m_input[0], 1);
                    break;
                case 2:
                    output = entry2;
                    Vmath::Vcopy(m_nIn, entry0, 1, m_input[0], 1);
                    Vmath::Vcopy(m_nIn, entry1, 1, m_input[1], 1);
                    break;
                case 3:
                    output = entry3;
                    Vmath::Vcopy(m_nIn, entry0, 1, m_input[0], 1);
                    Vmath::Vcopy(m_nIn, entry1, 1, m_input[1], 1);
                    Vmath::Vcopy(m_nIn, entry2, 1, m_input[2], 1);
                    break;
                default:
                    NEKERROR(ErrorUtil::efatal, "m_coordim value not valid");
                    break;
                }

                // call op
                (*m_oper)(m_input, m_output);
                // copy out of padded vector
                Vmath::Vcopy(m_nOut, m_output, 1, output, 1);
            }
            else
            {
                Array<OneD, Array<OneD, NekDouble>> input{m_coordim};

                // copy into padded vector
                switch(m_coordim)
                {
                case 1:
                    output = entry1;
                    input[0] = entry0;
                    break;
                case 2:
                    output = entry2;
                    input[0] = entry0;
                    input[1] = entry1;
                    break;
                case 3:
                    output = entry3;
                    input[0] = entry0;
                    input[1] = entry1;
                    input[2] = entry2;
                    break;
                default:
                    NEKERROR(ErrorUtil::efatal, "coordim not valid");
                    break;
                }
                
                (*m_oper)(input, output);
            }
        }

         void operator()(int dir,
                         const Array<OneD, const NekDouble> &input,
                         Array<OneD, NekDouble> &output,
                         Array<OneD, NekDouble> &wsp) final
        {
            boost::ignore_unused(dir, input, output, wsp);
            NEKERROR(ErrorUtil::efatal, "Not valid for this operator.");
        }
>>>>>>> aaa8f7eb

            virtual void operator()(
                                    int                           dir,
                                    const Array<OneD, const NekDouble> &input,
                                    Array<OneD,       NekDouble> &output,
                                    Array<OneD,       NekDouble> &wsp)
            {
                boost::ignore_unused(dir, input, output, wsp);
                NEKERROR(ErrorUtil::efatal, "Not valid for this operator.");
            }

        private:
            std::shared_ptr<MatrixFree::IProductWRTDerivBase> m_oper;

            IProductWRTDerivBase_MatrixFree(
                                            vector<StdRegions::StdExpansionSharedPtr> pCollExp,
                                            CoalescedGeomDataSharedPtr                pGeomData)
                : Operator(pCollExp, pGeomData),
                  MatrixFreeMultiInOneOut(pCollExp[0]->GetCoordim(),
                                          pCollExp[0]->GetStdExp()->GetTotPoints(),
                                          pCollExp[0]->GetStdExp()->GetNcoeffs(),
                                          pCollExp.size())
            {
                // Check if deformed
                const auto dim = pCollExp[0]->GetStdExp()->GetShapeDimension();
            
                // Basis vector
                std::vector<LibUtilities::BasisSharedPtr> basis(dim);
                for (unsigned int i = 0; i < dim; ++i)
                {
                    basis[i] = pCollExp[0]->GetBasis(i);
                }

                // Get shape type
                auto shapeType = pCollExp[0]->GetStdExp()->DetShapeType();

                // Generate operator string and create operator.
                std::string op_string = "IProductWRTDerivBase";
                op_string += MatrixFree::GetOpstring(shapeType, m_isDeformed);
                auto oper = MatrixFree::GetOperatorFactory().
                    CreateInstance(op_string, basis, m_nElmtPad);

                // Set Jacobian
                oper->SetJac(pGeomData->GetJacInterLeave(pCollExp,m_nElmtPad));

                // Set derivative factors
                oper->SetDF(pGeomData->GetDerivFactorsInterLeave
                            (pCollExp,m_nElmtPad));

                m_oper = std::dynamic_pointer_cast<MatrixFree::
                                                   IProductWRTDerivBase>(oper);
                ASSERTL0(m_oper, "Failed to cast pointer.");

<<<<<<< HEAD
            }
        };

        /// Factory initialisation for the IProductWRTDerivBase_MatrixFree operators
        OperatorKey IProductWRTDerivBase_MatrixFree::m_typeArr[] = {
            GetOperatorFactory().RegisterCreatorFunction(
                                                         OperatorKey(eQuadrilateral, eIProductWRTDerivBase, eMatrixFree, false),
                                                         IProductWRTDerivBase_MatrixFree::create, "IProductWRTDerivBase_MatrixFree_Quad"),
            GetOperatorFactory().RegisterCreatorFunction(
                                                         OperatorKey(eTriangle, eIProductWRTDerivBase, eMatrixFree, false),
                                                         IProductWRTDerivBase_MatrixFree::create, "IProductWRTDerivBase_MatrixFree_Tri"),
            GetOperatorFactory().RegisterCreatorFunction(
                                                         OperatorKey(eHexahedron, eIProductWRTDerivBase, eMatrixFree, false),
                                                         IProductWRTDerivBase_MatrixFree::create, "IProductWRTDerivBase_MatrixFree_Hex"),
            GetOperatorFactory().RegisterCreatorFunction(
                                                         OperatorKey(ePrism, eIProductWRTDerivBase, eMatrixFree, false),
                                                         IProductWRTDerivBase_MatrixFree::create, "IProductWRTDerivBase_MatrixFree_Prism"),
            GetOperatorFactory().RegisterCreatorFunction(
                                                         OperatorKey(eTetrahedron, eIProductWRTDerivBase, eMatrixFree, false),
                                                         IProductWRTDerivBase_MatrixFree::create, "IProductWRTDerivBase_MatrixFree_Tet")
        };

        /**
         * @brief Inner product WRT deriv base operator using element-wise operation
         */
        class IProductWRTDerivBase_IterPerExp : public Operator
        {
        public:
            OPERATOR_CREATE(IProductWRTDerivBase_IterPerExp)
=======
/// Factory initialisation for the IProductWRTDerivBase_MatrixFree operators
OperatorKey IProductWRTDerivBase_MatrixFree::m_typeArr[] = {
    GetOperatorFactory().RegisterCreatorFunction(
        OperatorKey(eSegment, eIProductWRTDerivBase, eMatrixFree, false),
        IProductWRTDerivBase_MatrixFree::create, "IProductWRTDerivBase_MatrixFree_Seg"),
    GetOperatorFactory().RegisterCreatorFunction(
        OperatorKey(eQuadrilateral, eIProductWRTDerivBase, eMatrixFree, false),
        IProductWRTDerivBase_MatrixFree::create, "IProductWRTDerivBase_MatrixFree_Quad"),
    GetOperatorFactory().RegisterCreatorFunction(
        OperatorKey(eTriangle, eIProductWRTDerivBase, eMatrixFree, false),
        IProductWRTDerivBase_MatrixFree::create, "IProductWRTDerivBase_MatrixFree_Tri"),
    GetOperatorFactory().RegisterCreatorFunction(
        OperatorKey(eHexahedron, eIProductWRTDerivBase, eMatrixFree, false),
        IProductWRTDerivBase_MatrixFree::create, "IProductWRTDerivBase_MatrixFree_Hex"),
    GetOperatorFactory().RegisterCreatorFunction(
        OperatorKey(ePrism, eIProductWRTDerivBase, eMatrixFree, false),
        IProductWRTDerivBase_MatrixFree::create, "IProductWRTDerivBase_MatrixFree_Prism"),
    GetOperatorFactory().RegisterCreatorFunction(
       OperatorKey(ePyramid, eIProductWRTDerivBase, eMatrixFree, false),
       IProductWRTDerivBase_MatrixFree::create, "IProductWRTDerivBase_MatrixFree_Pyr"),
    GetOperatorFactory().RegisterCreatorFunction(
        OperatorKey(eTetrahedron, eIProductWRTDerivBase, eMatrixFree, false),
        IProductWRTDerivBase_MatrixFree::create, "IProductWRTDerivBase_MatrixFree_Tet")
};

/**
 * @brief Inner product WRT deriv base operator using element-wise operation
 */
class IProductWRTDerivBase_IterPerExp : public Operator
{
    public:
        OPERATOR_CREATE(IProductWRTDerivBase_IterPerExp)

        ~IProductWRTDerivBase_IterPerExp() final
        {
        }

        void operator()(const Array<OneD, const NekDouble> &entry0,
                        Array<OneD, NekDouble> &entry1,
                        Array<OneD, NekDouble> &entry2,
                        Array<OneD, NekDouble> &entry3,
                        Array<OneD, NekDouble> &wsp,
                        const StdRegions::ConstFactorMap   &factors) final
        {
            boost::ignore_unused(factors);

            unsigned int nPhys  = m_stdExp->GetTotPoints();
            unsigned int ntot   = m_numElmt*nPhys;
            unsigned int nmodes = m_stdExp->GetNcoeffs();
            unsigned int nmax   = max(ntot,m_numElmt*nmodes);
            Array<OneD, Array<OneD, const NekDouble> > in(3);
            Array<OneD, NekDouble> output, tmp1;
            Array<OneD, Array<OneD, NekDouble> > tmp(3);

            in[0] = entry0; in[1] = entry1; in[2] = entry2;

            output = (m_coordim == 3)? entry3: (m_coordim == 2)?
                entry2: entry1;
>>>>>>> aaa8f7eb

            virtual ~IProductWRTDerivBase_IterPerExp()
            {
            }

            virtual void operator()(
                                    const Array<OneD, const NekDouble> &entry0,
                                    Array<OneD, NekDouble> &entry1,
                                    Array<OneD, NekDouble> &entry2,
                                    Array<OneD, NekDouble> &entry3,
                                    Array<OneD, NekDouble> &wsp)
            {
                unsigned int nPhys  = m_stdExp->GetTotPoints();
                unsigned int ntot   = m_numElmt*nPhys;
                unsigned int nmodes = m_stdExp->GetNcoeffs();
                unsigned int nmax   = max(ntot,m_numElmt*nmodes);
                Array<OneD, Array<OneD, const NekDouble> > in(3);
                Array<OneD, NekDouble> output, tmp1;
                Array<OneD, Array<OneD, NekDouble> > tmp(3);

                in[0] = entry0; in[1] = entry1; in[2] = entry2;

                output = (m_coordim == 3)? entry3: (m_coordim == 2)?
                    entry2: entry1;

                for(int i = 0; i < m_dim; ++i)
                {
                    tmp[i] = wsp + i*nmax;
                }


                // calculate Iproduct WRT Std Deriv
                // first component
                if(m_isDeformed)
                {
                    // calculate dx/dxi in[0] + dy/dxi in[2] + dz/dxi in[3]
                    for(int i = 0; i < m_dim; ++i)
                    {
                        Vmath::Vmul (ntot,m_derivFac[i],1, in[0],1,
                                     tmp[i],1);
                        for(int j = 1; j < m_coordim; ++j)
                        {
                            Vmath::Vvtvp (ntot,m_derivFac[i +j*m_dim],1,
                                          in[j],1, tmp[i], 1, tmp[i],1);
                        }
                    }
                
                    Vmath::Vmul(ntot,m_jac,1,tmp[0],1,tmp[0],1);
                }
                else
                {
                    Array<OneD,NekDouble> t;
                    for(int e = 0; e < m_numElmt; ++e)
                    {
                        // calculate dx/dxi in[0] + dy/dxi in[1] + dz/dxi in[2]
                        for(int i = 0; i < m_dim; ++i)
                        {
                            Vmath::Smul (m_nqe,m_derivFac[i][e],
                                         in[0] + e*m_nqe,1,
                                         t = tmp[i] + e*m_nqe,1);
                            for(int j = 1; j < m_coordim; ++j)
                            {
                                Vmath::Svtvp (m_nqe,m_derivFac[i +j*m_dim][e],
                                              in[j] + e*m_nqe,1,
                                              tmp[i] + e*m_nqe, 1,
                                              t = tmp[i] + e*m_nqe,1);
                            }
                        }

                        Vmath::Smul(m_nqe,m_jac[e],tmp[0]+e*m_nqe,1,t=tmp[0]+e*m_nqe,1);
                    }
                }

                for(int n = 0; n < m_numElmt; ++n)
                {
                    m_stdExp->IProductWRTStdDerivBase(0,tmp[0]+n*nPhys,
                                                      tmp1 = output + n*nmodes);
                }

<<<<<<< HEAD
                // other components
                for(int i = 1; i < m_dim; ++i)
                {
                    // multiply by Jacobian
                    if(m_isDeformed)
                    {
                        Vmath::Vmul(ntot,m_jac,1,tmp[i],1,tmp[i],1);
                    }
                    else
                    {
                        Array<OneD,NekDouble> t;
                        for(int e = 0; e < m_numElmt; ++e)
                        {
                            Vmath::Smul(m_nqe,m_jac[e],tmp[i]+e*m_nqe,1,
                                        t=tmp[i]+e*m_nqe,1);
                        }
                    }
=======
        void operator()(int dir,
                        const Array<OneD, const NekDouble> &input,
                        Array<OneD, NekDouble> &output,
                        Array<OneD, NekDouble> &wsp) final
        {
            boost::ignore_unused(dir, input, output, wsp);
            NEKERROR(ErrorUtil::efatal, "Not valid for this operator.");
        }

    protected:
        Array<TwoD, const NekDouble>    m_derivFac;
        Array<OneD, const NekDouble>    m_jac;
        int                             m_dim;
        int                             m_coordim;

    private:
        IProductWRTDerivBase_IterPerExp(
                vector<StdRegions::StdExpansionSharedPtr> pCollExp,
                CoalescedGeomDataSharedPtr                pGeomData)
            : Operator(pCollExp, pGeomData)
        {
            LibUtilities::PointsKeyVector PtsKey = m_stdExp->GetPointsKeys();
            m_dim      = PtsKey.size();
            m_coordim  = pCollExp[0]->GetCoordim();
>>>>>>> aaa8f7eb

                    for(int n = 0; n < m_numElmt; ++n)
                    {
                        m_stdExp->IProductWRTStdDerivBase(i,tmp[i]+n*nPhys,tmp[0]);
                        Vmath::Vadd(nmodes,tmp[0],1,output+n*nmodes,1,
                                    tmp1 = output+n*nmodes,1);
                    }
                }
            }

            virtual void operator()(
                                    int                           dir,
                                    const Array<OneD, const NekDouble> &input,
                                    Array<OneD,       NekDouble> &output,
                                    Array<OneD,       NekDouble> &wsp)
            {
                boost::ignore_unused(dir, input, output, wsp);
                NEKERROR(ErrorUtil::efatal, "Not valid for this operator.");
            }

        protected:
            Array<TwoD, const NekDouble>    m_derivFac;
            Array<OneD, const NekDouble>    m_jac;
            int                             m_dim;
            int                             m_coordim;

        private:
            IProductWRTDerivBase_IterPerExp(
                                            vector<StdRegions::StdExpansionSharedPtr> pCollExp,
                                            CoalescedGeomDataSharedPtr                pGeomData)
                : Operator(pCollExp, pGeomData)
            {
                LibUtilities::PointsKeyVector PtsKey = m_stdExp->GetPointsKeys();
                m_dim      = PtsKey.size();
                m_coordim  = pCollExp[0]->GetCoordim();

                m_nqe      = m_stdExp->GetTotPoints();

                m_derivFac = pGeomData->GetDerivFactors(pCollExp);
                m_jac      = pGeomData->GetJac(pCollExp);
                m_wspSize  = m_dim*m_nqe*m_numElmt;
            }
        };

        /// Factory initialisation for the IProductWRTDerivBase_IterPerExp operators
        OperatorKey IProductWRTDerivBase_IterPerExp::m_typeArr[] = {
            GetOperatorFactory().RegisterCreatorFunction(
                                                         OperatorKey(eSegment,       eIProductWRTDerivBase, eIterPerExp,false),
                                                         IProductWRTDerivBase_IterPerExp::create,
                                                         "IProductWRTDerivBase_IterPerExp_Seg"),
            GetOperatorFactory().RegisterCreatorFunction(
                                                         OperatorKey(eTriangle,      eIProductWRTDerivBase, eIterPerExp,false),
                                                         IProductWRTDerivBase_IterPerExp::create,
                                                         "IProductWRTDerivBase_IterPerExp_Tri"),
            GetOperatorFactory().RegisterCreatorFunction(
                                                         OperatorKey(eTriangle,      eIProductWRTDerivBase, eIterPerExp,true),
                                                         IProductWRTDerivBase_IterPerExp::create,
                                                         "IProductWRTDerivBase_IterPerExp_NodalTri"),
            GetOperatorFactory().RegisterCreatorFunction(
                                                         OperatorKey(eQuadrilateral, eIProductWRTDerivBase, eIterPerExp,false),
                                                         IProductWRTDerivBase_IterPerExp::create,
                                                         "IProductWRTDerivBase_IterPerExp_Quad"),
            GetOperatorFactory().RegisterCreatorFunction(
                                                         OperatorKey(eTetrahedron,   eIProductWRTDerivBase, eIterPerExp,false),
                                                         IProductWRTDerivBase_IterPerExp::create,
                                                         "IProductWRTDerivBase_IterPerExp_Tet"),
            GetOperatorFactory().RegisterCreatorFunction(
                                                         OperatorKey(eTetrahedron,   eIProductWRTDerivBase, eIterPerExp,true),
                                                         IProductWRTDerivBase_IterPerExp::create,
                                                         "IProductWRTDerivBase_IterPerExp_NodalTet"),
            GetOperatorFactory().RegisterCreatorFunction(
                                                         OperatorKey(ePyramid,       eIProductWRTDerivBase, eIterPerExp,false),
                                                         IProductWRTDerivBase_IterPerExp::create,
                                                         "IProductWRTDerivBase_IterPerExp_Pyr"),
            GetOperatorFactory().RegisterCreatorFunction(
                                                         OperatorKey(ePrism,         eIProductWRTDerivBase, eIterPerExp,false),
                                                         IProductWRTDerivBase_IterPerExp::create,
                                                         "IProductWRTDerivBase_IterPerExp_Prism"),
            GetOperatorFactory().RegisterCreatorFunction(
                                                         OperatorKey(ePrism,         eIProductWRTDerivBase, eIterPerExp,true),
                                                         IProductWRTDerivBase_IterPerExp::create,
                                                         "IProductWRTDerivBase_IterPerExp_NodalPrism"),
            GetOperatorFactory().RegisterCreatorFunction(
                                                         OperatorKey(eHexahedron,    eIProductWRTDerivBase, eIterPerExp,false),
                                                         IProductWRTDerivBase_IterPerExp::create,
                                                         "IProductWRTDerivBase_IterPerExp_Hex")
        };

<<<<<<< HEAD

        /**
         * @brief Inner product WRT deriv base operator using LocalRegions
         * implementation.
         */
        class IProductWRTDerivBase_NoCollection : public Operator
        {
        public:
            OPERATOR_CREATE(IProductWRTDerivBase_NoCollection)
=======
        ~IProductWRTDerivBase_NoCollection() final
        {
        }

        void operator()(const Array<OneD, const NekDouble> &entry0,
                        Array<OneD, NekDouble> &entry1,
                        Array<OneD, NekDouble> &entry2,
                        Array<OneD, NekDouble> &entry3,
                        Array<OneD, NekDouble> &wsp,
                        const StdRegions::ConstFactorMap   &factors) final
        {
            boost::ignore_unused(wsp,factors);

            unsigned int nmodes = m_expList[0]->GetNcoeffs();
            unsigned int nPhys  = m_expList[0]->GetTotPoints();
            Array<OneD, NekDouble> tmp(nmodes),tmp1;
>>>>>>> aaa8f7eb

            virtual ~IProductWRTDerivBase_NoCollection()
            {
            }

            virtual void operator()(
                                    const Array<OneD, const NekDouble> &entry0,
                                    Array<OneD, NekDouble> &entry1,
                                    Array<OneD, NekDouble> &entry2,
                                    Array<OneD, NekDouble> &entry3,
                                    Array<OneD, NekDouble> &wsp)
            {
                boost::ignore_unused(wsp);

                unsigned int nmodes = m_expList[0]->GetNcoeffs();
                unsigned int nPhys  = m_expList[0]->GetTotPoints();
                Array<OneD, NekDouble> tmp(nmodes),tmp1;

<<<<<<< HEAD
                Array<OneD, Array<OneD, const NekDouble> > in(3);
                Array<OneD, NekDouble> output;
                in[0] = entry0; in[1] = entry1; in[2] = entry2;
=======
        void operator()(int dir,
                        const Array<OneD, const NekDouble> &input,
                        Array<OneD, NekDouble> &output,
                        Array<OneD, NekDouble> &wsp) final
        {
            boost::ignore_unused(dir, input, output, wsp);
            NEKERROR(ErrorUtil::efatal, "Not valid for this operator.");
        }
>>>>>>> aaa8f7eb

                output = (m_coordim == 3)? entry3: (m_coordim == 2)?
                    entry2: entry1;

                for(int n = 0; n < m_numElmt; ++n)
                {
                    m_expList[n]->as<LocalRegions::Expansion>()->
                        IProductWRTDerivBase(0, in[0] + n * nPhys,
                                             tmp1 = output + n * nmodes);
                }

                for(int i = 1; i < m_dim; ++i)
                {
                    for(int n = 0; n < m_numElmt; ++n)
                    {
                        m_expList[n]->as<LocalRegions::Expansion>()->
                            IProductWRTDerivBase(i,in[i]+n*nPhys,tmp);

                        Vmath::Vadd(nmodes,tmp,1,output+n*nmodes,1,
                                    tmp1 = output+n*nmodes,1);
                    }
                }
            }

            virtual void operator()(
                                    int                           dir,
                                    const Array<OneD, const NekDouble> &input,
                                    Array<OneD,       NekDouble> &output,
                                    Array<OneD,       NekDouble> &wsp)
            {
                boost::ignore_unused(dir, input, output, wsp);
                NEKERROR(ErrorUtil::efatal, "Not valid for this operator.");
            }

<<<<<<< HEAD
        protected:
            int                                         m_dim;
            int                                         m_coordim;
            vector<StdRegions::StdExpansionSharedPtr>   m_expList;

        private:
            IProductWRTDerivBase_NoCollection(
                                              vector<StdRegions::StdExpansionSharedPtr> pCollExp,
                                              CoalescedGeomDataSharedPtr                pGeomData)
                : Operator(pCollExp, pGeomData)
            {
                m_expList = pCollExp;
                m_dim     = pCollExp[0]->GetNumBases();
                m_coordim = pCollExp[0]->GetCoordim();
            }
        };

        /// Factory initialisation for the IProductWRTDerivBase_NoCollection operators
        OperatorKey IProductWRTDerivBase_NoCollection::m_typeArr[] = {
            GetOperatorFactory().RegisterCreatorFunction(
                                                         OperatorKey(eSegment,       eIProductWRTDerivBase, eNoCollection,false),
                                                         IProductWRTDerivBase_NoCollection::create,
                                                         "IProductWRTDerivBase_NoCollection_Seg"),
            GetOperatorFactory().RegisterCreatorFunction(
                                                         OperatorKey(eTriangle,      eIProductWRTDerivBase, eNoCollection,false),
                                                         IProductWRTDerivBase_NoCollection::create,
                                                         "IProductWRTDerivBase_NoCollection_Tri"),
            GetOperatorFactory().RegisterCreatorFunction(
                                                         OperatorKey(eTriangle,      eIProductWRTDerivBase, eNoCollection,true),
                                                         IProductWRTDerivBase_NoCollection::create,
                                                         "IProductWRTDerivBase_NoCollection_NodalTri"),
            GetOperatorFactory().RegisterCreatorFunction(
                                                         OperatorKey(eQuadrilateral, eIProductWRTDerivBase, eNoCollection,false),
                                                         IProductWRTDerivBase_NoCollection::create,
                                                         "IProductWRTDerivBase_NoCollection_Quad"),
            GetOperatorFactory().RegisterCreatorFunction(
                                                         OperatorKey(eTetrahedron,   eIProductWRTDerivBase, eNoCollection,false),
                                                         IProductWRTDerivBase_NoCollection::create,
                                                         "IProductWRTDerivBase_NoCollection_Tet"),
            GetOperatorFactory().RegisterCreatorFunction(
                                                         OperatorKey(eTetrahedron,   eIProductWRTDerivBase, eNoCollection,true),
                                                         IProductWRTDerivBase_NoCollection::create,
                                                         "IProductWRTDerivBase_NoCollection_NodalTet"),
            GetOperatorFactory().RegisterCreatorFunction(
                                                         OperatorKey(ePyramid,       eIProductWRTDerivBase, eNoCollection,false),
                                                         IProductWRTDerivBase_NoCollection::create,
                                                         "IProductWRTDerivBase_NoCollection_Pyr"),
            GetOperatorFactory().RegisterCreatorFunction(
                                                         OperatorKey(ePrism,         eIProductWRTDerivBase, eNoCollection,false),
                                                         IProductWRTDerivBase_NoCollection::create,
                                                         "IProductWRTDerivBase_NoCollection_Prism"),
            GetOperatorFactory().RegisterCreatorFunction(
                                                         OperatorKey(ePrism,         eIProductWRTDerivBase, eNoCollection,true),
                                                         IProductWRTDerivBase_NoCollection::create,
                                                         "IProductWRTDerivBase_NoCollection_NodalPrism"),
            GetOperatorFactory().RegisterCreatorFunction(
                                                         OperatorKey(eHexahedron,    eIProductWRTDerivBase, eNoCollection,false),
                                                         IProductWRTDerivBase_NoCollection::create,
                                                         "IProductWRTDerivBase_NoCollection_Hex")
        };


        /**
         * @brief Inner product WRT deriv base operator using sum-factorisation
         * (Segment)
         */
        class IProductWRTDerivBase_SumFac_Seg : public Operator
        {
        public:
            OPERATOR_CREATE(IProductWRTDerivBase_SumFac_Seg)

            virtual ~IProductWRTDerivBase_SumFac_Seg()
            {
=======
        ~IProductWRTDerivBase_SumFac_Seg() final
        {
        }

        void operator()(const Array<OneD, const NekDouble> &entry0,
                        Array<OneD,       NekDouble> &entry1,
                        Array<OneD,       NekDouble> &entry2,
                        Array<OneD,       NekDouble> &entry3,
                        Array<OneD,       NekDouble> &wsp,
                        const StdRegions::ConstFactorMap   &factors) final
        {
            boost::ignore_unused(factors);
            Array<OneD, Array<OneD, const NekDouble> > in(3);
            Array<OneD, NekDouble> output;

            output = (m_coordim == 3)? entry3: (m_coordim == 2)?
                entry2: entry1;

            in[0] = entry0; in[1] = entry1;
            in[2] = entry2;

            // calculate dx/dxi in[0] + dy/dxi in[1] + dz/dxi in[2]
            if(m_isDeformed)
            {
                Vmath::Vmul (m_wspSize,m_derivFac[0], 1, in[0], 1, wsp, 1);
                for(int i = 1; i < m_coordim; ++i)
                {
                    Vmath::Vvtvp (m_wspSize,m_derivFac[i],1,in[i],1,wsp,1,wsp,1);
                }
>>>>>>> aaa8f7eb
            }

            virtual void operator()(
                                    const Array<OneD, const NekDouble> &entry0,
                                    Array<OneD,       NekDouble> &entry1,
                                    Array<OneD,       NekDouble> &entry2,
                                    Array<OneD,       NekDouble> &entry3,
                                    Array<OneD,       NekDouble> &wsp)
            {
                Array<OneD, Array<OneD, const NekDouble> > in(3);
                Array<OneD, NekDouble> output;

                output = (m_coordim == 3)? entry3: (m_coordim == 2)?
                    entry2: entry1;
                
                in[0] = entry0; in[1] = entry1;
                in[2] = entry2;
                
                
                // calculate dx/dxi in[0] + dy/dxi in[1] + dz/dxi in[2]
                if(m_isDeformed)
                {
<<<<<<< HEAD
                    Vmath::Vmul (m_wspSize,m_derivFac[0], 1, in[0], 1, wsp, 1);
                    for(int i = 1; i < m_coordim; ++i)
                    {
                        Vmath::Vvtvp (m_wspSize,m_derivFac[i],1,in[i],1,wsp,1,wsp,1);
=======
                    Vmath::Smul(m_nquad0, m_derivFac[0][e],
                                in[0] + e*m_nquad0,   1,
                                t = wsp + e*m_nquad0,   1);
                }
                
                for(int i = 1; i < m_coordim; ++i)
                {
                    for(int e = 0; e < m_numElmt; ++e)
                    {
                        Vmath::Svtvp (m_nquad0, m_derivFac[i][e],
                                      in[i] + e*m_nquad0,1,
                                      wsp   + e*m_nquad0,1,
                                      t = wsp + e*m_nquad0,1);
>>>>>>> aaa8f7eb
                    }
                }
                else
                {
                    Array<OneD,NekDouble> t;

<<<<<<< HEAD
                    for(int e = 0; e < m_numElmt; ++e)
                    {
                        Vmath::Smul(m_nquad0, m_derivFac[0][e],
                                    in[0] + e*m_nquad0,   1,
                                    t = wsp + e*m_nquad0,   1);

                        for(int i = 1; i < m_coordim; ++i)
                        {
                            Vmath::Svtvp (m_nquad0,m_derivFac[i][e],
                                          in[i] + e*m_nquad0,1,
                                          wsp + e*m_nquad0,1,
                                          t = wsp + e*m_nquad0,1);
                        }
                        
                    }
                }                    

                Vmath::Vmul(m_wspSize, m_jacWStdW, 1, wsp, 1, wsp, 1);
                
                // out = B0*in;
                Blas::Dgemm('T', 'N', m_nmodes0, m_numElmt, m_nquad0,
                            1.0, m_derbase0.get(), m_nquad0,
                            &wsp[0], m_nquad0, 0.0,
                            &output[0], m_nmodes0);
            }
            
            virtual void operator()(
                                    int                           dir,
                                    const Array<OneD, const NekDouble> &input,
                                    Array<OneD,       NekDouble> &output,
                                    Array<OneD,       NekDouble> &wsp)
            {
                boost::ignore_unused(dir, input, output, wsp);
                NEKERROR(ErrorUtil::efatal, "Not valid for this operator.");
            }

        protected:
            const int                       m_nquad0;
            const int                       m_nmodes0;
            const int                       m_coordim;
            Array<OneD, const NekDouble>    m_jacWStdW;
            Array<OneD, const NekDouble>    m_derbase0;
            Array<TwoD, const NekDouble>    m_derivFac;
            
        private:
            IProductWRTDerivBase_SumFac_Seg(
                                            vector<StdRegions::StdExpansionSharedPtr> pCollExp,
                                            CoalescedGeomDataSharedPtr                pGeomData)
                : Operator  (pCollExp, pGeomData),
                  m_nquad0  (m_stdExp->GetNumPoints(0)),
                  m_nmodes0 (m_stdExp->GetBasisNumModes(0)),
                  m_coordim (pCollExp[0]->GetCoordim()),
                  m_derbase0(m_stdExp->GetBasis(0)->GetDbdata())
            {
                m_wspSize = m_numElmt*m_nquad0;
                m_derivFac = pGeomData->GetDerivFactors(pCollExp);
                m_jacWStdW = pGeomData->GetJacWithStdWeights(pCollExp);
            }
        };
=======
            Vmath::Vmul(m_wspSize, m_jacWStdW, 1, wsp, 1, wsp, 1);

            // out = B0*in;
            Blas::Dgemm('T', 'N', m_nmodes0, m_numElmt, m_nquad0,
                        1.0, m_derbase0.get(), m_nquad0,
                        &wsp[0], m_nquad0, 0.0,
                        &output[0], m_nmodes0);
        }

        void operator()(int dir,
                        const Array<OneD, const NekDouble> &input,
                        Array<OneD, NekDouble> &output,
                        Array<OneD, NekDouble> &wsp) final
        {
            boost::ignore_unused(dir, input, output, wsp);
            NEKERROR(ErrorUtil::efatal, "Not valid for this operator.");
        }

    protected:
        const int                       m_nquad0;
        const int                       m_nmodes0;
        Array<OneD, const NekDouble>    m_jacWStdW;
        Array<OneD, const NekDouble>    m_derbase0;
        Array<TwoD, const NekDouble>    m_derivFac;
        int                             m_coordim;

    private:
        IProductWRTDerivBase_SumFac_Seg(
                vector<StdRegions::StdExpansionSharedPtr> pCollExp,
                CoalescedGeomDataSharedPtr                pGeomData)
            : Operator  (pCollExp, pGeomData),
              m_nquad0  (m_stdExp->GetNumPoints(0)),
              m_nmodes0 (m_stdExp->GetBasisNumModes(0)),
              m_derbase0(m_stdExp->GetBasis(0)->GetDbdata())
        {
            m_coordim  = pCollExp[0]->GetCoordim();
            m_wspSize = m_numElmt*m_nquad0;
            m_derivFac = pGeomData->GetDerivFactors(pCollExp);
            m_jacWStdW = pGeomData->GetJacWithStdWeights(pCollExp);
        }
};
>>>>>>> aaa8f7eb

/// Factory initialisation for the IProductWRTDerivBase_SumFac_Seg operator
OperatorKey IProductWRTDerivBase_SumFac_Seg::m_type = GetOperatorFactory().
    RegisterCreatorFunction(
                            OperatorKey(eSegment, eIProductWRTDerivBase, eSumFac, false),
                            IProductWRTDerivBase_SumFac_Seg::create,
                            "IProductWRTDerivBase_SumFac_Seg");


/**
 * @brief Inner product WRT deriv base operator using sum-factorisation (Quad)
 */
class IProductWRTDerivBase_SumFac_Quad : public Operator
{
public:
    OPERATOR_CREATE(IProductWRTDerivBase_SumFac_Quad)

<<<<<<< HEAD
    virtual ~IProductWRTDerivBase_SumFac_Quad()
    {
    }

    virtual void operator()(
                            const Array<OneD, const NekDouble> &entry0,
                            Array<OneD, NekDouble> &entry1,
                            Array<OneD, NekDouble> &entry2,
                            Array<OneD, NekDouble> &entry3,
                            Array<OneD, NekDouble> &wsp)
    {
=======
    ~IProductWRTDerivBase_SumFac_Quad() final
    {
    }

    void operator()(const Array<OneD, const NekDouble> &entry0,
                    Array<OneD, NekDouble> &entry1,
                    Array<OneD, NekDouble> &entry2,
                    Array<OneD, NekDouble> &entry3,
                    Array<OneD, NekDouble> &wsp,
                    const StdRegions::ConstFactorMap   &factors) final
    {
        boost::ignore_unused(factors);

>>>>>>> aaa8f7eb
        unsigned int nPhys  = m_stdExp->GetTotPoints();
        unsigned int ntot   = m_numElmt*nPhys;
        unsigned int nmodes = m_stdExp->GetNcoeffs();
        unsigned int nmax   = max(ntot,m_numElmt*nmodes);
        Array<OneD, Array<OneD, const NekDouble> > in(3);
        Array<OneD, NekDouble> output, wsp1;
        Array<OneD, Array<OneD, NekDouble> > tmp(2);

        in[0] = entry0; in[1] = entry1; in[2] = entry2;

        output = (m_coordim == 2)? entry2: entry3;

        tmp[0] = wsp; tmp[1] = wsp + nmax;
        wsp1   = wsp + 2*nmax;

        if(m_isDeformed)
        {
            // calculate dx/dxi in[0] + dy/dxi in[1]
<<<<<<< HEAD

            for(int i = 0; i < 2; ++i)
            {
                Vmath::Vmul (ntot,m_derivFac[i],1, in[0],1,
                             tmp[i],1);
                for(int j = 1; j < m_coordim; ++j)
                {
                    Vmath::Vvtvp (ntot,m_derivFac[i +j*2],1,
                                  in[j],1, tmp[i], 1, tmp[i],1);
=======
            for(int i = 0; i < 2; ++i)
            {
                Vmath::Vmul(ntot, m_derivFac[i], 1, in[0], 1, tmp[i], 1);
                for(int j = 1; j < m_coordim; ++j)
                {
                    Vmath::Vvtvp(ntot, m_derivFac[i + 2*j], 1, in[j], 1,
                                 tmp[i], 1, tmp[i], 1);
>>>>>>> aaa8f7eb
                }
            }
        }
        else
        {
            Array<OneD,NekDouble> t;
            for(int e = 0; e < m_numElmt; ++e)
            {
                // calculate dx/dxi in[0] + dy/dxi in[1]
                for(int i = 0; i < 2; ++i)
                {
                    Vmath::Smul (m_nqe,m_derivFac[i][e],
<<<<<<< HEAD
                                 in[0] + e*m_nqe,1,
                                 t = tmp[i] + e*m_nqe,1);

=======
                                     in[0] + e*m_nqe,1,
                                     t = tmp[i] + e*m_nqe,1);
>>>>>>> aaa8f7eb
                    for(int j = 1; j < m_coordim; ++j)
                    {
                        Vmath::Svtvp (m_nqe,m_derivFac[i+2*j][e],
                                      in[j] + e*m_nqe,1,
                                      tmp[i] + e*m_nqe, 1,
                                      t = tmp[i] + e*m_nqe,1);
                    }
                }
            }
        }
<<<<<<< HEAD

        // Iproduct wrt derivative of base 0
=======
        // Iproduct wrt derivative of base 1
>>>>>>> aaa8f7eb
        QuadIProduct(false, m_colldir1, m_numElmt,
                     m_nquad0,   m_nquad1,
                     m_nmodes0,  m_nmodes1,
                     m_derbase0, m_base1,
                     m_jacWStdW, tmp[0], output, wsp1);
<<<<<<< HEAD

=======
        
>>>>>>> aaa8f7eb
        // Iproduct wrt derivative of base 1
        QuadIProduct(m_colldir0, false, m_numElmt,
                     m_nquad0,   m_nquad1,
                     m_nmodes0,  m_nmodes1,
                     m_base0, m_derbase1,
                     m_jacWStdW, tmp[1],  tmp[0], wsp1);
<<<<<<< HEAD

        Vmath::Vadd(m_numElmt*nmodes,tmp[0],1,output,1,output,1);
    }

    virtual void operator()(
                            int                           dir,
                            const Array<OneD, const NekDouble> &input,
                            Array<OneD,       NekDouble> &output,
                            Array<OneD,       NekDouble> &wsp)
=======
        
        Vmath::Vadd(m_numElmt*nmodes,tmp[0],1,output,1,output,1);
    }

    void operator()(int dir,
                    const Array<OneD, const NekDouble> &input,
                    Array<OneD, NekDouble> &output,
                    Array<OneD, NekDouble> &wsp) final
>>>>>>> aaa8f7eb
    {
        boost::ignore_unused(dir, input, output, wsp);
        NEKERROR(ErrorUtil::efatal, "Not valid for this operator.");
    }

protected:
    const int                       m_nquad0;
    const int                       m_nquad1;
    const int                       m_nmodes0;
    const int                       m_nmodes1;
    const bool                      m_colldir0;
    const bool                      m_colldir1;
    int                             m_coordim;
    Array<TwoD, const NekDouble>    m_derivFac;
    Array<OneD, const NekDouble>    m_jacWStdW;
    Array<OneD, const NekDouble>    m_base0;
    Array<OneD, const NekDouble>    m_base1;
    Array<OneD, const NekDouble>    m_derbase0;
    Array<OneD, const NekDouble>    m_derbase1;

private:
    IProductWRTDerivBase_SumFac_Quad(
                                     vector<StdRegions::StdExpansionSharedPtr> pCollExp,
                                     CoalescedGeomDataSharedPtr                pGeomData)
        : Operator(pCollExp, pGeomData),
          m_nquad0  (m_stdExp->GetNumPoints(0)),
          m_nquad1  (m_stdExp->GetNumPoints(1)),
          m_nmodes0 (m_stdExp->GetBasisNumModes(0)),
          m_nmodes1 (m_stdExp->GetBasisNumModes(1)),
          m_colldir0(m_stdExp->GetBasis(0)->Collocation()),
          m_colldir1(m_stdExp->GetBasis(1)->Collocation()),
          m_base0   (m_stdExp->GetBasis(0)->GetBdata()),
          m_base1   (m_stdExp->GetBasis(1)->GetBdata()),
          m_derbase0(m_stdExp->GetBasis(0)->GetDbdata()),
          m_derbase1(m_stdExp->GetBasis(1)->GetDbdata())
    {
        LibUtilities::PointsKeyVector PtsKey = m_stdExp->GetPointsKeys();
        m_coordim  = pCollExp[0]->GetCoordim();

        m_derivFac = pGeomData->GetDerivFactors(pCollExp);
<<<<<<< HEAD
        m_jacWStdW      = pGeomData->GetJacWithStdWeights(pCollExp);
=======
        m_jacWStdW = pGeomData->GetJacWithStdWeights(pCollExp);
>>>>>>> aaa8f7eb
        m_wspSize  = 4 * m_numElmt * (max(m_nquad0*m_nquad1,
                                          m_nmodes0*m_nmodes1));
    }
};

/// Factory initialisation for the IProductWRTDerivBase_SumFac_Quad operator
OperatorKey IProductWRTDerivBase_SumFac_Quad::m_type =
    GetOperatorFactory().RegisterCreatorFunction(
                                                 OperatorKey(eQuadrilateral, eIProductWRTDerivBase, eSumFac, false),
                                                 IProductWRTDerivBase_SumFac_Quad::create,
                                                 "IProductWRTDerivBase_IterPerExp_Quad");


/**
 * @brief Inner product WRT deriv base operator using sum-factorisation (Tri)
 */
class IProductWRTDerivBase_SumFac_Tri : public Operator
{
public:
<<<<<<< HEAD
    OPERATOR_CREATE(IProductWRTDerivBase_SumFac_Tri)

    virtual ~IProductWRTDerivBase_SumFac_Tri()
    {
    }
=======
        OPERATOR_CREATE(IProductWRTDerivBase_SumFac_Tri)

        ~IProductWRTDerivBase_SumFac_Tri() final
        {
        }
>>>>>>> aaa8f7eb

    /**
     * This method calculates:
     *
     * \f[ (d\phi/dx,in[0]) + (d\phi/dy,in[1])  \f]
     *
     * which can be represented in terms of local cartesian
     * derivaties as:
     *
     * \f[ ((d\phi/d\xi_0\, d\xi_0/dx +
     *       d\phi/d\xi_1\, d\xi_1/dx),in[0]) + \f]
     *
     * \f[ ((d\phi/d\xi_0\, d\xi_0/dy +
     *       d\phi/d\xi_1\, d\xi_1/dy),in[1]) + \f]
     *
     * where we note that
     *
     * \f[ d\phi/d\xi_0 =  d\phi/d\eta_0\, d\eta_0/d\xi_0 =
     *        d\phi/d\eta_0 2/(1-\eta_1) \f]
     *
     * \f[ d\phi/d\xi_1  = d\phi/d\eta_1\, d\eta_1/d\xi_1 +
     *   d\phi/d\eta_1\, d\eta_1/d\xi_1 = d\phi/d\eta_0 (1+\eta_0)/(1-\eta_1)
     *   + d\phi/d\eta_1 \f]
     *
     *  and so the full inner products are
     *
     * \f[ (d\phi/dx,in[0]) + (dphi/dy,in[1]) =
     *   (d\phi/d\eta_0, ((2/(1-\eta_1) (d\xi_0/dx in[0] + d\xi_0/dy in[1])
     *    + (1-\eta_0)/(1-\eta_1) (d\xi_1/dx in[0]+d\xi_1/dy in[1]))
     *    + (d\phi/d\eta_1, (d\xi_1/dx in[0] + d\xi_1/dy in[1])) \f]
     *
     */
<<<<<<< HEAD
    virtual void operator()(
                            const Array<OneD, const NekDouble> &entry0,
                            Array<OneD, NekDouble>       &entry1,
                            Array<OneD, NekDouble>       &entry2,
                            Array<OneD, NekDouble>       &entry3,
                            Array<OneD, NekDouble>       &wsp)
    {
        unsigned int nPhys  = m_stdExp->GetTotPoints();
        unsigned int ntot   = m_numElmt*nPhys;
        unsigned int nmodes = m_stdExp->GetNcoeffs();
        unsigned int nmax   = max(ntot,m_numElmt*nmodes);
        Array<OneD, Array<OneD, const NekDouble> > in(3);
        Array<OneD, NekDouble> output, wsp1;
        Array<OneD, Array<OneD, NekDouble> > tmp(2);

        in[0] = entry0; in[1] = entry1; in[2] = entry2;

        output = (m_coordim == 2)? entry2: entry3;

        tmp[0] = wsp; tmp[1] = wsp + nmax;
        wsp1   = wsp + 2*nmax;

        if(m_isDeformed)
        {
            // calculate dx/dxi in[0] + dy/dxi in[1]
            for (int i = 0; i < 2; ++i)
            {
                Vmath::Vmul (ntot,m_derivFac[i],1, in[0],1, tmp[i],1);

                for(int j = 1; j < m_coordim; ++j)
                {
                    Vmath::Vvtvp (ntot,m_derivFac[i +j*2],1,
                                  in[j],1, tmp[i], 1, tmp[i],1);
=======
     void operator()(const Array<OneD, const NekDouble> &entry0,
                     Array<OneD, NekDouble> &entry1,
                     Array<OneD, NekDouble> &entry2,
                     Array<OneD, NekDouble> &entry3,
                     Array<OneD, NekDouble> &wsp,
                     const StdRegions::ConstFactorMap   &factors) final
        {
            boost::ignore_unused(factors);

            unsigned int nPhys  = m_stdExp->GetTotPoints();
            unsigned int ntot   = m_numElmt*nPhys;
            unsigned int nmodes = m_stdExp->GetNcoeffs();
            unsigned int nmax   = max(ntot,m_numElmt*nmodes);
            Array<OneD, Array<OneD, const NekDouble> > in(3);
            Array<OneD, NekDouble> output, wsp1;
            Array<OneD, Array<OneD, NekDouble> > tmp(2);

            in[0] = entry0; in[1] = entry1; in[2] = entry2;

            output = (m_coordim == 2)? entry2: entry3;

            tmp[0] = wsp; tmp[1] = wsp + nmax;
            wsp1   = wsp + 2*nmax;

            if(m_isDeformed)
            {
                for (int i = 0; i < 2; ++i)
                {
                    Vmath::Vmul(ntot, m_derivFac[i], 1, in[0], 1, tmp[i], 1);
                    for(int j = 1; j < m_coordim; ++j)
                    {
                        Vmath::Vvtvp(ntot, m_derivFac[i+2*j], 1, in[j], 1,
                                     tmp[i], 1, tmp[i], 1);
                    }
>>>>>>> aaa8f7eb
                }
            }
        }
        else
        {
            Array<OneD,NekDouble> t;
            for(int e = 0; e < m_numElmt; ++e)
            {
                // calculate dx/dxi in[0] + dy/dxi in[1]
                for(int i = 0; i < 2; ++i)
                {
                    Vmath::Smul (m_nqe,m_derivFac[i][e],
                                 in[0] + e*m_nqe,1,
                                 t = tmp[i] + e*m_nqe,1);
                    for(int j = 1; j < m_coordim; ++j)
                    {
<<<<<<< HEAD
                        Vmath::Svtvp (m_nqe,m_derivFac[i+2*j][e],
                                      in[j] + e*m_nqe,1,
                                      tmp[i] + e*m_nqe, 1,
                                      t = tmp[i] + e*m_nqe,1);
                    }
                }
            }                
        }
=======
                        Vmath::Smul (m_nqe,m_derivFac[i][e],
                                     in[0] + e*m_nqe,1,
                                     t = tmp[i] + e*m_nqe,1);
                        for(int j = 1; j < m_coordim; ++j)
                        {
                            Vmath::Svtvp (m_nqe,m_derivFac[i+2*j][e],
                                          in[j] + e*m_nqe,1,
                                          tmp[i] + e*m_nqe, 1,
                                          t = tmp[i] + e*m_nqe,1);
                        }
                    }                
                }
            }
>>>>>>> aaa8f7eb
            
        // Multiply by factor: 2/(1-z1)
        for (int i = 0; i < m_numElmt; ++i)
        {
            // scale tmp[0] by geometric factor: 2/(1-z1)
            Vmath::Vmul(nPhys,&m_fac0[0],1,tmp[0].get()+i*nPhys,1,
                        tmp[0].get()+i*nPhys,1);

            // scale tmp[1] by geometric factor (1+z0)/(1-z1)
            Vmath::Vvtvp(nPhys,&m_fac1[0],1,tmp[1].get()+i*nPhys,1,
                         tmp[0].get()+i*nPhys,1,tmp[0].get()+i*nPhys,1);
        }

        // Iproduct wrt derivative of base 0
        TriIProduct(m_sortTopVertex, m_numElmt, m_nquad0, m_nquad1,
                    m_nmodes0,  m_nmodes1, m_derbase0, m_base1,
                    m_jacWStdW, tmp[0], output, wsp1);

        // Iproduct wrt derivative of base 1
        TriIProduct(m_sortTopVertex, m_numElmt, m_nquad0, m_nquad1,
                    m_nmodes0,  m_nmodes1, m_base0, m_derbase1,
                    m_jacWStdW, tmp[1], tmp[0], wsp1);

        Vmath::Vadd(m_numElmt*nmodes,tmp[0],1,output,1,output,1);
    }

<<<<<<< HEAD
    virtual void operator()(
                            int                           dir,
                            const Array<OneD, const NekDouble> &input,
                            Array<OneD,       NekDouble> &output,
                            Array<OneD,       NekDouble> &wsp)
    {
        boost::ignore_unused(dir, input, output, wsp);
        NEKERROR(ErrorUtil::efatal, "Not valid for this operator.");
    }

protected:
    const int                       m_nquad0;
    const int                       m_nquad1;
    const int                       m_nmodes0;
    const int                       m_nmodes1;
    const bool                      m_colldir0;
    const bool                      m_colldir1;
    int                             m_coordim;
    Array<TwoD, const NekDouble>    m_derivFac;
    Array<OneD, const NekDouble>    m_jacWStdW;
    Array<OneD, const NekDouble>    m_base0;
    Array<OneD, const NekDouble>    m_base1;
    Array<OneD, const NekDouble>    m_derbase0;
    Array<OneD, const NekDouble>    m_derbase1;
    Array<OneD, NekDouble>          m_fac0;
    Array<OneD, NekDouble>          m_fac1;
    bool                            m_sortTopVertex;

private:
    IProductWRTDerivBase_SumFac_Tri(
                                    vector<StdRegions::StdExpansionSharedPtr> pCollExp,
                                    CoalescedGeomDataSharedPtr                pGeomData)
        : Operator(pCollExp, pGeomData),
          m_nquad0  (m_stdExp->GetNumPoints(0)),
          m_nquad1  (m_stdExp->GetNumPoints(1)),
          m_nmodes0 (m_stdExp->GetBasisNumModes(0)),
          m_nmodes1 (m_stdExp->GetBasisNumModes(1)),
          m_colldir0(m_stdExp->GetBasis(0)->Collocation()),
          m_colldir1(m_stdExp->GetBasis(1)->Collocation()),
          m_base0   (m_stdExp->GetBasis(0)->GetBdata()),
          m_base1   (m_stdExp->GetBasis(1)->GetBdata()),
          m_derbase0(m_stdExp->GetBasis(0)->GetDbdata()),
          m_derbase1(m_stdExp->GetBasis(1)->GetDbdata())
    {
        LibUtilities::PointsKeyVector PtsKey = m_stdExp->GetPointsKeys();
        m_coordim  = pCollExp[0]->GetCoordim();

        m_derivFac = pGeomData->GetDerivFactors(pCollExp);
        m_jacWStdW      = pGeomData->GetJacWithStdWeights(pCollExp);
        m_wspSize  = 4 * m_numElmt * (max(m_nquad0*m_nquad1,
                                          m_nmodes0*m_nmodes1));

        if(m_stdExp->GetBasis(0)->GetBasisType()
           == LibUtilities::eModified_A)
=======
        void operator()(int dir,
                        const Array<OneD, const NekDouble> &input,
                        Array<OneD, NekDouble> &output,
                        Array<OneD, NekDouble> &wsp) final
>>>>>>> aaa8f7eb
        {
            m_sortTopVertex = true;
        }
        else
        {
            m_sortTopVertex = false;
        }

        const Array<OneD, const NekDouble>& z0
            = m_stdExp->GetBasis(0)->GetZ();
        const Array<OneD, const NekDouble>& z1
            = m_stdExp->GetBasis(1)->GetZ();

        m_fac0 = Array<OneD, NekDouble>(m_nquad0*m_nquad1);
        // set up geometric factor: 2/(1-z1)
        for (int i = 0; i < m_nquad0; ++i)
        {
            for(int j = 0; j < m_nquad1; ++j)
            {
                m_fac0[i+j*m_nquad0] = 2.0/(1-z1[j]);
            }
        }

        m_fac1 = Array<OneD, NekDouble>(m_nquad0*m_nquad1);
        // set up geometric factor: (1+z0)/(1-z1)
        for (int i = 0; i < m_nquad0; ++i)
        {
            for(int j = 0; j < m_nquad1; ++j)
            {
                m_fac1[i+j*m_nquad0] = (1+z0[i])/(1-z1[j]);
            }
        }
    }
};

/// Factory initialisation for the IProductWRTDerivBase_SumFac_Tri operator
OperatorKey IProductWRTDerivBase_SumFac_Tri::m_type =
    GetOperatorFactory().RegisterCreatorFunction(
                                                 OperatorKey(eTriangle, eIProductWRTDerivBase, eSumFac,false),
                                                 IProductWRTDerivBase_SumFac_Tri::create,
                                                 "IProductWRTDerivBase_IterPerExp_Tri");


/**
 * @brief Inner product WRT deriv base operator using sum-factorisation (Hex)
 */
class IProductWRTDerivBase_SumFac_Hex : public Operator
{
public:
    OPERATOR_CREATE(IProductWRTDerivBase_SumFac_Hex)

<<<<<<< HEAD
    virtual ~IProductWRTDerivBase_SumFac_Hex()
    {
    }

    virtual void operator()(
                            const Array<OneD, const NekDouble> &entry0,
                            Array<OneD, NekDouble>       &entry1,
                            Array<OneD, NekDouble>       &entry2,
                            Array<OneD, NekDouble>       &entry3,
                            Array<OneD, NekDouble>       &wsp)
    {
        unsigned int nPhys  = m_stdExp->GetTotPoints();
=======
        ~IProductWRTDerivBase_SumFac_Hex() final
        {
        }

         void operator()(const Array<OneD, const NekDouble> &entry0,
                         Array<OneD, NekDouble> &entry1,
                         Array<OneD, NekDouble> &entry2,
                         Array<OneD, NekDouble> &entry3,
                         Array<OneD, NekDouble> &wsp,
                         const StdRegions::ConstFactorMap   &factors) final
    {
            boost::ignore_unused(factors);

            unsigned int nPhys  = m_stdExp->GetTotPoints();
>>>>>>> aaa8f7eb
            unsigned int ntot   = m_numElmt*nPhys;
            unsigned int nmodes = m_stdExp->GetNcoeffs();
            unsigned int nmax  = max(ntot,m_numElmt*nmodes);
            Array<OneD, Array<OneD, const NekDouble> > in(3);
            Array<OneD, NekDouble> output, wsp1;
            Array<OneD, Array<OneD, NekDouble> > tmp(3);

            in[0] = entry0; in[1] = entry1;
            in[2] = entry2;

            output =  entry3;

            for(int i = 0; i < 3; ++i)
            {
                tmp[i] = wsp + i*nmax;
            }

            if(m_isDeformed)
            {
                // calculate dx/dxi in[0] + dy/dxi in[1] + dz/dxi in[2]
                for(int i = 0; i < 3; ++i)
                {
                    Vmath::Vmul (ntot,m_derivFac[i],1, in[0],1,
                                 tmp[i],1);
                    for(int j = 1; j < 3; ++j)
                    {
                        Vmath::Vvtvp (ntot,m_derivFac[i+3*j],1,
                                      in[j],1, tmp[i], 1, tmp[i],1);
                    }
                }
            }
            else
            {
                Array<OneD,NekDouble> t;
                for(int e = 0; e < m_numElmt; ++e)
                {
                    // calculate dx/dxi in[0] + dy/dxi in[1] + dz/dxi in[2]
                    for(int i = 0; i < 3; ++i)
                    {
                        Vmath::Smul (m_nqe,m_derivFac[i][e],
                                     in[0] + e*m_nqe,1,
                                     t = tmp[i] + e*m_nqe,1);
                        for(int j = 1; j < 3; ++j)
                        {
                            Vmath::Svtvp (m_nqe,m_derivFac[i+3*j][e],
                                          in[j] + e*m_nqe,1,
                                          tmp[i] + e*m_nqe, 1,
                                          t = tmp[i] + e*m_nqe,1);
                        }
                    }
                }
            }

            wsp1   = wsp + 3*nmax;

            // calculate Iproduct WRT Std Deriv
            HexIProduct(false,m_colldir1,m_colldir2, m_numElmt,
                        m_nquad0,   m_nquad1,  m_nquad2,
                        m_nmodes0,  m_nmodes1, m_nmodes2,
                        m_derbase0, m_base1,   m_base2,
                        m_jacWStdW,tmp[0],output,wsp1);

            HexIProduct(m_colldir0,false,m_colldir2, m_numElmt,
                        m_nquad0,  m_nquad1,   m_nquad2,
                        m_nmodes0, m_nmodes1,  m_nmodes2,
                        m_base0,   m_derbase1, m_base2,
                        m_jacWStdW,tmp[1],tmp[0],wsp1);
            Vmath::Vadd(m_numElmt*nmodes,tmp[0],1,output,1,output,1);

            HexIProduct(m_colldir0,m_colldir1,false, m_numElmt,
                        m_nquad0,  m_nquad1,  m_nquad2,
                        m_nmodes0, m_nmodes1, m_nmodes2,
                        m_base0,   m_base1,   m_derbase2,
                        m_jacWStdW,tmp[2],tmp[0],wsp1);
            Vmath::Vadd(m_numElmt*nmodes,tmp[0],1,output,1,output,1);
        }

        void operator()(int dir,
                        const Array<OneD, const NekDouble> &input,
                        Array<OneD, NekDouble> &output,
                        Array<OneD, NekDouble> &wsp) final
        {
            boost::ignore_unused(dir, input, output, wsp);
            NEKERROR(ErrorUtil::efatal, "Not valid for this operator.");
        }

    protected:
        const int                       m_nquad0;
        const int                       m_nquad1;
        const int                       m_nquad2;
        const int                       m_nmodes0;
        const int                       m_nmodes1;
        const int                       m_nmodes2;
        const bool                      m_colldir0;
        const bool                      m_colldir1;
        const bool                      m_colldir2;
        Array<OneD, const NekDouble>    m_jacWStdW;
        Array<OneD, const NekDouble>    m_base0;
        Array<OneD, const NekDouble>    m_base1;
        Array<OneD, const NekDouble>    m_base2;
        Array<OneD, const NekDouble>    m_derbase0;
        Array<OneD, const NekDouble>    m_derbase1;
        Array<OneD, const NekDouble>    m_derbase2;
        Array<TwoD, const NekDouble>    m_derivFac;

    private:
        IProductWRTDerivBase_SumFac_Hex(
                vector<StdRegions::StdExpansionSharedPtr> pCollExp,
                CoalescedGeomDataSharedPtr                pGeomData)
            : Operator  (pCollExp, pGeomData),
              m_nquad0  (m_stdExp->GetNumPoints(0)),
              m_nquad1  (m_stdExp->GetNumPoints(1)),
              m_nquad2  (m_stdExp->GetNumPoints(2)),
              m_nmodes0 (m_stdExp->GetBasisNumModes(0)),
              m_nmodes1 (m_stdExp->GetBasisNumModes(1)),
              m_nmodes2 (m_stdExp->GetBasisNumModes(2)),
              m_colldir0(m_stdExp->GetBasis(0)->Collocation()),
              m_colldir1(m_stdExp->GetBasis(1)->Collocation()),
              m_colldir2(m_stdExp->GetBasis(2)->Collocation()),
              m_base0   (m_stdExp->GetBasis(0)->GetBdata()),
              m_base1   (m_stdExp->GetBasis(1)->GetBdata()),
              m_base2   (m_stdExp->GetBasis(2)->GetBdata()),
              m_derbase0(m_stdExp->GetBasis(0)->GetDbdata()),
              m_derbase1(m_stdExp->GetBasis(1)->GetDbdata()),
              m_derbase2(m_stdExp->GetBasis(2)->GetDbdata())

        {
            m_jacWStdW      = pGeomData->GetJacWithStdWeights(pCollExp);
            m_wspSize  = 6 * m_numElmt * (max(m_nquad0*m_nquad1*m_nquad2,
                                              m_nmodes0*m_nmodes1*m_nmodes2));
            m_derivFac = pGeomData->GetDerivFactors(pCollExp);
        }
};

/// Factory initialisation for the IProductWRTDerivBase_SumFac_Hex operator
OperatorKey IProductWRTDerivBase_SumFac_Hex::m_type = GetOperatorFactory().
    RegisterCreatorFunction(
        OperatorKey(eHexahedron, eIProductWRTDerivBase, eSumFac, false),
        IProductWRTDerivBase_SumFac_Hex::create,
        "IProductWRTDerivBase_SumFac_Hex");


/**
 * @brief Inner product WRT deriv base operator using sum-factorisation (Tet)
 */
class IProductWRTDerivBase_SumFac_Tet : public Operator
{
    public:
        OPERATOR_CREATE(IProductWRTDerivBase_SumFac_Tet)


        /**
         * This method calculates:
         *
         * \f[ (d\phi/dx,in[0]) + (d\phi/dy,in[1]) + (d\phi/dz,in[2]) \f]
         *
         * which can be represented in terms of local cartesian
         * derivaties as:
         *
         * \f[ ((d\phi/d\xi_0\, d\xi_0/dx +
         *       d\phi/d\xi_1\, d\xi_1/dx +
         *       d\phi/d\xi_2\, d\xi_2/dx),in[0]) + \f]
         *
         * \f[ ((d\phi/d\xi_0\, d\xi_0/dy +
         *       d\phi/d\xi_1\, d\xi_1/dy +
         *       d\phi/d\xi_2\, d\xi_2/dy),in[1]) + \f]
         *
         * \f[ ((d\phi/d\xi_0\, d\xi_0/dz +
         *       d\phi/d\xi_1\, d\xi_1/dz +
         *       d\phi/d\xi_2\, d\xi_2/dz),in[2]) \, \f]
         *
         * where we note that
         *
         * \f[ d\phi/d\xi_0 = d\phi/d\eta_0 4/((1-\eta_1)(1-\eta_2)) \f]
         *
         * \f[ d\phi/d\xi_1 =  d\phi/d\eta_0 2(1+\eta_0)/((1-\eta_1)(1-\eta_2))
         *       +  d\phi/d\eta_1 2/(1-\eta_2) \f]
         *
         * \f[ d\phi/d\xi_2  = d\phi/d\eta_0 2(1+\eta_0)/((1-\eta_1)(1-\eta_2))
         *      +   d\phi/d\eta_1 (1+\eta_1)/(1-\eta_2)  + d\phi/d\eta_2 \f]
         *
         *  and so the full inner products are
         *
         * \f[ (d\phi/dx,in[0]) + (d\phi/dy,in[1]) + (d\phi/dz,in[2]) = \f]
         *
         * \f[ (d\phi/d\eta_0, fac0 (tmp0 + fac1(tmp1 + tmp2)))
         *      + (d\phi/d\eta_1, fac2 (tmp1 + fac3 tmp2))
         *      + (d\phi/d\eta_2, tmp2) \f]
         *
         *  where
         *
         * \f[ \begin{array}{lcl}
         *    tmp0 &=& (d\xi_0/dx in[0] + d\xi_0/dy in[1] + d\xi_0/dz in[2]) \\
         *    tmp1 &=& (d\xi_1/dx in[0] + d\xi_1/dy in[1] + d\xi_1/dz in[2]) \\
         *    tmp2 &=& (d\xi_2/dx in[0] + d\xi_2/dy in[1] + d\xi_2/dz in[2])
         *   \end{array} \f]
         *
         * \f[  \begin{array}{lcl}
         *    fac0 &= & 4/((1-\eta_1)(1-\eta_2)) \\
         *    fac1 &= & (1+\eta_0)/2 \\
         *    fac2 &= & 2/(1-\eta_2) \\
         *    fac3 &= & (1+\eta_1)/2  \end{array} \f]
         *
         */
         void operator()(const Array<OneD, const NekDouble> &entry0,
                         Array<OneD, NekDouble> &entry1,
                         Array<OneD, NekDouble> &entry2,
                         Array<OneD, NekDouble> &entry3,
                         Array<OneD, NekDouble> &wsp,
                         const StdRegions::ConstFactorMap   &factors) final
        {
            boost::ignore_unused(factors);

            unsigned int nPhys  = m_stdExp->GetTotPoints();
            unsigned int ntot   = m_numElmt*nPhys;
            unsigned int nmodes = m_stdExp->GetNcoeffs();
            unsigned int nmax  = max(ntot,m_numElmt*nmodes);
            Array<OneD, Array<OneD, const NekDouble> > in(3);
            Array<OneD, NekDouble> output, wsp1;
            Array<OneD, Array<OneD, NekDouble> > tmp(3);

            in[0] = entry0; in[1] = entry1;
            in[2] = entry2;

            output =  entry3;

            for(int i = 0; i < 3; ++i)
            {
                tmp[i] = wsp + i*nmax;
            }

            if(m_isDeformed)
            {
                // calculate dx/dxi in[0] + dy/dxi in[1] + dz/dxi in[2]
                for(int i = 0; i < 3; ++i)
                {
                    Vmath::Vmul (ntot,m_derivFac[i],1, in[0],1,
                                 tmp[i],1);
                    for(int j = 1; j < 3; ++j)
                    {
                        Vmath::Vvtvp (ntot,m_derivFac[i+3*j],1,
                                      in[j],1, tmp[i], 1, tmp[i],1);
                    }
                }
            }
            else
            {
                Array<OneD,NekDouble> t;
                for(int e = 0; e < m_numElmt; ++e)
                {
                    // calculate dx/dxi in[0] + dy/dxi in[1] + dz/dxi in[2]
                    for(int i = 0; i < 3; ++i)
                    {
                        Vmath::Smul (m_nqe,m_derivFac[i][e],
                                     in[0] + e*m_nqe,1,
                                     t = tmp[i] + e*m_nqe,1);
                        for(int j = 1; j < 3; ++j)
                        {
                            Vmath::Svtvp (m_nqe,m_derivFac[i+3*j][e],
                                          in[j] + e*m_nqe,1,
                                          tmp[i] + e*m_nqe, 1,
                                          t = tmp[i] + e*m_nqe,1);
                        }
                    }
                }
            }

            wsp1   = wsp + 3*nmax;

            // Sort into eta factors
            for (int i = 0; i < m_numElmt; ++i)
            {
                // add tmp[1] + tmp[2]
                Vmath::Vadd(nPhys, tmp[1].get() + i*nPhys, 1,
                                   tmp[2].get() + i*nPhys, 1,
                                   wsp1.get(),             1);

                // scale wsp1 by fac1 and add to tmp0
                Vmath::Vvtvp(nPhys,&m_fac1[0],1,wsp1.get(),1,
                             tmp[0].get()+i*nPhys,1,tmp[0].get()+i*nPhys,1);

                // scale tmp[0] by fac0
                Vmath::Vmul(nPhys,&m_fac0[0],1,tmp[0].get()+i*nPhys,1,
                            tmp[0].get()+i*nPhys,1);

                // scale tmp[2] by fac3 and add to tmp1
                Vmath::Vvtvp(nPhys,&m_fac3[0],1,tmp[2].get()+i*nPhys,1,
                             tmp[1].get()+i*nPhys,1,tmp[1].get()+i*nPhys,1);

                // scale tmp[1] by fac2
                Vmath::Vmul(nPhys,&m_fac2[0],1,tmp[1].get()+i*nPhys,1,
                            tmp[1].get()+i*nPhys,1);
            }


            // calculate Iproduct WRT Std Deriv
            TetIProduct(m_sortTopEdge, m_numElmt,
                        m_nquad0,   m_nquad1,  m_nquad2,
                        m_nmodes0,  m_nmodes1, m_nmodes2,
                        m_derbase0, m_base1,   m_base2,
                        m_jacWStdW,tmp[0],output,wsp1);

            TetIProduct(m_sortTopEdge, m_numElmt,
                        m_nquad0,  m_nquad1,   m_nquad2,
                        m_nmodes0, m_nmodes1,  m_nmodes2,
                        m_base0,   m_derbase1, m_base2,
                        m_jacWStdW,tmp[1],tmp[0],wsp1);
            Vmath::Vadd(m_numElmt*nmodes,tmp[0],1,output,1,output,1);

            TetIProduct(m_sortTopEdge, m_numElmt,
                        m_nquad0,  m_nquad1,  m_nquad2,
                        m_nmodes0, m_nmodes1, m_nmodes2,
                        m_base0,   m_base1,   m_derbase2,
                        m_jacWStdW,tmp[2],tmp[0],wsp1);
            Vmath::Vadd(m_numElmt*nmodes,tmp[0],1,output,1,output,1);
        }

         void operator()(int dir,
                         const Array<OneD, const NekDouble> &input,
                         Array<OneD, NekDouble> &output,
                         Array<OneD, NekDouble> &wsp) final
        {
            boost::ignore_unused(dir, input, output, wsp);
            NEKERROR(ErrorUtil::efatal, "Not valid for this operator.");
        }

    protected:
        const int                       m_nquad0;
        const int                       m_nquad1;
        const int                       m_nquad2;
        const int                       m_nmodes0;
        const int                       m_nmodes1;
        const int                       m_nmodes2;
        Array<OneD, const NekDouble>    m_jacWStdW;
        Array<OneD, const NekDouble>    m_base0;
        Array<OneD, const NekDouble>    m_base1;
        Array<OneD, const NekDouble>    m_base2;
        Array<OneD, const NekDouble>    m_derbase0;
        Array<OneD, const NekDouble>    m_derbase1;
        Array<OneD, const NekDouble>    m_derbase2;
        Array<TwoD, const NekDouble>    m_derivFac;
        Array<OneD, NekDouble>          m_fac0;
        Array<OneD, NekDouble>          m_fac1;
        Array<OneD, NekDouble>          m_fac2;
        Array<OneD, NekDouble>          m_fac3;
        bool                            m_sortTopEdge;

    private:
        IProductWRTDerivBase_SumFac_Tet(
                vector<StdRegions::StdExpansionSharedPtr> pCollExp,
                CoalescedGeomDataSharedPtr                pGeomData)
            : Operator  (pCollExp, pGeomData),
              m_nquad0  (m_stdExp->GetNumPoints(0)),
              m_nquad1  (m_stdExp->GetNumPoints(1)),
              m_nquad2  (m_stdExp->GetNumPoints(2)),
              m_nmodes0 (m_stdExp->GetBasisNumModes(0)),
              m_nmodes1 (m_stdExp->GetBasisNumModes(1)),
              m_nmodes2 (m_stdExp->GetBasisNumModes(2)),
              m_base0   (m_stdExp->GetBasis(0)->GetBdata()),
              m_base1   (m_stdExp->GetBasis(1)->GetBdata()),
              m_base2   (m_stdExp->GetBasis(2)->GetBdata()),
              m_derbase0(m_stdExp->GetBasis(0)->GetDbdata()),
              m_derbase1(m_stdExp->GetBasis(1)->GetDbdata()),
              m_derbase2(m_stdExp->GetBasis(2)->GetDbdata())

        {
            m_jacWStdW      = pGeomData->GetJacWithStdWeights(pCollExp);
            m_wspSize  = 6 * m_numElmt * (max(m_nquad0*m_nquad1*m_nquad2,
                                              m_nmodes0*m_nmodes1*m_nmodes2));
            m_derivFac = pGeomData->GetDerivFactors(pCollExp);


            const Array<OneD, const NekDouble>& z0
                                            = m_stdExp->GetBasis(0)->GetZ();
            const Array<OneD, const NekDouble>& z1
                                            = m_stdExp->GetBasis(1)->GetZ();
            const Array<OneD, const NekDouble>& z2
                                            = m_stdExp->GetBasis(2)->GetZ();

            m_fac0 = Array<OneD, NekDouble>(m_nquad0*m_nquad1*m_nquad2);
            m_fac1 = Array<OneD, NekDouble>(m_nquad0*m_nquad1*m_nquad2);
            m_fac2 = Array<OneD, NekDouble>(m_nquad0*m_nquad1*m_nquad2);
            m_fac3 = Array<OneD, NekDouble>(m_nquad0*m_nquad1*m_nquad2);
            // calculate 2.0/((1-eta_1)(1-eta_2))
            for (int i = 0; i < m_nquad0; ++i)
            {
                for(int j = 0; j < m_nquad1; ++j)
                {
                    for(int k = 0; k < m_nquad2; ++k)
                    {

                        m_fac0[i + j*m_nquad0 + k*m_nquad0*m_nquad1]
                               = 4.0/((1-z1[j])*(1-z2[k]));
                        m_fac1[i + j*m_nquad0 + k*m_nquad0*m_nquad1]
                               = (1+z0[i])*0.5;
                        m_fac2[i + j*m_nquad0 + k*m_nquad0*m_nquad1]
                               = 2.0/(1-z2[k]);
                        m_fac3[i + j*m_nquad0 + k*m_nquad0*m_nquad1]
                               = (1+z1[j])*0.5;
                    }
                }
            }

            if(m_stdExp->GetBasis(0)->GetBasisType()
                    == LibUtilities::eModified_A)
            {
                m_sortTopEdge = true;
            }
            else
            {
                m_sortTopEdge = false;
            }

        }
};

/// Factory initialisation for the IProductWRTDerivBase_SumFac_Tet operator
OperatorKey IProductWRTDerivBase_SumFac_Tet::m_type = GetOperatorFactory().
    RegisterCreatorFunction(
        OperatorKey(eTetrahedron, eIProductWRTDerivBase, eSumFac,false),
        IProductWRTDerivBase_SumFac_Tet::create,
        "IProductWRTDerivBase_SumFac_Tet");


/**
 * @brief Inner product WRT deriv base operator using sum-factorisation (Prism)
 */
class IProductWRTDerivBase_SumFac_Prism : public Operator
{
    public:
        OPERATOR_CREATE(IProductWRTDerivBase_SumFac_Prism)

        ~IProductWRTDerivBase_SumFac_Prism() final
        {
        }

    /**
     * This method calculates:
     *
     * \f[ (d\phi/dx,in[0]) + (d\phi/dy,in[1]) + (d\phi/dz,in[2]) \f]
     *
     * which can be represented in terms of local cartesian
     * derivaties as:
     *
     * \f[ ((d\phi/d\xi_0\, d\xi_0/dx +
     *       d\phi/d\xi_1\, d\xi_1/dx +
     *       d\phi/d\xi_2\, d\xi_2/dx),in[0]) + \f]
     *
     * \f[ ((d\phi/d\xi_0\, d\xi_0/dy +
     *       d\phi/d\xi_1\, d\xi_1/dy +
     *       d\phi/d\xi_2\, d\xi_2/dy),in[1]) + \f]
     *
     * \f[ ((d\phi/d\xi_0\, d\xi_0/dz +
     *       d\phi/d\xi_1\, d\xi_1/dz +
     *       d\phi/d\xi_2\, d\xi_2/dz),in[2]) \, \f]
     *
     * where we note that
     *
     *  \f[ d\phi/d\xi_0  =
     *            d\phi/d\eta_0 d\eta_0/d\xi_0 = d\phi/d\eta_0 2/(1-\eta_2) \f]
     *
     *  \f[ d\phi/d\xi_2  =
     *            d\phi/d\eta_0 d\eta_0/d\xi_2 + d\phi/d\eta_2 d\eta_2/d\xi_2 =
     *            d\phi/d\eta_0 (1+\eta_0)/(1-\eta_2) + d\phi/d\eta_2 \f]
     *
     *
     *  and so the full inner products are
     *
     * \f[ (d\phi/dx,in[0]) + (d\phi/dy,in[1]) + (d\phi/dz,in[2]) = \f]
     *
     * \f[ (d\phi/d\eta_0, ((2/(1-\eta_2) (d\xi_0/dx in[0] + d\xi_0/dy in[1]
     *              + d\xi_0/dz in[2])
     *              + (1-\eta_0)/(1-\eta_2) (d\xi_2/dx in[0] + d\xi_2/dy in[1]
     *              + d\xi_2/dz in[2] )) +  \f]
     *
     * \f[ (d\phi/d\eta_1, (d\xi_1/dx in[0] + d\xi_1/dy in[1]
     *                + d\xi_1/dz in[2])) +  \f]
     *
     * \f[ (d\phi/d\eta_2, (d\xi_2/dx in[0] + d\xi_2/dy in[1]
     *               + d\xi_2/dz in[2])) \f]
     *
     */
       void operator()(
                const Array<OneD, const NekDouble> &entry0,
                      Array<OneD, NekDouble> &entry1,
                      Array<OneD, NekDouble> &entry2,
                      Array<OneD, NekDouble> &entry3,
                      Array<OneD, NekDouble> &wsp,
                const StdRegions::ConstFactorMap &factors) final
        {
            boost::ignore_unused(factors);

            unsigned int nPhys  = m_stdExp->GetTotPoints();
            unsigned int ntot   = m_numElmt*nPhys;
            unsigned int nmodes = m_stdExp->GetNcoeffs();
            unsigned int nmax  = max(ntot,m_numElmt*nmodes);
            Array<OneD, Array<OneD, const NekDouble> > in(3);
            Array<OneD, NekDouble> output, wsp1;
            Array<OneD, Array<OneD, NekDouble> > tmp(3);

            in[0] = entry0; in[1] = entry1;
            in[2] = entry2;

            output =  entry3;

            for(int i = 0; i < 3; ++i)
            {
                tmp[i] = wsp + i*nmax;
            }

            if(m_isDeformed)
            {
                // calculate dx/dxi in[0] + dy/dxi in[1] + dz/dxi in[2]
                for(int i = 0; i < 3; ++i)
                {
                    Vmath::Vmul (ntot,m_derivFac[i],1, in[0],1,
                                 tmp[i],1);
                    for(int j = 1; j < 3; ++j)
                    {
                        Vmath::Vvtvp (ntot,m_derivFac[i+3*j],1,
                                      in[j],1, tmp[i], 1, tmp[i],1);
                    }
                }
            }
            else
            {
                Array<OneD,NekDouble> t;
                for(int e = 0; e < m_numElmt; ++e)
                {
                    // calculate dx/dxi in[0] + dy/dxi in[1] + dz/dxi in[2]
                    for(int i = 0; i < 3; ++i)
                    {
                        Vmath::Smul (m_nqe,m_derivFac[i][e],
                                     in[0] + e*m_nqe,1,
                                     t = tmp[i] + e*m_nqe,1);
                        for(int j = 1; j < 3; ++j)
                        {
                            Vmath::Svtvp (m_nqe,m_derivFac[i+3*j][e],
                                          in[j] + e*m_nqe,1,
                                          tmp[i] + e*m_nqe, 1,
                                          t = tmp[i] + e*m_nqe,1);
                        }
                    }
                }
            }

            wsp1   = wsp + 3*nmax;

            // Sort into eta factors
            for (int i = 0; i < m_numElmt; ++i)
            {
                // scale tmp[0] by fac0
                Vmath::Vmul(nPhys,&m_fac0[0],1,tmp[0].get()+i*nPhys,1,
                            tmp[0].get()+i*nPhys,1);

                // scale tmp[2] by fac1 and add to tmp0
                Vmath::Vvtvp(nPhys,&m_fac1[0],1,tmp[2].get()+i*nPhys,1,
                             tmp[0].get()+i*nPhys,1,tmp[0].get()+i*nPhys,1);
            }

            // calculate Iproduct WRT Std Deriv
            PrismIProduct(m_sortTopVertex, m_numElmt,
                        m_nquad0,   m_nquad1,  m_nquad2,
                        m_nmodes0,  m_nmodes1, m_nmodes2,
                        m_derbase0, m_base1,   m_base2,
                        m_jacWStdW,tmp[0],output,wsp1);

            PrismIProduct(m_sortTopVertex, m_numElmt,
                        m_nquad0,  m_nquad1,   m_nquad2,
                        m_nmodes0, m_nmodes1,  m_nmodes2,
                        m_base0,   m_derbase1, m_base2,
                        m_jacWStdW,tmp[1],tmp[0],wsp1);
            Vmath::Vadd(m_numElmt*nmodes,tmp[0],1,output,1,output,1);

            PrismIProduct(m_sortTopVertex, m_numElmt,
                        m_nquad0,  m_nquad1,  m_nquad2,
                        m_nmodes0, m_nmodes1, m_nmodes2,
                        m_base0,   m_base1,   m_derbase2,
                        m_jacWStdW,tmp[2],tmp[0],wsp1);
            Vmath::Vadd(m_numElmt*nmodes,tmp[0],1,output,1,output,1);
        }

         void operator()(int dir,
                         const Array<OneD, const NekDouble> &input,
                         Array<OneD, NekDouble> &output,
                         Array<OneD, NekDouble> &wsp) final
        {
            boost::ignore_unused(dir, input, output, wsp);
            NEKERROR(ErrorUtil::efatal, "Not valid for this operator.");
        }


    protected:
        const int                       m_nquad0;
        const int                       m_nquad1;
        const int                       m_nquad2;
        const int                       m_nmodes0;
        const int                       m_nmodes1;
        const int                       m_nmodes2;
        Array<OneD, const NekDouble>    m_jacWStdW;
        Array<OneD, const NekDouble>    m_base0;
        Array<OneD, const NekDouble>    m_base1;
        Array<OneD, const NekDouble>    m_base2;
        Array<OneD, const NekDouble>    m_derbase0;
        Array<OneD, const NekDouble>    m_derbase1;
        Array<OneD, const NekDouble>    m_derbase2;
        Array<TwoD, const NekDouble>    m_derivFac;
        Array<OneD, NekDouble>          m_fac0;
        Array<OneD, NekDouble>          m_fac1;
        bool                            m_sortTopVertex;

    private:
        IProductWRTDerivBase_SumFac_Prism(
                vector<StdRegions::StdExpansionSharedPtr> pCollExp,
                CoalescedGeomDataSharedPtr                pGeomData)
            : Operator  (pCollExp, pGeomData),
              m_nquad0  (m_stdExp->GetNumPoints(0)),
              m_nquad1  (m_stdExp->GetNumPoints(1)),
              m_nquad2  (m_stdExp->GetNumPoints(2)),
              m_nmodes0 (m_stdExp->GetBasisNumModes(0)),
              m_nmodes1 (m_stdExp->GetBasisNumModes(1)),
              m_nmodes2 (m_stdExp->GetBasisNumModes(2)),
              m_base0   (m_stdExp->GetBasis(0)->GetBdata()),
              m_base1   (m_stdExp->GetBasis(1)->GetBdata()),
              m_base2   (m_stdExp->GetBasis(2)->GetBdata()),
              m_derbase0(m_stdExp->GetBasis(0)->GetDbdata()),
              m_derbase1(m_stdExp->GetBasis(1)->GetDbdata()),
              m_derbase2(m_stdExp->GetBasis(2)->GetDbdata())

        {
            m_jacWStdW      = pGeomData->GetJacWithStdWeights(pCollExp);
            m_wspSize  = 6 * m_numElmt * (max(m_nquad0*m_nquad1*m_nquad2,
                                              m_nmodes0*m_nmodes1*m_nmodes2));
            m_derivFac = pGeomData->GetDerivFactors(pCollExp);

            if(m_stdExp->GetBasis(0)->GetBasisType()
                    == LibUtilities::eModified_A)
            {
                m_sortTopVertex = true;
            }
            else
            {
                m_sortTopVertex = false;
            }

            const Array<OneD, const NekDouble>& z0
                                            = m_stdExp->GetBasis(0)->GetZ();
            const Array<OneD, const NekDouble>& z2
                                            = m_stdExp->GetBasis(2)->GetZ();

            m_fac0 = Array<OneD, NekDouble>(m_nquad0*m_nquad1*m_nquad2);
            m_fac1 = Array<OneD, NekDouble>(m_nquad0*m_nquad1*m_nquad2);

            for (int i = 0; i < m_nquad0; ++i)
            {
                for(int j = 0; j < m_nquad1; ++j)
                {
                    for(int k = 0; k < m_nquad2; ++k)
                    {
                        // set up geometric factor: 2/(1-z1)
                        m_fac0[i + j*m_nquad0 + k*m_nquad0*m_nquad1]
                               = 2.0/(1-z2[k]);
                        // set up geometric factor: (1+z0)/(1-z1)
                        m_fac1[i + j*m_nquad0 + k*m_nquad0*m_nquad1]
                               = (1+z0[i])/(1-z2[k]);

                    }
                }
            }
        }
};

/// Factory initialisation for the IProductWRTDerivBase_SumFac_Prism operator
OperatorKey IProductWRTDerivBase_SumFac_Prism::m_type = GetOperatorFactory().
    RegisterCreatorFunction(
        OperatorKey(ePrism, eIProductWRTDerivBase, eSumFac, false),
        IProductWRTDerivBase_SumFac_Prism::create,
        "IProductWRTDerivBase_SumFac_Prism");



/**
 * @brief Inner product WRT deriv base operator using sum-factorisation (Pyr)
 */
class IProductWRTDerivBase_SumFac_Pyr : public Operator
{
    public:
        OPERATOR_CREATE(IProductWRTDerivBase_SumFac_Pyr)

        ~IProductWRTDerivBase_SumFac_Pyr() final
        {
        }


    /**
     * This method calculates:
     *
     * \f[ (d\phi/dx,in[0]) + (d\phi/dy,in[1]) + (d\phi/dz,in[2]) \f]
     *
     * which can be represented in terms of local cartesian
     * derivaties as:
     *
     * \f[ ((d\phi/d\xi_0\, d\xi_0/dx +
     *       d\phi/d\xi_1\, d\xi_1/dx +
     *       d\phi/d\xi_2\, d\xi_2/dx),in[0]) + \f]
     *
     * \f[ ((d\phi/d\xi_0\, d\xi_0/dy +
     *       d\phi/d\xi_1\, d\xi_1/dy +
     *       d\phi/d\xi_2\, d\xi_2/dy),in[1]) + \f]
     *
     * \f[ ((d\phi/d\xi_0\, d\xi_0/dz +
     *       d\phi/d\xi_1\, d\xi_1/dz +
     *       d\phi/d\xi_2\, d\xi_2/dz),in[2]) \, \f]
     *
     * where we note that
     *
     * \f[ d\phi/d\xi_0  =
     *            d\phi/d\eta_0\, d\eta_0/d\xi_0 =
     *            d\phi/d\eta_0\, 2/(1-\eta_2). \f]
     *
     *  \f[ d\phi/d\xi_1  =
     *            d\phi/d\eta_1\, d\eta_1/d\xi_1 =
     *            d\phi/d\eta_1\, 2/(1-\eta_2) \f]
     *
     *  \f[ d\phi/d\xi_2  =
     *          d\phi/d\eta_0\, d\eta_0/d\xi_2 +
     *          d\phi/d\eta_1\, d\eta_1/d\xi_2 +
     *          d\phi/d\eta_2\, d\eta_2/d\xi_2 =
     *          d\phi/d\eta_0 (1+\eta_0)/(1-\eta_2) +
     *          d\phi/d\eta_1 (1+\eta_1)/(1-\eta_2) + d\phi/d\eta_2 \f]
     *
     *  and so the full inner products are
     *
     * \f[ (d\phi/dx,in[0]) + (d\phi/dy,in[1]) + (d\phi/dz,in[2]) = \f]
     *
     * \f[ (d\phi/d\eta_0, ((2/(1-\eta_2) (d\xi_0/dx in[0] +
     *      d\xi_0/dy in[1] +
     *     (1-\eta_0)/(1-\eta_2) (d\xi_2/dx in[0] + d\xi_2/dy in[1]
     *                               + d\xi_2/dz in[2] )) + \f]
     * \f[ (d\phi/d\eta_1, ((2/(1-\eta_2) (d\xi_1/dx in[0] +
     *      d\xi_0/dy in[1] + d\xi_0/dz in[2]) +
     *      (1-\eta_1)/(1-\eta_2) (d\xi_2/dx in[0] + d\xi_2/dy in[1] +
     *      d\xi_2/dz in[2] )) \f]
     *
     * \f[ (d\phi/d\eta_2, (d\xi_2/dx in[0] + d\xi_2/dy in[1] +
     *      d\xi_2/dz in[2])) \f]
     */
     void operator()(const Array<OneD, const NekDouble> &entry0,
                     Array<OneD, NekDouble> &entry1,
                     Array<OneD, NekDouble> &entry2,
                     Array<OneD, NekDouble> &entry3,
                     Array<OneD, NekDouble> &wsp,
                     const StdRegions::ConstFactorMap   &factors) final
        {
            boost::ignore_unused(factors);

            unsigned int nPhys  = m_stdExp->GetTotPoints();
            unsigned int ntot   = m_numElmt*nPhys;
            unsigned int nmodes = m_stdExp->GetNcoeffs();
            unsigned int nmax  = max(ntot,m_numElmt*nmodes);
            Array<OneD, Array<OneD, const NekDouble> > in(3);
            Array<OneD, NekDouble> output, wsp1;
            Array<OneD, Array<OneD, NekDouble> > tmp(3);

            in[0] = entry0; in[1] = entry1;
            in[2] = entry2;

            output =  entry3;

            for(int i = 0; i < 3; ++i)
            {
                tmp[i] = wsp + i*nmax;
            }

            if(m_isDeformed)
            {
                // calculate dx/dxi in[0] + dy/dxi in[1] + dz/dxi in[2]
                for(int i = 0; i < 3; ++i)
                {
                    Vmath::Vmul (ntot,m_derivFac[i],1, in[0],1,
                                 tmp[i],1);
                    for(int j = 1; j < 3; ++j)
                    {
                        Vmath::Vvtvp (ntot,m_derivFac[i+3*j],1,
                                      in[j],1, tmp[i], 1, tmp[i],1);
                    }
                }
            }
            else
            {
                Array<OneD,NekDouble> t;
                for(int e = 0; e < m_numElmt; ++e)
                {
                    // calculate dx/dxi in[0] + dy/dxi in[1] + dz/dxi in[2]
                    for(int i = 0; i < 3; ++i)
                    {
                        Vmath::Smul (m_nqe,m_derivFac[i][e],
                                     in[0] + e*m_nqe,1,
                                     t = tmp[i] + e*m_nqe,1);
                        for(int j = 1; j < 3; ++j)
                        {
                            Vmath::Svtvp (m_nqe,m_derivFac[i+3*j][e],
                                          in[j] + e*m_nqe,1,
                                          tmp[i] + e*m_nqe, 1,
                                          t = tmp[i] + e*m_nqe,1);
                        }
                    }
                }
            }

            wsp1   = wsp + 3*nmax;

            // Sort into eta factors
            for (int i = 0; i < m_numElmt; ++i)
            {
                // scale tmp[0] by fac0
                Vmath::Vmul(nPhys,&m_fac0[0],1,tmp[0].get()+i*nPhys,1,
                            tmp[0].get()+i*nPhys,1);

                // scale tmp[2] by fac1 and add to tmp0
                Vmath::Vvtvp(nPhys,&m_fac1[0],1,tmp[2].get()+i*nPhys,1,
                             tmp[0].get()+i*nPhys,1,tmp[0].get()+i*nPhys,1);

                // scale tmp[1] by fac0
                Vmath::Vmul(nPhys,&m_fac0[0],1,tmp[1].get()+i*nPhys,1,
                            tmp[1].get()+i*nPhys,1);

                // scale tmp[2] by fac2 and add to tmp1
                Vmath::Vvtvp(nPhys,&m_fac2[0],1,tmp[2].get()+i*nPhys,1,
                             tmp[1].get()+i*nPhys,1,tmp[1].get()+i*nPhys,1);
            }

            // calculate Iproduct WRT Std Deriv
            PyrIProduct(m_sortTopVertex, m_numElmt,
                        m_nquad0,   m_nquad1,  m_nquad2,
                        m_nmodes0,  m_nmodes1, m_nmodes2,
                        m_derbase0, m_base1,   m_base2,
                        m_jacWStdW,tmp[0],output,wsp1);

            PyrIProduct(m_sortTopVertex, m_numElmt,
                        m_nquad0,  m_nquad1,   m_nquad2,
                        m_nmodes0, m_nmodes1,  m_nmodes2,
                        m_base0,   m_derbase1, m_base2,
                        m_jacWStdW,tmp[1],tmp[0],wsp1);
            Vmath::Vadd(m_numElmt*nmodes,tmp[0],1,output,1,output,1);

            PyrIProduct(m_sortTopVertex, m_numElmt,
                        m_nquad0,  m_nquad1,  m_nquad2,
                        m_nmodes0, m_nmodes1, m_nmodes2,
                        m_base0,   m_base1,   m_derbase2,
                        m_jacWStdW,tmp[2],tmp[0],wsp1);
            Vmath::Vadd(m_numElmt*nmodes,tmp[0],1,output,1,output,1);
        }

         void operator()(int dir,
                         const Array<OneD, const NekDouble> &input,
                         Array<OneD, NekDouble> &output,
                         Array<OneD, NekDouble> &wsp) final
        {
            boost::ignore_unused(dir, input, output, wsp);
            NEKERROR(ErrorUtil::efatal, "Not valid for this operator.");
        }


    protected:
        const int                       m_nquad0;
        const int                       m_nquad1;
        const int                       m_nquad2;
        const int                       m_nmodes0;
        const int                       m_nmodes1;
        const int                       m_nmodes2;
        Array<OneD, const NekDouble>    m_jacWStdW;
        Array<OneD, const NekDouble>    m_base0;
        Array<OneD, const NekDouble>    m_base1;
        Array<OneD, const NekDouble>    m_base2;
        Array<OneD, const NekDouble>    m_derbase0;
        Array<OneD, const NekDouble>    m_derbase1;
        Array<OneD, const NekDouble>    m_derbase2;
        Array<TwoD, const NekDouble>    m_derivFac;
        Array<OneD, NekDouble>          m_fac0;
        Array<OneD, NekDouble>          m_fac1;
        Array<OneD, NekDouble>          m_fac2;
        bool                            m_sortTopVertex;

    private:
        IProductWRTDerivBase_SumFac_Pyr(
                vector<StdRegions::StdExpansionSharedPtr> pCollExp,
                CoalescedGeomDataSharedPtr                pGeomData)
            : Operator  (pCollExp, pGeomData),
              m_nquad0  (m_stdExp->GetNumPoints(0)),
              m_nquad1  (m_stdExp->GetNumPoints(1)),
              m_nquad2  (m_stdExp->GetNumPoints(2)),
              m_nmodes0 (m_stdExp->GetBasisNumModes(0)),
              m_nmodes1 (m_stdExp->GetBasisNumModes(1)),
              m_nmodes2 (m_stdExp->GetBasisNumModes(2)),
              m_base0   (m_stdExp->GetBasis(0)->GetBdata()),
              m_base1   (m_stdExp->GetBasis(1)->GetBdata()),
              m_base2   (m_stdExp->GetBasis(2)->GetBdata()),
              m_derbase0(m_stdExp->GetBasis(0)->GetDbdata()),
              m_derbase1(m_stdExp->GetBasis(1)->GetDbdata()),
              m_derbase2(m_stdExp->GetBasis(2)->GetDbdata())

        {
            m_jacWStdW      = pGeomData->GetJacWithStdWeights(pCollExp);
            m_wspSize  = 6 * m_numElmt * (max(m_nquad0*m_nquad1*m_nquad2,
                                              m_nmodes0*m_nmodes1*m_nmodes2));
            m_derivFac = pGeomData->GetDerivFactors(pCollExp);

            if(m_stdExp->GetBasis(0)->GetBasisType()
                    == LibUtilities::eModified_A)
            {
                m_sortTopVertex = true;
            }
            else
            {
                m_sortTopVertex = false;
            }

            const Array<OneD, const NekDouble>& z0
                                            = m_stdExp->GetBasis(0)->GetZ();
            const Array<OneD, const NekDouble>& z1
                                            = m_stdExp->GetBasis(1)->GetZ();
            const Array<OneD, const NekDouble>& z2
                                            = m_stdExp->GetBasis(2)->GetZ();

            m_fac0 = Array<OneD, NekDouble>(m_nquad0*m_nquad1*m_nquad2);
            m_fac1 = Array<OneD, NekDouble>(m_nquad0*m_nquad1*m_nquad2);
            m_fac2 = Array<OneD, NekDouble>(m_nquad0*m_nquad1*m_nquad2);

            for (int i = 0; i < m_nquad0; ++i)
            {
                for(int j = 0; j < m_nquad1; ++j)
                {
                    for(int k = 0; k < m_nquad2; ++k)
                    {
                        // set up geometric factor: 2/(1-z2)
                        m_fac0[i + j*m_nquad0 + k*m_nquad0*m_nquad1]
                               = 2.0/(1-z2[k]);
                        // set up geometric factor: (1+z0)/(1-z2)
                        m_fac1[i + j*m_nquad0 + k*m_nquad0*m_nquad1]
                               = (1+z0[i])/(1-z2[k]);
                        // set up geometric factor: (1+z1)/(1-z2)
                        m_fac2[i + j*m_nquad0 + k*m_nquad0*m_nquad1]
                               = (1+z1[j])/(1-z2[k]);

                    }
                }
            }
        }
};

/// Factory initialisation for the IProductWRTDerivBase_SumFac_Pyr operator
OperatorKey IProductWRTDerivBase_SumFac_Pyr::m_type = GetOperatorFactory().
    RegisterCreatorFunction(
        OperatorKey(ePyramid, eIProductWRTDerivBase, eSumFac, false),
        IProductWRTDerivBase_SumFac_Pyr::create,
        "IProductWRTDerivBase_SumFac_Pyr");


}
}<|MERGE_RESOLUTION|>--- conflicted
+++ resolved
@@ -45,25 +45,16 @@
 using namespace std;
 
 namespace Nektar {
-    namespace Collections {
-
-        using LibUtilities::eSegment;
-        using LibUtilities::eQuadrilateral;
-        using LibUtilities::eTriangle;
-        using LibUtilities::eHexahedron;
-        using LibUtilities::eTetrahedron;
-        using LibUtilities::ePrism;
-        using LibUtilities::ePyramid;
-
-<<<<<<< HEAD
-        /**
-         * @brief Inner product WRT deriv base operator using standard matrix approach
-         */
-        class IProductWRTDerivBase_StdMat : public Operator
-        {
-        public:
-            OPERATOR_CREATE(IProductWRTDerivBase_StdMat)
-=======
+namespace Collections {
+
+using LibUtilities::eSegment;
+using LibUtilities::eQuadrilateral;
+using LibUtilities::eTriangle;
+using LibUtilities::eHexahedron;
+using LibUtilities::eTetrahedron;
+using LibUtilities::ePrism;
+using LibUtilities::ePyramid;
+
 /**
  * @brief Inner product WRT deriv base operator using standard matrix approach
  */
@@ -91,123 +82,93 @@
             Array<OneD, Array<OneD, const NekDouble> > in(3);
             Array<OneD, NekDouble> output;
             Array<OneD, Array<OneD, NekDouble> > tmp(3);
->>>>>>> aaa8f7eb
-
-            virtual ~IProductWRTDerivBase_StdMat()
-            {
-            }
-
-            virtual void operator()(
-                                    const Array<OneD, const NekDouble> &entry0,
-                                    Array<OneD,       NekDouble> &entry1,
-                                    Array<OneD,       NekDouble> &entry2,
-                                    Array<OneD,       NekDouble> &entry3,
-                                    Array<OneD,       NekDouble> &wsp)
-            {
-                int nPhys = m_stdExp->GetTotPoints();
-                int ntot = m_numElmt*nPhys;
-                int nmodes = m_stdExp->GetNcoeffs();
-                Array<OneD, Array<OneD, const NekDouble> > in(3);
-                Array<OneD, NekDouble> output;
-                Array<OneD, Array<OneD, NekDouble> > tmp(3);
-
-                in[0] = entry0; in[1] = entry1;
-                in[2] = entry2;
-
-                output = (m_coordim == 3)? entry3: (m_coordim == 2)?
-                    entry2: entry1;
-
+
+            in[0] = entry0; in[1] = entry1;
+            in[2] = entry2;
+            
+            output = (m_coordim == 3)? entry3: (m_coordim == 2)?
+                entry2: entry1;
+            
+            for(int i = 0; i < m_dim; ++i)
+            {
+                tmp[i] = wsp + i*ntot;
+            }
+
+            // calculate Iproduct WRT Std Deriv
+            
+            // First component
+            if(m_isDeformed)
+            {
+                // calculate dx/dxi in[0] + dy/dxi in[1] + dz/dxi in[2]
                 for(int i = 0; i < m_dim; ++i)
                 {
-                    tmp[i] = wsp + i*ntot;
-                }
-
-                // calculate Iproduct WRT Std Deriv
-
-                // First component
-                if(m_isDeformed)
+                    Vmath::Vmul (ntot,m_derivFac[i],1, in[0],1,
+                                 tmp[i],1);
+                    for(int j = 1; j < m_coordim; ++j)
+                    {
+                        Vmath::Vvtvp (ntot,m_derivFac[i +j*m_dim],1,
+                                      in[j],1, tmp[i], 1, tmp[i],1);
+                    }
+                }
+                
+                Vmath::Vmul(ntot,m_jac,1,tmp[0],1,tmp[0],1);
+            }
+            else
+            {
+                Array<OneD,NekDouble> t;
+                for(int e = 0; e < m_numElmt; ++e)
                 {
                     // calculate dx/dxi in[0] + dy/dxi in[1] + dz/dxi in[2]
                     for(int i = 0; i < m_dim; ++i)
                     {
-                        Vmath::Vmul (ntot,m_derivFac[i],1, in[0],1,
-                                     tmp[i],1);
+                        Vmath::Smul (m_nqe,m_derivFac[i][e],
+                                     in[0] + e*m_nqe,1,
+                                     t = tmp[i] + e*m_nqe,1);
                         for(int j = 1; j < m_coordim; ++j)
                         {
-                            Vmath::Vvtvp (ntot,m_derivFac[i +j*m_dim],1,
-                                          in[j],1, tmp[i], 1, tmp[i],1);
+                            Vmath::Svtvp (m_nqe,m_derivFac[i +j*m_dim][e],
+                                          in[j] + e*m_nqe,1,
+                                          tmp[i] + e*m_nqe, 1,
+                                          t = tmp[i] + e*m_nqe,1);
                         }
                     }
-                
-                    Vmath::Vmul(ntot,m_jac,1,tmp[0],1,tmp[0],1);
+                    
+                    Vmath::Smul(m_nqe,m_jac[e],tmp[0]+e*m_nqe,1,t=tmp[0]+e*m_nqe,1);
+                }
+            }
+            
+            Blas::Dgemm('N', 'N', m_iProdWRTStdDBase[0]->GetRows(),
+                        m_numElmt,m_iProdWRTStdDBase[0]->GetColumns(),
+                        1.0, m_iProdWRTStdDBase[0]->GetRawPtr(),
+                        m_iProdWRTStdDBase[0]->GetRows(),
+                        tmp[0].get(), nPhys, 0.0,
+                        output.get(), nmodes);
+            
+            // Other components
+            for(int i = 1; i < m_dim; ++i)
+            {
+                if(m_isDeformed)
+                {
+                    Vmath::Vmul(ntot,m_jac,1,tmp[i],1,tmp[i],1);
                 }
                 else
                 {
                     Array<OneD,NekDouble> t;
                     for(int e = 0; e < m_numElmt; ++e)
                     {
-                        // calculate dx/dxi in[0] + dy/dxi in[1] + dz/dxi in[2]
-                        for(int i = 0; i < m_dim; ++i)
-                        {
-                            Vmath::Smul (m_nqe,m_derivFac[i][e],
-                                         in[0] + e*m_nqe,1,
-                                         t = tmp[i] + e*m_nqe,1);
-                            for(int j = 1; j < m_coordim; ++j)
-                            {
-                                Vmath::Svtvp (m_nqe,m_derivFac[i +j*m_dim][e],
-                                              in[j] + e*m_nqe,1,
-                                              tmp[i] + e*m_nqe, 1,
-                                              t = tmp[i] + e*m_nqe,1);
-                            }
-                        }
-                    
-                        Vmath::Smul(m_nqe,m_jac[e],tmp[0]+e*m_nqe,1,t=tmp[0]+e*m_nqe,1);
+                        Vmath::Smul(m_nqe,m_jac[e],tmp[i]+e*m_nqe,1,
+                                    t=tmp[i]+e*m_nqe,1);
                     }
                 }
-
-                Blas::Dgemm('N', 'N', m_iProdWRTStdDBase[0]->GetRows(),
-                            m_numElmt,m_iProdWRTStdDBase[0]->GetColumns(),
-                            1.0, m_iProdWRTStdDBase[0]->GetRawPtr(),
-                            m_iProdWRTStdDBase[0]->GetRows(),
-                            tmp[0].get(), nPhys, 0.0,
+                Blas::Dgemm('N', 'N', m_iProdWRTStdDBase[i]->GetRows(),
+                            m_numElmt,m_iProdWRTStdDBase[i]->GetColumns(),
+                            1.0, m_iProdWRTStdDBase[i]->GetRawPtr(),
+                            m_iProdWRTStdDBase[i]->GetRows(),
+                            tmp[i].get(), nPhys, 1.0,
                             output.get(), nmodes);
-
-                // Other components
-                for(int i = 1; i < m_dim; ++i)
-                {
-                    if(m_isDeformed)
-                    {
-                        Vmath::Vmul(ntot,m_jac,1,tmp[i],1,tmp[i],1);
-                    }
-                    else
-                    {
-                        Array<OneD,NekDouble> t;
-                        for(int e = 0; e < m_numElmt; ++e)
-                        {
-                            Vmath::Smul(m_nqe,m_jac[e],tmp[i]+e*m_nqe,1,
-                                        t=tmp[i]+e*m_nqe,1);
-                        }
-                    }
-                    Blas::Dgemm('N', 'N', m_iProdWRTStdDBase[i]->GetRows(),
-                                m_numElmt,m_iProdWRTStdDBase[i]->GetColumns(),
-                                1.0, m_iProdWRTStdDBase[i]->GetRawPtr(),
-                                m_iProdWRTStdDBase[i]->GetRows(),
-                                tmp[i].get(), nPhys, 1.0,
-                                output.get(), nmodes);
-                }
-            }
-
-<<<<<<< HEAD
-            virtual void operator()(
-                                    int                           dir,
-                                    const Array<OneD, const NekDouble> &input,
-                                    Array<OneD,       NekDouble> &output,
-                                    Array<OneD,       NekDouble> &wsp)
-            {
-                boost::ignore_unused(dir, input, output, wsp);
-                NEKERROR(ErrorUtil::efatal, "Not valid for this operator.");
-            }
-=======
+            }
+        }
+    
        void operator()(int dir,
                        const Array<OneD, const NekDouble> &input,
                        Array<OneD, NekDouble> &output,
@@ -216,112 +177,98 @@
             boost::ignore_unused(dir, input, output, wsp);
             NEKERROR(ErrorUtil::efatal, "Not valid for this operator.");
         }
->>>>>>> aaa8f7eb
-
-        protected:
-            Array<OneD, DNekMatSharedPtr>   m_iProdWRTStdDBase;
-            Array<TwoD, const NekDouble>    m_derivFac;
-            Array<OneD, const NekDouble>    m_jac;
-            int                             m_dim;
-            int                             m_coordim;
-        
-        private:
-            IProductWRTDerivBase_StdMat(
-                                        vector<StdRegions::StdExpansionSharedPtr> pCollExp,
-                                        CoalescedGeomDataSharedPtr                pGeomData)
-                : Operator(pCollExp, pGeomData)
-            {
-                LibUtilities::PointsKeyVector PtsKey = m_stdExp->GetPointsKeys();
-                m_dim = PtsKey.size();
-                m_coordim = pCollExp[0]->GetCoordim();
-
-                m_nqe      = m_stdExp->GetTotPoints();
-                int nmodes = m_stdExp->GetNcoeffs();
-
-                // set up a IProductWRTDerivBase StdMat.
-                m_iProdWRTStdDBase = Array<OneD, DNekMatSharedPtr>(m_dim);
-                for(int i = 0; i < m_dim; ++i)
-                {
-                    Array<OneD, NekDouble> tmp(m_nqe),tmp1(nmodes);
-                    m_iProdWRTStdDBase[i] = MemoryManager<DNekMat>
-                        ::AllocateSharedPtr(nmodes,m_nqe);
-                    for(int j = 0; j < m_nqe; ++j)
-                    {
-                        Vmath::Zero(m_nqe,tmp,1);
-                        tmp[j] = 1.0;
-                        m_stdExp->IProductWRTStdDerivBase(i,tmp,tmp1);
-                        Vmath::Vcopy(nmodes, &tmp1[0],1,
-                                     &(m_iProdWRTStdDBase[i]->GetPtr())[0]
-                                     + j*nmodes, 1);
-                    }
-                }
-                m_derivFac = pGeomData->GetDerivFactors(pCollExp);
-                m_jac      = pGeomData->GetJac(pCollExp);
-                m_wspSize = m_dim*m_nqe*m_numElmt;
-            }
-        };
-
-        /// Factory initialisation for the IProductWRTDerivBase_StdMat operators
-        OperatorKey IProductWRTDerivBase_StdMat::m_typeArr[] = {
-            GetOperatorFactory().RegisterCreatorFunction(
-                                                         OperatorKey(eSegment,       eIProductWRTDerivBase, eStdMat, false),
-                                                         IProductWRTDerivBase_StdMat::create,
-                                                         "IProductWRTDerivBase_StdMat_Seg"),
-            GetOperatorFactory().RegisterCreatorFunction(
-                                                         OperatorKey(eTriangle,      eIProductWRTDerivBase, eStdMat, false),
-                                                         IProductWRTDerivBase_StdMat::create,
-                                                         "IProductWRTDerivBase_StdMat_Tri"),
-            GetOperatorFactory().RegisterCreatorFunction(
-                                                         OperatorKey(eTriangle,      eIProductWRTDerivBase, eStdMat, true),
-                                                         IProductWRTDerivBase_StdMat::create,
-                                                         "IProductWRTDerivBase_StdMat_NodalTri"),
-            GetOperatorFactory().RegisterCreatorFunction(
-                                                         OperatorKey(eQuadrilateral, eIProductWRTDerivBase, eStdMat, false),
-                                                         IProductWRTDerivBase_StdMat::create,
-                                                         "IProductWRTDerivBase_StdMat_Quad"),
-            GetOperatorFactory().RegisterCreatorFunction(
-                                                         OperatorKey(eTetrahedron,   eIProductWRTDerivBase, eStdMat, false),
-                                                         IProductWRTDerivBase_StdMat::create,
-                                                         "IProductWRTDerivBase_StdMat_Tet"),
-            GetOperatorFactory().RegisterCreatorFunction(
-                                                         OperatorKey(eTetrahedron,   eIProductWRTDerivBase, eStdMat, true),
-                                                         IProductWRTDerivBase_StdMat::create,
-                                                         "IProductWRTDerivBase_StdMat_NodalTet"),
-            GetOperatorFactory().RegisterCreatorFunction(
-                                                         OperatorKey(ePyramid,       eIProductWRTDerivBase, eStdMat, false),
-                                                         IProductWRTDerivBase_StdMat::create,
-                                                         "IProductWRTDerivBase_StdMat_Pyr"),
-            GetOperatorFactory().RegisterCreatorFunction(
-                                                         OperatorKey(ePrism,         eIProductWRTDerivBase, eStdMat, false),
-                                                         IProductWRTDerivBase_StdMat::create,
-                                                         "IProductWRTDerivBase_StdMat_Prism"),
-            GetOperatorFactory().RegisterCreatorFunction(
-                                                         OperatorKey(ePrism,         eIProductWRTDerivBase, eStdMat, true),
-                                                         IProductWRTDerivBase_StdMat::create,
-                                                         "IProductWRTDerivBase_StdMat_NodalPrism"),
-            GetOperatorFactory().RegisterCreatorFunction(
-                                                         OperatorKey(eHexahedron,    eIProductWRTDerivBase, eStdMat, false),
-                                                         IProductWRTDerivBase_StdMat::create,
-                                                         "IProductWRTDerivBase_StdMat_Hex"),
-            GetOperatorFactory().RegisterCreatorFunction(
-                                                         OperatorKey(ePyramid, eIProductWRTDerivBase, eSumFac, false),
-                                                         IProductWRTDerivBase_StdMat::create, "IProductWRTDerivBase_SumFac_Pyr")
-        };
-
-
-<<<<<<< HEAD
-        /**
-         * @brief Inner product operator using operator using matrix free operators.
-         */
-        class IProductWRTDerivBase_MatrixFree : public Operator, MatrixFreeMultiInOneOut
-        {
-        public:
-            OPERATOR_CREATE(IProductWRTDerivBase_MatrixFree)
-
-            virtual ~IProductWRTDerivBase_MatrixFree()
-            {
-            }
-=======
+
+protected:
+    Array<OneD, DNekMatSharedPtr>   m_iProdWRTStdDBase;
+    Array<TwoD, const NekDouble>    m_derivFac;
+    Array<OneD, const NekDouble>    m_jac;
+    int                             m_dim;
+    int                             m_coordim;
+    
+private:
+    IProductWRTDerivBase_StdMat(
+             vector<StdRegions::StdExpansionSharedPtr> pCollExp,
+             CoalescedGeomDataSharedPtr                pGeomData)
+        : Operator(pCollExp, pGeomData)
+    {
+        LibUtilities::PointsKeyVector PtsKey = m_stdExp->GetPointsKeys();
+        m_dim = PtsKey.size();
+        m_coordim = pCollExp[0]->GetCoordim();
+        
+        m_nqe      = m_stdExp->GetTotPoints();
+        int nmodes = m_stdExp->GetNcoeffs();
+        
+        // set up a IProductWRTDerivBase StdMat.
+        m_iProdWRTStdDBase = Array<OneD, DNekMatSharedPtr>(m_dim);
+        for(int i = 0; i < m_dim; ++i)
+        {
+            Array<OneD, NekDouble> tmp(m_nqe),tmp1(nmodes);
+            m_iProdWRTStdDBase[i] = MemoryManager<DNekMat>
+                ::AllocateSharedPtr(nmodes,m_nqe);
+            for(int j = 0; j < m_nqe; ++j)
+            {
+                Vmath::Zero(m_nqe,tmp,1);
+                tmp[j] = 1.0;
+                m_stdExp->IProductWRTStdDerivBase(i,tmp,tmp1);
+                Vmath::Vcopy(nmodes, &tmp1[0],1,
+                             &(m_iProdWRTStdDBase[i]->GetPtr())[0]
+                             + j*nmodes, 1);
+            }
+        }
+        m_derivFac = pGeomData->GetDerivFactors(pCollExp);
+        m_jac      = pGeomData->GetJac(pCollExp);
+        m_wspSize = m_dim*m_nqe*m_numElmt;
+    }
+};
+    
+/// Factory initialisation for the IProductWRTDerivBase_StdMat operators
+OperatorKey IProductWRTDerivBase_StdMat::m_typeArr[] = {
+    GetOperatorFactory().RegisterCreatorFunction(
+        OperatorKey(eSegment,       eIProductWRTDerivBase, eStdMat, false),
+        IProductWRTDerivBase_StdMat::create,
+        "IProductWRTDerivBase_StdMat_Seg"),
+    GetOperatorFactory().RegisterCreatorFunction(
+        OperatorKey(eTriangle,      eIProductWRTDerivBase, eStdMat, false),
+        IProductWRTDerivBase_StdMat::create,
+        "IProductWRTDerivBase_StdMat_Tri"),
+    GetOperatorFactory().RegisterCreatorFunction(
+        OperatorKey(eTriangle,      eIProductWRTDerivBase, eStdMat, true),
+        IProductWRTDerivBase_StdMat::create,
+        "IProductWRTDerivBase_StdMat_NodalTri"),
+    GetOperatorFactory().RegisterCreatorFunction(
+        OperatorKey(eQuadrilateral, eIProductWRTDerivBase, eStdMat, false),
+        IProductWRTDerivBase_StdMat::create,
+        "IProductWRTDerivBase_StdMat_Quad"),
+    GetOperatorFactory().RegisterCreatorFunction(
+        OperatorKey(eTetrahedron,   eIProductWRTDerivBase, eStdMat, false),
+        IProductWRTDerivBase_StdMat::create,
+        "IProductWRTDerivBase_StdMat_Tet"),
+    GetOperatorFactory().RegisterCreatorFunction(
+        OperatorKey(eTetrahedron,   eIProductWRTDerivBase, eStdMat, true),
+        IProductWRTDerivBase_StdMat::create,
+        "IProductWRTDerivBase_StdMat_NodalTet"),
+    GetOperatorFactory().RegisterCreatorFunction(
+        OperatorKey(ePyramid,       eIProductWRTDerivBase, eStdMat, false),
+        IProductWRTDerivBase_StdMat::create,
+        "IProductWRTDerivBase_StdMat_Pyr"),
+    GetOperatorFactory().RegisterCreatorFunction(
+        OperatorKey(ePrism,         eIProductWRTDerivBase, eStdMat, false),
+        IProductWRTDerivBase_StdMat::create,
+        "IProductWRTDerivBase_StdMat_Prism"),
+    GetOperatorFactory().RegisterCreatorFunction(
+        OperatorKey(ePrism,         eIProductWRTDerivBase, eStdMat, true),
+        IProductWRTDerivBase_StdMat::create,
+        "IProductWRTDerivBase_StdMat_NodalPrism"),
+    GetOperatorFactory().RegisterCreatorFunction(
+        OperatorKey(eHexahedron,    eIProductWRTDerivBase, eStdMat, false),
+        IProductWRTDerivBase_StdMat::create,
+        "IProductWRTDerivBase_StdMat_Hex"),
+    GetOperatorFactory().RegisterCreatorFunction(
+        OperatorKey(ePyramid, eIProductWRTDerivBase, eSumFac, false),
+        IProductWRTDerivBase_StdMat::create, "IProductWRTDerivBase_SumFac_Pyr")
+};
+
+
 
 /**
  * @brief Inner product operator using operator using matrix free operators.
@@ -345,49 +292,10 @@
             boost::ignore_unused(wsp,factors);
 
             Array<OneD, NekDouble> output;
->>>>>>> aaa8f7eb
-
-            virtual void operator()(
-                                    const Array<OneD, const NekDouble> &entry0,
-                                    Array<OneD, NekDouble> &entry1,
-                                    Array<OneD, NekDouble> &entry2,
-                                    Array<OneD, NekDouble> &entry3,
-                                    Array<OneD, NekDouble> &wsp)
-            {
-<<<<<<< HEAD
-                boost::ignore_unused(wsp);
-
-                Array<OneD, NekDouble> output;
-                output = (m_coordim == 2)? entry2: entry3;
-
-                if (m_isPadded)
-                {
-                    // copy into padded vector
-                    Vmath::Vcopy(m_nIn, entry0, 1, m_input[0], 1);
-                    Vmath::Vcopy(m_nIn, entry1, 1, m_input[1], 1);
-                    if (m_coordim == 3)
-                    {
-                        Vmath::Vcopy(m_nIn, entry2, 1, m_input[2], 1);
-                    }
-
-                    // call op
-                    (*m_oper)(m_input, m_output);
-                    // copy out of padded vector
-                    Vmath::Vcopy(m_nOut, m_output, 1, output, 1);
-                }
-                else
-                {
-                    Array<OneD, Array<OneD, NekDouble>> input{m_coordim};
-                    input[0] = entry0;
-                    input[1] = entry1;
-                    if (m_coordim == 3)
-                    {
-                        input[2] = entry2;
-                    }
-                    (*m_oper)(input, output);
-                }
-            }
-=======
+            output = (m_coordim == 2)? entry2: entry3;
+            
+            if (m_isPadded)
+            {
                 // copy into padded vector
                 switch(m_coordim)
                 {
@@ -455,91 +363,52 @@
             boost::ignore_unused(dir, input, output, wsp);
             NEKERROR(ErrorUtil::efatal, "Not valid for this operator.");
         }
->>>>>>> aaa8f7eb
-
-            virtual void operator()(
-                                    int                           dir,
-                                    const Array<OneD, const NekDouble> &input,
-                                    Array<OneD,       NekDouble> &output,
-                                    Array<OneD,       NekDouble> &wsp)
-            {
-                boost::ignore_unused(dir, input, output, wsp);
-                NEKERROR(ErrorUtil::efatal, "Not valid for this operator.");
-            }
-
-        private:
-            std::shared_ptr<MatrixFree::IProductWRTDerivBase> m_oper;
-
-            IProductWRTDerivBase_MatrixFree(
-                                            vector<StdRegions::StdExpansionSharedPtr> pCollExp,
-                                            CoalescedGeomDataSharedPtr                pGeomData)
-                : Operator(pCollExp, pGeomData),
-                  MatrixFreeMultiInOneOut(pCollExp[0]->GetCoordim(),
-                                          pCollExp[0]->GetStdExp()->GetTotPoints(),
-                                          pCollExp[0]->GetStdExp()->GetNcoeffs(),
-                                          pCollExp.size())
-            {
-                // Check if deformed
-                const auto dim = pCollExp[0]->GetStdExp()->GetShapeDimension();
-            
-                // Basis vector
-                std::vector<LibUtilities::BasisSharedPtr> basis(dim);
-                for (unsigned int i = 0; i < dim; ++i)
-                {
-                    basis[i] = pCollExp[0]->GetBasis(i);
-                }
-
-                // Get shape type
-                auto shapeType = pCollExp[0]->GetStdExp()->DetShapeType();
-
-                // Generate operator string and create operator.
-                std::string op_string = "IProductWRTDerivBase";
-                op_string += MatrixFree::GetOpstring(shapeType, m_isDeformed);
-                auto oper = MatrixFree::GetOperatorFactory().
-                    CreateInstance(op_string, basis, m_nElmtPad);
-
-                // Set Jacobian
-                oper->SetJac(pGeomData->GetJacInterLeave(pCollExp,m_nElmtPad));
-
-                // Set derivative factors
-                oper->SetDF(pGeomData->GetDerivFactorsInterLeave
-                            (pCollExp,m_nElmtPad));
-
-                m_oper = std::dynamic_pointer_cast<MatrixFree::
-                                                   IProductWRTDerivBase>(oper);
-                ASSERTL0(m_oper, "Failed to cast pointer.");
-
-<<<<<<< HEAD
-            }
-        };
-
-        /// Factory initialisation for the IProductWRTDerivBase_MatrixFree operators
-        OperatorKey IProductWRTDerivBase_MatrixFree::m_typeArr[] = {
-            GetOperatorFactory().RegisterCreatorFunction(
-                                                         OperatorKey(eQuadrilateral, eIProductWRTDerivBase, eMatrixFree, false),
-                                                         IProductWRTDerivBase_MatrixFree::create, "IProductWRTDerivBase_MatrixFree_Quad"),
-            GetOperatorFactory().RegisterCreatorFunction(
-                                                         OperatorKey(eTriangle, eIProductWRTDerivBase, eMatrixFree, false),
-                                                         IProductWRTDerivBase_MatrixFree::create, "IProductWRTDerivBase_MatrixFree_Tri"),
-            GetOperatorFactory().RegisterCreatorFunction(
-                                                         OperatorKey(eHexahedron, eIProductWRTDerivBase, eMatrixFree, false),
-                                                         IProductWRTDerivBase_MatrixFree::create, "IProductWRTDerivBase_MatrixFree_Hex"),
-            GetOperatorFactory().RegisterCreatorFunction(
-                                                         OperatorKey(ePrism, eIProductWRTDerivBase, eMatrixFree, false),
-                                                         IProductWRTDerivBase_MatrixFree::create, "IProductWRTDerivBase_MatrixFree_Prism"),
-            GetOperatorFactory().RegisterCreatorFunction(
-                                                         OperatorKey(eTetrahedron, eIProductWRTDerivBase, eMatrixFree, false),
-                                                         IProductWRTDerivBase_MatrixFree::create, "IProductWRTDerivBase_MatrixFree_Tet")
-        };
-
-        /**
-         * @brief Inner product WRT deriv base operator using element-wise operation
-         */
-        class IProductWRTDerivBase_IterPerExp : public Operator
-        {
-        public:
-            OPERATOR_CREATE(IProductWRTDerivBase_IterPerExp)
-=======
+
+private:
+    std::shared_ptr<MatrixFree::IProductWRTDerivBase> m_oper;
+    
+    IProductWRTDerivBase_MatrixFree(
+                      vector<StdRegions::StdExpansionSharedPtr> pCollExp,
+                      CoalescedGeomDataSharedPtr                pGeomData)
+        : Operator(pCollExp, pGeomData),
+          MatrixFreeMultiInOneOut(pCollExp[0]->GetCoordim(),
+                                  pCollExp[0]->GetStdExp()->GetTotPoints(),
+                                  pCollExp[0]->GetStdExp()->GetNcoeffs(),
+                                  pCollExp.size())
+    {
+        // Check if deformed
+        const auto dim = pCollExp[0]->GetStdExp()->GetShapeDimension();
+        
+        // Basis vector
+        std::vector<LibUtilities::BasisSharedPtr> basis(dim);
+        for (unsigned int i = 0; i < dim; ++i)
+        {
+            basis[i] = pCollExp[0]->GetBasis(i);
+        }
+        
+        // Get shape type
+        auto shapeType = pCollExp[0]->GetStdExp()->DetShapeType();
+        
+        // Generate operator string and create operator.
+        std::string op_string = "IProductWRTDerivBase";
+        op_string += MatrixFree::GetOpstring(shapeType, m_isDeformed);
+        auto oper = MatrixFree::GetOperatorFactory().
+            CreateInstance(op_string, basis, m_nElmtPad);
+        
+        // Set Jacobian
+        oper->SetJac(pGeomData->GetJacInterLeave(pCollExp,m_nElmtPad));
+        
+        // Set derivative factors
+        oper->SetDF(pGeomData->GetDerivFactorsInterLeave
+                    (pCollExp,m_nElmtPad));
+        
+        m_oper = std::dynamic_pointer_cast<MatrixFree::
+                                           IProductWRTDerivBase>(oper);
+        ASSERTL0(m_oper, "Failed to cast pointer.");
+        
+    }
+};
+
 /// Factory initialisation for the IProductWRTDerivBase_MatrixFree operators
 OperatorKey IProductWRTDerivBase_MatrixFree::m_typeArr[] = {
     GetOperatorFactory().RegisterCreatorFunction(
@@ -564,6 +433,7 @@
         OperatorKey(eTetrahedron, eIProductWRTDerivBase, eMatrixFree, false),
         IProductWRTDerivBase_MatrixFree::create, "IProductWRTDerivBase_MatrixFree_Tet")
 };
+
 
 /**
  * @brief Inner product WRT deriv base operator using element-wise operation
@@ -598,122 +468,105 @@
 
             output = (m_coordim == 3)? entry3: (m_coordim == 2)?
                 entry2: entry1;
->>>>>>> aaa8f7eb
-
-            virtual ~IProductWRTDerivBase_IterPerExp()
-            {
-            }
-
-            virtual void operator()(
-                                    const Array<OneD, const NekDouble> &entry0,
-                                    Array<OneD, NekDouble> &entry1,
-                                    Array<OneD, NekDouble> &entry2,
-                                    Array<OneD, NekDouble> &entry3,
-                                    Array<OneD, NekDouble> &wsp)
-            {
-                unsigned int nPhys  = m_stdExp->GetTotPoints();
-                unsigned int ntot   = m_numElmt*nPhys;
-                unsigned int nmodes = m_stdExp->GetNcoeffs();
-                unsigned int nmax   = max(ntot,m_numElmt*nmodes);
-                Array<OneD, Array<OneD, const NekDouble> > in(3);
-                Array<OneD, NekDouble> output, tmp1;
-                Array<OneD, Array<OneD, NekDouble> > tmp(3);
-
-                in[0] = entry0; in[1] = entry1; in[2] = entry2;
-
-                output = (m_coordim == 3)? entry3: (m_coordim == 2)?
-                    entry2: entry1;
-
+
+            for(int i = 0; i < m_dim; ++i)
+            {
+                tmp[i] = wsp + i*nmax;
+            }
+            
+            
+            // calculate Iproduct WRT Std Deriv
+            // first component
+            if(m_isDeformed)
+            {
+                // calculate dx/dxi in[0] + dy/dxi in[2] + dz/dxi in[3]
                 for(int i = 0; i < m_dim; ++i)
                 {
-                    tmp[i] = wsp + i*nmax;
-                }
-
-
-                // calculate Iproduct WRT Std Deriv
-                // first component
-                if(m_isDeformed)
-                {
-                    // calculate dx/dxi in[0] + dy/dxi in[2] + dz/dxi in[3]
+                    Vmath::Vmul (ntot,m_derivFac[i],1, in[0],1,
+                                 tmp[i],1);
+                    for(int j = 1; j < m_coordim; ++j)
+                    {
+                        Vmath::Vvtvp (ntot,m_derivFac[i +j*m_dim],1,
+                                      in[j],1, tmp[i], 1, tmp[i],1);
+                    }
+                }
+                
+                Vmath::Vmul(ntot,m_jac,1,tmp[0],1,tmp[0],1);
+            }
+            else
+            {
+                Array<OneD,NekDouble> t;
+                for(int e = 0; e < m_numElmt; ++e)
+                {
+                    // calculate dx/dxi in[0] + dy/dxi in[1] + dz/dxi in[2]
                     for(int i = 0; i < m_dim; ++i)
                     {
-                        Vmath::Vmul (ntot,m_derivFac[i],1, in[0],1,
-                                     tmp[i],1);
+                        Vmath::Smul (m_nqe,m_derivFac[i][e],
+                                     in[0] + e*m_nqe,1,
+                                     t = tmp[i] + e*m_nqe,1);
                         for(int j = 1; j < m_coordim; ++j)
                         {
-                            Vmath::Vvtvp (ntot,m_derivFac[i +j*m_dim],1,
-                                          in[j],1, tmp[i], 1, tmp[i],1);
+                            Vmath::Svtvp (m_nqe,m_derivFac[i +j*m_dim][e],
+                                          in[j] + e*m_nqe,1,
+                                          tmp[i] + e*m_nqe, 1,
+                                          t = tmp[i] + e*m_nqe,1);
                         }
                     }
-                
-                    Vmath::Vmul(ntot,m_jac,1,tmp[0],1,tmp[0],1);
+                    
+                    Vmath::Smul(m_nqe,m_jac[e],tmp[0]+e*m_nqe,1,t=tmp[0]+e*m_nqe,1);
+                }
+            }
+            
+            for(int n = 0; n < m_numElmt; ++n)
+            {
+                m_stdExp->IProductWRTStdDerivBase(0,tmp[0]+n*nPhys,
+                                                  tmp1 = output + n*nmodes);
+            }
+
+            // other components
+            for(int i = 1; i < m_dim; ++i)
+            {
+                // multiply by Jacobian
+                if(m_isDeformed)
+                {
+                        Vmath::Vmul(ntot,m_jac,1,tmp[i],1,tmp[i],1);
                 }
                 else
                 {
                     Array<OneD,NekDouble> t;
                     for(int e = 0; e < m_numElmt; ++e)
                     {
-                        // calculate dx/dxi in[0] + dy/dxi in[1] + dz/dxi in[2]
-                        for(int i = 0; i < m_dim; ++i)
-                        {
-                            Vmath::Smul (m_nqe,m_derivFac[i][e],
-                                         in[0] + e*m_nqe,1,
-                                         t = tmp[i] + e*m_nqe,1);
-                            for(int j = 1; j < m_coordim; ++j)
-                            {
-                                Vmath::Svtvp (m_nqe,m_derivFac[i +j*m_dim][e],
-                                              in[j] + e*m_nqe,1,
-                                              tmp[i] + e*m_nqe, 1,
-                                              t = tmp[i] + e*m_nqe,1);
-                            }
-                        }
-
-                        Vmath::Smul(m_nqe,m_jac[e],tmp[0]+e*m_nqe,1,t=tmp[0]+e*m_nqe,1);
-                    }
-                }
-
-                for(int n = 0; n < m_numElmt; ++n)
-                {
-                    m_stdExp->IProductWRTStdDerivBase(0,tmp[0]+n*nPhys,
-                                                      tmp1 = output + n*nmodes);
-                }
-
-<<<<<<< HEAD
-                // other components
-                for(int i = 1; i < m_dim; ++i)
-                {
-                    // multiply by Jacobian
-                    if(m_isDeformed)
-                    {
-                        Vmath::Vmul(ntot,m_jac,1,tmp[i],1,tmp[i],1);
-                    }
-                    else
-                    {
-                        Array<OneD,NekDouble> t;
-                        for(int e = 0; e < m_numElmt; ++e)
-                        {
                             Vmath::Smul(m_nqe,m_jac[e],tmp[i]+e*m_nqe,1,
                                         t=tmp[i]+e*m_nqe,1);
-                        }
                     }
-=======
-        void operator()(int dir,
-                        const Array<OneD, const NekDouble> &input,
-                        Array<OneD, NekDouble> &output,
-                        Array<OneD, NekDouble> &wsp) final
-        {
-            boost::ignore_unused(dir, input, output, wsp);
-            NEKERROR(ErrorUtil::efatal, "Not valid for this operator.");
-        }
-
-    protected:
-        Array<TwoD, const NekDouble>    m_derivFac;
-        Array<OneD, const NekDouble>    m_jac;
-        int                             m_dim;
-        int                             m_coordim;
-
-    private:
-        IProductWRTDerivBase_IterPerExp(
+                }
+                
+                for(int n = 0; n < m_numElmt; ++n)
+                {
+                    m_stdExp->IProductWRTStdDerivBase(i,tmp[i]+n*nPhys,tmp[0]);
+                    Vmath::Vadd(nmodes,tmp[0],1,output+n*nmodes,1,
+                                tmp1 = output+n*nmodes,1);
+                }
+            }
+        }
+
+    void operator()(int dir,
+                    const Array<OneD, const NekDouble> &input,
+                    Array<OneD, NekDouble> &output,
+                    Array<OneD, NekDouble> &wsp) final
+    {
+        boost::ignore_unused(dir, input, output, wsp);
+        NEKERROR(ErrorUtil::efatal, "Not valid for this operator.");
+    }
+    
+protected:
+    Array<TwoD, const NekDouble>    m_derivFac;
+    Array<OneD, const NekDouble>    m_jac;
+    int                             m_dim;
+    int                             m_coordim;
+    
+private:
+    IProductWRTDerivBase_IterPerExp(
                 vector<StdRegions::StdExpansionSharedPtr> pCollExp,
                 CoalescedGeomDataSharedPtr                pGeomData)
             : Operator(pCollExp, pGeomData)
@@ -721,445 +574,287 @@
             LibUtilities::PointsKeyVector PtsKey = m_stdExp->GetPointsKeys();
             m_dim      = PtsKey.size();
             m_coordim  = pCollExp[0]->GetCoordim();
->>>>>>> aaa8f7eb
-
-                    for(int n = 0; n < m_numElmt; ++n)
-                    {
-                        m_stdExp->IProductWRTStdDerivBase(i,tmp[i]+n*nPhys,tmp[0]);
-                        Vmath::Vadd(nmodes,tmp[0],1,output+n*nmodes,1,
-                                    tmp1 = output+n*nmodes,1);
-                    }
-                }
-            }
-
-            virtual void operator()(
-                                    int                           dir,
-                                    const Array<OneD, const NekDouble> &input,
-                                    Array<OneD,       NekDouble> &output,
-                                    Array<OneD,       NekDouble> &wsp)
-            {
-                boost::ignore_unused(dir, input, output, wsp);
-                NEKERROR(ErrorUtil::efatal, "Not valid for this operator.");
-            }
-
-        protected:
-            Array<TwoD, const NekDouble>    m_derivFac;
-            Array<OneD, const NekDouble>    m_jac;
-            int                             m_dim;
-            int                             m_coordim;
-
-        private:
-            IProductWRTDerivBase_IterPerExp(
-                                            vector<StdRegions::StdExpansionSharedPtr> pCollExp,
-                                            CoalescedGeomDataSharedPtr                pGeomData)
-                : Operator(pCollExp, pGeomData)
-            {
-                LibUtilities::PointsKeyVector PtsKey = m_stdExp->GetPointsKeys();
-                m_dim      = PtsKey.size();
-                m_coordim  = pCollExp[0]->GetCoordim();
-
-                m_nqe      = m_stdExp->GetTotPoints();
-
-                m_derivFac = pGeomData->GetDerivFactors(pCollExp);
-                m_jac      = pGeomData->GetJac(pCollExp);
-                m_wspSize  = m_dim*m_nqe*m_numElmt;
-            }
-        };
-
-        /// Factory initialisation for the IProductWRTDerivBase_IterPerExp operators
-        OperatorKey IProductWRTDerivBase_IterPerExp::m_typeArr[] = {
-            GetOperatorFactory().RegisterCreatorFunction(
-                                                         OperatorKey(eSegment,       eIProductWRTDerivBase, eIterPerExp,false),
-                                                         IProductWRTDerivBase_IterPerExp::create,
-                                                         "IProductWRTDerivBase_IterPerExp_Seg"),
-            GetOperatorFactory().RegisterCreatorFunction(
-                                                         OperatorKey(eTriangle,      eIProductWRTDerivBase, eIterPerExp,false),
-                                                         IProductWRTDerivBase_IterPerExp::create,
-                                                         "IProductWRTDerivBase_IterPerExp_Tri"),
-            GetOperatorFactory().RegisterCreatorFunction(
-                                                         OperatorKey(eTriangle,      eIProductWRTDerivBase, eIterPerExp,true),
-                                                         IProductWRTDerivBase_IterPerExp::create,
-                                                         "IProductWRTDerivBase_IterPerExp_NodalTri"),
-            GetOperatorFactory().RegisterCreatorFunction(
-                                                         OperatorKey(eQuadrilateral, eIProductWRTDerivBase, eIterPerExp,false),
-                                                         IProductWRTDerivBase_IterPerExp::create,
-                                                         "IProductWRTDerivBase_IterPerExp_Quad"),
-            GetOperatorFactory().RegisterCreatorFunction(
-                                                         OperatorKey(eTetrahedron,   eIProductWRTDerivBase, eIterPerExp,false),
-                                                         IProductWRTDerivBase_IterPerExp::create,
-                                                         "IProductWRTDerivBase_IterPerExp_Tet"),
-            GetOperatorFactory().RegisterCreatorFunction(
-                                                         OperatorKey(eTetrahedron,   eIProductWRTDerivBase, eIterPerExp,true),
-                                                         IProductWRTDerivBase_IterPerExp::create,
-                                                         "IProductWRTDerivBase_IterPerExp_NodalTet"),
-            GetOperatorFactory().RegisterCreatorFunction(
-                                                         OperatorKey(ePyramid,       eIProductWRTDerivBase, eIterPerExp,false),
-                                                         IProductWRTDerivBase_IterPerExp::create,
-                                                         "IProductWRTDerivBase_IterPerExp_Pyr"),
-            GetOperatorFactory().RegisterCreatorFunction(
-                                                         OperatorKey(ePrism,         eIProductWRTDerivBase, eIterPerExp,false),
-                                                         IProductWRTDerivBase_IterPerExp::create,
-                                                         "IProductWRTDerivBase_IterPerExp_Prism"),
-            GetOperatorFactory().RegisterCreatorFunction(
-                                                         OperatorKey(ePrism,         eIProductWRTDerivBase, eIterPerExp,true),
-                                                         IProductWRTDerivBase_IterPerExp::create,
-                                                         "IProductWRTDerivBase_IterPerExp_NodalPrism"),
-            GetOperatorFactory().RegisterCreatorFunction(
-                                                         OperatorKey(eHexahedron,    eIProductWRTDerivBase, eIterPerExp,false),
-                                                         IProductWRTDerivBase_IterPerExp::create,
-                                                         "IProductWRTDerivBase_IterPerExp_Hex")
-        };
-
-<<<<<<< HEAD
-
-        /**
-         * @brief Inner product WRT deriv base operator using LocalRegions
-         * implementation.
-         */
-        class IProductWRTDerivBase_NoCollection : public Operator
-        {
-        public:
-            OPERATOR_CREATE(IProductWRTDerivBase_NoCollection)
-=======
-        ~IProductWRTDerivBase_NoCollection() final
-        {
-        }
-
-        void operator()(const Array<OneD, const NekDouble> &entry0,
-                        Array<OneD, NekDouble> &entry1,
-                        Array<OneD, NekDouble> &entry2,
-                        Array<OneD, NekDouble> &entry3,
-                        Array<OneD, NekDouble> &wsp,
-                        const StdRegions::ConstFactorMap   &factors) final
-        {
-            boost::ignore_unused(wsp,factors);
-
-            unsigned int nmodes = m_expList[0]->GetNcoeffs();
-            unsigned int nPhys  = m_expList[0]->GetTotPoints();
-            Array<OneD, NekDouble> tmp(nmodes),tmp1;
->>>>>>> aaa8f7eb
-
-            virtual ~IProductWRTDerivBase_NoCollection()
-            {
-            }
-
-            virtual void operator()(
-                                    const Array<OneD, const NekDouble> &entry0,
-                                    Array<OneD, NekDouble> &entry1,
-                                    Array<OneD, NekDouble> &entry2,
-                                    Array<OneD, NekDouble> &entry3,
-                                    Array<OneD, NekDouble> &wsp)
-            {
-                boost::ignore_unused(wsp);
-
-                unsigned int nmodes = m_expList[0]->GetNcoeffs();
-                unsigned int nPhys  = m_expList[0]->GetTotPoints();
-                Array<OneD, NekDouble> tmp(nmodes),tmp1;
-
-<<<<<<< HEAD
-                Array<OneD, Array<OneD, const NekDouble> > in(3);
-                Array<OneD, NekDouble> output;
-                in[0] = entry0; in[1] = entry1; in[2] = entry2;
-=======
-        void operator()(int dir,
-                        const Array<OneD, const NekDouble> &input,
-                        Array<OneD, NekDouble> &output,
-                        Array<OneD, NekDouble> &wsp) final
-        {
-            boost::ignore_unused(dir, input, output, wsp);
-            NEKERROR(ErrorUtil::efatal, "Not valid for this operator.");
-        }
->>>>>>> aaa8f7eb
-
-                output = (m_coordim == 3)? entry3: (m_coordim == 2)?
-                    entry2: entry1;
-
-                for(int n = 0; n < m_numElmt; ++n)
-                {
-                    m_expList[n]->as<LocalRegions::Expansion>()->
-                        IProductWRTDerivBase(0, in[0] + n * nPhys,
-                                             tmp1 = output + n * nmodes);
-                }
-
-                for(int i = 1; i < m_dim; ++i)
-                {
-                    for(int n = 0; n < m_numElmt; ++n)
-                    {
-                        m_expList[n]->as<LocalRegions::Expansion>()->
-                            IProductWRTDerivBase(i,in[i]+n*nPhys,tmp);
-
-                        Vmath::Vadd(nmodes,tmp,1,output+n*nmodes,1,
-                                    tmp1 = output+n*nmodes,1);
-                    }
-                }
-            }
-
-            virtual void operator()(
-                                    int                           dir,
-                                    const Array<OneD, const NekDouble> &input,
-                                    Array<OneD,       NekDouble> &output,
-                                    Array<OneD,       NekDouble> &wsp)
-            {
-                boost::ignore_unused(dir, input, output, wsp);
-                NEKERROR(ErrorUtil::efatal, "Not valid for this operator.");
-            }
-
-<<<<<<< HEAD
-        protected:
-            int                                         m_dim;
-            int                                         m_coordim;
-            vector<StdRegions::StdExpansionSharedPtr>   m_expList;
-
-        private:
-            IProductWRTDerivBase_NoCollection(
-                                              vector<StdRegions::StdExpansionSharedPtr> pCollExp,
-                                              CoalescedGeomDataSharedPtr                pGeomData)
-                : Operator(pCollExp, pGeomData)
-            {
-                m_expList = pCollExp;
-                m_dim     = pCollExp[0]->GetNumBases();
-                m_coordim = pCollExp[0]->GetCoordim();
-            }
-        };
-
-        /// Factory initialisation for the IProductWRTDerivBase_NoCollection operators
-        OperatorKey IProductWRTDerivBase_NoCollection::m_typeArr[] = {
-            GetOperatorFactory().RegisterCreatorFunction(
-                                                         OperatorKey(eSegment,       eIProductWRTDerivBase, eNoCollection,false),
-                                                         IProductWRTDerivBase_NoCollection::create,
-                                                         "IProductWRTDerivBase_NoCollection_Seg"),
-            GetOperatorFactory().RegisterCreatorFunction(
-                                                         OperatorKey(eTriangle,      eIProductWRTDerivBase, eNoCollection,false),
-                                                         IProductWRTDerivBase_NoCollection::create,
-                                                         "IProductWRTDerivBase_NoCollection_Tri"),
-            GetOperatorFactory().RegisterCreatorFunction(
-                                                         OperatorKey(eTriangle,      eIProductWRTDerivBase, eNoCollection,true),
-                                                         IProductWRTDerivBase_NoCollection::create,
-                                                         "IProductWRTDerivBase_NoCollection_NodalTri"),
-            GetOperatorFactory().RegisterCreatorFunction(
-                                                         OperatorKey(eQuadrilateral, eIProductWRTDerivBase, eNoCollection,false),
-                                                         IProductWRTDerivBase_NoCollection::create,
-                                                         "IProductWRTDerivBase_NoCollection_Quad"),
-            GetOperatorFactory().RegisterCreatorFunction(
-                                                         OperatorKey(eTetrahedron,   eIProductWRTDerivBase, eNoCollection,false),
-                                                         IProductWRTDerivBase_NoCollection::create,
-                                                         "IProductWRTDerivBase_NoCollection_Tet"),
-            GetOperatorFactory().RegisterCreatorFunction(
-                                                         OperatorKey(eTetrahedron,   eIProductWRTDerivBase, eNoCollection,true),
-                                                         IProductWRTDerivBase_NoCollection::create,
-                                                         "IProductWRTDerivBase_NoCollection_NodalTet"),
-            GetOperatorFactory().RegisterCreatorFunction(
-                                                         OperatorKey(ePyramid,       eIProductWRTDerivBase, eNoCollection,false),
-                                                         IProductWRTDerivBase_NoCollection::create,
-                                                         "IProductWRTDerivBase_NoCollection_Pyr"),
-            GetOperatorFactory().RegisterCreatorFunction(
-                                                         OperatorKey(ePrism,         eIProductWRTDerivBase, eNoCollection,false),
-                                                         IProductWRTDerivBase_NoCollection::create,
-                                                         "IProductWRTDerivBase_NoCollection_Prism"),
-            GetOperatorFactory().RegisterCreatorFunction(
-                                                         OperatorKey(ePrism,         eIProductWRTDerivBase, eNoCollection,true),
-                                                         IProductWRTDerivBase_NoCollection::create,
-                                                         "IProductWRTDerivBase_NoCollection_NodalPrism"),
-            GetOperatorFactory().RegisterCreatorFunction(
-                                                         OperatorKey(eHexahedron,    eIProductWRTDerivBase, eNoCollection,false),
-                                                         IProductWRTDerivBase_NoCollection::create,
-                                                         "IProductWRTDerivBase_NoCollection_Hex")
-        };
-
-
-        /**
-         * @brief Inner product WRT deriv base operator using sum-factorisation
-         * (Segment)
-         */
-        class IProductWRTDerivBase_SumFac_Seg : public Operator
-        {
-        public:
-            OPERATOR_CREATE(IProductWRTDerivBase_SumFac_Seg)
-
-            virtual ~IProductWRTDerivBase_SumFac_Seg()
-            {
-=======
-        ~IProductWRTDerivBase_SumFac_Seg() final
-        {
-        }
-
-        void operator()(const Array<OneD, const NekDouble> &entry0,
-                        Array<OneD,       NekDouble> &entry1,
-                        Array<OneD,       NekDouble> &entry2,
-                        Array<OneD,       NekDouble> &entry3,
-                        Array<OneD,       NekDouble> &wsp,
-                        const StdRegions::ConstFactorMap   &factors) final
-        {
-            boost::ignore_unused(factors);
-            Array<OneD, Array<OneD, const NekDouble> > in(3);
-            Array<OneD, NekDouble> output;
-
-            output = (m_coordim == 3)? entry3: (m_coordim == 2)?
-                entry2: entry1;
-
-            in[0] = entry0; in[1] = entry1;
-            in[2] = entry2;
-
-            // calculate dx/dxi in[0] + dy/dxi in[1] + dz/dxi in[2]
-            if(m_isDeformed)
-            {
-                Vmath::Vmul (m_wspSize,m_derivFac[0], 1, in[0], 1, wsp, 1);
+
+            m_nqe      = m_stdExp->GetTotPoints();
+            
+            m_derivFac = pGeomData->GetDerivFactors(pCollExp);
+            m_jac      = pGeomData->GetJac(pCollExp);
+            m_wspSize  = m_dim*m_nqe*m_numElmt;
+        }
+};
+
+
+/// Factory initialisation for the IProductWRTDerivBase_IterPerExp operators
+OperatorKey IProductWRTDerivBase_IterPerExp::m_typeArr[] = {
+    GetOperatorFactory().RegisterCreatorFunction(
+        OperatorKey(eSegment,       eIProductWRTDerivBase, eIterPerExp,false),
+        IProductWRTDerivBase_IterPerExp::create,
+        "IProductWRTDerivBase_IterPerExp_Seg"),
+    GetOperatorFactory().RegisterCreatorFunction(
+        OperatorKey(eTriangle,      eIProductWRTDerivBase, eIterPerExp,false),
+        IProductWRTDerivBase_IterPerExp::create,
+        "IProductWRTDerivBase_IterPerExp_Tri"),
+    GetOperatorFactory().RegisterCreatorFunction(
+        OperatorKey(eTriangle,      eIProductWRTDerivBase, eIterPerExp,true),
+        IProductWRTDerivBase_IterPerExp::create,
+        "IProductWRTDerivBase_IterPerExp_NodalTri"),
+    GetOperatorFactory().RegisterCreatorFunction(
+        OperatorKey(eQuadrilateral, eIProductWRTDerivBase, eIterPerExp,false),
+        IProductWRTDerivBase_IterPerExp::create,
+        "IProductWRTDerivBase_IterPerExp_Quad"),
+    GetOperatorFactory().RegisterCreatorFunction(
+        OperatorKey(eTetrahedron,   eIProductWRTDerivBase, eIterPerExp,false),
+        IProductWRTDerivBase_IterPerExp::create,
+        "IProductWRTDerivBase_IterPerExp_Tet"),
+    GetOperatorFactory().RegisterCreatorFunction(
+        OperatorKey(eTetrahedron,   eIProductWRTDerivBase, eIterPerExp,true),
+        IProductWRTDerivBase_IterPerExp::create,
+        "IProductWRTDerivBase_IterPerExp_NodalTet"),
+    GetOperatorFactory().RegisterCreatorFunction(
+        OperatorKey(ePyramid,       eIProductWRTDerivBase, eIterPerExp,false),
+        IProductWRTDerivBase_IterPerExp::create,
+        "IProductWRTDerivBase_IterPerExp_Pyr"),
+    GetOperatorFactory().RegisterCreatorFunction(
+        OperatorKey(ePrism,         eIProductWRTDerivBase, eIterPerExp,false),
+        IProductWRTDerivBase_IterPerExp::create,
+        "IProductWRTDerivBase_IterPerExp_Prism"),
+    GetOperatorFactory().RegisterCreatorFunction(
+        OperatorKey(ePrism,         eIProductWRTDerivBase, eIterPerExp,true),
+        IProductWRTDerivBase_IterPerExp::create,
+        "IProductWRTDerivBase_IterPerExp_NodalPrism"),
+    GetOperatorFactory().RegisterCreatorFunction(
+        OperatorKey(eHexahedron,    eIProductWRTDerivBase, eIterPerExp,false),
+        IProductWRTDerivBase_IterPerExp::create,
+        "IProductWRTDerivBase_IterPerExp_Hex")
+};
+
+
+/**
+ * @brief Inner product WRT deriv base operator using LocalRegions
+ * implementation.
+ */
+class IProductWRTDerivBase_NoCollection : public Operator
+{
+public:
+    OPERATOR_CREATE(IProductWRTDerivBase_NoCollection)
+    
+    ~IProductWRTDerivBase_NoCollection() final
+    {
+    }
+    
+    void operator()(const Array<OneD, const NekDouble> &entry0,
+                    Array<OneD, NekDouble> &entry1,
+                    Array<OneD, NekDouble> &entry2,
+                    Array<OneD, NekDouble> &entry3,
+                    Array<OneD, NekDouble> &wsp,
+                    const StdRegions::ConstFactorMap   &factors) final
+    {
+        boost::ignore_unused(wsp,factors);
+        
+        unsigned int nmodes = m_expList[0]->GetNcoeffs();
+        unsigned int nPhys  = m_expList[0]->GetTotPoints();
+        Array<OneD, NekDouble> tmp(nmodes),tmp1;
+
+        Array<OneD, Array<OneD, const NekDouble> > in(3);
+        Array<OneD, NekDouble> output;
+        in[0] = entry0; in[1] = entry1; in[2] = entry2;
+
+        output = (m_coordim == 3)? entry3: (m_coordim == 2)?
+            entry2: entry1;
+        
+        for(int n = 0; n < m_numElmt; ++n)
+        {
+            m_expList[n]->as<LocalRegions::Expansion>()->
+                IProductWRTDerivBase(0, in[0] + n * nPhys,
+                                     tmp1 = output + n * nmodes);
+        }
+        
+        for(int i = 1; i < m_dim; ++i)
+        {
+            for(int n = 0; n < m_numElmt; ++n)
+            {
+                m_expList[n]->as<LocalRegions::Expansion>()->
+                    IProductWRTDerivBase(i,in[i]+n*nPhys,tmp);
+                
+                Vmath::Vadd(nmodes,tmp,1,output+n*nmodes,1,
+                            tmp1 = output+n*nmodes,1);
+            }
+        }
+    }
+
+    void operator()(int dir,
+                    const Array<OneD, const NekDouble> &input,
+                    Array<OneD, NekDouble> &output,
+                    Array<OneD, NekDouble> &wsp) final
+    {
+        boost::ignore_unused(dir, input, output, wsp);
+        NEKERROR(ErrorUtil::efatal, "Not valid for this operator.");
+    }
+    
+protected:
+    int                                         m_dim;
+    int                                         m_coordim;
+    vector<StdRegions::StdExpansionSharedPtr>   m_expList;
+    
+private:
+    IProductWRTDerivBase_NoCollection(
+                    vector<StdRegions::StdExpansionSharedPtr> pCollExp,
+                    CoalescedGeomDataSharedPtr                pGeomData)
+        : Operator(pCollExp, pGeomData)
+    {
+        m_expList = pCollExp;
+        m_dim     = pCollExp[0]->GetNumBases();
+        m_coordim = pCollExp[0]->GetCoordim();
+    }
+};
+
+/// Factory initialisation for the IProductWRTDerivBase_NoCollection operators
+OperatorKey IProductWRTDerivBase_NoCollection::m_typeArr[] = {
+    GetOperatorFactory().RegisterCreatorFunction(
+        OperatorKey(eSegment,       eIProductWRTDerivBase, eNoCollection,false),
+        IProductWRTDerivBase_NoCollection::create,
+        "IProductWRTDerivBase_NoCollection_Seg"),
+    GetOperatorFactory().RegisterCreatorFunction(
+        OperatorKey(eTriangle,      eIProductWRTDerivBase, eNoCollection,false),
+        IProductWRTDerivBase_NoCollection::create,
+        "IProductWRTDerivBase_NoCollection_Tri"),
+    GetOperatorFactory().RegisterCreatorFunction(
+        OperatorKey(eTriangle,      eIProductWRTDerivBase, eNoCollection,true),
+        IProductWRTDerivBase_NoCollection::create,
+        "IProductWRTDerivBase_NoCollection_NodalTri"),
+    GetOperatorFactory().RegisterCreatorFunction(
+        OperatorKey(eQuadrilateral, eIProductWRTDerivBase, eNoCollection,false),
+        IProductWRTDerivBase_NoCollection::create,
+        "IProductWRTDerivBase_NoCollection_Quad"),
+    GetOperatorFactory().RegisterCreatorFunction(
+        OperatorKey(eTetrahedron,   eIProductWRTDerivBase, eNoCollection,false),
+        IProductWRTDerivBase_NoCollection::create,
+        "IProductWRTDerivBase_NoCollection_Tet"),
+    GetOperatorFactory().RegisterCreatorFunction(
+        OperatorKey(eTetrahedron,   eIProductWRTDerivBase, eNoCollection,true),
+        IProductWRTDerivBase_NoCollection::create,
+        "IProductWRTDerivBase_NoCollection_NodalTet"),
+    GetOperatorFactory().RegisterCreatorFunction(
+        OperatorKey(ePyramid,       eIProductWRTDerivBase, eNoCollection,false),
+        IProductWRTDerivBase_NoCollection::create,
+        "IProductWRTDerivBase_NoCollection_Pyr"),
+    GetOperatorFactory().RegisterCreatorFunction(
+        OperatorKey(ePrism,         eIProductWRTDerivBase, eNoCollection,false),
+        IProductWRTDerivBase_NoCollection::create,
+        "IProductWRTDerivBase_NoCollection_Prism"),
+    GetOperatorFactory().RegisterCreatorFunction(
+        OperatorKey(ePrism,         eIProductWRTDerivBase, eNoCollection,true),
+        IProductWRTDerivBase_NoCollection::create,
+        "IProductWRTDerivBase_NoCollection_NodalPrism"),
+    GetOperatorFactory().RegisterCreatorFunction(
+        OperatorKey(eHexahedron,    eIProductWRTDerivBase, eNoCollection,false),
+        IProductWRTDerivBase_NoCollection::create,
+        "IProductWRTDerivBase_NoCollection_Hex")
+};
+
+/**
+ * @brief Inner product WRT deriv base operator using sum-factorisation
+ * (Segment)
+ */
+class IProductWRTDerivBase_SumFac_Seg : public Operator
+{
+public:
+    OPERATOR_CREATE(IProductWRTDerivBase_SumFac_Seg)
+    
+    
+    ~IProductWRTDerivBase_SumFac_Seg() final
+    {
+    }
+    
+    void operator()(const Array<OneD, const NekDouble> &entry0,
+                    Array<OneD,       NekDouble> &entry1,
+                    Array<OneD,       NekDouble> &entry2,
+                    Array<OneD,       NekDouble> &entry3,
+                    Array<OneD,       NekDouble> &wsp,
+                    const StdRegions::ConstFactorMap   &factors) final
+    {
+        boost::ignore_unused(factors);
+        Array<OneD, Array<OneD, const NekDouble> > in(3);
+        Array<OneD, NekDouble> output;
+        
+        output = (m_coordim == 3)? entry3: (m_coordim == 2)?
+            entry2: entry1;
+        
+        in[0] = entry0; in[1] = entry1;
+        in[2] = entry2;
+        
+        // calculate dx/dxi in[0] + dy/dxi in[1] + dz/dxi in[2]
+        if(m_isDeformed)
+        {
+            Vmath::Vmul (m_wspSize,m_derivFac[0], 1, in[0], 1, wsp, 1);
+            for(int i = 1; i < m_coordim; ++i)
+            {
+                Vmath::Vvtvp (m_wspSize,m_derivFac[i],1,in[i],1,wsp,1,wsp,1);
+            }
+        }
+        else
+        {
+            Array<OneD,NekDouble> t;
+            
+            for(int e = 0; e < m_numElmt; ++e)
+            {
+                Vmath::Smul(m_nquad0, m_derivFac[0][e],
+                            in[0] + e*m_nquad0,   1,
+                            t = wsp + e*m_nquad0,   1);
+
                 for(int i = 1; i < m_coordim; ++i)
                 {
-                    Vmath::Vvtvp (m_wspSize,m_derivFac[i],1,in[i],1,wsp,1,wsp,1);
-                }
->>>>>>> aaa8f7eb
-            }
-
-            virtual void operator()(
-                                    const Array<OneD, const NekDouble> &entry0,
-                                    Array<OneD,       NekDouble> &entry1,
-                                    Array<OneD,       NekDouble> &entry2,
-                                    Array<OneD,       NekDouble> &entry3,
-                                    Array<OneD,       NekDouble> &wsp)
-            {
-                Array<OneD, Array<OneD, const NekDouble> > in(3);
-                Array<OneD, NekDouble> output;
-
-                output = (m_coordim == 3)? entry3: (m_coordim == 2)?
-                    entry2: entry1;
+                    Vmath::Svtvp (m_nquad0,m_derivFac[i][e],
+                                  in[i] + e*m_nquad0,1,
+                                  wsp + e*m_nquad0,1,
+                                  t = wsp + e*m_nquad0,1);
+                }
                 
-                in[0] = entry0; in[1] = entry1;
-                in[2] = entry2;
-                
-                
-                // calculate dx/dxi in[0] + dy/dxi in[1] + dz/dxi in[2]
-                if(m_isDeformed)
-                {
-<<<<<<< HEAD
-                    Vmath::Vmul (m_wspSize,m_derivFac[0], 1, in[0], 1, wsp, 1);
-                    for(int i = 1; i < m_coordim; ++i)
-                    {
-                        Vmath::Vvtvp (m_wspSize,m_derivFac[i],1,in[i],1,wsp,1,wsp,1);
-=======
-                    Vmath::Smul(m_nquad0, m_derivFac[0][e],
-                                in[0] + e*m_nquad0,   1,
-                                t = wsp + e*m_nquad0,   1);
-                }
-                
-                for(int i = 1; i < m_coordim; ++i)
-                {
-                    for(int e = 0; e < m_numElmt; ++e)
-                    {
-                        Vmath::Svtvp (m_nquad0, m_derivFac[i][e],
-                                      in[i] + e*m_nquad0,1,
-                                      wsp   + e*m_nquad0,1,
-                                      t = wsp + e*m_nquad0,1);
->>>>>>> aaa8f7eb
-                    }
-                }
-                else
-                {
-                    Array<OneD,NekDouble> t;
-
-<<<<<<< HEAD
-                    for(int e = 0; e < m_numElmt; ++e)
-                    {
-                        Vmath::Smul(m_nquad0, m_derivFac[0][e],
-                                    in[0] + e*m_nquad0,   1,
-                                    t = wsp + e*m_nquad0,   1);
-
-                        for(int i = 1; i < m_coordim; ++i)
-                        {
-                            Vmath::Svtvp (m_nquad0,m_derivFac[i][e],
-                                          in[i] + e*m_nquad0,1,
-                                          wsp + e*m_nquad0,1,
-                                          t = wsp + e*m_nquad0,1);
-                        }
-                        
-                    }
-                }                    
-
-                Vmath::Vmul(m_wspSize, m_jacWStdW, 1, wsp, 1, wsp, 1);
-                
-                // out = B0*in;
-                Blas::Dgemm('T', 'N', m_nmodes0, m_numElmt, m_nquad0,
-                            1.0, m_derbase0.get(), m_nquad0,
-                            &wsp[0], m_nquad0, 0.0,
-                            &output[0], m_nmodes0);
-            }
-            
-            virtual void operator()(
-                                    int                           dir,
-                                    const Array<OneD, const NekDouble> &input,
-                                    Array<OneD,       NekDouble> &output,
-                                    Array<OneD,       NekDouble> &wsp)
-            {
-                boost::ignore_unused(dir, input, output, wsp);
-                NEKERROR(ErrorUtil::efatal, "Not valid for this operator.");
-            }
-
-        protected:
-            const int                       m_nquad0;
-            const int                       m_nmodes0;
-            const int                       m_coordim;
-            Array<OneD, const NekDouble>    m_jacWStdW;
-            Array<OneD, const NekDouble>    m_derbase0;
-            Array<TwoD, const NekDouble>    m_derivFac;
-            
-        private:
-            IProductWRTDerivBase_SumFac_Seg(
-                                            vector<StdRegions::StdExpansionSharedPtr> pCollExp,
-                                            CoalescedGeomDataSharedPtr                pGeomData)
-                : Operator  (pCollExp, pGeomData),
-                  m_nquad0  (m_stdExp->GetNumPoints(0)),
-                  m_nmodes0 (m_stdExp->GetBasisNumModes(0)),
-                  m_coordim (pCollExp[0]->GetCoordim()),
-                  m_derbase0(m_stdExp->GetBasis(0)->GetDbdata())
-            {
-                m_wspSize = m_numElmt*m_nquad0;
-                m_derivFac = pGeomData->GetDerivFactors(pCollExp);
-                m_jacWStdW = pGeomData->GetJacWithStdWeights(pCollExp);
-            }
-        };
-=======
-            Vmath::Vmul(m_wspSize, m_jacWStdW, 1, wsp, 1, wsp, 1);
-
-            // out = B0*in;
-            Blas::Dgemm('T', 'N', m_nmodes0, m_numElmt, m_nquad0,
-                        1.0, m_derbase0.get(), m_nquad0,
-                        &wsp[0], m_nquad0, 0.0,
-                        &output[0], m_nmodes0);
-        }
-
-        void operator()(int dir,
-                        const Array<OneD, const NekDouble> &input,
-                        Array<OneD, NekDouble> &output,
-                        Array<OneD, NekDouble> &wsp) final
-        {
-            boost::ignore_unused(dir, input, output, wsp);
-            NEKERROR(ErrorUtil::efatal, "Not valid for this operator.");
-        }
-
-    protected:
-        const int                       m_nquad0;
-        const int                       m_nmodes0;
-        Array<OneD, const NekDouble>    m_jacWStdW;
-        Array<OneD, const NekDouble>    m_derbase0;
-        Array<TwoD, const NekDouble>    m_derivFac;
-        int                             m_coordim;
-
-    private:
-        IProductWRTDerivBase_SumFac_Seg(
+            }
+        }                    
+
+        Vmath::Vmul(m_wspSize, m_jacWStdW, 1, wsp, 1, wsp, 1);
+        
+        // out = B0*in;
+        Blas::Dgemm('T', 'N', m_nmodes0, m_numElmt, m_nquad0,
+                    1.0, m_derbase0.get(), m_nquad0,
+                    &wsp[0], m_nquad0, 0.0,
+                    &output[0], m_nmodes0);
+    }
+     
+    void operator()(int dir,
+                    const Array<OneD, const NekDouble> &input,
+                    Array<OneD, NekDouble> &output,
+                    Array<OneD, NekDouble> &wsp) final
+    {
+        boost::ignore_unused(dir, input, output, wsp);
+        NEKERROR(ErrorUtil::efatal, "Not valid for this operator.");
+    }
+    
+protected:
+    const int                       m_nquad0;
+    const int                       m_nmodes0;
+    Array<OneD, const NekDouble>    m_jacWStdW;
+    Array<OneD, const NekDouble>    m_derbase0;
+    Array<TwoD, const NekDouble>    m_derivFac;
+    int                             m_coordim;
+    
+private:
+    IProductWRTDerivBase_SumFac_Seg(
                 vector<StdRegions::StdExpansionSharedPtr> pCollExp,
                 CoalescedGeomDataSharedPtr                pGeomData)
-            : Operator  (pCollExp, pGeomData),
-              m_nquad0  (m_stdExp->GetNumPoints(0)),
-              m_nmodes0 (m_stdExp->GetBasisNumModes(0)),
-              m_derbase0(m_stdExp->GetBasis(0)->GetDbdata())
-        {
-            m_coordim  = pCollExp[0]->GetCoordim();
+        : Operator  (pCollExp, pGeomData),
+          m_nquad0  (m_stdExp->GetNumPoints(0)),
+          m_nmodes0 (m_stdExp->GetBasisNumModes(0)),
+          m_derbase0(m_stdExp->GetBasis(0)->GetDbdata())
+    {
+        m_coordim  = pCollExp[0]->GetCoordim();
             m_wspSize = m_numElmt*m_nquad0;
             m_derivFac = pGeomData->GetDerivFactors(pCollExp);
             m_jacWStdW = pGeomData->GetJacWithStdWeights(pCollExp);
-        }
+    }
 };
->>>>>>> aaa8f7eb
+
 
 /// Factory initialisation for the IProductWRTDerivBase_SumFac_Seg operator
 OperatorKey IProductWRTDerivBase_SumFac_Seg::m_type = GetOperatorFactory().
@@ -1177,19 +872,6 @@
 public:
     OPERATOR_CREATE(IProductWRTDerivBase_SumFac_Quad)
 
-<<<<<<< HEAD
-    virtual ~IProductWRTDerivBase_SumFac_Quad()
-    {
-    }
-
-    virtual void operator()(
-                            const Array<OneD, const NekDouble> &entry0,
-                            Array<OneD, NekDouble> &entry1,
-                            Array<OneD, NekDouble> &entry2,
-                            Array<OneD, NekDouble> &entry3,
-                            Array<OneD, NekDouble> &wsp)
-    {
-=======
     ~IProductWRTDerivBase_SumFac_Quad() final
     {
     }
@@ -1203,7 +885,6 @@
     {
         boost::ignore_unused(factors);
 
->>>>>>> aaa8f7eb
         unsigned int nPhys  = m_stdExp->GetTotPoints();
         unsigned int ntot   = m_numElmt*nPhys;
         unsigned int nmodes = m_stdExp->GetNcoeffs();
@@ -1222,17 +903,6 @@
         if(m_isDeformed)
         {
             // calculate dx/dxi in[0] + dy/dxi in[1]
-<<<<<<< HEAD
-
-            for(int i = 0; i < 2; ++i)
-            {
-                Vmath::Vmul (ntot,m_derivFac[i],1, in[0],1,
-                             tmp[i],1);
-                for(int j = 1; j < m_coordim; ++j)
-                {
-                    Vmath::Vvtvp (ntot,m_derivFac[i +j*2],1,
-                                  in[j],1, tmp[i], 1, tmp[i],1);
-=======
             for(int i = 0; i < 2; ++i)
             {
                 Vmath::Vmul(ntot, m_derivFac[i], 1, in[0], 1, tmp[i], 1);
@@ -1240,7 +910,6 @@
                 {
                     Vmath::Vvtvp(ntot, m_derivFac[i + 2*j], 1, in[j], 1,
                                  tmp[i], 1, tmp[i], 1);
->>>>>>> aaa8f7eb
                 }
             }
         }
@@ -1253,14 +922,8 @@
                 for(int i = 0; i < 2; ++i)
                 {
                     Vmath::Smul (m_nqe,m_derivFac[i][e],
-<<<<<<< HEAD
-                                 in[0] + e*m_nqe,1,
-                                 t = tmp[i] + e*m_nqe,1);
-
-=======
                                      in[0] + e*m_nqe,1,
                                      t = tmp[i] + e*m_nqe,1);
->>>>>>> aaa8f7eb
                     for(int j = 1; j < m_coordim; ++j)
                     {
                         Vmath::Svtvp (m_nqe,m_derivFac[i+2*j][e],
@@ -1271,40 +934,21 @@
                 }
             }
         }
-<<<<<<< HEAD
 
         // Iproduct wrt derivative of base 0
-=======
-        // Iproduct wrt derivative of base 1
->>>>>>> aaa8f7eb
         QuadIProduct(false, m_colldir1, m_numElmt,
                      m_nquad0,   m_nquad1,
                      m_nmodes0,  m_nmodes1,
                      m_derbase0, m_base1,
                      m_jacWStdW, tmp[0], output, wsp1);
-<<<<<<< HEAD
-
-=======
-        
->>>>>>> aaa8f7eb
+
         // Iproduct wrt derivative of base 1
         QuadIProduct(m_colldir0, false, m_numElmt,
                      m_nquad0,   m_nquad1,
                      m_nmodes0,  m_nmodes1,
                      m_base0, m_derbase1,
                      m_jacWStdW, tmp[1],  tmp[0], wsp1);
-<<<<<<< HEAD
-
-        Vmath::Vadd(m_numElmt*nmodes,tmp[0],1,output,1,output,1);
-    }
-
-    virtual void operator()(
-                            int                           dir,
-                            const Array<OneD, const NekDouble> &input,
-                            Array<OneD,       NekDouble> &output,
-                            Array<OneD,       NekDouble> &wsp)
-=======
-        
+
         Vmath::Vadd(m_numElmt*nmodes,tmp[0],1,output,1,output,1);
     }
 
@@ -1312,7 +956,6 @@
                     const Array<OneD, const NekDouble> &input,
                     Array<OneD, NekDouble> &output,
                     Array<OneD, NekDouble> &wsp) final
->>>>>>> aaa8f7eb
     {
         boost::ignore_unused(dir, input, output, wsp);
         NEKERROR(ErrorUtil::efatal, "Not valid for this operator.");
@@ -1353,11 +996,7 @@
         m_coordim  = pCollExp[0]->GetCoordim();
 
         m_derivFac = pGeomData->GetDerivFactors(pCollExp);
-<<<<<<< HEAD
-        m_jacWStdW      = pGeomData->GetJacWithStdWeights(pCollExp);
-=======
         m_jacWStdW = pGeomData->GetJacWithStdWeights(pCollExp);
->>>>>>> aaa8f7eb
         m_wspSize  = 4 * m_numElmt * (max(m_nquad0*m_nquad1,
                                           m_nmodes0*m_nmodes1));
     }
@@ -1377,19 +1016,11 @@
 class IProductWRTDerivBase_SumFac_Tri : public Operator
 {
 public:
-<<<<<<< HEAD
     OPERATOR_CREATE(IProductWRTDerivBase_SumFac_Tri)
 
-    virtual ~IProductWRTDerivBase_SumFac_Tri()
+    ~IProductWRTDerivBase_SumFac_Tri() final
     {
     }
-=======
-        OPERATOR_CREATE(IProductWRTDerivBase_SumFac_Tri)
-
-        ~IProductWRTDerivBase_SumFac_Tri() final
-        {
-        }
->>>>>>> aaa8f7eb
 
     /**
      * This method calculates:
@@ -1422,14 +1053,15 @@
      *    + (d\phi/d\eta_1, (d\xi_1/dx in[0] + d\xi_1/dy in[1])) \f]
      *
      */
-<<<<<<< HEAD
-    virtual void operator()(
-                            const Array<OneD, const NekDouble> &entry0,
-                            Array<OneD, NekDouble>       &entry1,
-                            Array<OneD, NekDouble>       &entry2,
-                            Array<OneD, NekDouble>       &entry3,
-                            Array<OneD, NekDouble>       &wsp)
+    void operator()(const Array<OneD, const NekDouble> &entry0,
+                    Array<OneD, NekDouble> &entry1,
+                    Array<OneD, NekDouble> &entry2,
+                    Array<OneD, NekDouble> &entry3,
+                    Array<OneD, NekDouble> &wsp,
+                    const StdRegions::ConstFactorMap   &factors) final
     {
+        boost::ignore_unused(factors);
+        
         unsigned int nPhys  = m_stdExp->GetTotPoints();
         unsigned int ntot   = m_numElmt*nPhys;
         unsigned int nmodes = m_stdExp->GetNcoeffs();
@@ -1437,61 +1069,23 @@
         Array<OneD, Array<OneD, const NekDouble> > in(3);
         Array<OneD, NekDouble> output, wsp1;
         Array<OneD, Array<OneD, NekDouble> > tmp(2);
-
+        
         in[0] = entry0; in[1] = entry1; in[2] = entry2;
-
+        
         output = (m_coordim == 2)? entry2: entry3;
-
+        
         tmp[0] = wsp; tmp[1] = wsp + nmax;
         wsp1   = wsp + 2*nmax;
-
+        
         if(m_isDeformed)
         {
-            // calculate dx/dxi in[0] + dy/dxi in[1]
             for (int i = 0; i < 2; ++i)
             {
-                Vmath::Vmul (ntot,m_derivFac[i],1, in[0],1, tmp[i],1);
-
+                Vmath::Vmul(ntot, m_derivFac[i], 1, in[0], 1, tmp[i], 1);
                 for(int j = 1; j < m_coordim; ++j)
                 {
-                    Vmath::Vvtvp (ntot,m_derivFac[i +j*2],1,
-                                  in[j],1, tmp[i], 1, tmp[i],1);
-=======
-     void operator()(const Array<OneD, const NekDouble> &entry0,
-                     Array<OneD, NekDouble> &entry1,
-                     Array<OneD, NekDouble> &entry2,
-                     Array<OneD, NekDouble> &entry3,
-                     Array<OneD, NekDouble> &wsp,
-                     const StdRegions::ConstFactorMap   &factors) final
-        {
-            boost::ignore_unused(factors);
-
-            unsigned int nPhys  = m_stdExp->GetTotPoints();
-            unsigned int ntot   = m_numElmt*nPhys;
-            unsigned int nmodes = m_stdExp->GetNcoeffs();
-            unsigned int nmax   = max(ntot,m_numElmt*nmodes);
-            Array<OneD, Array<OneD, const NekDouble> > in(3);
-            Array<OneD, NekDouble> output, wsp1;
-            Array<OneD, Array<OneD, NekDouble> > tmp(2);
-
-            in[0] = entry0; in[1] = entry1; in[2] = entry2;
-
-            output = (m_coordim == 2)? entry2: entry3;
-
-            tmp[0] = wsp; tmp[1] = wsp + nmax;
-            wsp1   = wsp + 2*nmax;
-
-            if(m_isDeformed)
-            {
-                for (int i = 0; i < 2; ++i)
-                {
-                    Vmath::Vmul(ntot, m_derivFac[i], 1, in[0], 1, tmp[i], 1);
-                    for(int j = 1; j < m_coordim; ++j)
-                    {
-                        Vmath::Vvtvp(ntot, m_derivFac[i+2*j], 1, in[j], 1,
-                                     tmp[i], 1, tmp[i], 1);
-                    }
->>>>>>> aaa8f7eb
+                    Vmath::Vvtvp(ntot, m_derivFac[i+2*j], 1, in[j], 1,
+                                 tmp[i], 1, tmp[i], 1);
                 }
             }
         }
@@ -1508,7 +1102,6 @@
                                  t = tmp[i] + e*m_nqe,1);
                     for(int j = 1; j < m_coordim; ++j)
                     {
-<<<<<<< HEAD
                         Vmath::Svtvp (m_nqe,m_derivFac[i+2*j][e],
                                       in[j] + e*m_nqe,1,
                                       tmp[i] + e*m_nqe, 1,
@@ -1517,58 +1110,41 @@
                 }
             }                
         }
-=======
-                        Vmath::Smul (m_nqe,m_derivFac[i][e],
-                                     in[0] + e*m_nqe,1,
-                                     t = tmp[i] + e*m_nqe,1);
-                        for(int j = 1; j < m_coordim; ++j)
-                        {
-                            Vmath::Svtvp (m_nqe,m_derivFac[i+2*j][e],
-                                          in[j] + e*m_nqe,1,
-                                          tmp[i] + e*m_nqe, 1,
-                                          t = tmp[i] + e*m_nqe,1);
-                        }
-                    }                
-                }
-            }
->>>>>>> aaa8f7eb
-            
+        
         // Multiply by factor: 2/(1-z1)
         for (int i = 0; i < m_numElmt; ++i)
         {
             // scale tmp[0] by geometric factor: 2/(1-z1)
             Vmath::Vmul(nPhys,&m_fac0[0],1,tmp[0].get()+i*nPhys,1,
                         tmp[0].get()+i*nPhys,1);
-
+            
             // scale tmp[1] by geometric factor (1+z0)/(1-z1)
             Vmath::Vvtvp(nPhys,&m_fac1[0],1,tmp[1].get()+i*nPhys,1,
                          tmp[0].get()+i*nPhys,1,tmp[0].get()+i*nPhys,1);
         }
-
+        
         // Iproduct wrt derivative of base 0
         TriIProduct(m_sortTopVertex, m_numElmt, m_nquad0, m_nquad1,
                     m_nmodes0,  m_nmodes1, m_derbase0, m_base1,
-                    m_jacWStdW, tmp[0], output, wsp1);
-
+                m_jacWStdW, tmp[0], output, wsp1);
+        
         // Iproduct wrt derivative of base 1
         TriIProduct(m_sortTopVertex, m_numElmt, m_nquad0, m_nquad1,
                     m_nmodes0,  m_nmodes1, m_base0, m_derbase1,
                     m_jacWStdW, tmp[1], tmp[0], wsp1);
-
+        
         Vmath::Vadd(m_numElmt*nmodes,tmp[0],1,output,1,output,1);
     }
 
-<<<<<<< HEAD
-    virtual void operator()(
-                            int                           dir,
-                            const Array<OneD, const NekDouble> &input,
-                            Array<OneD,       NekDouble> &output,
-                            Array<OneD,       NekDouble> &wsp)
+    void operator()(int dir,
+                    const Array<OneD, const NekDouble> &input,
+                    Array<OneD, NekDouble> &output,
+                    Array<OneD, NekDouble> &wsp) final
     {
         boost::ignore_unused(dir, input, output, wsp);
         NEKERROR(ErrorUtil::efatal, "Not valid for this operator.");
     }
-
+    
 protected:
     const int                       m_nquad0;
     const int                       m_nquad1;
@@ -1613,12 +1189,6 @@
 
         if(m_stdExp->GetBasis(0)->GetBasisType()
            == LibUtilities::eModified_A)
-=======
-        void operator()(int dir,
-                        const Array<OneD, const NekDouble> &input,
-                        Array<OneD, NekDouble> &output,
-                        Array<OneD, NekDouble> &wsp) final
->>>>>>> aaa8f7eb
         {
             m_sortTopVertex = true;
         }
@@ -1657,9 +1227,9 @@
 /// Factory initialisation for the IProductWRTDerivBase_SumFac_Tri operator
 OperatorKey IProductWRTDerivBase_SumFac_Tri::m_type =
     GetOperatorFactory().RegisterCreatorFunction(
-                                                 OperatorKey(eTriangle, eIProductWRTDerivBase, eSumFac,false),
-                                                 IProductWRTDerivBase_SumFac_Tri::create,
-                                                 "IProductWRTDerivBase_IterPerExp_Tri");
+        OperatorKey(eTriangle, eIProductWRTDerivBase, eSumFac,false),
+        IProductWRTDerivBase_SumFac_Tri::create,
+        "IProductWRTDerivBase_IterPerExp_Tri");
 
 
 /**
@@ -1670,167 +1240,152 @@
 public:
     OPERATOR_CREATE(IProductWRTDerivBase_SumFac_Hex)
 
-<<<<<<< HEAD
-    virtual ~IProductWRTDerivBase_SumFac_Hex()
+    ~IProductWRTDerivBase_SumFac_Hex() final
     {
     }
-
-    virtual void operator()(
-                            const Array<OneD, const NekDouble> &entry0,
-                            Array<OneD, NekDouble>       &entry1,
-                            Array<OneD, NekDouble>       &entry2,
-                            Array<OneD, NekDouble>       &entry3,
-                            Array<OneD, NekDouble>       &wsp)
+    
+    void operator()(const Array<OneD, const NekDouble> &entry0,
+                    Array<OneD, NekDouble> &entry1,
+                    Array<OneD, NekDouble> &entry2,
+                    Array<OneD, NekDouble> &entry3,
+                    Array<OneD, NekDouble> &wsp,
+                    const StdRegions::ConstFactorMap   &factors) final
     {
+        boost::ignore_unused(factors);
+        
         unsigned int nPhys  = m_stdExp->GetTotPoints();
-=======
-        ~IProductWRTDerivBase_SumFac_Hex() final
-        {
-        }
-
-         void operator()(const Array<OneD, const NekDouble> &entry0,
-                         Array<OneD, NekDouble> &entry1,
-                         Array<OneD, NekDouble> &entry2,
-                         Array<OneD, NekDouble> &entry3,
-                         Array<OneD, NekDouble> &wsp,
-                         const StdRegions::ConstFactorMap   &factors) final
-    {
-            boost::ignore_unused(factors);
-
-            unsigned int nPhys  = m_stdExp->GetTotPoints();
->>>>>>> aaa8f7eb
-            unsigned int ntot   = m_numElmt*nPhys;
-            unsigned int nmodes = m_stdExp->GetNcoeffs();
-            unsigned int nmax  = max(ntot,m_numElmt*nmodes);
-            Array<OneD, Array<OneD, const NekDouble> > in(3);
-            Array<OneD, NekDouble> output, wsp1;
-            Array<OneD, Array<OneD, NekDouble> > tmp(3);
-
-            in[0] = entry0; in[1] = entry1;
-            in[2] = entry2;
-
-            output =  entry3;
-
+        unsigned int ntot   = m_numElmt*nPhys;
+        unsigned int nmodes = m_stdExp->GetNcoeffs();
+        unsigned int nmax  = max(ntot,m_numElmt*nmodes);
+        Array<OneD, Array<OneD, const NekDouble> > in(3);
+        Array<OneD, NekDouble> output, wsp1;
+        Array<OneD, Array<OneD, NekDouble> > tmp(3);
+            
+        in[0] = entry0; in[1] = entry1;
+        in[2] = entry2;
+        
+        output =  entry3;
+        
+        for(int i = 0; i < 3; ++i)
+        {
+            tmp[i] = wsp + i*nmax;
+        }
+        
+        if(m_isDeformed)
+        {
+            // calculate dx/dxi in[0] + dy/dxi in[1] + dz/dxi in[2]
             for(int i = 0; i < 3; ++i)
             {
-                tmp[i] = wsp + i*nmax;
-            }
-
-            if(m_isDeformed)
+                Vmath::Vmul (ntot,m_derivFac[i],1, in[0],1,
+                             tmp[i],1);
+                for(int j = 1; j < 3; ++j)
+                {
+                    Vmath::Vvtvp (ntot,m_derivFac[i+3*j],1,
+                                  in[j],1, tmp[i], 1, tmp[i],1);
+                }
+            }
+        }
+        else
+        {
+            Array<OneD,NekDouble> t;
+            for(int e = 0; e < m_numElmt; ++e)
             {
                 // calculate dx/dxi in[0] + dy/dxi in[1] + dz/dxi in[2]
                 for(int i = 0; i < 3; ++i)
                 {
-                    Vmath::Vmul (ntot,m_derivFac[i],1, in[0],1,
-                                 tmp[i],1);
+                    Vmath::Smul (m_nqe,m_derivFac[i][e],
+                                 in[0] + e*m_nqe,1,
+                                 t = tmp[i] + e*m_nqe,1);
                     for(int j = 1; j < 3; ++j)
                     {
-                        Vmath::Vvtvp (ntot,m_derivFac[i+3*j],1,
-                                      in[j],1, tmp[i], 1, tmp[i],1);
+                        Vmath::Svtvp (m_nqe,m_derivFac[i+3*j][e],
+                                      in[j] + e*m_nqe,1,
+                                      tmp[i] + e*m_nqe, 1,
+                                      t = tmp[i] + e*m_nqe,1);
                     }
                 }
             }
-            else
-            {
-                Array<OneD,NekDouble> t;
-                for(int e = 0; e < m_numElmt; ++e)
-                {
-                    // calculate dx/dxi in[0] + dy/dxi in[1] + dz/dxi in[2]
-                    for(int i = 0; i < 3; ++i)
-                    {
-                        Vmath::Smul (m_nqe,m_derivFac[i][e],
-                                     in[0] + e*m_nqe,1,
-                                     t = tmp[i] + e*m_nqe,1);
-                        for(int j = 1; j < 3; ++j)
-                        {
-                            Vmath::Svtvp (m_nqe,m_derivFac[i+3*j][e],
-                                          in[j] + e*m_nqe,1,
-                                          tmp[i] + e*m_nqe, 1,
-                                          t = tmp[i] + e*m_nqe,1);
-                        }
-                    }
-                }
-            }
-
-            wsp1   = wsp + 3*nmax;
-
-            // calculate Iproduct WRT Std Deriv
-            HexIProduct(false,m_colldir1,m_colldir2, m_numElmt,
-                        m_nquad0,   m_nquad1,  m_nquad2,
-                        m_nmodes0,  m_nmodes1, m_nmodes2,
-                        m_derbase0, m_base1,   m_base2,
-                        m_jacWStdW,tmp[0],output,wsp1);
-
-            HexIProduct(m_colldir0,false,m_colldir2, m_numElmt,
-                        m_nquad0,  m_nquad1,   m_nquad2,
-                        m_nmodes0, m_nmodes1,  m_nmodes2,
-                        m_base0,   m_derbase1, m_base2,
-                        m_jacWStdW,tmp[1],tmp[0],wsp1);
-            Vmath::Vadd(m_numElmt*nmodes,tmp[0],1,output,1,output,1);
-
-            HexIProduct(m_colldir0,m_colldir1,false, m_numElmt,
-                        m_nquad0,  m_nquad1,  m_nquad2,
-                        m_nmodes0, m_nmodes1, m_nmodes2,
-                        m_base0,   m_base1,   m_derbase2,
-                        m_jacWStdW,tmp[2],tmp[0],wsp1);
-            Vmath::Vadd(m_numElmt*nmodes,tmp[0],1,output,1,output,1);
-        }
-
-        void operator()(int dir,
-                        const Array<OneD, const NekDouble> &input,
-                        Array<OneD, NekDouble> &output,
-                        Array<OneD, NekDouble> &wsp) final
-        {
-            boost::ignore_unused(dir, input, output, wsp);
-            NEKERROR(ErrorUtil::efatal, "Not valid for this operator.");
-        }
-
-    protected:
-        const int                       m_nquad0;
-        const int                       m_nquad1;
-        const int                       m_nquad2;
-        const int                       m_nmodes0;
-        const int                       m_nmodes1;
-        const int                       m_nmodes2;
-        const bool                      m_colldir0;
-        const bool                      m_colldir1;
-        const bool                      m_colldir2;
-        Array<OneD, const NekDouble>    m_jacWStdW;
-        Array<OneD, const NekDouble>    m_base0;
-        Array<OneD, const NekDouble>    m_base1;
-        Array<OneD, const NekDouble>    m_base2;
-        Array<OneD, const NekDouble>    m_derbase0;
-        Array<OneD, const NekDouble>    m_derbase1;
-        Array<OneD, const NekDouble>    m_derbase2;
-        Array<TwoD, const NekDouble>    m_derivFac;
-
-    private:
-        IProductWRTDerivBase_SumFac_Hex(
+        }
+        
+        wsp1   = wsp + 3*nmax;
+        
+        // calculate Iproduct WRT Std Deriv
+        HexIProduct(false,m_colldir1,m_colldir2, m_numElmt,
+                    m_nquad0,   m_nquad1,  m_nquad2,
+                    m_nmodes0,  m_nmodes1, m_nmodes2,
+                    m_derbase0, m_base1,   m_base2,
+                    m_jacWStdW,tmp[0],output,wsp1);
+        
+        HexIProduct(m_colldir0,false,m_colldir2, m_numElmt,
+                    m_nquad0,  m_nquad1,   m_nquad2,
+                    m_nmodes0, m_nmodes1,  m_nmodes2,
+                    m_base0,   m_derbase1, m_base2,
+                    m_jacWStdW,tmp[1],tmp[0],wsp1);
+        Vmath::Vadd(m_numElmt*nmodes,tmp[0],1,output,1,output,1);
+        
+        HexIProduct(m_colldir0,m_colldir1,false, m_numElmt,
+                    m_nquad0,  m_nquad1,  m_nquad2,
+                    m_nmodes0, m_nmodes1, m_nmodes2,
+                    m_base0,   m_base1,   m_derbase2,
+                    m_jacWStdW,tmp[2],tmp[0],wsp1);
+        Vmath::Vadd(m_numElmt*nmodes,tmp[0],1,output,1,output,1);
+    }
+    
+    void operator()(int dir,
+                    const Array<OneD, const NekDouble> &input,
+                    Array<OneD, NekDouble> &output,
+                    Array<OneD, NekDouble> &wsp) final
+    {
+        boost::ignore_unused(dir, input, output, wsp);
+        NEKERROR(ErrorUtil::efatal, "Not valid for this operator.");
+    }
+    
+protected:
+    const int                       m_nquad0;
+    const int                       m_nquad1;
+    const int                       m_nquad2;
+    const int                       m_nmodes0;
+    const int                       m_nmodes1;
+    const int                       m_nmodes2;
+    const bool                      m_colldir0;
+    const bool                      m_colldir1;
+    const bool                      m_colldir2;
+    Array<OneD, const NekDouble>    m_jacWStdW;
+    Array<OneD, const NekDouble>    m_base0;
+    Array<OneD, const NekDouble>    m_base1;
+    Array<OneD, const NekDouble>    m_base2;
+    Array<OneD, const NekDouble>    m_derbase0;
+    Array<OneD, const NekDouble>    m_derbase1;
+    Array<OneD, const NekDouble>    m_derbase2;
+    Array<TwoD, const NekDouble>    m_derivFac;
+    
+private:
+    IProductWRTDerivBase_SumFac_Hex(
                 vector<StdRegions::StdExpansionSharedPtr> pCollExp,
                 CoalescedGeomDataSharedPtr                pGeomData)
-            : Operator  (pCollExp, pGeomData),
-              m_nquad0  (m_stdExp->GetNumPoints(0)),
-              m_nquad1  (m_stdExp->GetNumPoints(1)),
-              m_nquad2  (m_stdExp->GetNumPoints(2)),
-              m_nmodes0 (m_stdExp->GetBasisNumModes(0)),
-              m_nmodes1 (m_stdExp->GetBasisNumModes(1)),
-              m_nmodes2 (m_stdExp->GetBasisNumModes(2)),
-              m_colldir0(m_stdExp->GetBasis(0)->Collocation()),
-              m_colldir1(m_stdExp->GetBasis(1)->Collocation()),
-              m_colldir2(m_stdExp->GetBasis(2)->Collocation()),
-              m_base0   (m_stdExp->GetBasis(0)->GetBdata()),
-              m_base1   (m_stdExp->GetBasis(1)->GetBdata()),
-              m_base2   (m_stdExp->GetBasis(2)->GetBdata()),
-              m_derbase0(m_stdExp->GetBasis(0)->GetDbdata()),
-              m_derbase1(m_stdExp->GetBasis(1)->GetDbdata()),
-              m_derbase2(m_stdExp->GetBasis(2)->GetDbdata())
-
-        {
-            m_jacWStdW      = pGeomData->GetJacWithStdWeights(pCollExp);
-            m_wspSize  = 6 * m_numElmt * (max(m_nquad0*m_nquad1*m_nquad2,
-                                              m_nmodes0*m_nmodes1*m_nmodes2));
-            m_derivFac = pGeomData->GetDerivFactors(pCollExp);
-        }
+        : Operator  (pCollExp, pGeomData),
+          m_nquad0  (m_stdExp->GetNumPoints(0)),
+          m_nquad1  (m_stdExp->GetNumPoints(1)),
+          m_nquad2  (m_stdExp->GetNumPoints(2)),
+          m_nmodes0 (m_stdExp->GetBasisNumModes(0)),
+          m_nmodes1 (m_stdExp->GetBasisNumModes(1)),
+          m_nmodes2 (m_stdExp->GetBasisNumModes(2)),
+          m_colldir0(m_stdExp->GetBasis(0)->Collocation()),
+          m_colldir1(m_stdExp->GetBasis(1)->Collocation()),
+          m_colldir2(m_stdExp->GetBasis(2)->Collocation()),
+          m_base0   (m_stdExp->GetBasis(0)->GetBdata()),
+          m_base1   (m_stdExp->GetBasis(1)->GetBdata()),
+          m_base2   (m_stdExp->GetBasis(2)->GetBdata()),
+          m_derbase0(m_stdExp->GetBasis(0)->GetDbdata()),
+          m_derbase1(m_stdExp->GetBasis(1)->GetDbdata()),
+          m_derbase2(m_stdExp->GetBasis(2)->GetDbdata())
+          
+    {
+        m_jacWStdW      = pGeomData->GetJacWithStdWeights(pCollExp);
+        m_wspSize  = 6 * m_numElmt * (max(m_nquad0*m_nquad1*m_nquad2,
+                                          m_nmodes0*m_nmodes1*m_nmodes2));
+        m_derivFac = pGeomData->GetDerivFactors(pCollExp);
+    }
 };
 
 /// Factory initialisation for the IProductWRTDerivBase_SumFac_Hex operator
@@ -1848,7 +1403,6 @@
 {
     public:
         OPERATOR_CREATE(IProductWRTDerivBase_SumFac_Tet)
-
 
         /**
          * This method calculates:
