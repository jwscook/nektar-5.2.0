///////////////////////////////////////////////////////////////////////////////
//
// File Preconditioner.cpp
//
// For more information, please see: http://www.nektar.info
//
// The MIT License
//
// Copyright (c) 2006 Division of Applied Mathematics, Brown University (USA),
// Department of Aeronautics, Imperial College London (UK), and Scientific
// Computing and Imaging Institute, University of Utah (USA).
//
// License for the specific language governing rights and limitations under
// Permission is hereby granted, free of charge, to any person obtaining a
// copy of this software and associated documentation files (the "Software"),
// to deal in the Software without restriction, including without limitation
// the rights to use, copy, modify, merge, publish, distribute, sublicense,
// and/or sell copies of the Software, and to permit persons to whom the
// Software is furnished to do so, subject to the following conditions:
//
// The above copyright notice and this permission notice shall be included
// in all copies or substantial portions of the Software.
//
// THE SOFTWARE IS PROVIDED "AS IS", WITHOUT WARRANTY OF ANY KIND, EXPRESS
// OR IMPLIED, INCLUDING BUT NOT LIMITED TO THE WARRANTIES OF MERCHANTABILITY,
// FITNESS FOR A PARTICULAR PURPOSE AND NONINFRINGEMENT. IN NO EVENT SHALL
// THE AUTHORS OR COPYRIGHT HOLDERS BE LIABLE FOR ANY CLAIM, DAMAGES OR OTHER
// LIABILITY, WHETHER IN AN ACTION OF CONTRACT, TORT OR OTHERWISE, ARISING
// FROM, OUT OF OR IN CONNECTION WITH THE SOFTWARE OR THE USE OR OTHER
// DEALINGS IN THE SOFTWARE.
//
// Description: Preconditioner definition
//
///////////////////////////////////////////////////////////////////////////////

#include <LibUtilities/BasicUtils/VDmathArray.hpp>
#include <MultiRegions/PreconditionerLowEnergy.h>
#include <MultiRegions/GlobalMatrixKey.h>
#include <MultiRegions/GlobalLinSysIterativeStaticCond.h>
#include <MultiRegions/GlobalLinSys.h>
#include <LocalRegions/MatrixKey.h>
#include <math.h>

namespace Nektar
{
    namespace MultiRegions
    {
        /**
         * Registers the class with the Factory.
         */
        string PreconditionerLowEnergy::className
                = GetPreconFactory().RegisterCreatorFunction(
                    "LowEnergyBlock",
                    PreconditionerLowEnergy::create,
                    "LowEnergy Preconditioning");
 
       /**
         * @class PreconditionerLowEnergy
         *
         * This class implements low energy preconditioning for the conjugate
	 * gradient matrix solver.
	 */
        
        PreconditionerLowEnergy::PreconditionerLowEnergy(
            const boost::shared_ptr<GlobalLinSys> &plinsys,
            const AssemblyMapSharedPtr &pLocToGloMap)
            : Preconditioner(plinsys, pLocToGloMap),
              m_linsys(plinsys),
              m_locToGloMap(pLocToGloMap)
        {
        }
        
        void PreconditionerLowEnergy::v_InitObject()
        {
            GlobalSysSolnType solvertype=m_locToGloMap->GetGlobalSysSolnType();
            ASSERTL0(solvertype == MultiRegions::eIterativeStaticCond,"Solver type not valid");

            boost::shared_ptr<MultiRegions::ExpList> 
                expList=((m_linsys.lock())->GetLocMat()).lock();
            
            StdRegions::StdExpansionSharedPtr locExpansion;

            locExpansion = expList->GetExp(0);
            
            int nDim = locExpansion->GetShapeDimension();
            
            ASSERTL0(nDim==3,
                     "Preconditioner type only valid in 3D");
            
            //Sets up reference element and builds transformation matrix
            SetUpReferenceElements();

            //Set up block transformation matrix
            SetupBlockTransformationMatrix();

            //Sets up multiplicity map for transformation from global to local
            CreateMultiplicityMap();
	}
        

        /**
	 * \brief Construct the low energy preconditioner from
	 * \f$\mathbf{S}_{2}\f$
	 *
	 * \f[\mathbf{M}^{-1}=\left[\begin{array}{ccc}
	 *  Diag[(\mathbf{S_{2}})_{vv}] & & \\ & (\mathbf{S}_{2})_{eb} & \\ & &
	 *  (\mathbf{S}_{2})_{fb} \end{array}\right] \f]
	 *
	 * where \f$\mathbf{R}\f$ is the transformation matrix and
	 * \f$\mathbf{S}_{2}\f$ the Schur complement of the modified basis,
	 * given by
	 *
	 * \f[\mathbf{S}_{2}=\mathbf{R}\mathbf{S}_{1}\mathbf{R}^{T}\f]
	 *
	 * where \f$\mathbf{S}_{1}\f$ is the local schur complement matrix for
	 * each element.
	 */
       void PreconditionerLowEnergy::v_BuildPreconditioner()
        {
            boost::shared_ptr<MultiRegions::ExpList> 
                expList=((m_linsys.lock())->GetLocMat()).lock();
            LocalRegions::ExpansionSharedPtr locExpansion;
            GlobalLinSysKey m_linSysKey=(m_linsys.lock())->GetKey();
            StdRegions::VarCoeffMap vVarCoeffMap;
            int i, j, k;
            int nVerts, nEdges,nFaces; 
            int eid, fid, n, cnt, nedgemodes, nfacemodes;
            NekDouble zero = 0.0;

            int vMap1, vMap2, sign1, sign2;
            int m, v, eMap1, eMap2, fMap1, fMap2;
            int offset, globalrow, globalcol, nCoeffs;

            // Periodic information
            PeriodicMap periodicVerts;
            PeriodicMap periodicEdges;
            PeriodicMap periodicFaces;
            expList->GetPeriodicEntities(periodicVerts,periodicEdges,periodicFaces);
            
            //matrix storage
            MatrixStorage storage = eFULL;
            MatrixStorage vertstorage = eDIAGONAL;
            MatrixStorage blkmatStorage = eDIAGONAL;

            //local element static condensed matrices
            DNekScalBlkMatSharedPtr loc_mat;
            DNekScalMatSharedPtr    bnd_mat;

            DNekMatSharedPtr    pRS;
            DNekMatSharedPtr    pRSRT;

            //Transformation matrices
            DNekMat R;
            DNekMat RT;
            DNekMat RS;
            DNekMat RSRT;
            
            int nDirBnd = m_locToGloMap->GetNumGlobalDirBndCoeffs();
            int nNonDirVerts  = m_locToGloMap->GetNumNonDirVertexModes();

	    //Vertex, edge and face preconditioner matrices
            DNekMatSharedPtr VertBlk = MemoryManager<DNekMat>::
                AllocateSharedPtr(nNonDirVerts,nNonDirVerts,zero,vertstorage);

            Array<OneD, NekDouble> vertArray(nNonDirVerts,0.0);
            Array<OneD, long> VertBlockToUniversalMap(nNonDirVerts,-1);

            //maps for different element types
            map<LibUtilities::ShapeType,DNekScalMatSharedPtr> transmatrixmap;
            map<LibUtilities::ShapeType,DNekScalMatSharedPtr> transposedtransmatrixmap;

            //Transformation matrix
            transmatrixmap[LibUtilities::eTetrahedron]= m_Rtet;
            transmatrixmap[LibUtilities::ePrism]      = m_Rprism;
            transmatrixmap[LibUtilities::eHexahedron] = m_Rhex;

            //Transposed transformation matrix
            transposedtransmatrixmap[LibUtilities::eTetrahedron]= m_RTtet;
            transposedtransmatrixmap[LibUtilities::ePrism]      = m_RTprism;
            transposedtransmatrixmap[LibUtilities::eHexahedron] = m_RThex;

            int n_exp = expList->GetNumElmts();
            int nNonDirEdgeIDs=m_locToGloMap->GetNumNonDirEdges();
            int nNonDirFaceIDs=m_locToGloMap->GetNumNonDirFaces();
            
            //set the number of blocks in the matrix
            Array<OneD,unsigned int> n_blks(1+nNonDirEdgeIDs+nNonDirFaceIDs);
            n_blks[0]=nNonDirVerts;

            set<int> edgeDirMap;  
            set<int> faceDirMap;  
            map<int,int> uniqueEdgeMap;
            map<int,int> uniqueFaceMap;

            //this should be of size total number of local edges
            Array<OneD, int> edgemodeoffset(nNonDirEdgeIDs,0);
            Array<OneD, int> facemodeoffset(nNonDirFaceIDs,0);

            Array<OneD, int> edgeglobaloffset(nNonDirEdgeIDs,0);
            Array<OneD, int> faceglobaloffset(nNonDirFaceIDs,0);

            const Array<OneD, const ExpListSharedPtr>& bndCondExp = expList->GetBndCondExpansions();
            StdRegions::StdExpansion2DSharedPtr bndCondFaceExp;
            const Array<OneD, const SpatialDomains::BoundaryConditionShPtr>& bndConditions = expList->GetBndConditions();

            int meshVertId;
            int meshEdgeId;
            int meshFaceId;

            const Array<OneD, const int> &extradiredges
                = m_locToGloMap->GetExtraDirEdges();
            for(i=0; i<extradiredges.num_elements(); ++i)
            {
                meshEdgeId=extradiredges[i];
                edgeDirMap.insert(meshEdgeId);
            }
            
            //Determine which boundary edges and faces have dirichlet values
            for(i = 0; i < bndCondExp.num_elements(); i++)
            {
                cnt = 0;
                for(j = 0; j < bndCondExp[i]->GetNumElmts(); j++)
                {
                    bndCondFaceExp = boost::dynamic_pointer_cast<
                    StdRegions::StdExpansion2D>(bndCondExp[i]->GetExp(j));
                    if (bndConditions[i]->GetBoundaryConditionType() == 
                        SpatialDomains::eDirichlet)
                    {
                        for(k = 0; k < bndCondFaceExp->GetNedges(); k++)
                        {
                            meshEdgeId = (LocalRegions::Expansion2D::FromStdExp(bndCondFaceExp)->GetGeom2D())->GetEid(k);
                            if(edgeDirMap.count(meshEdgeId) == 0)
                            {
                                edgeDirMap.insert(meshEdgeId);
                            }
                        }
                        meshFaceId = (LocalRegions::Expansion2D::FromStdExp(bndCondFaceExp)->GetGeom2D())->GetFid();
<<<<<<< HEAD
                        faceDirMap[meshFaceId] = 1;
=======
                        faceDirMap.insert(meshFaceId);
>>>>>>> 5a20ed60
                    }
                }
            }

            int dof=0;
            int maxFaceDof=0;
            int maxEdgeDof=0;
            int nlocalNonDirEdges=0;
            int nlocalNonDirFaces=0;

            int edgematrixlocation=0;
            int ntotaledgeentries=0;

            map<int,int> EdgeSize;
            map<int,int> FaceSize;
            
            /// -  Count  edges, face and add up edges and face sizes
            for(n = 0; n < n_exp; ++n)
            {
                eid = expList->GetOffset_Elmt_Id(n);
                locExpansion = expList->GetExp(eid);

                nEdges = locExpansion->GetNedges();
                for(j = 0; j < nEdges; ++j)
                {
                    int nEdgeInteriorCoeffs = locExpansion->GetEdgeNcoeffs(j) - 2;
                    meshEdgeId = LocalRegions::Expansion3D::FromStdExp(locExpansion)->GetGeom3D()->GetEid(j);
                    EdgeSize[meshEdgeId] = nEdgeInteriorCoeffs;
                }
                
                nFaces = locExpansion->GetNfaces();
                for(j = 0; j < nFaces; ++j)
                {
                    int nFaceInteriorCoeffs = locExpansion->GetFaceIntNcoeffs(j);
                    meshFaceId = LocalRegions::Expansion3D::FromStdExp(locExpansion)->GetGeom3D()->GetFid(j);
                    FaceSize[meshFaceId] = nFaceInteriorCoeffs;
                }
            }

            m_comm = expList->GetComm();

            // Loop over all the elements in the domain and compute max edge
            // DOF and set up unique ordering. 

            // First do periodic edges 
            PeriodicMap::const_iterator pIt;
            for (pIt = periodicEdges.begin(); pIt != periodicEdges.end(); ++pIt)
            {
                meshEdgeId = pIt->first;

                if(edgeDirMap.count(meshEdgeId)==0)
                {
                    dof = EdgeSize[meshEdgeId]; 
                    if(uniqueEdgeMap.count(meshEdgeId)==0 && dof > 0)
                    {
                        bool SetUpNewEdge = true;
                        
                        
                        for (i = 0; i < pIt->second.size(); ++i)
                        {
                            if (!pIt->second[i].isLocal)
                            {
                                continue;
                            }
                            
                            int meshEdgeId2 = pIt->second[i].id;
                            
                            if(edgeDirMap.count(meshEdgeId2)==0)
                            {
                                if(uniqueEdgeMap.count(meshEdgeId2)!=0)
                                {
                                    // set unique map to same location
                                    uniqueEdgeMap[meshEdgeId] = 
                                        uniqueEdgeMap[meshEdgeId2];
                                    SetUpNewEdge = false;
                                }
                            }
                            else
                            {
                                edgeDirMap.insert(meshEdgeId);
                                SetUpNewEdge = false;
                            }
                        }

                        if(SetUpNewEdge)
                        {
                            uniqueEdgeMap[meshEdgeId]=edgematrixlocation;
                            
                            edgeglobaloffset[edgematrixlocation]+=ntotaledgeentries;
                            
                            edgemodeoffset[edgematrixlocation]=dof*dof;

                            ntotaledgeentries+=dof*dof;
                            
                            n_blks[1+edgematrixlocation++]=dof;                                
                            
                        }
                    }
                }
            }

            
            for(cnt=n=0; n < n_exp; ++n)
            {
                eid = expList->GetOffset_Elmt_Id(n);
                locExpansion = expList->GetExp(eid);

                for (j = 0; j < locExpansion->GetNedges(); ++j)
                {
                    meshEdgeId = LocalRegions::Expansion3D::FromStdExp(locExpansion)->GetGeom3D()->GetEid(j);
                    dof    = EdgeSize[meshEdgeId];
                    maxEdgeDof = (dof > maxEdgeDof ? dof : maxEdgeDof);
<<<<<<< HEAD
                    meshEdgeId = LocalRegions::Expansion3D::FromStdExp(locExpansion)->GetGeom3D()->GetEid(j);
=======
>>>>>>> 5a20ed60

                    if(edgeDirMap.count(meshEdgeId)==0)
                    {
                        if(uniqueEdgeMap.count(meshEdgeId)==0 && dof > 0)
                            
                        {
                            uniqueEdgeMap[meshEdgeId]=edgematrixlocation;
                            
                            edgeglobaloffset[edgematrixlocation]+=ntotaledgeentries;
                            
                            edgemodeoffset[edgematrixlocation]=dof*dof;

                            ntotaledgeentries+=dof*dof;
                            
                            n_blks[1+edgematrixlocation++]=dof;                                
                            
                        }
                        nlocalNonDirEdges+=dof*dof;
                    }
                }
            }

            int facematrixlocation=0;
            int ntotalfaceentries=0;

            // Loop over all the elements in the domain and compute max face
            // DOF. Reduce across all processes to get universal maximum.
            // - Periodic faces
            
            for (pIt = periodicFaces.begin(); pIt != periodicFaces.end(); ++pIt)
            {
                meshFaceId = pIt->first;
                if(faceDirMap.count(meshEdgeId)==0)
                {
                    dof = FaceSize[meshFaceId];
                    
                    if(uniqueFaceMap.count(meshFaceId) == 0 && dof > 0)
                    {
                        bool SetUpNewFace = true;
                        
                        if(pIt->second[0].isLocal)
                        {

                            int meshFaceId2 = pIt->second[0].id;
                            
                            if(faceDirMap.count(meshFaceId2)==0)
                            {
                                if(uniqueFaceMap.count(meshFaceId2)!=0)
                                {
                                    // set unique map to same location
                                    uniqueFaceMap[meshFaceId] = 
                                        uniqueFaceMap[meshFaceId2];
                                    SetUpNewFace = false;
                                }
                            }
                            else // set face to be a Dirichlet face
                            {
                                faceDirMap.insert(meshFaceId);
                                SetUpNewFace = false;
                            }
                        }
                    
                        if(SetUpNewFace)
                        {
                            uniqueFaceMap[meshFaceId]=facematrixlocation;
                            
                            facemodeoffset[facematrixlocation]=dof*dof;
                            
                            faceglobaloffset[facematrixlocation]+=ntotalfaceentries;
                            
                            ntotalfaceentries+=dof*dof;
                            
                            n_blks[1+nNonDirEdgeIDs+facematrixlocation++]=dof;
                        }
                    }
                }
            }


            for(cnt=n=0; n < n_exp; ++n)
            {
                eid = expList->GetOffset_Elmt_Id(n);
                
                locExpansion = expList->GetExp(eid);

                for (j = 0; j < locExpansion->GetNfaces(); ++j)
                {
                    meshFaceId = LocalRegions::Expansion3D::FromStdExp(locExpansion)->GetGeom3D()->GetFid(j);

<<<<<<< HEAD
                    meshFaceId = LocalRegions::Expansion3D::FromStdExp(locExpansion)->GetGeom3D()->GetFid(j);
=======
                    dof        = FaceSize[meshFaceId];
                    maxFaceDof = (dof > maxFaceDof ? dof : maxFaceDof);
>>>>>>> 5a20ed60

                 
                    if(faceDirMap.count(meshFaceId)==0)
                    {
                        if(uniqueFaceMap.count(meshFaceId)==0 && dof > 0)
                        {
                            uniqueFaceMap[meshFaceId]=facematrixlocation;
                            
                            facemodeoffset[facematrixlocation]=dof*dof;
                            
                            faceglobaloffset[facematrixlocation]+=ntotalfaceentries;
                            
                            ntotalfaceentries+=dof*dof;
                            
                            n_blks[1+nNonDirEdgeIDs+facematrixlocation++]=dof;
                            
                        }
                        nlocalNonDirFaces+=dof*dof;
                    }
                }
            }
            
            m_comm->AllReduce(maxEdgeDof, LibUtilities::ReduceMax);
            m_comm->AllReduce(maxFaceDof, LibUtilities::ReduceMax);

            //Allocate arrays for block to universal map (number of expansions * p^2)
            Array<OneD, long> EdgeBlockToUniversalMap(ntotaledgeentries,-1);
            Array<OneD, long> FaceBlockToUniversalMap(ntotalfaceentries,-1);
            
            Array<OneD, int> localEdgeToGlobalMatrixMap(nlocalNonDirEdges,-1);
            Array<OneD, int> localFaceToGlobalMatrixMap(nlocalNonDirFaces,-1);

            //Allocate arrays to store matrices (number of expansions * p^2)
            Array<OneD, NekDouble> EdgeBlockArray(nlocalNonDirEdges,-1);
            Array<OneD, NekDouble> FaceBlockArray(nlocalNonDirFaces,-1);

            int edgematrixoffset=0;
            int facematrixoffset=0;
            int vGlobal;
            
            for(n=0; n < n_exp; ++n)
            {
                eid = expList->GetOffset_Elmt_Id(n);
                
                locExpansion = expList->GetExp(eid);
                
                //loop over the edges of the expansion
                for(j = 0; j < locExpansion->GetNedges(); ++j)
                {
                    //get mesh edge id
                    meshEdgeId = LocalRegions::Expansion3D::FromStdExp(locExpansion)->GetGeom3D()->GetEid(j);
<<<<<<< HEAD

=======
                    
>>>>>>> 5a20ed60
                    nedgemodes=locExpansion->GetEdgeNcoeffs(j)-2;
                    
                    if(edgeDirMap.count(meshEdgeId)==0)
                    {
                        // Determine the Global edge offset
                        int edgeOffset = edgeglobaloffset[uniqueEdgeMap[meshEdgeId]];
                        
                        // Determine a universal map offset 
                        int uniOffset = meshEdgeId;                            
                        pIt = periodicEdges.find(meshEdgeId);
                        if (pIt != periodicEdges.end())
                        {
                            for (int l = 0; l < pIt->second.size(); ++l)
                            {
                                uniOffset = min(uniOffset, pIt->second[l].id);
                            }
                        }
                        uniOffset = uniOffset *maxEdgeDof*maxEdgeDof; 
                        
                        for(k=0; k<nedgemodes*nedgemodes; ++k)
                        {
                            vGlobal=edgeOffset+k;
                            localEdgeToGlobalMatrixMap[edgematrixoffset+k]=vGlobal;
                            EdgeBlockToUniversalMap[vGlobal] = uniOffset + k + 1;
                        }
                        edgematrixoffset+=nedgemodes*nedgemodes;
                    }
                }
                
                //loop over the faces of the expansion
                for(j = 0; j < locExpansion->GetNfaces(); ++j)
                {
                    //get mesh face id
                    meshFaceId = LocalRegions::Expansion3D::FromStdExp(locExpansion)->GetGeom3D()->GetFid(j);

                    nfacemodes = locExpansion->GetFaceIntNcoeffs(j);

                    //Check if face is has dirichlet values
                    if(faceDirMap.count(meshFaceId)==0)
                    {
                        // Determine the Global edge offset
                        int faceOffset = faceglobaloffset[uniqueFaceMap[meshFaceId]];
                        
                        // Determine a universal map offset 
                        int uniOffset = meshFaceId;                            
                        // use minimum face edge when periodic 
                        pIt = periodicFaces.find(meshFaceId);
                        if (pIt != periodicFaces.end())
                        {
                            uniOffset = min(uniOffset, pIt->second[0].id);
                        }
                        uniOffset = uniOffset * maxFaceDof * maxFaceDof; 
                        
                        for(k=0; k<nfacemodes*nfacemodes; ++k)
                        {
                            vGlobal=faceOffset+k;
                            
                            localFaceToGlobalMatrixMap[facematrixoffset+k]
                                = vGlobal;
                            
                            FaceBlockToUniversalMap[vGlobal] = uniOffset + k + 1;
                        }
                        facematrixoffset+=nfacemodes*nfacemodes;
                    }
                }
            }
                
            edgematrixoffset=0;
            facematrixoffset=0;

            m_BlkMat = MemoryManager<DNekBlkMat>
                ::AllocateSharedPtr(n_blks, n_blks, blkmatStorage);
            
            const Array<OneD,const unsigned int>& nbdry_size
                    = m_locToGloMap->GetNumLocalBndCoeffsPerPatch();

            //Variants of R matrices required for low energy preconditioning
            m_RBlk      = MemoryManager<DNekScalBlkMat>
                ::AllocateSharedPtr(nbdry_size, nbdry_size , blkmatStorage);
            m_RTBlk      = MemoryManager<DNekScalBlkMat>
                ::AllocateSharedPtr(nbdry_size, nbdry_size , blkmatStorage);
            
            //Here we loop over the expansion and build the block low energy
            //preconditioner as well as the block versions of the transformation
            //matrices.
            for(cnt=n=0; n < n_exp; ++n)
            {
                eid = expList->GetOffset_Elmt_Id(n);
                
                locExpansion = expList->GetExp(eid);
                nCoeffs=locExpansion->NumBndryCoeffs();
                LibUtilities::ShapeType eType=locExpansion->DetShapeType();

                //Get correct transformation matrix for element type
                R=(*(transmatrixmap[eType]));
                RT=(*(transposedtransmatrixmap[eType]));
                
                pRS = MemoryManager<DNekMat>::AllocateSharedPtr
                    (nCoeffs, nCoeffs, zero, storage);
                RS = (*pRS);
                
                pRSRT = MemoryManager<DNekMat>::AllocateSharedPtr
                    (nCoeffs, nCoeffs, zero, storage);
                RSRT = (*pRSRT);
                
                nVerts=locExpansion->GetGeom()->GetNumVerts();
                nEdges=locExpansion->GetGeom()->GetNumEdges();
                nFaces=locExpansion->GetGeom()->GetNumFaces();

                //Get statically condensed matrix
                loc_mat = (m_linsys.lock())->GetStaticCondBlock(n);
		
                //Extract boundary block (elemental S1)
                bnd_mat=loc_mat->GetBlock(0,0);

                //offset by number of rows
                offset = bnd_mat->GetRows();

                DNekScalMat &S=(*bnd_mat);

                //Calculate S*trans(R)  (note R is already transposed)
                RS=R*S;

                //Calculate R*S*trans(R)
                RSRT=RS*RT;

                //loop over vertices of the element and return the vertex map
                //for each vertex
                for (v=0; v<nVerts; ++v)
                {
                    vMap1=locExpansion->GetVertexMap(v);
                    
                    //Get vertex map
                    globalrow = m_locToGloMap->
                        GetLocalToGlobalBndMap(cnt+vMap1)-nDirBnd;
                    
                    if(globalrow >= 0)
                    {
                        for (m=0; m<nVerts; ++m)
                        {
                            vMap2=locExpansion->GetVertexMap(m);
                            
                            //global matrix location (without offset due to
                            //dirichlet values)
                            globalcol = m_locToGloMap->
                                GetLocalToGlobalBndMap(cnt+vMap2)-nDirBnd;

                            //offset for dirichlet conditions
                            if (globalcol == globalrow)
                            {
<<<<<<< HEAD
                                meshVertId = LocalRegions::Expansion3D::FromStdExp(locExpansion)->GetGeom3D()->GetVid(v);

=======
>>>>>>> 5a20ed60
                                //modal connectivity between elements
                                sign1 = m_locToGloMap->
                                    GetLocalToGlobalBndSign(cnt + vMap1);
                                sign2 = m_locToGloMap->
                                    GetLocalToGlobalBndSign(cnt + vMap2);
                                
                                vertArray[globalrow]
                                    += sign1*sign2*RSRT(vMap1,vMap2);


                                meshVertId = LocalRegions::Expansion3D::FromStdExp(locExpansion)->GetGeom3D()->GetVid(v);
                            
                                pIt = periodicVerts.find(meshVertId);
                                if (pIt != periodicVerts.end())
                                {
                                    for (k = 0; k < pIt->second.size(); ++k)
                                    {
                                        meshVertId = min(meshVertId, pIt->second[k].id);
                                    }
                                }

                                VertBlockToUniversalMap[globalrow]
                                    = meshVertId * maxEdgeDof * maxEdgeDof + 1;
                            }
                        }
                    }
                }
                
                //loop over edges of the element and return the edge map
                for (eid=0; eid<nEdges; ++eid)
                {
                    nedgemodes=locExpansion->GetEdgeNcoeffs(eid)-2;

                    DNekMatSharedPtr m_locMat = 
                        MemoryManager<DNekMat>::AllocateSharedPtr
                        (nedgemodes,nedgemodes,zero,storage);
                    
                    meshEdgeId = LocalRegions::Expansion3D::FromStdExp(locExpansion)->GetGeom3D()->GetEid(eid);
                    Array<OneD, unsigned int> edgemodearray = locExpansion->GetEdgeInverseBoundaryMap(eid);

                    if(edgeDirMap.count(meshEdgeId)==0)
                    {
                        for (v=0; v<nedgemodes; ++v)
                        {
                            eMap1=edgemodearray[v];

                            for (m=0; m<nedgemodes; ++m)
                            {
                                eMap2=edgemodearray[m];

                                //modal connectivity between elements
                                sign1 = m_locToGloMap->
                                    GetLocalToGlobalBndSign(cnt + eMap1);
                                sign2 = m_locToGloMap->
                                    GetLocalToGlobalBndSign(cnt + eMap2);

                                NekDouble globalEdgeValue = sign1*sign2*RSRT(eMap1,eMap2);

                                EdgeBlockArray[edgematrixoffset+v*nedgemodes+m]=globalEdgeValue;
                            }
                        }
                        edgematrixoffset+=nedgemodes*nedgemodes;
                    }
                }
            
                //loop over faces of the element and return the face map
                for (fid=0; fid<nFaces; ++fid)
                {
                    nfacemodes = locExpansion->GetFaceIntNcoeffs(fid);

                    DNekMatSharedPtr m_locMat = 
                        MemoryManager<DNekMat>::AllocateSharedPtr
                        (nfacemodes,nfacemodes,zero,storage);

                    meshFaceId = LocalRegions::Expansion3D::FromStdExp(locExpansion)->GetGeom3D()->GetFid(fid);
                    
                    Array<OneD, unsigned int> facemodearray = locExpansion->GetFaceInverseBoundaryMap(fid);

                    if(faceDirMap.count(meshFaceId)==0)
                    {
                        for (v=0; v<nfacemodes; ++v)
                        {
                            fMap1=facemodearray[v];
                            
                            for (m=0; m<nfacemodes; ++m)
                            {
                                fMap2=facemodearray[m];

                                //modal connectivity between elements
                                sign1 = m_locToGloMap->
                                    GetLocalToGlobalBndSign(cnt + fMap1);
                                sign2 = m_locToGloMap->
                                    GetLocalToGlobalBndSign(cnt + fMap2);

                                // Get the face-face value from the low energy matrix (S2)
                                NekDouble globalFaceValue = sign1*sign2*RSRT(fMap1,fMap2);

                                //local face value to global face value
                                FaceBlockArray[facematrixoffset+v*nfacemodes+m]=globalFaceValue;
                            }
                        }
                        facematrixoffset+=nfacemodes*nfacemodes;
                    }
                }
                
                //offset for the expansion
                cnt+=offset;
                
                //Here we build the block matrices for R and RT
                m_RBlk->SetBlock(n,n, transmatrixmap[eType]);
                m_RTBlk->SetBlock(n,n, transposedtransmatrixmap[eType]);
            }
            
            
            //Assemble edge matrices of each process
            Array<OneD, NekDouble> GlobalEdgeBlock(ntotaledgeentries);
            Vmath::Zero(ntotaledgeentries, GlobalEdgeBlock.get(), 1);
            Vmath::Assmb(EdgeBlockArray.num_elements(),  
                         EdgeBlockArray, 
                         localEdgeToGlobalMatrixMap, 
                         GlobalEdgeBlock);

            Array<OneD, NekDouble> GlobalFaceBlock(ntotalfaceentries);
            Vmath::Zero(ntotalfaceentries, GlobalFaceBlock.get(), 1);
            Vmath::Assmb(FaceBlockArray.num_elements(),
                         FaceBlockArray, 
                         localFaceToGlobalMatrixMap, 
                         GlobalFaceBlock);
            

            //Exchange vertex data over different processes
            if(nNonDirVerts!=0)
            {
                Gs::gs_data *tmp = Gs::Init(VertBlockToUniversalMap, m_comm);
                Gs::Gather(vertArray, Gs::gs_add, tmp);
            }
            
            //Exchange edge data over different processes
            if(ntotaledgeentries)
            {
                Gs::gs_data *tmp1 = Gs::Init(EdgeBlockToUniversalMap, m_comm);
                Gs::Gather(GlobalEdgeBlock, Gs::gs_add, tmp1);
            }

            if(ntotalfaceentries)
            {
                //Exchange face data over different processes
                Gs::gs_data *tmp2 = Gs::Init(FaceBlockToUniversalMap, m_comm);
                Gs::Gather(GlobalFaceBlock, Gs::gs_add, tmp2);
            }
            
            // Populate vertex block
            for (int i = 0; i < nNonDirVerts; ++i)
            {
                VertBlk->SetValue(i,i,1.0/vertArray[i]);
            }

            //Set the first block to be the diagonal of the vertex space
            m_BlkMat->SetBlock(0,0, VertBlk);
            
            offset=0;
            //Build the edge matrices from the vector
            DNekMatSharedPtr gmat;
            for(int loc=0; loc<nNonDirEdgeIDs; ++loc)
            {
                nedgemodes = n_blks[1+loc];
                gmat = MemoryManager<DNekMat>::AllocateSharedPtr
                    (nedgemodes,nedgemodes,zero,storage);
                
                for (v=0; v<nedgemodes; ++v)
                {
                    for (m=0; m<nedgemodes; ++m)
                    {
                        NekDouble EdgeValue = GlobalEdgeBlock[offset+v*nedgemodes+m];
                        gmat->SetValue(v,m,EdgeValue);
                    }
                }

                m_BlkMat->SetBlock(1+loc,1+loc, gmat);
                offset+=edgemodeoffset[loc];
            }
            
            
            
            offset=0;
            
            //Build the face matrices from the vector
            for(int loc=0; loc<nNonDirFaceIDs; ++loc)
            {
                nfacemodes=n_blks[1+nNonDirEdgeIDs+loc];
                gmat = MemoryManager<DNekMat>::AllocateSharedPtr
                    (nfacemodes,nfacemodes,zero,storage);
                
                for (v=0; v<nfacemodes; ++v)
                {
                    for (m=0; m<nfacemodes; ++m)
                    {
                        NekDouble FaceValue = GlobalFaceBlock[offset+v*nfacemodes+m];
                        gmat->SetValue(v,m,FaceValue);
                    }
                }
                
                m_BlkMat->SetBlock(1+nNonDirEdgeIDs+loc,1+nNonDirEdgeIDs+loc, gmat);
                offset+=facemodeoffset[loc];
            }
               
            int totblks=m_BlkMat->GetNumberOfBlockRows();
            for (i=1; i< totblks; ++i)
            {
                unsigned int nmodes=m_BlkMat->GetNumberOfRowsInBlockRow(i);
                DNekMatSharedPtr tmp_mat = 
                    MemoryManager<DNekMat>::AllocateSharedPtr
                    (nmodes,nmodes,zero,storage);
                
                tmp_mat=m_BlkMat->GetBlock(i,i);
                tmp_mat->Invert();
                
                m_BlkMat->SetBlock(i,i,tmp_mat);
            }
        }
            
        
        /**
         * Apply the low energy preconditioner during the conjugate gradient
         * routine
         */
            void PreconditionerLowEnergy::v_DoPreconditioner(
                const Array<OneD, NekDouble>& pInput,
                      Array<OneD, NekDouble>& pOutput)
        {
            int nDir    = m_locToGloMap->GetNumGlobalDirBndCoeffs();
            int nGlobal = m_locToGloMap->GetNumGlobalBndCoeffs();
            int nNonDir = nGlobal-nDir;
            DNekBlkMat &M = (*m_BlkMat);
                         
            NekVector<NekDouble> r(nNonDir,pInput,eWrapper);
            NekVector<NekDouble> z(nNonDir,pOutput,eWrapper);

            z = M * r;
	}
        

       /**
        * Set a block transformation matrices for each element type. These are
        * needed in routines that transform the schur complement matrix to and
        * from the low energy basis.
        */
       void PreconditionerLowEnergy::SetupBlockTransformationMatrix()
       {
           boost::shared_ptr<MultiRegions::ExpList> 
               expList=((m_linsys.lock())->GetLocMat()).lock();
           StdRegions::StdExpansionSharedPtr locExpansion;

           int n, nel;
 
           const Array<OneD,const unsigned int>& nbdry_size
               = m_locToGloMap->GetNumLocalBndCoeffsPerPatch();

           int n_exp=expList->GetNumElmts();

           //maps for different element types
           map<LibUtilities::ShapeType,DNekScalMatSharedPtr> transmatrixmap;
           map<LibUtilities::ShapeType,DNekScalMatSharedPtr> transposedtransmatrixmap;
           map<LibUtilities::ShapeType,DNekScalMatSharedPtr> invtransmatrixmap;
           map<LibUtilities::ShapeType,DNekScalMatSharedPtr> invtransposedtransmatrixmap;

           //Transformation matrix map
           transmatrixmap[LibUtilities::eTetrahedron]=m_Rtet;
           transmatrixmap[LibUtilities::ePrism]=m_Rprism;
           transmatrixmap[LibUtilities::eHexahedron]=m_Rhex;

           //Transposed transformation matrix map
           transposedtransmatrixmap[LibUtilities::eTetrahedron]=m_RTtet;
           transposedtransmatrixmap[LibUtilities::ePrism]=m_RTprism;
           transposedtransmatrixmap[LibUtilities::eHexahedron]=m_RThex;

           //Inverse transfomation map
           invtransmatrixmap[LibUtilities::eTetrahedron]=m_Rinvtet;
           invtransmatrixmap[LibUtilities::ePrism]=m_Rinvprism;
           invtransmatrixmap[LibUtilities::eHexahedron]=m_Rinvhex;

           //Inverse transposed transformation map
           invtransposedtransmatrixmap[LibUtilities::eTetrahedron]=m_RTinvtet;
           invtransposedtransmatrixmap[LibUtilities::ePrism]=m_RTinvprism;
           invtransposedtransmatrixmap[LibUtilities::eHexahedron]=m_RTinvhex;

           MatrixStorage blkmatStorage = eDIAGONAL;
           
           //Variants of R matrices required for low energy preconditioning
           m_RBlk      = MemoryManager<DNekScalBlkMat>
               ::AllocateSharedPtr(nbdry_size, nbdry_size , blkmatStorage);
           m_RTBlk      = MemoryManager<DNekScalBlkMat>
               ::AllocateSharedPtr(nbdry_size, nbdry_size , blkmatStorage);
           m_InvRBlk      = MemoryManager<DNekScalBlkMat>
               ::AllocateSharedPtr(nbdry_size, nbdry_size , blkmatStorage);
           m_InvRTBlk      = MemoryManager<DNekScalBlkMat>
               ::AllocateSharedPtr(nbdry_size, nbdry_size , blkmatStorage);

           for(n=0; n < n_exp; ++n)
           {
               nel = expList->GetOffset_Elmt_Id(n);
               
               locExpansion = expList->GetExp(nel);
               LibUtilities::ShapeType eType=locExpansion->DetShapeType();

               //Block R matrix
               m_RBlk->SetBlock(n,n, transmatrixmap[eType]);

               //Block RT matrix
               m_RTBlk->SetBlock(n,n, transposedtransmatrixmap[eType]);

               //Block inverse R matrix
               m_InvRBlk->SetBlock(n,n, invtransmatrixmap[eType]);

               //Block inverse RT matrix
               m_InvRTBlk->SetBlock(n,n, invtransposedtransmatrixmap[eType]);
           }
       }
        


        /**
         * \brief Transform the solution vector vector to low energy.
         *
         * As the conjugate gradient system is solved for the low energy basis,
         * the solution vector \f$\mathbf{x}\f$ must be transformed to the low
         * energy basis i.e. \f$\overline{\mathbf{x}}=\mathbf{R}\mathbf{x}\f$.
         */
        void PreconditionerLowEnergy::v_DoTransformToLowEnergy(
            Array<OneD, NekDouble>& pInOut,
            int offset)
        {
            int nGlobBndDofs       = m_locToGloMap->GetNumGlobalBndCoeffs();
            int nDirBndDofs        = m_locToGloMap->GetNumGlobalDirBndCoeffs();
            int nGlobHomBndDofs    = nGlobBndDofs - nDirBndDofs;
            int nLocBndDofs        = m_locToGloMap->GetNumLocalBndCoeffs();

            //Non-dirichlet boundary dofs
            NekVector<NekDouble> F_HomBnd(nGlobHomBndDofs,pInOut+offset,
                                          eWrapper);

            //Block transformation matrix
            DNekScalBlkMat &R = *m_RBlk;

            Array<OneD, NekDouble> pLocal(nLocBndDofs, 0.0);
            NekVector<NekDouble> F_LocBnd(nLocBndDofs,pLocal,eWrapper);
            m_map = m_locToGloMap->GetLocalToGlobalBndMap();

            //Not actually needed but we should only work with the Global boundary dofs
            Array<OneD,NekDouble> tmp(nGlobBndDofs,0.0);
            Vmath::Vcopy(nGlobBndDofs, pInOut.get(), 1, tmp.get(), 1);

            //Global boundary (with dirichlet values) to local boundary with multiplicity
            Vmath::Gathr(m_map.num_elements(), m_locToGloSignMult.get(), tmp.get(), m_map.get(), pLocal.get());

            //Multiply by the block transformation matrix
            F_LocBnd=R*F_LocBnd;

            //Assemble local boundary to global non-dirichlet Dofs
            m_locToGloMap->AssembleBnd(F_LocBnd,F_HomBnd, nDirBndDofs);
        }

        /**
         * \brief Transform the solution vector vector to low energy.
         *
         * As the conjugate gradient system is solved for the low energy basis,
         * the solution vector \f$\mathbf{x}\f$ must be transformed to the low
         * energy basis i.e. \f$\overline{\mathbf{x}}=\mathbf{R}\mathbf{x}\f$.
         */
        void PreconditionerLowEnergy::v_DoTransformToLowEnergy(
            const Array<OneD, NekDouble>& pInput,
            Array<OneD, NekDouble>& pOutput)
        {
            int nGlobBndDofs       = m_locToGloMap->GetNumGlobalBndCoeffs();
            int nDirBndDofs        = m_locToGloMap->GetNumGlobalDirBndCoeffs();
            int nGlobHomBndDofs    = nGlobBndDofs - nDirBndDofs;
            int nLocBndDofs        = m_locToGloMap->GetNumLocalBndCoeffs();

            //Input/output vectors should be length nGlobHomBndDofs
            ASSERTL1(pInput.num_elements() >= nGlobHomBndDofs,
                     "Input array is greater than the nGlobHomBndDofs");
            ASSERTL1(pOutput.num_elements() >= nGlobHomBndDofs,
                     "Output array is greater than the nGlobHomBndDofs");

            //vectors of length number of non-dirichlet boundary dofs
            NekVector<NekDouble> F_GlobBnd(nGlobHomBndDofs,pInput,eWrapper);
            NekVector<NekDouble> F_HomBnd(nGlobHomBndDofs,pOutput,
                                          eWrapper);
            //Block transformation matrix
            DNekScalBlkMat &R = *m_RBlk;

            Array<OneD, NekDouble> pLocal(nLocBndDofs, 0.0);
            NekVector<NekDouble> F_LocBnd(nLocBndDofs,pLocal,eWrapper);
            m_map = m_locToGloMap->GetLocalToGlobalBndMap();

            // Allocated array of size number of global boundary dofs and copy
            // the input array to the tmp array offset by Dirichlet boundary
            // conditions.
            Array<OneD,NekDouble> tmp(nGlobBndDofs,0.0);
            Vmath::Vcopy(nGlobHomBndDofs, pInput.get(), 1, tmp.get() + nDirBndDofs, 1);
            
            //Global boundary dofs (with zeroed dirichlet values) to local boundary dofs
            Vmath::Gathr(m_map.num_elements(), m_locToGloSignMult.get(), tmp.get(), m_map.get(), pLocal.get());

            //Multiply by the block transformation matrix
            F_LocBnd=R*F_LocBnd;

            //Assemble local boundary to global non-dirichlet boundary
            m_locToGloMap->AssembleBnd(F_LocBnd,F_HomBnd,nDirBndDofs);
        }

        /**
         * \brief transform the solution vector from low energy back to the
         * original basis.
         *
         * After the conjugate gradient routine the output vector is in the low
         * energy basis and must be trasnformed back to the original basis in
         * order to get the correct solution out. the solution vector
         * i.e. \f$\mathbf{x}=\mathbf{R^{T}}\mathbf{\overline{x}}\f$.
         */
        void PreconditionerLowEnergy::v_DoTransformFromLowEnergy(
            Array<OneD, NekDouble>& pInOut)
        {
            int nGlobBndDofs       = m_locToGloMap->GetNumGlobalBndCoeffs();
            int nDirBndDofs        = m_locToGloMap->GetNumGlobalDirBndCoeffs();
            int nGlobHomBndDofs    = nGlobBndDofs - nDirBndDofs;
            int nLocBndDofs        = m_locToGloMap->GetNumLocalBndCoeffs();

            ASSERTL1(pInOut.num_elements() >= nGlobBndDofs,
                     "Output array is greater than the nGlobBndDofs");

            //Block transposed transformation matrix
            DNekScalBlkMat &RT = *m_RTBlk;

            NekVector<NekDouble> V_GlobHomBnd(nGlobHomBndDofs,pInOut+nDirBndDofs,
                                              eWrapper);

            Array<OneD, NekDouble> pLocal(nLocBndDofs, 0.0);
            NekVector<NekDouble> V_LocBnd(nLocBndDofs,pLocal,eWrapper);
            m_map = m_locToGloMap->GetLocalToGlobalBndMap();
            Array<OneD,NekDouble> tmp(nGlobBndDofs,0.0);

            //Global boundary (less dirichlet) to local boundary
            m_locToGloMap->GlobalToLocalBnd(V_GlobHomBnd,V_LocBnd, nDirBndDofs);

            //Multiply by the block transposed transformation matrix
            V_LocBnd=RT*V_LocBnd;


            //Assemble local boundary to global boundary
            Vmath::Assmb(nLocBndDofs, m_locToGloSignMult.get(),pLocal.get(), m_map.get(), tmp.get());

            //Universal assemble across processors
            m_locToGloMap->UniversalAssembleBnd(tmp);

            //copy non-dirichlet boundary values
            Vmath::Vcopy(nGlobBndDofs-nDirBndDofs, tmp.get() + nDirBndDofs, 1, pInOut.get() + nDirBndDofs, 1);
        }

        /**
         * \brief Multiply by the block inverse transformation matrix
         */ 
        void PreconditionerLowEnergy::v_DoMultiplybyInverseTransformationMatrix(
            const Array<OneD, NekDouble>& pInput,
            Array<OneD, NekDouble>& pOutput)
        {
            int nGlobBndDofs       = m_locToGloMap->GetNumGlobalBndCoeffs();
            int nDirBndDofs        = m_locToGloMap->GetNumGlobalDirBndCoeffs();
            int nGlobHomBndDofs    = nGlobBndDofs - nDirBndDofs;
            int nLocBndDofs        = m_locToGloMap->GetNumLocalBndCoeffs();

            ASSERTL1(pInput.num_elements() >= nGlobHomBndDofs,
                     "Input array is greater than the nGlobHomBndDofs");
            ASSERTL1(pOutput.num_elements() >= nGlobHomBndDofs,
                     "Output array is greater than the nGlobHomBndDofs");

            //vectors of length number of non-dirichlet boundary dofs
            NekVector<NekDouble> F_GlobBnd(nGlobHomBndDofs,pInput,eWrapper);
            NekVector<NekDouble> F_HomBnd(nGlobHomBndDofs,pOutput,
                                          eWrapper);
            //Block inverse transformation matrix
            DNekScalBlkMat &invR = *m_InvRBlk;

            Array<OneD, NekDouble> pLocal(nLocBndDofs, 0.0);
            NekVector<NekDouble> F_LocBnd(nLocBndDofs,pLocal,eWrapper);
            m_map = m_locToGloMap->GetLocalToGlobalBndMap();

            // Allocated array of size number of global boundary dofs and copy
            // the input array to the tmp array offset by Dirichlet boundary
            // conditions.
            Array<OneD,NekDouble> tmp(nGlobBndDofs,0.0);
            Vmath::Vcopy(nGlobHomBndDofs, pInput.get(), 1, tmp.get() + nDirBndDofs, 1);

            //Global boundary dofs (with zeroed dirichlet values) to local boundary dofs
            Vmath::Gathr(m_map.num_elements(), m_locToGloSignMult.get(), tmp.get(), m_map.get(), pLocal.get());

            //Multiply by block inverse transformation matrix
            F_LocBnd=invR*F_LocBnd;

            //Assemble local boundary to global non-dirichlet boundary
            m_locToGloMap->AssembleBnd(F_LocBnd,F_HomBnd,nDirBndDofs);

	}

        /**
         * \brief Multiply by the block tranposed inverse transformation matrix
         */ 
        void PreconditionerLowEnergy::v_DoMultiplybyInverseTransposedTransformationMatrix(
                const Array<OneD, NekDouble>& pInput,
                      Array<OneD, NekDouble>& pOutput)
        {
            int nGlobBndDofs       = m_locToGloMap->GetNumGlobalBndCoeffs();
            int nDirBndDofs        = m_locToGloMap->GetNumGlobalDirBndCoeffs();
            int nGlobHomBndDofs    = nGlobBndDofs - nDirBndDofs;
            int nLocBndDofs        = m_locToGloMap->GetNumLocalBndCoeffs();

            ASSERTL1(pInput.num_elements() >= nGlobHomBndDofs,
                     "Input array is greater than the nGlobHomBndDofs");
            ASSERTL1(pOutput.num_elements() >= nGlobHomBndDofs,
                     "Output array is greater than the nGlobHomBndDofs");

            //vectors of length number of non-dirichlet boundary dofs
            NekVector<NekDouble> F_GlobBnd(nGlobHomBndDofs,pInput,eWrapper);
            NekVector<NekDouble> F_HomBnd(nGlobHomBndDofs,pOutput,
                                          eWrapper);
            //Block inverse transformation matrix
            DNekScalBlkMat &invRT = *m_InvRTBlk;

            Array<OneD, NekDouble> pLocal(nLocBndDofs, 0.0);
            NekVector<NekDouble> F_LocBnd(nLocBndDofs,pLocal,eWrapper);
            m_map = m_locToGloMap->GetLocalToGlobalBndMap();

            m_locToGloMap->GlobalToLocalBnd(pInput,pLocal, nDirBndDofs);

            //Multiply by the block transposed transformation matrix
            F_LocBnd=invRT*F_LocBnd;

            m_locToGloMap->AssembleBnd(pLocal,pOutput, nDirBndDofs);

            Vmath::Vmul(nGlobHomBndDofs,pOutput,1,m_multiplicity,1,pOutput,1);
	}


        /**
         * \brief Set up the transformed block  matrix system
         *
         * Sets up a block elemental matrix in which each of the block matrix is
         * the low energy equivalent
         * i.e. \f$\mathbf{S}_{2}=\mathbf{R}\mathbf{S}_{1}\mathbf{R}^{T}\f$
         */     
        DNekScalBlkMatSharedPtr PreconditionerLowEnergy::
        v_TransformedSchurCompl(
            int offset, 
            const boost::shared_ptr<DNekScalBlkMat > &loc_mat)
	{
            boost::shared_ptr<MultiRegions::ExpList> 
                expList=((m_linsys.lock())->GetLocMat()).lock();
         
            StdRegions::StdExpansionSharedPtr locExpansion;                
            locExpansion = expList->GetExp(offset);
            unsigned int nbnd=locExpansion->NumBndryCoeffs();
            unsigned int ncoeffs=locExpansion->GetNcoeffs();
            unsigned int nint=ncoeffs-nbnd;

            //This is the SC elemental matrix in the orginal basis (S1)
            DNekScalMatSharedPtr pS1=loc_mat->GetBlock(0,0);

            //Transformation matrices 
            map<LibUtilities::ShapeType,DNekScalMatSharedPtr> transmatrixmap;
            map<LibUtilities::ShapeType,DNekScalMatSharedPtr> transposedtransmatrixmap;
            transmatrixmap[LibUtilities::eTetrahedron]=m_Rtet;
            transmatrixmap[LibUtilities::ePrism]=m_Rprism;
            transmatrixmap[LibUtilities::eHexahedron]=m_Rhex;
            transposedtransmatrixmap[LibUtilities::eTetrahedron]=m_RTtet;
            transposedtransmatrixmap[LibUtilities::ePrism]=m_RTprism;
            transposedtransmatrixmap[LibUtilities::eHexahedron]=m_RThex;

            DNekScalMat &S1 = (*pS1);
            
            MatrixStorage storage = eFULL;
            
            DNekMatSharedPtr pS2 = MemoryManager<DNekMat>::AllocateSharedPtr(nbnd,nbnd,0.0,storage);
            DNekMatSharedPtr pRS1 = MemoryManager<DNekMat>::AllocateSharedPtr(nbnd,nbnd,0.0,storage);
            
            LibUtilities::ShapeType eType=
                (expList->GetExp(offset))->DetShapeType();
            
            //transformation matrices
            DNekScalMat &R = (*(transmatrixmap[eType]));
            DNekScalMat &RT = (*(transposedtransmatrixmap[eType]));
            
            //create low energy matrix
            DNekMat &RS1 = (*pRS1);
            DNekMat &S2 = (*pS2);
                
            //setup S2
            RS1=R*S1;
            S2=RS1*RT;

            DNekScalBlkMatSharedPtr returnval;
            DNekScalMatSharedPtr tmp_mat;
            unsigned int exp_size[] = {nbnd, nint};
            unsigned int nblks = 1;
            returnval = MemoryManager<DNekScalBlkMat>::
                AllocateSharedPtr(nblks, nblks, exp_size, exp_size);

            returnval->SetBlock(0,0,tmp_mat = MemoryManager<DNekScalMat>::AllocateSharedPtr(1.0,pS2));

	    return returnval;
	}

        /**
         * Create the inverse multiplicity map.
         */
        void PreconditionerLowEnergy::CreateMultiplicityMap(void)
        {
            unsigned int nGlobalBnd = m_locToGloMap->GetNumGlobalBndCoeffs();
            unsigned int nEntries   = m_locToGloMap->GetNumLocalBndCoeffs();
            unsigned int i;
            
            const Array<OneD, const int> &vMap
                = m_locToGloMap->GetLocalToGlobalBndMap();

            const Array< OneD, const NekDouble > &sign 
                = m_locToGloMap->GetLocalToGlobalBndSign();

            bool m_signChange=m_locToGloMap->GetSignChange();

            // Count the multiplicity of each global DOF on this process
            Array<OneD, NekDouble> vCounts(nGlobalBnd, 0.0);
            for (i = 0; i < nEntries; ++i)
            {
                vCounts[vMap[i]] += 1.0;
            }

            // Get universal multiplicity by globally assembling counts
            m_locToGloMap->UniversalAssembleBnd(vCounts);

            // Construct a map of 1/multiplicity
            m_locToGloSignMult = Array<OneD, NekDouble>(nEntries);
            for (i = 0; i < nEntries; ++i)
            {
                if(m_signChange)
                {
                    m_locToGloSignMult[i] = sign[i]*1.0/vCounts[vMap[i]];
                }
                else
                {
                    m_locToGloSignMult[i] = 1.0/vCounts[vMap[i]];
                }
            }

            int nDirBnd        = m_locToGloMap->GetNumGlobalDirBndCoeffs();
            int nGlobHomBnd    = nGlobalBnd - nDirBnd;
            int nLocBnd        = m_locToGloMap->GetNumLocalBndCoeffs();

            //Set up multiplicity array for inverse transposed transformation matrix
            Array<OneD,NekDouble> tmp(nGlobHomBnd,1.0);
            m_multiplicity = Array<OneD,NekDouble>(nGlobHomBnd,1.0);
            Array<OneD,NekDouble> loc(nLocBnd,1.0);

            m_locToGloMap->GlobalToLocalBnd(tmp,loc, nDirBnd);
            m_locToGloMap->AssembleBnd(loc,m_multiplicity, nDirBnd);
            Vmath::Sdiv(nGlobHomBnd,1.0,m_multiplicity,1,m_multiplicity,1);

        }

        /**
         *\brief Sets up the reference prismatic element needed to construct
         *a low energy basis
         */
        SpatialDomains::PrismGeomSharedPtr PreconditionerLowEnergy::CreateRefPrismGeom()
        {
            //////////////////////////
            // Set up Prism element //
            //////////////////////////
            
	    const int three=3;
            const int nVerts = 6;
            const double point[][3] = {
                {-1,-1,0}, {1,-1,0}, {1,1,0}, 
                {-1,1,0}, {0,-1,sqrt(double(3))}, {0,1,sqrt(double(3))},
            };
            
            //boost::shared_ptr<SpatialDomains::PointGeom> verts[6];
            SpatialDomains::PointGeomSharedPtr verts[6];
            for(int i=0; i < nVerts; ++i)
            {
                verts[i] =  MemoryManager<SpatialDomains::PointGeom>::AllocateSharedPtr
                    ( three, i, point[i][0], point[i][1], point[i][2] );
            }
            const int nEdges = 9;
            const int vertexConnectivity[][2] = {
                {0,1}, {1,2}, {3,2}, {0,3}, {0,4}, 
                {1,4}, {2,5}, {3,5}, {4,5}
            };
            
            // Populate the list of edges
            SpatialDomains::SegGeomSharedPtr edges[nEdges]; 
            for(int i=0; i < nEdges; ++i){
                SpatialDomains::PointGeomSharedPtr vertsArray[2];
                for(int j=0; j<2; ++j)
                {
                    vertsArray[j] = verts[vertexConnectivity[i][j]];
                }
                edges[i] = MemoryManager<SpatialDomains::SegGeom>::AllocateSharedPtr(i, three, vertsArray);
            }
            
            ////////////////////////
            // Set up Prism faces //
            ////////////////////////
            
            const int nFaces = 5;
            //quad-edge connectivity base-face0, vertical-quadface2, vertical-quadface4
            const int quadEdgeConnectivity[][4] = { {0,1,2,3}, {1,6,8,5}, {3,7,8,4} }; 
            const bool   isQuadEdgeFlipped[][4] = { {0,0,1,1}, {0,0,1,1}, {0,0,1,1} };
            // QuadId ordered as 0, 1, 2, otherwise return false
            const int                  quadId[] = { 0,-1,1,-1,2 }; 
            
            //triangle-edge connectivity side-triface-1, side triface-3 
            const int  triEdgeConnectivity[][3] = { {0,5,4}, {2,6,7} };
            const bool    isTriEdgeFlipped[][3] = { {0,0,1}, {0,0,1} };
            // TriId ordered as 0, 1, otherwise return false
            const int                   triId[] = { -1,0,-1,1,-1 }; 
            
            // Populate the list of faces  
            SpatialDomains::Geometry2DSharedPtr faces[nFaces]; 
            for(int f = 0; f < nFaces; ++f){
                if(f == 1 || f == 3) {
                    int i = triId[f];
                    SpatialDomains::SegGeomSharedPtr edgeArray[3];
		    StdRegions::Orientation eorientArray[3];
                    for(int j = 0; j < 3; ++j){
                        edgeArray[j] = edges[triEdgeConnectivity[i][j]];
                        eorientArray[j] = isTriEdgeFlipped[i][j] ? StdRegions::eBackwards : StdRegions::eForwards;
                    }
                    faces[f] = MemoryManager<SpatialDomains::TriGeom>::AllocateSharedPtr(f, edgeArray, eorientArray);
                }            
                else {
                    int i = quadId[f];
                    SpatialDomains::SegGeomSharedPtr edgeArray[4];
		    StdRegions::Orientation eorientArray[4]; 
                    for(int j=0; j < 4; ++j){
                        edgeArray[j] = edges[quadEdgeConnectivity[i][j]];
                        eorientArray[j] = isQuadEdgeFlipped[i][j] ? StdRegions::eBackwards : StdRegions::eForwards;
                    }
                    faces[f] = MemoryManager<SpatialDomains::QuadGeom>::AllocateSharedPtr(f, edgeArray, eorientArray);
                }
            } 
            
            SpatialDomains::PrismGeomSharedPtr geom = MemoryManager<SpatialDomains::PrismGeom>::AllocateSharedPtr(faces);

            geom->SetOwnData();

            return geom;
        }

        /**
         *\brief Sets up the reference tretrahedral element needed to construct
         *a low energy basis
         */
        SpatialDomains::TetGeomSharedPtr PreconditionerLowEnergy::CreateRefTetGeom()
        {
            /////////////////////////////////
            // Set up Tetrahedron vertices //
            /////////////////////////////////

	    int i,j;
	    const int three=3;
            const int nVerts = 4;
            const double point[][3] = {
                {-1,-1/sqrt(double(3)),-1/sqrt(double(6))},
                {1,-1/sqrt(double(3)),-1/sqrt(double(6))},
                {0,2/sqrt(double(3)),-1/sqrt(double(6))},
                {0,0,3/sqrt(double(6))}};
            
            boost::shared_ptr<SpatialDomains::PointGeom> verts[4];
	    for(i=0; i < nVerts; ++i)
	    {
	        verts[i] =  
                    MemoryManager<SpatialDomains::PointGeom>::
                    AllocateSharedPtr
                    ( three, i, point[i][0], point[i][1], point[i][2] );
	    }
            
            //////////////////////////////
            // Set up Tetrahedron Edges //
            //////////////////////////////
            
            // SegGeom (int id, const int coordim), EdgeComponent(id, coordim)
            const int nEdges = 6;
            const int vertexConnectivity[][2] = {
                {0,1},{1,2},{0,2},{0,3},{1,3},{2,3}
            };
            
            // Populate the list of edges
            SpatialDomains::SegGeomSharedPtr edges[nEdges];
            for(i=0; i < nEdges; ++i)
            {
                boost::shared_ptr<SpatialDomains::PointGeom>
                    vertsArray[2];
                for(j=0; j<2; ++j)
                {
                    vertsArray[j] = verts[vertexConnectivity[i][j]];
                }
                
               edges[i] = MemoryManager<SpatialDomains::SegGeom>
                   ::AllocateSharedPtr(i, three, vertsArray);
            }
            
            //////////////////////////////
            // Set up Tetrahedron faces //
            //////////////////////////////
            
            const int nFaces = 4;
            const int edgeConnectivity[][3] = {
                {0,1,2}, {0,4,3}, {1,5,4}, {2,5,3}
            };
            const bool isEdgeFlipped[][3] = {
                {0,0,1}, {0,0,1}, {0,0,1}, {0,0,1}
            };
            
            // Populate the list of faces
            SpatialDomains::TriGeomSharedPtr faces[nFaces];
            for(i=0; i < nFaces; ++i)
            {
                SpatialDomains::SegGeomSharedPtr edgeArray[3];
                StdRegions::Orientation eorientArray[3];
                for(j=0; j < 3; ++j)
                {
                    edgeArray[j] = edges[edgeConnectivity[i][j]];
                    eorientArray[j] = isEdgeFlipped[i][j] ? 
                        StdRegions::eBackwards : StdRegions::eForwards;
                }
                
                
                faces[i] = MemoryManager<SpatialDomains::TriGeom>
                    ::AllocateSharedPtr(i, edgeArray, eorientArray);
            }
            
            SpatialDomains::TetGeomSharedPtr geom =
                MemoryManager<SpatialDomains::TetGeom>::AllocateSharedPtr
                (faces);
            
            geom->SetOwnData();

            return geom;
        }

        /**
         *\brief Sets up the reference hexahedral element needed to construct
         *a low energy basis
         */
        SpatialDomains::HexGeomSharedPtr PreconditionerLowEnergy::CreateRefHexGeom()
        {
            ////////////////////////////////
            // Set up Hexahedron vertices //
            ////////////////////////////////

	    const int three=3;

            const int nVerts = 8;
            const double point[][3] = {
                {0,0,0}, {1,0,0}, {1,1,0}, {0,1,0},
                {0,0,1}, {1,0,1}, {1,1,1}, {0,1,1}
            };

            // Populate the list of verts
            SpatialDomains::PointGeomSharedPtr verts[8];
            for( int i = 0; i < nVerts; ++i ) {
                verts[i] = MemoryManager<SpatialDomains::PointGeom>
                    ::AllocateSharedPtr(three,  i,   point[i][0],
                                        point[i][1], point[i][2]);
            }

            /////////////////////////////
            // Set up Hexahedron Edges //
            /////////////////////////////

            // SegGeom (int id, const int coordim), EdgeComponent(id, coordim)
            const int nEdges = 12;
            const int vertexConnectivity[][2] = {
                {0,1}, {1,2}, {2,3}, {0,3}, {0,4}, {1,5},
                {2,6}, {3,7}, {4,5}, {5,6}, {6,7}, {4,7}
            };

            // Populate the list of edges
            SpatialDomains::SegGeomSharedPtr edges[nEdges];
            for( int i = 0; i < nEdges; ++i ) {
                SpatialDomains::PointGeomSharedPtr vertsArray[2];
                for( int j = 0; j < 2; ++j ) {
                    vertsArray[j] = verts[vertexConnectivity[i][j]];
                }
                edges[i] = MemoryManager<SpatialDomains::SegGeom>::
                    AllocateSharedPtr( i, three, vertsArray);
            }

            /////////////////////////////
            // Set up Hexahedron faces //
            /////////////////////////////

            const int nFaces = 6;
            const int edgeConnectivity[][4] = {
                {0,1,2,3}, {0,5,8,4}, {1,6,9,5},
                {2,7,10,6}, {3,7,11,4}, {8,9,10,11}
            };
            const bool isEdgeFlipped[][4] = {
                {0,0,0,1}, {0,0,1,1}, {0,0,1,1},
                {0,0,1,1}, {0,0,1,1}, {0,0,0,1}
            };

            // Populate the list of faces
            SpatialDomains::QuadGeomSharedPtr faces[nFaces];
            for( int i = 0; i < nFaces; ++i ) {
                SpatialDomains::SegGeomSharedPtr edgeArray[4];
                StdRegions::Orientation eorientArray[4];
                for( int j = 0; j < 4; ++j ) {
                    edgeArray[j]    = edges[edgeConnectivity[i][j]];
                    eorientArray[j] = isEdgeFlipped[i][j] ? 
                        StdRegions::eBackwards : StdRegions::eForwards;
                }
                faces[i] = MemoryManager<SpatialDomains::QuadGeom>::AllocateSharedPtr(i, edgeArray,
                                                                      eorientArray);
            }

            SpatialDomains::HexGeomSharedPtr geom =
                MemoryManager<SpatialDomains::HexGeom>::AllocateSharedPtr
                (faces);
            
            geom->SetOwnData();

            return geom;
        }


        /**
	 * \brief Sets up the reference elements needed by the preconditioner
	 *
         * Sets up reference elements which are used to preconditioning the
         * corresponding matrices. Currently we support tetrahedral, prismatic
         * and hexahedral elements
	 */
        void PreconditionerLowEnergy::SetUpReferenceElements()
        {
            int cnt,i,j;
            boost::shared_ptr<MultiRegions::ExpList> 
                expList=((m_linsys.lock())->GetLocMat()).lock();
            GlobalLinSysKey m_linSysKey=(m_linsys.lock())->GetKey();
            StdRegions::VarCoeffMap vVarCoeffMap;
            StdRegions::StdExpansionSharedPtr locExpansion;
            locExpansion = expList->GetExp(0);

            DNekScalBlkMatSharedPtr RtetBlk, RprismBlk;
            DNekScalBlkMatSharedPtr RTtetBlk, RTprismBlk;

            DNekScalMatSharedPtr Rprismoriginal;
            DNekScalMatSharedPtr RTprismoriginal;
            DNekMatSharedPtr Rtettmp, RTtettmp, Rhextmp, RThextmp, Rprismtmp, RTprismtmp ;

            /*
             * Set up a Tetrahral & prismatic element which comprises
             * equilateral triangles as all faces for the tet and the end faces
             * for the prism. Using these elements a new expansion is created
             * (which is the same as the expansion specified in the input
             * file).
             */
            SpatialDomains::TetGeomSharedPtr tetgeom=CreateRefTetGeom();
            SpatialDomains::PrismGeomSharedPtr prismgeom=CreateRefPrismGeom();
            SpatialDomains::HexGeomSharedPtr hexgeom=CreateRefHexGeom();

            //Expansion as specified in the input file - here we need to alter
            //this so we can read in different exapansions for different element
            //types
            int nummodes=locExpansion->GetBasisNumModes(0);

            //Bases for Tetrahedral element
            const LibUtilities::BasisKey TetBa(
                LibUtilities::eModified_A, nummodes,
                LibUtilities::PointsKey(nummodes+1,LibUtilities::eGaussLobattoLegendre));
            const LibUtilities::BasisKey TetBb(
                LibUtilities::eModified_B, nummodes,
                LibUtilities::PointsKey(nummodes,LibUtilities::eGaussRadauMAlpha1Beta0));
            const LibUtilities::BasisKey TetBc(
                LibUtilities::eModified_C, nummodes,
                LibUtilities::PointsKey(nummodes,LibUtilities::eGaussRadauMAlpha2Beta0));

            //Create reference tetrahedral expansion
            LocalRegions::TetExpSharedPtr TetExp;

            TetExp = MemoryManager<LocalRegions::TetExp>
                ::AllocateSharedPtr(TetBa,TetBb,TetBc,
                                    tetgeom);

            //Bases for prismatic element
            const LibUtilities::BasisKey PrismBa(
                LibUtilities::eModified_A, nummodes,
                LibUtilities::PointsKey(nummodes+1,LibUtilities::eGaussLobattoLegendre));
            const LibUtilities::BasisKey PrismBb(
                LibUtilities::eModified_A, nummodes,
                LibUtilities::PointsKey(nummodes+1,LibUtilities::eGaussLobattoLegendre));
            const LibUtilities::BasisKey PrismBc(
                LibUtilities::eModified_B, nummodes,
                LibUtilities::PointsKey(nummodes,LibUtilities::eGaussRadauMAlpha1Beta0));

            //Create reference prismatic expansion
            LocalRegions::PrismExpSharedPtr PrismExp;

            PrismExp = MemoryManager<LocalRegions::PrismExp>
                ::AllocateSharedPtr(PrismBa,PrismBb,PrismBc,
                                    prismgeom);

            //Bases for prismatic element
            const LibUtilities::BasisKey HexBa(
                LibUtilities::eModified_A, nummodes,
                LibUtilities::PointsKey(nummodes+1,LibUtilities::eGaussLobattoLegendre));
            const LibUtilities::BasisKey HexBb(
                LibUtilities::eModified_A, nummodes,
                LibUtilities::PointsKey(nummodes+1,LibUtilities::eGaussLobattoLegendre));
            const LibUtilities::BasisKey HexBc(
                LibUtilities::eModified_A, nummodes,
                LibUtilities::PointsKey(nummodes+1,LibUtilities::eGaussLobattoLegendre));
            
            //Create reference prismatic expansion
            LocalRegions::HexExpSharedPtr HexExp;
            
            HexExp = MemoryManager<LocalRegions::HexExp>
                ::AllocateSharedPtr(HexBa,HexBb,HexBc,
                                    hexgeom);
            

            // retrieve variable coefficient
            if(m_linSysKey.GetNVarCoeffs() > 0)
            {
                StdRegions::VarCoeffMap::const_iterator x;
                cnt = expList->GetPhys_Offset(0);
                for (x = m_linSysKey.GetVarCoeffs().begin(); 
                     x != m_linSysKey.GetVarCoeffs().end(); ++x)
                {
                    vVarCoeffMap[x->first] = x->second + cnt;
                }
            }

            /*
             * Matrix keys - for each element type there are two matrix keys
             * corresponding to the transformation matrix R and its transpose
             */

            //Matrix keys for tetrahedral element transformation matrix
            LocalRegions::MatrixKey TetR
                (StdRegions::ePreconR,
                 LibUtilities::eTetrahedron,
                 *TetExp,
                 m_linSysKey.GetConstFactors(),
                 vVarCoeffMap);

            //Matrix keys for tetrahedral transposed transformation matrix
            LocalRegions::MatrixKey TetRT
                (StdRegions::ePreconRT,
                 LibUtilities::eTetrahedron,
                 *TetExp,
                 m_linSysKey.GetConstFactors(),
                 vVarCoeffMap);

            //Matrix keys for prismatic element transformation matrix
            LocalRegions::MatrixKey PrismR
                (StdRegions::ePreconR,
                 LibUtilities::ePrism,
                 *PrismExp,
                 m_linSysKey.GetConstFactors(),
                 vVarCoeffMap);

            //Matrix keys for prismatic element transposed transformation matrix
            LocalRegions::MatrixKey PrismRT
                (StdRegions::ePreconRT,
                 LibUtilities::ePrism,
                 *PrismExp,
                 m_linSysKey.GetConstFactors(),
                 vVarCoeffMap);

            //Matrix keys for hexahedral element transformation matrix
            LocalRegions::MatrixKey HexR
                (StdRegions::ePreconR,
                 LibUtilities::eHexahedron,
                 *HexExp,
                 m_linSysKey.GetConstFactors(),
                 vVarCoeffMap);

            //Matrix keys for hexahedral element transposed transformation
            //matrix
            LocalRegions::MatrixKey HexRT
                (StdRegions::ePreconRT,
                 LibUtilities::eHexahedron,
                 *HexExp,
                 m_linSysKey.GetConstFactors(),
                 vVarCoeffMap);

            /*
             * Create transformation matrices for the tetrahedral element
             */

            //Get tetrahedral transformation matrix
            m_Rtet = TetExp->GetLocMatrix(TetR);

            //Get tetrahedral transposed transformation matrix
            m_RTtet = TetExp->GetLocMatrix(TetRT);

            // Using the transformation matrix and the inverse transformation
            // matrix create the inverse matrices
            Rtettmp=TetExp->BuildInverseTransformationMatrix(m_Rtet);

            //Inverse transposed transformation matrix
            RTtettmp=TetExp->BuildInverseTransformationMatrix(m_Rtet);
            RTtettmp->Transpose();

            m_Rinvtet = MemoryManager<DNekScalMat>
                ::AllocateSharedPtr(1.0,Rtettmp);
            m_RTinvtet = MemoryManager<DNekScalMat>
                ::AllocateSharedPtr(1.0,RTtettmp);

            /*
             * Create transformation matrices for the hexahedral element
             */

            //Get hexahedral transformation matrix
            m_Rhex = HexExp->GetLocMatrix(HexR);
            //Get hexahedral transposed transformation matrix
            m_RThex = HexExp->GetLocMatrix(HexRT);

            // Using the transformation matrix and the inverse transformation
            // matrix create the inverse matrices
            Rhextmp=HexExp->BuildInverseTransformationMatrix(m_Rhex);
            //Inverse transposed transformation matrix
            RThextmp=HexExp->BuildInverseTransformationMatrix(m_Rhex);
            RThextmp->Transpose();

            m_Rinvhex = MemoryManager<DNekScalMat>
                ::AllocateSharedPtr(1.0,Rhextmp);
            m_RTinvhex = MemoryManager<DNekScalMat>
                ::AllocateSharedPtr(1.0,RThextmp);

            /*
             * Create transformation matrices for the prismatic element
             */

            //Get prism transformation matrix
            Rprismoriginal = PrismExp->GetLocMatrix(PrismR);
            //Get prism transposed transformation matrix
            RTprismoriginal = PrismExp->GetLocMatrix(PrismRT);

            unsigned int  nRows=Rprismoriginal->GetRows();
            NekDouble zero=0.0;
            DNekMatSharedPtr Rtmpprism = MemoryManager<DNekMat>::
                AllocateSharedPtr(nRows,nRows,zero,eFULL);
            DNekMatSharedPtr RTtmpprism = MemoryManager<DNekMat>::
                AllocateSharedPtr(nRows,nRows,zero,eFULL);
            NekDouble Rvalue, RTvalue;

            //Copy values from the prism transformation matrix
            for(i=0; i<nRows; ++i)
            {
                for(j=0; j<nRows; ++j)
                {
                    Rvalue=(*Rprismoriginal)(i,j);
                    RTvalue=(*RTprismoriginal)(i,j);
                    Rtmpprism->SetValue(i,j,Rvalue);
                    RTtmpprism->SetValue(i,j,RTvalue);
                }
            }

            //Replace triangular faces and edges of the prims transformation
            //matrix with the corresponding values of the tetrahedral
            //transformation matrix.
            ModifyPrismTransformationMatrix(TetExp,PrismExp,Rtmpprism,RTtmpprism);

            m_Rprism = MemoryManager<DNekScalMat>
                ::AllocateSharedPtr(1.0,Rtmpprism);
            
            m_RTprism = MemoryManager<DNekScalMat>
                ::AllocateSharedPtr(1.0,RTtmpprism);

            //Inverse transformation matrix
            Rprismtmp=PrismExp->BuildInverseTransformationMatrix(m_Rprism);

            //Inverse transposed transformation matrix
            RTprismtmp=PrismExp->BuildInverseTransformationMatrix(m_Rprism);
            RTprismtmp->Transpose();

            m_Rinvprism = MemoryManager<DNekScalMat>
                ::AllocateSharedPtr(1.0,Rprismtmp);

            m_RTinvprism = MemoryManager<DNekScalMat>
                ::AllocateSharedPtr(1.0,RTprismtmp);
        }

        /**
         * \brief Modify the prism transformation matrix to align with the
         * tetrahedral modes.
         *
         * This routine replaces the edge and triangular face components of the
         * prismatic vertex transformation matrices \f$\mathbf{R}_{ve}\f$ and
         * \f$\mathbf{R}_{vf}\f$ with the corresponding components from the
         * tetrahedral transformation matrices. Additionally, triangular face
         * components in the prismatic edge transformation matrix
         * \f$\mathbf{R}_{ef}\f$ with the corresponding component from the
         * tetrahedral transformation matrix.
         */
        void PreconditionerLowEnergy::ModifyPrismTransformationMatrix(
            LocalRegions::TetExpSharedPtr TetExp,
            LocalRegions::PrismExpSharedPtr PrismExp,
            DNekMatSharedPtr Rmodprism,
            DNekMatSharedPtr RTmodprism)
        {
            NekDouble Rvalue, RTvalue;
            int i, j;

            //For a tet element the bottom face is made up of the following:
            //vertices: 0, 1 and 2 edges: 0, 1 and 2 face: 0. We first need to
            //determine the mode locations of these vertices, edges and face so
            //we can extract the correct values from the tetrahedral R matrix.

            //These are the vertex mode locations of R which need to be replaced
            //in the prism element
            int TetVertex0=TetExp->GetVertexMap(0);
            int TetVertex1=TetExp->GetVertexMap(1);
            int TetVertex2=TetExp->GetVertexMap(2);
            int TetVertex3=TetExp->GetVertexMap(3);


            //These are the edge mode locations of R which need to be replaced
            //in the prism element
            Array<OneD, unsigned int> TetEdge0=TetExp->GetEdgeInverseBoundaryMap(0);
            Array<OneD, unsigned int> TetEdge1=TetExp->GetEdgeInverseBoundaryMap(1);
            Array<OneD, unsigned int> TetEdge2=TetExp->GetEdgeInverseBoundaryMap(2);
            Array<OneD, unsigned int> TetEdge3=TetExp->GetEdgeInverseBoundaryMap(3);
            Array<OneD, unsigned int> TetEdge4=TetExp->GetEdgeInverseBoundaryMap(4);
            Array<OneD, unsigned int> TetEdge5=TetExp->GetEdgeInverseBoundaryMap(5);

            //These are the face mode locations of R which need to be replaced
            //in the prism element
            Array<OneD, unsigned int> TetFace=TetExp->GetFaceInverseBoundaryMap(1);

            //Prism vertex modes
            int PrismVertex0=PrismExp->GetVertexMap(0);
            int PrismVertex1=PrismExp->GetVertexMap(1);
            int PrismVertex2=PrismExp->GetVertexMap(2);
            int PrismVertex3=PrismExp->GetVertexMap(3);
            int PrismVertex4=PrismExp->GetVertexMap(4);
            int PrismVertex5=PrismExp->GetVertexMap(5);

            //Prism edge modes
            Array<OneD, unsigned int> PrismEdge0=
                PrismExp->GetEdgeInverseBoundaryMap(0);
            Array<OneD, unsigned int> PrismEdge1=
                PrismExp->GetEdgeInverseBoundaryMap(1);
            Array<OneD, unsigned int> PrismEdge2=
                PrismExp->GetEdgeInverseBoundaryMap(2);
            Array<OneD, unsigned int> PrismEdge3=
                PrismExp->GetEdgeInverseBoundaryMap(3);
            Array<OneD, unsigned int> PrismEdge4=
                PrismExp->GetEdgeInverseBoundaryMap(4);
            Array<OneD, unsigned int> PrismEdge5=
                PrismExp->GetEdgeInverseBoundaryMap(5);
            Array<OneD, unsigned int> PrismEdge6=
                PrismExp->GetEdgeInverseBoundaryMap(6);
            Array<OneD, unsigned int> PrismEdge7=
                PrismExp->GetEdgeInverseBoundaryMap(7);
            Array<OneD, unsigned int> PrismEdge8=
                PrismExp->GetEdgeInverseBoundaryMap(8);

            //Prism face 1 & 3 face modes
            Array<OneD, unsigned int> PrismFace1=
                PrismExp->GetFaceInverseBoundaryMap(1);
            Array<OneD, unsigned int> PrismFace3=
                PrismExp->GetFaceInverseBoundaryMap(3);
            Array<OneD, unsigned int> PrismFace0=
                PrismExp->GetFaceInverseBoundaryMap(0);
            Array<OneD, unsigned int> PrismFace2=
                PrismExp->GetFaceInverseBoundaryMap(2);
            Array<OneD, unsigned int> PrismFace4=
                PrismExp->GetFaceInverseBoundaryMap(4);

            //vertex 0 edge 0 3 & 4
            for(i=0; i< PrismEdge0.num_elements(); ++i)
            {
                Rvalue=(*m_Rtet)(TetVertex0,TetEdge0[i]);
                Rmodprism->SetValue(PrismVertex0,PrismEdge0[i],Rvalue);
                Rvalue=(*m_Rtet)(TetVertex0,TetEdge2[i]);
                Rmodprism->SetValue(PrismVertex0,PrismEdge3[i],Rvalue);
                Rvalue=(*m_Rtet)(TetVertex0,TetEdge3[i]);
                Rmodprism->SetValue(PrismVertex0,PrismEdge4[i],Rvalue);

                //transposed values
                RTvalue=(*m_RTtet)(TetEdge0[i],TetVertex0);
                RTmodprism->SetValue(PrismEdge0[i],PrismVertex0,RTvalue);
                RTvalue=(*m_RTtet)(TetEdge2[i],TetVertex0);
                RTmodprism->SetValue(PrismEdge3[i],PrismVertex0,RTvalue);
                RTvalue=(*m_RTtet)(TetEdge3[i],TetVertex0);
                RTmodprism->SetValue(PrismEdge4[i],PrismVertex0,RTvalue);
            }

            //vertex 1 edge 0 1 & 5
            for(i=0; i< PrismEdge1.num_elements(); ++i)
            {
                Rvalue=(*m_Rtet)(TetVertex1,TetEdge0[i]);
                Rmodprism->SetValue(PrismVertex1,PrismEdge0[i],Rvalue);
                Rvalue=(*m_Rtet)(TetVertex1,TetEdge1[i]);
                Rmodprism->SetValue(PrismVertex1,PrismEdge1[i],Rvalue);
                Rvalue=(*m_Rtet)(TetVertex1,TetEdge4[i]);
                Rmodprism->SetValue(PrismVertex1,PrismEdge5[i],Rvalue);

                //transposed values
                RTvalue=(*m_RTtet)(TetEdge0[i],TetVertex1);
                RTmodprism->SetValue(PrismEdge0[i],PrismVertex1,RTvalue);
                RTvalue=(*m_RTtet)(TetEdge1[i],TetVertex1);
                RTmodprism->SetValue(PrismEdge1[i],PrismVertex1,RTvalue);
                RTvalue=(*m_RTtet)(TetEdge4[i],TetVertex1);
                RTmodprism->SetValue(PrismEdge5[i],PrismVertex1,RTvalue);
            }

            //vertex 2 edge 1 2 & 6
            for(i=0; i< PrismEdge2.num_elements(); ++i)
            {
                Rvalue=(*m_Rtet)(TetVertex2,TetEdge1[i]);
                Rmodprism->SetValue(PrismVertex2,PrismEdge1[i],Rvalue);
                Rvalue=(*m_Rtet)(TetVertex1,TetEdge0[i]);
                Rmodprism->SetValue(PrismVertex2,PrismEdge2[i],Rvalue);
                Rvalue=(*m_Rtet)(TetVertex2,TetEdge5[i]);
                Rmodprism->SetValue(PrismVertex2,PrismEdge6[i],Rvalue);

                //transposed values
                RTvalue=(*m_RTtet)(TetEdge1[i],TetVertex2);
                RTmodprism->SetValue(PrismEdge1[i],PrismVertex2,RTvalue);
                RTvalue=(*m_RTtet)(TetEdge0[i],TetVertex1);
                RTmodprism->SetValue(PrismEdge2[i],PrismVertex2,RTvalue);
                RTvalue=(*m_RTtet)(TetEdge5[i],TetVertex2);
                RTmodprism->SetValue(PrismEdge6[i],PrismVertex2,RTvalue);
            }

            //vertex 3 edge 3 2 & 7
            for(i=0; i< PrismEdge3.num_elements(); ++i)
            {
                Rvalue=(*m_Rtet)(TetVertex2,TetEdge2[i]);
                Rmodprism->SetValue(PrismVertex3,PrismEdge3[i],Rvalue);
                Rvalue=(*m_Rtet)(TetVertex0,TetEdge0[i]);
                Rmodprism->SetValue(PrismVertex3,PrismEdge2[i],Rvalue);
                Rvalue=(*m_Rtet)(TetVertex2,TetEdge5[i]);
                Rmodprism->SetValue(PrismVertex3,PrismEdge7[i],Rvalue);

                //transposed values
                RTvalue=(*m_RTtet)(TetEdge2[i],TetVertex2);
                RTmodprism->SetValue(PrismEdge3[i],PrismVertex3,RTvalue);
                RTvalue=(*m_RTtet)(TetEdge0[i],TetVertex0);
                RTmodprism->SetValue(PrismEdge2[i],PrismVertex3,RTvalue);
                RTvalue=(*m_RTtet)(TetEdge5[i],TetVertex2);
                RTmodprism->SetValue(PrismEdge7[i],PrismVertex3,RTvalue);
            }

            //vertex 4 edge 4 5 & 8
            for(i=0; i< PrismEdge4.num_elements(); ++i)
            {
                Rvalue=(*m_Rtet)(TetVertex3,TetEdge3[i]);
                Rmodprism->SetValue(PrismVertex4,PrismEdge4[i],Rvalue);
                Rvalue=(*m_Rtet)(TetVertex3,TetEdge4[i]);
                Rmodprism->SetValue(PrismVertex4,PrismEdge5[i],Rvalue);
                Rvalue=(*m_Rtet)(TetVertex0,TetEdge2[i]);
                Rmodprism->SetValue(PrismVertex4,PrismEdge8[i],Rvalue);

                //transposed values
                RTvalue=(*m_RTtet)(TetEdge3[i],TetVertex3);
                RTmodprism->SetValue(PrismEdge4[i],PrismVertex4,RTvalue);
                RTvalue=(*m_RTtet)(TetEdge4[i],TetVertex3);
                RTmodprism->SetValue(PrismEdge5[i],PrismVertex4,RTvalue);
                RTvalue=(*m_RTtet)(TetEdge2[i],TetVertex0);
                RTmodprism->SetValue(PrismEdge8[i],PrismVertex4,RTvalue);
            }

            //vertex 5 edge 6 7 & 8
            for(i=0; i< PrismEdge5.num_elements(); ++i)
            {
                Rvalue=(*m_Rtet)(TetVertex3,TetEdge3[i]);
                Rmodprism->SetValue(PrismVertex5,PrismEdge6[i],Rvalue);
                Rvalue=(*m_Rtet)(TetVertex3,TetEdge4[i]);
                Rmodprism->SetValue(PrismVertex5,PrismEdge7[i],Rvalue);
                Rvalue=(*m_Rtet)(TetVertex2,TetEdge2[i]);
                Rmodprism->SetValue(PrismVertex5,PrismEdge8[i],Rvalue);

                //transposed values
                RTvalue=(*m_RTtet)(TetEdge3[i],TetVertex3);
                RTmodprism->SetValue(PrismEdge6[i],PrismVertex5,RTvalue);
                RTvalue=(*m_RTtet)(TetEdge4[i],TetVertex3);
                RTmodprism->SetValue(PrismEdge7[i],PrismVertex5,RTvalue);
                RTvalue=(*m_RTtet)(TetEdge2[i],TetVertex2);
                RTmodprism->SetValue(PrismEdge8[i],PrismVertex5,RTvalue);
            }

            // face 1 vertices 0 1 4
            for(i=0; i< PrismFace1.num_elements(); ++i)
            {
                Rvalue=(*m_Rtet)(TetVertex0,TetFace[i]);
                Rmodprism->SetValue(PrismVertex0,PrismFace1[i],Rvalue);
                Rvalue=(*m_Rtet)(TetVertex1,TetFace[i]);
                Rmodprism->SetValue(PrismVertex1,PrismFace1[i],Rvalue);
                Rvalue=(*m_Rtet)(TetVertex3,TetFace[i]);
                Rmodprism->SetValue(PrismVertex4,PrismFace1[i],Rvalue);
                
                //transposed values
                RTvalue=(*m_RTtet)(TetFace[i],TetVertex0);
                RTmodprism->SetValue(PrismFace1[i],PrismVertex0,RTvalue);
                RTvalue=(*m_RTtet)(TetFace[i],TetVertex1);
                RTmodprism->SetValue(PrismFace1[i],PrismVertex1,RTvalue);
                RTvalue=(*m_RTtet)(TetFace[i],TetVertex3);
                RTmodprism->SetValue(PrismFace1[i],PrismVertex4,RTvalue);
            }

            // face 3 vertices 2, 3 & 5
            for(i=0; i< PrismFace3.num_elements(); ++i)
            {
                Rvalue=(*m_Rtet)(TetVertex1,TetFace[i]);
                Rmodprism->SetValue(PrismVertex2,PrismFace3[i],Rvalue);
                Rvalue=(*m_Rtet)(TetVertex0,TetFace[i]);
                Rmodprism->SetValue(PrismVertex3,PrismFace3[i],Rvalue);
                Rvalue=(*m_Rtet)(TetVertex3,TetFace[i]);
                Rmodprism->SetValue(PrismVertex5,PrismFace3[i],Rvalue);
                
                //transposed values
                RTvalue=(*m_RTtet)(TetFace[i],TetVertex1);
                RTmodprism->SetValue(PrismFace3[i],PrismVertex2,RTvalue);
                RTvalue=(*m_RTtet)(TetFace[i],TetVertex0);
                RTmodprism->SetValue(PrismFace3[i],PrismVertex3,RTvalue);
                RTvalue=(*m_RTtet)(TetFace[i],TetVertex3);
                RTmodprism->SetValue(PrismFace3[i],PrismVertex5,RTvalue);
            }

            // Face 1 edge 0 4 5
            for(i=0; i< PrismFace1.num_elements(); ++i)
            {
                for(j=0; j<PrismEdge0.num_elements(); ++j)
                {
                    Rvalue=(*m_Rtet)(TetEdge0[j],TetFace[i]);
                    Rmodprism->SetValue(PrismEdge0[j],PrismFace1[i],Rvalue);
                    Rvalue=(*m_Rtet)(TetEdge3[j],TetFace[i]);
                    Rmodprism->SetValue(PrismEdge4[j],PrismFace1[i],Rvalue);
                    Rvalue=(*m_Rtet)(TetEdge4[j],TetFace[i]);
                    Rmodprism->SetValue(PrismEdge5[j],PrismFace1[i],Rvalue);

                    //transposed values
                    RTvalue=(*m_RTtet)(TetFace[i],TetEdge0[j]);
                    RTmodprism->SetValue(PrismFace1[i],PrismEdge0[j],RTvalue);
                    RTvalue=(*m_RTtet)(TetFace[i],TetEdge3[j]);
                    RTmodprism->SetValue(PrismFace1[i],PrismEdge4[j],RTvalue);
                    RTvalue=(*m_RTtet)(TetFace[i],TetEdge4[j]);
                    RTmodprism->SetValue(PrismFace1[i],PrismEdge5[j],RTvalue);
                }
            }
                
            // Face 3 edge 2 6 7
            for(i=0; i< PrismFace3.num_elements(); ++i)
            {
                for(j=0; j<PrismEdge2.num_elements(); ++j)
                {
                    Rvalue=(*m_Rtet)(TetEdge0[j],TetFace[i]);
                    Rmodprism->SetValue(PrismEdge2[j],PrismFace3[i],Rvalue);
                    Rvalue=(*m_Rtet)(TetEdge4[j],TetFace[i]);
                    Rmodprism->SetValue(PrismEdge6[j],PrismFace3[i],Rvalue);
                    Rvalue=(*m_Rtet)(TetEdge3[j],TetFace[i]);
                    Rmodprism->SetValue(PrismEdge7[j],PrismFace3[i],Rvalue);

                    RTvalue=(*m_RTtet)(TetFace[i],TetEdge0[j]);
                    RTmodprism->SetValue(PrismFace3[i],PrismEdge2[j],RTvalue);
                    RTvalue=(*m_RTtet)(TetFace[i],TetEdge4[j]);
                    RTmodprism->SetValue(PrismFace3[i],PrismEdge6[j],RTvalue);
                    RTvalue=(*m_RTtet)(TetFace[i],TetEdge3[j]);
                    RTmodprism->SetValue(PrismFace3[i],PrismEdge7[j],RTvalue);
                }
            }
        }
        
    }
}





<|MERGE_RESOLUTION|>--- conflicted
+++ resolved
@@ -235,11 +235,7 @@
                             }
                         }
                         meshFaceId = (LocalRegions::Expansion2D::FromStdExp(bndCondFaceExp)->GetGeom2D())->GetFid();
-<<<<<<< HEAD
-                        faceDirMap[meshFaceId] = 1;
-=======
                         faceDirMap.insert(meshFaceId);
->>>>>>> 5a20ed60
                     }
                 }
             }
@@ -352,10 +348,6 @@
                     meshEdgeId = LocalRegions::Expansion3D::FromStdExp(locExpansion)->GetGeom3D()->GetEid(j);
                     dof    = EdgeSize[meshEdgeId];
                     maxEdgeDof = (dof > maxEdgeDof ? dof : maxEdgeDof);
-<<<<<<< HEAD
-                    meshEdgeId = LocalRegions::Expansion3D::FromStdExp(locExpansion)->GetGeom3D()->GetEid(j);
-=======
->>>>>>> 5a20ed60
 
                     if(edgeDirMap.count(meshEdgeId)==0)
                     {
@@ -445,12 +437,8 @@
                 {
                     meshFaceId = LocalRegions::Expansion3D::FromStdExp(locExpansion)->GetGeom3D()->GetFid(j);
 
-<<<<<<< HEAD
-                    meshFaceId = LocalRegions::Expansion3D::FromStdExp(locExpansion)->GetGeom3D()->GetFid(j);
-=======
                     dof        = FaceSize[meshFaceId];
                     maxFaceDof = (dof > maxFaceDof ? dof : maxFaceDof);
->>>>>>> 5a20ed60
 
                  
                     if(faceDirMap.count(meshFaceId)==0)
@@ -502,11 +490,7 @@
                 {
                     //get mesh edge id
                     meshEdgeId = LocalRegions::Expansion3D::FromStdExp(locExpansion)->GetGeom3D()->GetEid(j);
-<<<<<<< HEAD
-
-=======
                     
->>>>>>> 5a20ed60
                     nedgemodes=locExpansion->GetEdgeNcoeffs(j)-2;
                     
                     if(edgeDirMap.count(meshEdgeId)==0)
@@ -657,11 +641,6 @@
                             //offset for dirichlet conditions
                             if (globalcol == globalrow)
                             {
-<<<<<<< HEAD
-                                meshVertId = LocalRegions::Expansion3D::FromStdExp(locExpansion)->GetGeom3D()->GetVid(v);
-
-=======
->>>>>>> 5a20ed60
                                 //modal connectivity between elements
                                 sign1 = m_locToGloMap->
                                     GetLocalToGlobalBndSign(cnt + vMap1);
