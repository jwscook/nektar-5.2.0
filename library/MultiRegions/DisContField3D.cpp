 //////////////////////////////////////////////////////////////////////////////
 //
 // File DisContField3D.cpp
 //
 // For more information, please see: http://www.nektar.info
 //
 // The MIT License
 //
 // Copyright (c) 2006 Division of Applied Mathematics, Brown University (USA),
 // Department of Aeronautics, Imperial College London (UK), and Scientific
 // Computing and Imaging Institute, University of Utah (USA).
 //
 // Permission is hereby granted, free of charge, to any person obtaining a
 // copy of this software and associated documentation files (the "Software"),
 // to deal in the Software without restriction, including without limitation
 // the rights to use, copy, modify, merge, publish, distribute, sublicense,
 // and/or sell copies of the Software, and to permit persons to whom the
 // Software is furnished to do so, subject to the following conditions:
 //
 // The above copyright notice and this permission notice shall be included
 // in all copies or substantial portions of the Software.
 //
 // THE SOFTWARE IS PROVIDED "AS IS", WITHOUT WARRANTY OF ANY KIND, EXPRESS
 // OR IMPLIED, INCLUDING BUT NOT LIMITED TO THE WARRANTIES OF MERCHANTABILITY,
 // FITNESS FOR A PARTICULAR PURPOSE AND NONINFRINGEMENT. IN NO EVENT SHALL
 // THE AUTHORS OR COPYRIGHT HOLDERS BE LIABLE FOR ANY CLAIM, DAMAGES OR OTHER
 // LIABILITY, WHETHER IN AN ACTION OF CONTRACT, TORT OR OTHERWISE, ARISING
 // FROM, OUT OF OR IN CONNECTION WITH THE SOFTWARE OR THE USE OR OTHER
 // DEALINGS IN THE SOFTWARE.
 //
 // Description: Field definition for 3D domain with boundary
 // conditions using LDG flux
 //
 ///////////////////////////////////////////////////////////////////////////////

#include <boost/core/ignore_unused.hpp>

#include <MultiRegions/DisContField3D.h>
#include <LocalRegions/Expansion3D.h>
#include <LocalRegions/Expansion2D.h>
#include <SpatialDomains/MeshGraph.h>
#include <LocalRegions/HexExp.h>
#include <LocalRegions/TetExp.h>
#include <LocalRegions/PrismExp.h>
#include <LibUtilities/Foundations/Interp.h>
#include <LibUtilities/Foundations/ManagerAccess.h>
#include <tuple>

#include <boost/algorithm/string/classification.hpp>
#include <boost/algorithm/string/split.hpp>
#include <boost/algorithm/string/predicate.hpp>

using namespace std;

 namespace Nektar
 {
     namespace MultiRegions
     {
         /**
          * @class DisContField3D
          * Abstraction of a global discontinuous three-dimensional spectral/hp
          * element expansion which approximates the solution of a set of
          * partial differential equations.
          */

         /**
          * @brief Default constructor.
          */
         DisContField3D::DisContField3D() :
             ExpList3D             (),
             m_bndCondExpansions   (),
             m_bndConditions       (),
             m_trace(NullExpListSharedPtr)
         {
         }

         /**
          * @brief Constructs a global discontinuous field based on an input
          * mesh with boundary conditions.
          */
         DisContField3D::DisContField3D(
             const LibUtilities::SessionReaderSharedPtr &pSession,
             const SpatialDomains::MeshGraphSharedPtr   &graph3D,
             const std::string                          &variable,
             const bool                                  SetUpJustDG,
             const Collections::ImplementationType       ImpType):
             ExpList3D          (pSession, graph3D, variable, ImpType),
               m_bndCondExpansions(),
               m_bndConditions    (),
               m_trace(NullExpListSharedPtr)
         {
             // do not set up BCs if default variable
             if (variable.compare("DefaultVar") != 0)
             {
                 SpatialDomains::BoundaryConditions bcs(m_session, graph3D);

                 GenerateBoundaryConditionExpansion(graph3D,bcs,variable);
                 EvaluateBoundaryConditions(0.0, variable);

                 // Find periodic edges for this variable.
                 FindPeriodicFaces(bcs, variable);
             }

             if(SetUpJustDG)
             {
                 SetUpDG();
             }
             else
             {
                 // Set element edges to point to Robin BC edges if required.
                 int i, cnt, f;
                 Array<OneD, int> ElmtID, FaceID;
                 GetBoundaryToElmtMap(ElmtID, FaceID);

                 for(cnt = i = 0; i < m_bndCondExpansions.size(); ++i)
                 {
                     MultiRegions::ExpListSharedPtr locExpList;
                     locExpList = m_bndCondExpansions[i];

                     for(f = 0; f < locExpList->GetExpSize(); ++f)
                     {
                         LocalRegions::Expansion3DSharedPtr exp3d
                            = (*m_exp)[ElmtID[cnt+f]]->
                                as<LocalRegions::Expansion3D>();
                         LocalRegions::Expansion2DSharedPtr exp2d
                            = locExpList->GetExp(f)->
                                as<LocalRegions::Expansion2D>();

                         exp3d->SetFaceExp(FaceID[cnt+f],exp2d);
                         exp2d->SetAdjacentElementExp(FaceID[cnt+f],exp3d);
                     }
                     cnt += m_bndCondExpansions[i]->GetExpSize();
                 }
             }
         }

         /*
          * @brief Copy type constructor which declares new boundary conditions
          * and re-uses mapping info and trace space if possible
          */
         DisContField3D::DisContField3D(
             const DisContField3D                     &In,
             const SpatialDomains::MeshGraphSharedPtr &graph3D,
             const std::string                        &variable,
             const bool                                SetUpJustDG)
             : ExpList3D(In),
               m_trace(NullExpListSharedPtr)
         {
             SpatialDomains::BoundaryConditions bcs(m_session, graph3D);

             GenerateBoundaryConditionExpansion(graph3D,bcs,variable);
             EvaluateBoundaryConditions(0.0, variable);
             ApplyGeomInfo();

             if (!SameTypeOfBoundaryConditions(In))
             {
                 // Find periodic edges for this variable.
                 FindPeriodicFaces(bcs, variable);

                 if (SetUpJustDG)
                 {
                     SetUpDG(variable);
                 }
                 else
                 {
                     int i,cnt,f;
                     Array<OneD, int> ElmtID,FaceID;
                     GetBoundaryToElmtMap(ElmtID,FaceID);

                     for(cnt = i = 0; i < m_bndCondExpansions.size(); ++i)
                     {
                         MultiRegions::ExpListSharedPtr locExpList;
                         locExpList = m_bndCondExpansions[i];

                         for(f = 0; f < locExpList->GetExpSize(); ++f)
                         {
                             LocalRegions::Expansion3DSharedPtr exp3d
                                 = (*m_exp)[ElmtID[cnt+f]]->
                                         as<LocalRegions::Expansion3D>();
                             LocalRegions::Expansion2DSharedPtr exp2d
                                 = locExpList->GetExp(f)->
                                         as<LocalRegions::Expansion2D>();

                             exp3d->SetFaceExp(FaceID[cnt+f],exp2d);
                             exp2d->SetAdjacentElementExp(FaceID[cnt+f],exp3d);
                         }

                         cnt += m_bndCondExpansions[i]->GetExpSize();
                     }
                     SetUpPhysNormals();
                 }

             }
             //else if we have the same boundary condition
             else
             {
                 m_globalBndMat       = In.m_globalBndMat;
                 m_trace              = In.m_trace;
                 m_traceMap           = In.m_traceMap;
                 m_locTraceToTraceMap = In.m_locTraceToTraceMap;
                 m_periodicVerts      = In.m_periodicVerts;
                 m_periodicEdges      = In.m_periodicEdges;
                 m_periodicFaces      = In.m_periodicFaces;

                 if(SetUpJustDG)
                 {
                 }
                 else
                 {
                     int i,cnt,f;
                     Array<OneD, int> ElmtID,FaceID;
                     GetBoundaryToElmtMap(ElmtID,FaceID);

                     for (cnt = i = 0;
                          i < m_bndCondExpansions.size(); ++i)
                     {
                         MultiRegions::ExpListSharedPtr locExpList;
                         locExpList = m_bndCondExpansions[i];

                         for(f = 0; f < locExpList->GetExpSize(); ++f)
                         {
                             LocalRegions::Expansion3DSharedPtr exp3d
                                 = (*m_exp)[ElmtID[cnt+f]]->
                                         as<LocalRegions::Expansion3D>();
                             LocalRegions::Expansion2DSharedPtr exp2d
                                 = locExpList->GetExp(f)->
                                         as<LocalRegions::Expansion2D>();

                             exp3d->SetFaceExp(FaceID[cnt+f], exp2d);
                             exp2d->SetAdjacentElementExp(FaceID[cnt+f], exp3d);
                         }

                         cnt += m_bndCondExpansions[i]->GetExpSize();
                     }

                     if (m_session->DefinesSolverInfo("PROJECTION"))
                     {
                         std::string ProjectStr =
                             m_session->GetSolverInfo("PROJECTION");
                         if (ProjectStr == "MixedCGDG"           ||
                             ProjectStr == "Mixed_CG_Discontinuous")
                         {
                             SetUpDG(variable);
                         }
                         else
                         {
                             SetUpPhysNormals();
                         }
                     }
                     else
                     {
                         SetUpPhysNormals();
                     }
                 }
             }
         }

         /**
          *
          */
         DisContField3D::DisContField3D(const DisContField3D &In) :
             ExpList3D(In),
             m_bndCondExpansions   (In.m_bndCondExpansions),
             m_bndConditions       (In.m_bndConditions),
             m_globalBndMat        (In.m_globalBndMat),
             m_trace               (In.m_trace),
             m_traceMap            (In.m_traceMap),
             m_locTraceToTraceMap  (In.m_locTraceToTraceMap),
             m_periodicFaces       (In.m_periodicFaces),
             m_periodicEdges       (In.m_periodicEdges),
             m_periodicVerts       (In.m_periodicVerts)
         {
         }

         /**
          * @brief Destructor.
          */
         DisContField3D::~DisContField3D()
         {
         }

         GlobalLinSysSharedPtr DisContField3D::GetGlobalBndLinSys(
             const GlobalLinSysKey &mkey)
         {
             ASSERTL0(mkey.GetMatrixType() == StdRegions::eHybridDGHelmBndLam,
                      "Routine currently only tested for HybridDGHelmholtz");
             ASSERTL1(mkey.GetGlobalSysSolnType() ==
                      m_traceMap->GetGlobalSysSolnType(),
                      "The local to global map is not set up for the requested "
                      "solution type");

             GlobalLinSysSharedPtr glo_matrix;
             auto matrixIter = m_globalBndMat->find(mkey);

             if (matrixIter == m_globalBndMat->end())
             {
                 glo_matrix = GenGlobalBndLinSys(mkey, m_traceMap);
                 (*m_globalBndMat)[mkey] = glo_matrix;
             }
             else
             {
                 glo_matrix = matrixIter->second;
             }

             return glo_matrix;
         }

         /**
          * @brief Set up all DG member variables and maps.
          */
         void DisContField3D::SetUpDG(const std::string variable)
         {
             if (m_trace != NullExpListSharedPtr)
             {
                 return;
             }

             ExpList2DSharedPtr trace;

             // Set up matrix map
             m_globalBndMat = MemoryManager<GlobalLinSysMap>::
                 AllocateSharedPtr();

             // Set up Trace space
             bool UseGenSegExp = true;
             trace = MemoryManager<ExpList2D>::AllocateSharedPtr(
                 m_session, m_bndCondExpansions, m_bndConditions,
                 *m_exp, m_graph, m_periodicFaces, UseGenSegExp);

             m_trace    = trace;

             m_traceMap = MemoryManager<AssemblyMapDG>::AllocateSharedPtr(
                 m_session, m_graph, trace, *this, m_bndCondExpansions,
                 m_bndConditions, m_periodicFaces,variable);

             if (m_session->DefinesCmdLineArgument("verbose"))
             {
                 m_traceMap->PrintStats(std::cout, variable);
             }

             Array<OneD, Array<OneD, LocalRegions::ExpansionSharedPtr> >
                 &elmtToTrace = m_traceMap->GetElmtToTrace();

             // Scatter trace segments to 3D elements. For each element, we
             // find the trace segment associated to each edge. The element
             // then retains a pointer to the trace space segments, to ensure
             // uniqueness of normals when retrieving from two adjoining
             // elements which do not lie in a plane.
             for (int i = 0; i < m_exp->size(); ++i)
             {
                 for (int j = 0; j < (*m_exp)[i]->GetNfaces(); ++j)
                 {
                     LocalRegions::Expansion3DSharedPtr exp3d =
                             (*m_exp)[i]->as<LocalRegions::Expansion3D>();
                     LocalRegions::Expansion2DSharedPtr exp2d =
                             elmtToTrace[i][j]->as<LocalRegions::Expansion2D>();
                     exp3d->SetFaceExp           (j, exp2d);
                     exp2d->SetAdjacentElementExp(j, exp3d);
                 }
             }

             // Set up physical normals
             SetUpPhysNormals();

             // Set up information for parallel jobs.
             for (int i = 0; i < m_trace->GetExpSize(); ++i)
             {
                 LocalRegions::Expansion2DSharedPtr traceEl =
                         m_trace->GetExp(i)->as<LocalRegions::Expansion2D>();

                 int offset      = m_trace->GetPhys_Offset(i);
                 int traceGeomId = traceEl->GetGeom2D()->GetGlobalID();
                 auto pIt = m_periodicFaces.find(traceGeomId);

                 if (pIt != m_periodicFaces.end() && !pIt->second[0].isLocal)
                 {
                     if (traceGeomId != min(pIt->second[0].id, traceGeomId))
                     {
                         traceEl->GetLeftAdjacentElementExp()->NegateFaceNormal(
                             traceEl->GetLeftAdjacentElementFace());
                     }
                 }
                 else if (m_traceMap->GetTraceToUniversalMapUnique(offset) < 0)
                 {
                     traceEl->GetLeftAdjacentElementExp()->NegateFaceNormal(
                         traceEl->GetLeftAdjacentElementFace());
                 }
             }

             int cnt, n, e;

             // Identify boundary faces
             for(cnt = 0, n = 0; n < m_bndCondExpansions.size(); ++n)
             {
                 if (m_bndConditions[n]->GetBoundaryConditionType() !=
                     SpatialDomains::ePeriodic)
                 {
                     for(e = 0; e < m_bndCondExpansions[n]->GetExpSize(); ++e)
                     {
                         m_boundaryFaces.insert(
                             m_traceMap->GetBndCondIDToGlobalTraceID(cnt+e));
                     }
                     cnt += m_bndCondExpansions[n]->GetExpSize();
                 }
             }

             // Set up information for periodic boundary conditions.
             std::unordered_map<int,pair<int,int> > perFaceToExpMap;
             cnt = 0;
             LocalRegions::Expansion3DSharedPtr exp3d;
             for (int n = 0; n < m_exp->size(); ++n)
             {
                 exp3d = (*m_exp)[n]->as<LocalRegions::Expansion3D>();
                 for (int e = 0; e < exp3d->GetNfaces(); ++e, ++cnt)
                 {
                     auto it = m_periodicFaces.find(
                         exp3d->GetGeom3D()->GetFid(e));

                     if (it != m_periodicFaces.end())
                     {
                         perFaceToExpMap[it->first] = make_pair(n, e);
                     }
                 }
             }

             // Set up left-adjacent face list.
             m_leftAdjacentFaces.resize(cnt);
             cnt = 0;
             for (int i = 0; i < m_exp->size(); ++i)
             {
                 for (int j = 0; j < (*m_exp)[i]->GetNfaces(); ++j, ++cnt)
                 {
                     m_leftAdjacentFaces[cnt] = IsLeftAdjacentFace(i, j);
                 }
             }

             // Set up mapping to copy Fwd of periodic bcs to Bwd of other edge.
             cnt = 0;
             for (int n = 0; n < m_exp->size(); ++n)
             {
                 exp3d = (*m_exp)[n]->as<LocalRegions::Expansion3D>();
                 for (int e = 0; e < exp3d->GetNfaces(); ++e, ++cnt)
                 {
                     int faceGeomId = exp3d->GetGeom3D()->GetFid(e);
                     int offset = m_trace->GetPhys_Offset(
                         elmtToTrace[n][e]->GetElmtId());

                     // Check to see if this face is periodic.
                     auto it = m_periodicFaces.find(faceGeomId);

                     if (it != m_periodicFaces.end())
                     {
                         const PeriodicEntity &ent = it->second[0];
                         auto it2 = perFaceToExpMap.find(ent.id);

                         if (it2 == perFaceToExpMap.end())
                         {
                             if (m_session->GetComm()->GetSize() > 1 &&
                                 !ent.isLocal)
                             {
                                 continue;
                             }
                             else
                             {
                                 ASSERTL1(false, "Periodic edge not found!");
                             }
                         }

                         ASSERTL1(m_leftAdjacentFaces[cnt],
                                  "Periodic face in non-forward space?");

                         int offset2 = m_trace->GetPhys_Offset(
                             elmtToTrace[it2->second.first][it2->second.second]->
                                 GetElmtId());

                        // Calculate relative orientations between faces to
                        // calculate copying map.
                        int nquad1 = elmtToTrace[n][e]->GetNumPoints(0);
                        int nquad2 = elmtToTrace[n][e]->GetNumPoints(1);

                        vector<int> tmpBwd(nquad1*nquad2);
                        vector<int> tmpFwd(nquad1*nquad2);

                        if (ent.orient == StdRegions::eDir1FwdDir2_Dir2FwdDir1 ||
                            ent.orient == StdRegions::eDir1BwdDir2_Dir2FwdDir1 ||
                            ent.orient == StdRegions::eDir1FwdDir2_Dir2BwdDir1 ||
                            ent.orient == StdRegions::eDir1BwdDir2_Dir2BwdDir1)
                        {
                            for (int i = 0; i < nquad2; ++i)
                            {
                                for (int j = 0; j < nquad1; ++j)
                                {
                                    tmpBwd[i*nquad1+j] = offset2 + i*nquad1+j;
                                    tmpFwd[i*nquad1+j] = offset  + j*nquad2+i;
                                }
                            }
                        }
                        else
                        {
                            for (int i = 0; i < nquad2; ++i)
                            {
                                for (int j = 0; j < nquad1; ++j)
                                {
                                    tmpBwd[i*nquad1+j] = offset2 + i*nquad1+j;
                                    tmpFwd[i*nquad1+j] = offset  + i*nquad1+j;
                                }
                            }
                        }

                        if (ent.orient == StdRegions::eDir1BwdDir1_Dir2FwdDir2 ||
                            ent.orient == StdRegions::eDir1BwdDir1_Dir2BwdDir2 ||
                            ent.orient == StdRegions::eDir1FwdDir2_Dir2BwdDir1 ||
                            ent.orient == StdRegions::eDir1BwdDir2_Dir2BwdDir1)
                        {
                            // Reverse x direction
                            for (int i = 0; i < nquad2; ++i)
                            {
                                for (int j = 0; j < nquad1/2; ++j)
                                {
                                    swap(tmpFwd[i*nquad1 + j],
                                         tmpFwd[i*nquad1 + nquad1-j-1]);
                                }
                            }
                        }

                        if (ent.orient == StdRegions::eDir1FwdDir1_Dir2BwdDir2 ||
                            ent.orient == StdRegions::eDir1BwdDir1_Dir2BwdDir2 ||
                            ent.orient == StdRegions::eDir1BwdDir2_Dir2FwdDir1 ||
                            ent.orient == StdRegions::eDir1BwdDir2_Dir2BwdDir1)
                        {
                            // Reverse y direction
                            for (int j = 0; j < nquad1; ++j)
                            {
                                for (int i = 0; i < nquad2/2; ++i)
                                {
                                    swap(tmpFwd[i*nquad1 + j],
                                         tmpFwd[(nquad2-i-1)*nquad1 + j]);
                                }
                            }
                        }

                        for (int i = 0; i < nquad1*nquad2; ++i)
                        {
                            m_periodicFwdCopy.push_back(tmpFwd[i]);
                            m_periodicBwdCopy.push_back(tmpBwd[i]);
                        }
                    }
                }
            }

             m_locTraceToTraceMap = MemoryManager<LocTraceToTraceMap>::
                AllocateSharedPtr(*this, m_trace, elmtToTrace,
                                  m_leftAdjacentFaces);

         }

        /**
         * For each boundary region, checks that the types and number of
         * boundary expansions in that region match.
         *
         * @param   In          ContField3D to compare with.
         * @return true if boundary conditions match.
         */
        bool DisContField3D::SameTypeOfBoundaryConditions(
            const DisContField3D &In)
        {
            int i;
            bool returnval = true;

            for(i = 0; i < m_bndConditions.size(); ++i)
            {

                // check to see if boundary condition type is the same
                // and there are the same number of boundary
                // conditions in the boundary definition.
                if((m_bndConditions[i]->GetBoundaryConditionType()
                    != In.m_bndConditions[i]->GetBoundaryConditionType())||
                   (m_bndCondExpansions[i]->GetExpSize()
                                    != In.m_bndCondExpansions[i]->GetExpSize()))
                {
                    returnval = false;
                    break;
                }
            }

            // Compare with all other processes. Return true only if all
            // processes report having the same boundary conditions.
            int vSame = returnval ? 1 : 0;
            m_comm->AllReduce(vSame, LibUtilities::ReduceMin);

            return (vSame == 1);
        }

        /**
         * According to their boundary region, the separate segmental boundary
         * expansions are bundled together in an object of the class
         * MultiRegions#ExpList2D.
         *
         * \param graph3D A mesh, containing information about the domain and
         * the spectral/hp element expansion.
         * \param bcs An entity containing information about the boundaries and
         * boundary conditions.
         * \param variable An optional parameter to indicate for which variable
         * the boundary conditions should be discretised.
         */
        void DisContField3D::GenerateBoundaryConditionExpansion(
            const SpatialDomains::MeshGraphSharedPtr &graph3D,
            const SpatialDomains::BoundaryConditions &bcs,
            const std::string                        &variable)
        {
            int cnt = 0;
            MultiRegions::ExpList2DSharedPtr       locExpList;
            SpatialDomains::BoundaryConditionShPtr locBCond;

            const SpatialDomains::BoundaryRegionCollection    &bregions =
                bcs.GetBoundaryRegions();
            const SpatialDomains::BoundaryConditionCollection &bconditions =
                bcs.GetBoundaryConditions();

            m_bndCondExpansions =
                Array<OneD,MultiRegions::ExpListSharedPtr>(bregions.size());
            m_bndConditions     =
                Array<OneD,SpatialDomains::BoundaryConditionShPtr>(bregions.size());

            // list Dirichlet boundaries first
            for (auto &it : bregions)
            {
                locBCond = GetBoundaryCondition(
                    bconditions, it.first, variable);
                locExpList = MemoryManager<MultiRegions::ExpList2D>
                    ::AllocateSharedPtr(m_session, *(it.second),
                                        graph3D, variable, locBCond->GetComm());

                // Set up normals on non-Dirichlet boundary conditions
                if(locBCond->GetBoundaryConditionType() !=
                   SpatialDomains::eDirichlet)
                {
                    SetUpPhysNormals();
                }

                m_bndCondExpansions[cnt]  = locExpList;
                m_bndConditions[cnt++]    = locBCond;
            }
        }

        /**
         * @brief Determine the periodic faces, edges and vertices for the given
         * graph.
         *
         * @param   bcs         Information about the boundary conditions.
         * @param   variable    Specifies the field.
         */
        void DisContField3D::FindPeriodicFaces(
            const SpatialDomains::BoundaryConditions &bcs,
            const std::string                        &variable)
        {
            const SpatialDomains::BoundaryRegionCollection &bregions
                = bcs.GetBoundaryRegions();
            const SpatialDomains::BoundaryConditionCollection &bconditions
                = bcs.GetBoundaryConditions();

            LibUtilities::CommSharedPtr       vComm       =
                m_session->GetComm()->GetRowComm();
            SpatialDomains::CompositeOrdering compOrder   =
                m_graph->GetCompositeOrdering();
            SpatialDomains::BndRegionOrdering bndRegOrder =
                m_graph->GetBndRegionOrdering();
            SpatialDomains::CompositeMap      compMap     =
                m_graph->GetComposites();

            // perComps: Stores a unique collection of pairs of periodic
            // composites (i.e. if composites 1 and 2 are periodic then this map
            // will contain either the pair (1,2) or (2,1) but not both).
            //
            // The four maps allVerts, allCoord, allEdges and allOrient map a
            // periodic face to a vector containing the vertex ids of the face;
            // their coordinates; the edge ids of the face; and their
            // orientation within that face respectively.
            //
            // Finally the three sets locVerts, locEdges and locFaces store any
            // vertices, edges and faces that belong to a periodic composite and
            // lie on this process.
            map<int,RotPeriodicInfo>                       rotComp;
            map<int,int>                                   perComps;
            map<int,vector<int> >                          allVerts;
            map<int,SpatialDomains::PointGeomVector>       allCoord;
            map<int,vector<int> >                          allEdges;
            map<int,vector<StdRegions::Orientation> >      allOrient;
            set<int>                                       locVerts;
            set<int>                                       locEdges;
            set<int>                                       locFaces;

            int region1ID, region2ID, i, j, k, cnt;
            SpatialDomains::BoundaryConditionShPtr locBCond;

            // Set up a set of all local verts and edges.
            for(i = 0; i < (*m_exp).size(); ++i)
            {
                for(j = 0; j < (*m_exp)[i]->GetNverts(); ++j)
                {
                    int id = (*m_exp)[i]->GetGeom()->GetVid(j);
                    locVerts.insert(id);
                }

                for(j = 0; j < (*m_exp)[i]->GetNedges(); ++j)
                {
                    int id = (*m_exp)[i]->GetGeom()->GetEid(j);
                    locEdges.insert(id);
                }
            }

            // Begin by populating the perComps map. We loop over all periodic
            // boundary conditions and determine the composite associated with
            // it, then fill out the all* maps.
            for (auto &it : bregions)
            {

                locBCond = GetBoundaryCondition(
                    bconditions, it.first, variable);

                if (locBCond->GetBoundaryConditionType()
                        != SpatialDomains::ePeriodic)
                {
                    continue;
                }

                // Identify periodic boundary region IDs.
                region1ID = it.first;
                region2ID = std::static_pointer_cast<
                    SpatialDomains::PeriodicBoundaryCondition>(
                        locBCond)->m_connectedBoundaryRegion;

                // Check the region only contains a single composite.
                ASSERTL0(it.second->size() == 1,
                         "Boundary region "+boost::lexical_cast<string>(
                             region1ID)+" should only contain 1 composite.");

                // From this identify composites by looking at the original
                // boundary region ordering. Note that in serial the mesh
                // partitioner is not run, so this map will be empty and
                // therefore needs to be populated by using the corresponding
                // boundary region.
                int cId1, cId2;
                if (vComm->GetSize() == 1)
                {
                    cId1 = it.second->begin()->first;
                    cId2 = bregions.find(region2ID)->second->begin()->first;
                }
                else
                {
                    cId1 = bndRegOrder.find(region1ID)->second[0];
                    cId2 = bndRegOrder.find(region2ID)->second[0];
                }

                // check to see if boundary is rotationally aligned
                if(boost::icontains(locBCond->GetUserDefined(),"Rotated"))
                {
                    vector<string> tmpstr;

                    boost::split(tmpstr,locBCond->GetUserDefined(),
                                 boost::is_any_of(":"));

                    if(boost::iequals(tmpstr[0],"Rotated"))
                    {
                        ASSERTL1(tmpstr.size() > 2,
                                 "Expected Rotated user defined string to "
                                 "contain direction and rotation angle "
                                 "and optionally a tolerance, "
                                 "i.e. Rotated:dir:PI/2:1e-6");


                        ASSERTL1((tmpstr[1] == "x")||(tmpstr[1] == "y")
                                  ||(tmpstr[1] == "z"), "Rotated Dir is "
                                  "not specified as x,y or z");

                        RotPeriodicInfo RotInfo;
                        RotInfo.m_dir = (tmpstr[1] == "x")? 0:
                            (tmpstr[1] == "y")? 1:2;

                        LibUtilities::Interpreter strEval;
                        int ExprId = strEval.DefineFunction("", tmpstr[2]);
                        RotInfo.m_angle = strEval.Evaluate(ExprId);

                        if(tmpstr.size() == 4)
                        {
                            try {
                                RotInfo.m_tol = boost::lexical_cast
                                    <NekDouble>(tmpstr[3]);
                            }
                            catch (...) {
                                NEKERROR(ErrorUtil::efatal,
                                         "failed to cast tolerance input "
                                         "to a double value in Rotated"
                                         "boundary information");
                             }
                        }
                        else
                        {
                            RotInfo.m_tol = 1e-8;
                        }
                        rotComp[cId1] = RotInfo;
                    }
                }

                SpatialDomains::CompositeSharedPtr c = it.second->begin()->second;

                vector<unsigned int> tmpOrder;

                // store the rotation info of this

                // From the composite, we now construct the allVerts, allEdges
                // and allCoord map so that they can be transferred across
                // processors. We also populate the locFaces set to store a
                // record of all faces local to this process.
                for (i = 0; i < c->m_geomVec.size(); ++i)
                {
                    SpatialDomains::Geometry2DSharedPtr faceGeom =
                        std::dynamic_pointer_cast<
                            SpatialDomains::Geometry2D>(c->m_geomVec[i]);
                    ASSERTL1(faceGeom, "Unable to cast to shared ptr");

                    // Get geometry ID of this face and store in locFaces.
                    int faceId = c->m_geomVec[i]->GetGlobalID();
                    locFaces.insert(faceId);

                    // In serial, mesh partitioning will not have occurred so
                    // need to fill composite ordering map manually.
                    if (vComm->GetSize() == 1)
                    {
                        tmpOrder.push_back(c->m_geomVec[i]->GetGlobalID());
                    }

                    // Loop over vertices and edges of the face to populate
                    // allVerts, allEdges and allCoord maps.
                    vector<int> vertList, edgeList;
                    SpatialDomains::PointGeomVector coordVec;
                    vector<StdRegions::Orientation> orientVec;
                    for (j = 0; j < faceGeom->GetNumVerts(); ++j)
                    {
                        vertList .push_back(faceGeom->GetVid   (j));
                        edgeList .push_back(faceGeom->GetEid   (j));
                        coordVec .push_back(faceGeom->GetVertex(j));
                        orientVec.push_back(faceGeom->GetEorient(j));
                    }

                    allVerts [faceId] = vertList;
                    allEdges [faceId] = edgeList;
                    allCoord [faceId] = coordVec;
                    allOrient[faceId] = orientVec;
                }

                // In serial, record the composite ordering in compOrder for
                // later in the routine.
                if (vComm->GetSize() == 1)
                {
                    compOrder[it.second->begin()->first] = tmpOrder;
                }

                // See if we already have either region1 or region2 stored in
                // perComps map already and do a sanity check to ensure regions
                // are mutually periodic.
                if (perComps.count(cId1) == 0)
                {
                    if (perComps.count(cId2) == 0)
                    {
                        perComps[cId1] = cId2;
                    }
                    else
                    {
                        std::stringstream ss;
                        ss << "Boundary region " << cId2 << " should be "
                           << "periodic with " << perComps[cId2] << " but "
                           << "found " << cId1 << " instead!";
                        ASSERTL0(perComps[cId2] == cId1, ss.str());
                    }
                }
                else
                {
                    std::stringstream ss;
                    ss << "Boundary region " << cId1 << " should be "
                       << "periodic with " << perComps[cId1] << " but "
                       << "found " << cId2 << " instead!";
                    ASSERTL0(perComps[cId1] == cId1, ss.str());
                }
            }

            // The next routines process local face lists to exchange vertices,
            // edges and faces.
            int              n = vComm->GetSize();
            int              p = vComm->GetRank();
            int              totFaces;
            Array<OneD, int> facecounts(n,0);
            Array<OneD, int> vertcounts(n,0);
            Array<OneD, int> faceoffset(n,0);
            Array<OneD, int> vertoffset(n,0);

            Array<OneD, int> rotcounts(n,0);
            Array<OneD, int> rotoffset(n,0);

            rotcounts[p] = rotComp.size();
            vComm->AllReduce(rotcounts, LibUtilities::ReduceSum);
            int totrot  = Vmath::Vsum(n,rotcounts,1);

            if(totrot)
            {
                for (i = 1; i < n ; ++i)
                {
                    rotoffset[i] = rotoffset[i-1] + rotcounts[i-1];
                }

                Array<OneD, int> compid(totrot,0);
                Array<OneD, int> rotdir(totrot,0);
                Array<OneD, NekDouble> rotangle(totrot,0.0);
                Array<OneD, NekDouble> rottol(totrot,0.0);

                // fill in rotational informaiton
                auto rIt = rotComp.begin();

                for(i = 0; rIt != rotComp.end(); ++rIt)
                {
                    compid  [rotoffset[p] + i  ] = rIt->first;
                    rotdir  [rotoffset[p] + i  ] = rIt->second.m_dir;
                    rotangle[rotoffset[p] + i  ] = rIt->second.m_angle;
                    rottol  [rotoffset[p] + i++] = rIt->second.m_tol;
                }

                vComm->AllReduce(compid, LibUtilities::ReduceSum);
                vComm->AllReduce(rotdir, LibUtilities::ReduceSum);
                vComm->AllReduce(rotangle, LibUtilities::ReduceSum);
                vComm->AllReduce(rottol, LibUtilities::ReduceSum);

                // Fill in full rotational composite list
                for(i =0; i < totrot; ++i)
                {
                    RotPeriodicInfo rinfo(rotdir[i],rotangle[i], rottol[i]);

                    rotComp[compid[i]] = rinfo;
                }
            }

            // First exchange the number of faces on each process.
            facecounts[p] = locFaces.size();
            vComm->AllReduce(facecounts, LibUtilities::ReduceSum);

            // Set up an offset map to allow us to distribute face IDs to all
            // processors.
            faceoffset[0] = 0;
            for (i = 1; i < n; ++i)
            {
                faceoffset[i] = faceoffset[i-1] + facecounts[i-1];
            }

            // Calculate total number of faces.
            totFaces = Vmath::Vsum(n, facecounts, 1);

            // faceIds holds face IDs for each periodic face. faceVerts holds
            // the number of vertices in this face.
            Array<OneD, int> faceIds  (totFaces, 0);
            Array<OneD, int> faceVerts(totFaces, 0);

            // Process p writes IDs of its faces into position faceoffset[p] of
            // faceIds which allows us to perform an AllReduce to distribute
            // information amongst processors.
            auto sIt = locFaces.begin();
            for (i = 0; sIt != locFaces.end(); ++sIt)
            {
                faceIds  [faceoffset[p] + i  ] = *sIt;
                faceVerts[faceoffset[p] + i++] = allVerts[*sIt].size();
            }

            vComm->AllReduce(faceIds,   LibUtilities::ReduceSum);
            vComm->AllReduce(faceVerts, LibUtilities::ReduceSum);

            // procVerts holds number of vertices (and also edges since each
            // face is 2D) on each process.
            Array<OneD, int> procVerts(n,0);
            int nTotVerts;

            // Note if there are no periodic faces at all calling Vsum will
            // cause a segfault.
            if (totFaces > 0)
            {
                // Calculate number of vertices on each processor.
                nTotVerts = Vmath::Vsum(totFaces, faceVerts, 1);
            }
            else
            {
                nTotVerts = 0;
            }

            for (i = 0; i < n; ++i)
            {
                if (facecounts[i] > 0)
                {
                    procVerts[i] = Vmath::Vsum(
                        facecounts[i], faceVerts + faceoffset[i], 1);
                }
                else
                {
                    procVerts[i] = 0;
                }
            }

            // vertoffset is defined in the same manner as edgeoffset
            // beforehand.
            vertoffset[0] = 0;
            for (i = 1; i < n; ++i)
            {
                vertoffset[i] = vertoffset[i-1] + procVerts[i-1];
            }

            // At this point we exchange all vertex IDs, edge IDs and vertex
            // coordinates for each face. The coordinates are necessary because
            // we need to calculate relative face orientations between periodic
            // faces to determined edge and vertex connectivity.
            Array<OneD, int>       vertIds(nTotVerts,   0);
            Array<OneD, int>       edgeIds(nTotVerts,   0);
            Array<OneD, int>       edgeOrt(nTotVerts,   0);
            Array<OneD, NekDouble> vertX  (nTotVerts, 0.0);
            Array<OneD, NekDouble> vertY  (nTotVerts, 0.0);
            Array<OneD, NekDouble> vertZ  (nTotVerts, 0.0);

            for (cnt = 0, sIt = locFaces.begin();
                 sIt != locFaces.end(); ++sIt)
            {
                for (j = 0; j < allVerts[*sIt].size(); ++j)
                {
                    int vertId = allVerts[*sIt][j];
                    vertIds[vertoffset[p] + cnt  ] = vertId;
                    vertX  [vertoffset[p] + cnt  ] = (*allCoord[*sIt][j])(0);
                    vertY  [vertoffset[p] + cnt  ] = (*allCoord[*sIt][j])(1);
                    vertZ  [vertoffset[p] + cnt  ] = (*allCoord[*sIt][j])(2);
                    edgeIds[vertoffset[p] + cnt  ] = allEdges [*sIt][j];
                    edgeOrt[vertoffset[p] + cnt++] = allOrient[*sIt][j];
                }
            }

            vComm->AllReduce(vertIds, LibUtilities::ReduceSum);
            vComm->AllReduce(vertX,   LibUtilities::ReduceSum);
            vComm->AllReduce(vertY,   LibUtilities::ReduceSum);
            vComm->AllReduce(vertZ,   LibUtilities::ReduceSum);
            vComm->AllReduce(edgeIds, LibUtilities::ReduceSum);
            vComm->AllReduce(edgeOrt, LibUtilities::ReduceSum);

            // Finally now we have all of this information, we construct maps
            // which make accessing the information easier. These are
            // conceptually the same as all* maps at the beginning of the
            // routine, but now hold information for all periodic vertices.
            map<int, vector<int> >                          vertMap;
            map<int, vector<int> >                          edgeMap;
            map<int, SpatialDomains::PointGeomVector>       coordMap;

            // These final two maps are required for determining the relative
            // orientation of periodic edges. vCoMap associates vertex IDs with
            // their coordinates, and eIdMap maps an edge ID to the two vertices
            // which construct it.
            map<int, SpatialDomains::PointGeomSharedPtr>    vCoMap;
            map<int, pair<int, int> >                       eIdMap;

            for (cnt = i = 0; i < totFaces; ++i)
            {
                vector<int> edges(faceVerts[i]);
                vector<int> verts(faceVerts[i]);
                SpatialDomains::PointGeomVector coord(faceVerts[i]);

                // Keep track of cnt to enable correct edge vertices to be
                // inserted into eIdMap.
                int tmp = cnt;
                for (j = 0; j < faceVerts[i]; ++j, ++cnt)
                {
                    edges[j] = edgeIds[cnt];
                    verts[j] = vertIds[cnt];
                    coord[j]  = MemoryManager<SpatialDomains::PointGeom>
                        ::AllocateSharedPtr(
                            3, verts[j], vertX[cnt], vertY[cnt], vertZ[cnt]);
                    vCoMap[vertIds[cnt]] = coord[j];

                    // Try to insert edge into the eIdMap to avoid re-inserting.
                    auto testIns = eIdMap.insert(
                        make_pair(
                            edgeIds[cnt],
                            make_pair(vertIds[tmp+j],
                                      vertIds[tmp+((j+1) % faceVerts[i])])));

                    if (testIns.second == false)
                    {
                        continue;
                    }

                    // If the edge is reversed with respect to the face, then
                    // swap the edges so that we have the original ordering of
                    // the edge in the 3D element. This is necessary to properly
                    // determine edge orientation. Note that the logic relies on
                    // the fact that all edge forward directions are CCW
                    // orientated: we use a tensor product ordering for 2D
                    // elements so need to reverse this for edge IDs 2 and 3.
                    StdRegions::Orientation edgeOrient =
                        static_cast<StdRegions::Orientation>(edgeOrt[cnt]);
                    if (j > 1)
                    {
                        edgeOrient = edgeOrient == StdRegions::eForwards ?
                            StdRegions::eBackwards : StdRegions::eForwards;
                    }

                    if (edgeOrient == StdRegions::eBackwards)
                    {
                        swap(testIns.first->second.first,
                             testIns.first->second.second);
                    }
                }

                vertMap [faceIds[i]] = verts;
                edgeMap [faceIds[i]] = edges;
                coordMap[faceIds[i]] = coord;
            }

            // Go through list of composites and figure out which edges are
            // parallel from original ordering in session file. This includes
            // composites which are not necessarily on this process.

            // Store temporary map of periodic vertices which will hold all
            // periodic vertices on the entire mesh so that doubly periodic
            // vertices/edges can be counted properly across partitions. Local
            // vertices/edges are copied into m_periodicVerts and
            // m_periodicEdges at the end of the function.
            PeriodicMap periodicVerts, periodicEdges;

            // Construct two maps which determine how vertices and edges of
            // faces connect given a specific face orientation. The key of the
            // map is the number of vertices in the face, used to determine
            // difference between tris and quads.
            map<int, map<StdRegions::Orientation, vector<int> > > vmap;
            map<int, map<StdRegions::Orientation, vector<int> > > emap;

            map<StdRegions::Orientation, vector<int> > quadVertMap;
            quadVertMap[StdRegions::eDir1FwdDir1_Dir2FwdDir2] = {0,1,2,3};
            quadVertMap[StdRegions::eDir1FwdDir1_Dir2BwdDir2] = {3,2,1,0};
            quadVertMap[StdRegions::eDir1BwdDir1_Dir2FwdDir2] = {1,0,3,2};
            quadVertMap[StdRegions::eDir1BwdDir1_Dir2BwdDir2] = {2,3,0,1};
            quadVertMap[StdRegions::eDir1FwdDir2_Dir2FwdDir1] = {0,3,2,1};
            quadVertMap[StdRegions::eDir1FwdDir2_Dir2BwdDir1] = {1,2,3,0};
            quadVertMap[StdRegions::eDir1BwdDir2_Dir2FwdDir1] = {3,0,1,2};
            quadVertMap[StdRegions::eDir1BwdDir2_Dir2BwdDir1] = {2,1,0,3};

            map<StdRegions::Orientation, vector<int> > quadEdgeMap;
            quadEdgeMap[StdRegions::eDir1FwdDir1_Dir2FwdDir2] = {0,1,2,3};
            quadEdgeMap[StdRegions::eDir1FwdDir1_Dir2BwdDir2] = {2,1,0,3};
            quadEdgeMap[StdRegions::eDir1BwdDir1_Dir2FwdDir2] = {0,3,2,1};
            quadEdgeMap[StdRegions::eDir1BwdDir1_Dir2BwdDir2] = {2,3,0,1};
            quadEdgeMap[StdRegions::eDir1FwdDir2_Dir2FwdDir1] = {3,2,1,0};
            quadEdgeMap[StdRegions::eDir1FwdDir2_Dir2BwdDir1] = {1,2,3,0};
            quadEdgeMap[StdRegions::eDir1BwdDir2_Dir2FwdDir1] = {3,0,1,2};
            quadEdgeMap[StdRegions::eDir1BwdDir2_Dir2BwdDir1] = {1,0,3,2};

            map<StdRegions::Orientation, vector<int> > triVertMap;
            triVertMap[StdRegions::eDir1FwdDir1_Dir2FwdDir2] = {0,1,2};
            triVertMap[StdRegions::eDir1BwdDir1_Dir2FwdDir2] = {1,0,2};

            map<StdRegions::Orientation, vector<int> > triEdgeMap;
            triEdgeMap[StdRegions::eDir1FwdDir1_Dir2FwdDir2] = {0,1,2};
            triEdgeMap[StdRegions::eDir1BwdDir1_Dir2FwdDir2] = {0,2,1};

            vmap[3] = triVertMap;
            vmap[4] = quadVertMap;
            emap[3] = triEdgeMap;
            emap[4] = quadEdgeMap;

            map<int,int> allCompPairs;

            // Collect composite ides of each periodic face for use if rotation is required
            map<int,int> fIdToCompId;

            // Finally we have enough information to populate the periodic
            // vertex, edge and face maps. Begin by looping over all pairs of
            // periodic composites to determine pairs of periodic faces.
            for (auto &cIt : perComps)
            {
                SpatialDomains::CompositeSharedPtr c[2];
                const int   id1  = cIt.first;
                const int   id2  = cIt.second;
                std::string id1s = boost::lexical_cast<string>(id1);
                std::string id2s = boost::lexical_cast<string>(id2);

                if (compMap.count(id1) > 0)
                {
                    c[0] = compMap[id1];
                }

                if (compMap.count(id2) > 0)
                {
                    c[1] = compMap[id2];
                }

                ASSERTL0(c[0] || c[1],
                         "Neither composite not found on this process!");

                // Loop over composite ordering to construct list of all
                // periodic faces, regardless of whether they are on this
                // process.
                map<int,int> compPairs;


                ASSERTL0(compOrder.count(id1) > 0,
                         "Unable to find composite "+id1s+" in order map.");
                ASSERTL0(compOrder.count(id2) > 0,
                         "Unable to find composite "+id2s+" in order map.");
                ASSERTL0(compOrder[id1].size() == compOrder[id2].size(),
                         "Periodic composites "+id1s+" and "+id2s+
                         " should have the same number of elements.");
                ASSERTL0(compOrder[id1].size() > 0,
                         "Periodic composites "+id1s+" and "+id2s+
                         " are empty!");

                // Look up composite ordering to determine pairs.
                for (i = 0; i < compOrder[id1].size(); ++i)
                {
                    int eId1 = compOrder[id1][i];
                    int eId2 = compOrder[id2][i];

                    ASSERTL0(compPairs.count(eId1) == 0,
                             "Already paired.");

                    // Sanity check that the faces are mutually periodic.
                    if (compPairs.count(eId2) != 0)
                    {
                        ASSERTL0(compPairs[eId2] == eId1, "Pairing incorrect");
                    }
                    compPairs[eId1] = eId2;

                    // store  a map of face ids to composite ids
                    fIdToCompId[eId1] = id1;
                    fIdToCompId[eId2] = id2;
                }

                // Now that we have all pairs of periodic faces, loop over the
                // ones local on this process and populate face/edge/vertex
                // maps.
                for (auto &pIt : compPairs)
                {
                    int  ids  [2] = {pIt.first, pIt.second};
                    bool local[2] = {locFaces.count(pIt.first) > 0,
                                     locFaces.count(pIt.second) > 0};

                    ASSERTL0(coordMap.count(ids[0]) > 0 &&
                             coordMap.count(ids[1]) > 0,
                             "Unable to find face in coordinate map");

                    allCompPairs[pIt.first ] = pIt.second;
                    allCompPairs[pIt.second] = pIt.first;

                    // Loop up coordinates of the faces, check they have the
                    // same number of vertices.
                    SpatialDomains::PointGeomVector tmpVec[2]
                        = { coordMap[ids[0]], coordMap[ids[1]] };

                    ASSERTL0(tmpVec[0].size() == tmpVec[1].size(),
                             "Two periodic faces have different number "
                             "of vertices!");

                    // o will store relative orientation of faces. Note that in
                    // some transpose cases (Dir1FwdDir2_Dir2BwdDir1 and
                    // Dir1BwdDir1_Dir2FwdDir1) it seems orientation will be
                    // different going from face1->face2 instead of face2->face1
                    // (check this).
                    StdRegions::Orientation o;
                    bool rotbnd     = false;
                    int  dir        = 0;
                    NekDouble angle = 0.0;
                    NekDouble sign  = 1.0;
                    NekDouble tol   = 1e-8;

                    // check to see if perioid boundary is rotated
                    if(rotComp.count(fIdToCompId[pIt.first]))
                    {
                        rotbnd = true;
                        dir   = rotComp[fIdToCompId[pIt.first]].m_dir;
                        angle = rotComp[fIdToCompId[pIt.first]].m_angle;
                        tol   = rotComp[fIdToCompId[pIt.first]].m_tol;
                    }

                    // Record periodic faces.
                    for (i = 0; i < 2; ++i)
                    {
                        if (!local[i])
                        {
                            continue;
                        }

                        // Reference to the other face.
                        int other = (i+1) % 2;

                        // angle is set up for i = 0 to i = 1
                        sign = (i == 0)? 1.0:-1.0;

                        // Calculate relative face orientation.
                        if (tmpVec[0].size() == 3)
                        {
                            o = SpatialDomains::TriGeom::GetFaceOrientation(
                                   tmpVec[i], tmpVec[other],
                                   rotbnd, dir, sign*angle, tol);
                        }
                        else
                        {
                            o = SpatialDomains::QuadGeom::GetFaceOrientation(
                                   tmpVec[i], tmpVec[other],
                                   rotbnd,dir,sign*angle,tol);
                        }

                        // Record face ID, orientation and whether other face is
                        // local.
                        PeriodicEntity ent(ids  [other], o,
                                           local[other]);
                        m_periodicFaces[ids[i]].push_back(ent);
                    }

                    int nFaceVerts = vertMap[ids[0]].size();

                    // Determine periodic vertices.
                    for (i = 0; i < 2; ++i)
                    {
                        int other = (i+1) % 2;

                        // angle is set up for i = 0 to i = 1
                        sign = (i == 0)? 1.0:-1.0;

                        // Calculate relative face orientation.
                        if (tmpVec[0].size() == 3)
                        {
                            o = SpatialDomains::TriGeom::GetFaceOrientation(
                                   tmpVec[i], tmpVec[other], rotbnd, dir,
                                   sign*angle, tol);
                        }
                        else
                        {
                            o = SpatialDomains::QuadGeom::GetFaceOrientation(
                                   tmpVec[i], tmpVec[other], rotbnd, dir,
                                   sign*angle, tol);
                        }

                        if (nFaceVerts == 3)
                        {
                            ASSERTL0(
                                o == StdRegions::eDir1FwdDir1_Dir2FwdDir2 ||
                                o == StdRegions::eDir1BwdDir1_Dir2FwdDir2,
                                "Unsupported face orientation for face "+
                                boost::lexical_cast<string>(ids[i]));
                        }

                        // Look up vertices for this face.
                        vector<int> per1 = vertMap[ids[i]];
                        vector<int> per2 = vertMap[ids[other]];

                        // tmpMap will hold the pairs of vertices which are
                        // periodic.
                        map<int, pair<int, bool> > tmpMap;

                        // Use vmap to determine which vertices connect given
                        // the orientation o.
                        for (j = 0; j < nFaceVerts; ++j)
                        {
                            int v = vmap[nFaceVerts][o][j];
                            tmpMap[per1[j]] = make_pair(
                                per2[v], locVerts.count(per2[v]) > 0);
                        }

                        // Now loop over tmpMap to associate periodic vertices.
                        for (auto &mIt : tmpMap)
                        {
                            PeriodicEntity ent2(mIt.second.first,
                                                StdRegions::eNoOrientation,
                                                mIt.second.second);

                            // See if this vertex has been recorded already.
                            auto perIt = periodicVerts.find(mIt.first);

                            if (perIt == periodicVerts.end())
                            {
                                // Vertex is new - just record this entity as
                                // usual.
                                periodicVerts[mIt.first].push_back(ent2);
                                perIt = periodicVerts.find(mIt.first);
                            }
                            else
                            {
                                // Vertex is known - loop over the vertices
                                // inside the record and potentially add vertex
                                // mIt.second to the list.
                                for (k = 0; k < perIt->second.size(); ++k)
                                {
                                    if (perIt->second[k].id == mIt.second.first)
                                    {
                                        break;
                                    }
                                }

                                if (k == perIt->second.size())
                                {
                                    perIt->second.push_back(ent2);
                                }
                            }
                        }
                    }

                    // Determine periodic edges. Logic is the same as above,
                    // and perhaps should be condensed to avoid replication.
                    for (i = 0; i < 2; ++i)
                    {
                        int other = (i+1) % 2;

                        // angle is set up for i = 0 to i = 1
                        sign = (i == 0)? 1.0:-1.0;

                        if (tmpVec[0].size() == 3)
                        {
                            o = SpatialDomains::TriGeom::GetFaceOrientation(
                                   tmpVec[i], tmpVec[other], rotbnd, dir,
                                   sign*angle, tol);
                        }
                        else
                        {
                            o = SpatialDomains::QuadGeom::GetFaceOrientation(
                                   tmpVec[i], tmpVec[other], rotbnd, dir,
                                   sign*angle, tol);
                        }

                        vector<int> per1 = edgeMap[ids[i]];
                        vector<int> per2 = edgeMap[ids[other]];

                        map<int, pair<int, bool> > tmpMap;

                        for (j = 0; j < nFaceVerts; ++j)
                        {
                            int e = emap[nFaceVerts][o][j];
                            tmpMap[per1[j]] = make_pair(
                                per2[e], locEdges.count(per2[e]) > 0);
                        }

                        for (auto &mIt : tmpMap)
                        {
                            // Note we assume orientation of edges is forwards -
                            // this may be reversed later.
                            PeriodicEntity ent2(mIt.second.first,
                                                StdRegions::eForwards,
                                                mIt.second.second);
                            auto perIt = periodicEdges.find(mIt.first);

                            if (perIt == periodicEdges.end())
                            {
                                periodicEdges[mIt.first].push_back(ent2);
                                perIt = periodicEdges.find(mIt.first);
                            }
                            else
                            {
                                for (k = 0; k < perIt->second.size(); ++k)
                                {
                                    if (perIt->second[k].id == mIt.second.first)
                                    {
                                        break;
                                    }
                                }

                                if (k == perIt->second.size())
                                {
                                    perIt->second.push_back(ent2);
                                }
                            }
                        }
                    }
                }
            }

            Array<OneD, int> pairSizes(n, 0);
            pairSizes[p] = allCompPairs.size();
            vComm->AllReduce(pairSizes, LibUtilities::ReduceSum);

            int totPairSizes = Vmath::Vsum(n, pairSizes, 1);

            Array<OneD, int> pairOffsets(n, 0);
            pairOffsets[0] = 0;

            for (i = 1; i < n; ++i)
            {
                pairOffsets[i] = pairOffsets[i-1] + pairSizes[i-1];
            }


            ASSERTL1(allCompPairs.size() == fIdToCompId.size(),
                     "At this point the size of allCompPairs "
                     "should have been the same as fIdToCompId");

            Array<OneD, int> first (totPairSizes, 0);
            Array<OneD, int> second(totPairSizes, 0);

            cnt = pairOffsets[p];

            for (auto &pIt : allCompPairs)
            {
                first [cnt  ] = pIt.first;
                second[cnt++] = pIt.second;
            }

            vComm->AllReduce(first,  LibUtilities::ReduceSum);
            vComm->AllReduce(second, LibUtilities::ReduceSum);

            allCompPairs.clear();

            for(cnt = 0; cnt < totPairSizes; ++cnt)
            {
                allCompPairs[first[cnt]] = second[cnt];
            }

            // make global list of faces to composite ids if rotComp is non-zero

            if(rotComp.size())
            {
                Vmath::Zero(totPairSizes,first,1);
                Vmath::Zero(totPairSizes,second,1);

                cnt = pairOffsets[p];

                for (auto &pIt : fIdToCompId)
                {
                    first [cnt  ] = pIt.first;
                    second[cnt++] = pIt.second;
                }

                vComm->AllReduce(first,  LibUtilities::ReduceSum);
                vComm->AllReduce(second, LibUtilities::ReduceSum);

                fIdToCompId.clear();

                for(cnt = 0; cnt < totPairSizes; ++cnt)
                {
                    fIdToCompId[first[cnt]] = second[cnt];
                }
            }

            // also will need an edge id to composite id at end of routine
            map<int,int> eIdToCompId;

            // Search for periodic vertices and edges which are not
            // in a periodic composite but lie in this process. First,
            // loop over all information we have from other
            // processors.
            for (cnt = i = 0; i < totFaces; ++i)
            {
                bool rotbnd     = false;
                int dir         = 0;
                NekDouble angle = 0.0;
                NekDouble tol   = 1e-8;

                int faceId    = faceIds[i];

                ASSERTL0(allCompPairs.count(faceId) > 0,
                         "Unable to find matching periodic face.");

                int perFaceId = allCompPairs[faceId];

                // check to see if periodic boundary is rotated
                ASSERTL1(fIdToCompId.count(faceId) > 0,"Face " +
                         boost::lexical_cast<string>(faceId) +
                         " not found in fIdtoCompId map");
                if(rotComp.count(fIdToCompId[faceId]))
                {
                    rotbnd = true;
                    dir   = rotComp[fIdToCompId[faceId]].m_dir;
                    angle = rotComp[fIdToCompId[faceId]].m_angle;
                    tol   = rotComp[fIdToCompId[faceId]].m_tol;
                }

                for (j = 0; j < faceVerts[i]; ++j, ++cnt)
                {
                    int vId = vertIds[cnt];

                    auto perId = periodicVerts.find(vId);

                    if (perId == periodicVerts.end())
                    {

                        // This vertex is not included in the
                        // map. Figure out which vertex it is supposed
                        // to be periodic with. perFaceId is the face
                        // ID which is periodic with faceId. The logic
                        // is much the same as the loop above.
                        SpatialDomains::PointGeomVector tmpVec[2]
                            = { coordMap[faceId], coordMap[perFaceId] };

                        int nFaceVerts = tmpVec[0].size();
                        StdRegions::Orientation o = nFaceVerts == 3 ?
                            SpatialDomains::TriGeom::GetFaceOrientation(
                                  tmpVec[0], tmpVec[1], rotbnd, dir, angle, tol):
                            SpatialDomains::QuadGeom::GetFaceOrientation(
                                   tmpVec[0], tmpVec[1], rotbnd, dir, angle, tol);

                        // Use vmap to determine which vertex of the other face
                        // should be periodic with this one.
                        int perVertexId = vertMap[perFaceId][vmap[nFaceVerts][o][j]];


                        PeriodicEntity ent(perVertexId,
                                           StdRegions::eNoOrientation,
                                           locVerts.count(perVertexId) > 0);

                        periodicVerts[vId].push_back(ent);
                    }

                    int eId = edgeIds[cnt];

                    perId = periodicEdges.find(eId);

                    // this map is required at very end to determine rotation of edges.
                    if(rotbnd)
                    {
                        eIdToCompId[eId] = fIdToCompId[faceId];
                    }

                    if (perId == periodicEdges.end())
                    {
                        // This edge is not included in the map. Figure
                        // out which edge it is supposed to be periodic
                        // with. perFaceId is the face ID which is
                        // periodic with faceId. The logic is much the
                        // same as the loop above.
                        SpatialDomains::PointGeomVector tmpVec[2]
                            = { coordMap[faceId], coordMap[perFaceId] };

                        int nFaceEdges = tmpVec[0].size();
                        StdRegions::Orientation o = nFaceEdges == 3 ?
                            SpatialDomains::TriGeom::GetFaceOrientation(
                                        tmpVec[0], tmpVec[1], rotbnd, dir, angle, tol):
                        SpatialDomains::QuadGeom::GetFaceOrientation(
                                        tmpVec[0], tmpVec[1], rotbnd, dir, angle, tol);

                        // Use emap to determine which edge of the other
                        // face should be periodic with this one.
                        int perEdgeId = edgeMap[perFaceId][emap[nFaceEdges][o][j]];

                        PeriodicEntity ent(perEdgeId,
                                           StdRegions::eForwards,
                                           locEdges.count(perEdgeId) > 0);

                        periodicEdges[eId].push_back(ent);


                        // this map is required at very end to
                        // determine rotation of edges.
                        if(rotbnd)
                        {
                            eIdToCompId[perEdgeId] = fIdToCompId[perFaceId];
                        }
                    }
                }
            }

            // Finally, we must loop over the periodicVerts and periodicEdges
            // map to complete connectivity information.
            for (auto &perIt : periodicVerts)
            {
                // For each vertex that is periodic with this one...
                for (i = 0; i < perIt.second.size(); ++i)
                {
                    // Find the vertex in the periodicVerts map...
                    auto perIt2 = periodicVerts.find(perIt.second[i].id);
                    ASSERTL0(perIt2 != periodicVerts.end(),
                             "Couldn't find periodic vertex.");

                    // Now search through this vertex's list and make sure that
                    // we have a record of any vertices which aren't in the
                    // original list.
                    for (j = 0; j < perIt2->second.size(); ++j)
                    {
                        if (perIt2->second[j].id == perIt.first)
                        {
                            continue;
                        }

                        for (k = 0; k < perIt.second.size(); ++k)
                        {
                            if (perIt2->second[j].id == perIt.second[k].id)
                            {
                                break;
                            }
                        }

                        if (k == perIt.second.size())
                        {
                            perIt.second.push_back(perIt2->second[j]);
                        }
                    }
                }
            }

            for (auto &perIt : periodicEdges)
            {
                for (i = 0; i < perIt.second.size(); ++i)
                {
                    auto perIt2 = periodicEdges.find(perIt.second[i].id);
                    ASSERTL0(perIt2 != periodicEdges.end(),
                             "Couldn't find periodic edge.");

                    for (j = 0; j < perIt2->second.size(); ++j)
                    {
                        if (perIt2->second[j].id == perIt.first)
                        {
                            continue;
                        }

                        for (k = 0; k < perIt.second.size(); ++k)
                        {
                            if (perIt2->second[j].id == perIt.second[k].id)
                            {
                                break;
                            }
                        }

                        if (k == perIt.second.size())
                        {
                            perIt.second.push_back(perIt2->second[j]);
                        }
                    }
                }
            }

            // Loop over periodic edges to determine relative edge orientations.
            for (auto &perIt : periodicEdges)
            {
                bool rotbnd     = false;
                int dir         = 0;
                NekDouble angle = 0.0;
                NekDouble tol   = 1e-8;


                // Find edge coordinates
                auto eIt = eIdMap.find(perIt.first);
                SpatialDomains::PointGeom v[2] = {
                    *vCoMap[eIt->second.first],
                    *vCoMap[eIt->second.second]
                };

                // check to see if perioid boundary is rotated
                if(rotComp.count(eIdToCompId[perIt.first]))
                {
                    rotbnd = true;
                    dir   = rotComp[eIdToCompId[perIt.first]].m_dir;
                    angle = rotComp[eIdToCompId[perIt.first]].m_angle;
                    tol   = rotComp[eIdToCompId[perIt.first]].m_tol;
                }

                // Loop over each edge, and construct a vector that takes us
                // from one vertex to another. Use this to figure out which
                // vertex maps to which.
                for (i = 0; i < perIt.second.size(); ++i)
                {
                    eIt = eIdMap.find(perIt.second[i].id);

                    SpatialDomains::PointGeom w[2] = {
                        *vCoMap[eIt->second.first],
                        *vCoMap[eIt->second.second]
                    };

                    int vMap[2] = {-1,-1};
                    if(rotbnd)
                    {

                        SpatialDomains::PointGeom r;

                        r.Rotate(v[0],dir,angle);

                        if(r.dist(w[0])< tol)
                        {
                            vMap[0] = 0;
                        }
                        else
                        {
                            r.Rotate(v[1],dir,angle);
                            if(r.dist(w[0]) < tol)
                            {
                                vMap[0] = 1;
                            }
                            else
                            {
                                ASSERTL0(false,"Unable to align rotationally periodic edge vertex");
                            }
                        }
                    }
                    else // translation test
                    {
                        NekDouble cx = 0.5*(w[0](0)-v[0](0)+w[1](0)-v[1](0));
                        NekDouble cy = 0.5*(w[0](1)-v[0](1)+w[1](1)-v[1](1));
                        NekDouble cz = 0.5*(w[0](2)-v[0](2)+w[1](2)-v[1](2));

                        for (j = 0; j < 2; ++j)
                        {
                            NekDouble x = v[j](0);
                            NekDouble y = v[j](1);
                            NekDouble z = v[j](2);
                            for (k = 0; k < 2; ++k)
                            {
                                NekDouble x1 = w[k](0)-cx;
                                NekDouble y1 = w[k](1)-cy;
                                NekDouble z1 = w[k](2)-cz;

                                if (sqrt((x1-x)*(x1-x)+(y1-y)*(y1-y)+(z1-z)*(z1-z))
                                    < 1e-8)
                                {
                                    vMap[k] = j;
                                    break;
                                }
                            }
                        }

                        // Sanity check the map.
                        ASSERTL0(vMap[0] >= 0 && vMap[1] >= 0,
                                 "Unable to align periodic edge vertex.");
                        ASSERTL0((vMap[0] == 0 || vMap[0] == 1) &&
                                 (vMap[1] == 0 || vMap[1] == 1) &&
                                 (vMap[0] != vMap[1]),
                                 "Unable to align periodic edge vertex.");
                    }

                    // If 0 -> 0 then edges are aligned already; otherwise
                    // reverse the orientation.
                    if (vMap[0] != 0)
                    {
                        perIt.second[i].orient = StdRegions::eBackwards;
                    }
                }
            }

            // Do one final loop over periodic vertices/edges to remove
            // non-local vertices/edges from map.
            for (auto &perIt : periodicVerts)
            {
                if (locVerts.count(perIt.first) > 0)
                {
                    m_periodicVerts.insert(perIt);
                }
            }

            for (auto &perIt : periodicEdges)
            {
                if (locEdges.count(perIt.first) > 0)
                {
                    m_periodicEdges.insert(perIt);
                }
            }
        }

        bool DisContField3D::IsLeftAdjacentFace(const int n, const int e)
        {
            LocalRegions::Expansion2DSharedPtr traceEl =
                    m_traceMap->GetElmtToTrace()[n][e]->
                         as<LocalRegions::Expansion2D>();

            int offset = m_trace->GetPhys_Offset(traceEl->GetElmtId());

            bool fwd = true;
            if (traceEl->GetLeftAdjacentElementFace () == -1 ||
                traceEl->GetRightAdjacentElementFace() == -1)
            {
                // Boundary edge (1 connected element). Do nothing in
                // serial.
                auto it = m_boundaryFaces.find(traceEl->GetElmtId());

                // If the edge does not have a boundary condition set on
                // it, then assume it is a partition edge.
                if (it == m_boundaryFaces.end())
                {
                    int traceGeomId = traceEl->GetGeom2D()->GetGlobalID();
                    auto pIt = m_periodicFaces.find(traceGeomId);

                    if (pIt != m_periodicFaces.end() && !pIt->second[0].isLocal)
                    {
                        fwd = traceGeomId == min(traceGeomId,pIt->second[0].id);
                    }
                    else
                    {
                        fwd = m_traceMap->
                            GetTraceToUniversalMapUnique(offset) >= 0;
                    }
                }
            }
            else if (traceEl->GetLeftAdjacentElementFace () != -1 &&
                     traceEl->GetRightAdjacentElementFace() != -1)
            {
                // Non-boundary edge (2 connected elements).
                fwd = (traceEl->GetLeftAdjacentElementExp().get() == (*m_exp)[n].get() );
            }
            else
            {
                ASSERTL2(false, "Unconnected trace element!");
            }

            return fwd;
        }

        /**
         * \brief This method extracts the "forward" and "backward" trace
         * data from the array \a field and puts the data into output
         * vectors \a Fwd and \a Bwd.
         *
         * We first define the convention which defines "forwards" and
         * "backwards". First an association is made between the face of
         * each element and its corresponding face in the trace space
         * using the mapping #m_traceMap. The element can either be
         * left-adjacent or right-adjacent to this trace face (see
         * Expansion2D::GetLeftAdjacentElementExp). Boundary faces are
         * always left-adjacent since left-adjacency is populated first.
         *
         * If the element is left-adjacent we extract the face trace data
         * from \a field into the forward trace space \a Fwd; otherwise,
         * we place it in the backwards trace space \a Bwd. In this way,
         * we form a unique set of trace normals since these are always
         * extracted from left-adjacent elements.
         *
         * \param field is a NekDouble array which contains the 3D data
         * from which we wish to extract the backward and forward
         * orientated trace/face arrays.
         *
         * \return Updates a NekDouble array \a Fwd and \a Bwd
         */
        void DisContField3D::v_GetFwdBwdTracePhys(Array<OneD, NekDouble> &Fwd,
                                                  Array<OneD, NekDouble> &Bwd)
        {
            v_GetFwdBwdTracePhys(m_phys, Fwd, Bwd);
        }

        void DisContField3D::v_GetFwdBwdTracePhys(
                                          const Array<OneD, const NekDouble> &field,
                  Array<OneD,       NekDouble> &Fwd,
                  Array<OneD,       NekDouble> &Bwd)
        {
            int n, cnt, npts, e;

            // Zero vectors.
            Vmath::Zero(Fwd.size(), Fwd, 1);
            Vmath::Zero(Bwd.size(), Bwd, 1);

            Array<OneD, NekDouble> facevals(m_locTraceToTraceMap->
                                            GetNLocTracePts());
            m_locTraceToTraceMap->LocTracesFromField(field,facevals);
            m_locTraceToTraceMap->InterpLocFacesToTrace(0, facevals, Fwd);

            Array<OneD, NekDouble> invals = facevals + m_locTraceToTraceMap->
                                                        GetNFwdLocTracePts();
            m_locTraceToTraceMap->InterpLocFacesToTrace(1, invals, Bwd);

            // Fill boundary conditions into missing elements
            int id1, id2 = 0;
            cnt = 0;

            for(n = 0; n < m_bndCondExpansions.size(); ++n)
            {
                if(m_bndConditions[n]->GetBoundaryConditionType() ==
                       SpatialDomains::eDirichlet)
                {
                    for(e = 0; e < m_bndCondExpansions[n]->GetExpSize(); ++e)
                    {
                        npts = m_bndCondExpansions[n]->GetExp(e)->GetTotPoints();
                        id1  = m_bndCondExpansions[n]->GetPhys_Offset(e);
                        id2  = m_trace->GetPhys_Offset(
                            m_traceMap->GetBndCondIDToGlobalTraceID(cnt+e));
                        Vmath::Vcopy(npts,
                            &(m_bndCondExpansions[n]->GetPhys())[id1], 1,
                            &Bwd[id2],                                 1);
                    }

                    cnt += e;
                }
                else if (m_bndConditions[n]->GetBoundaryConditionType() ==
                             SpatialDomains::eNeumann ||
                         m_bndConditions[n]->GetBoundaryConditionType() ==
                             SpatialDomains::eRobin)
                {
                    for(e = 0; e < m_bndCondExpansions[n]->GetExpSize(); ++e)
                    {
                        npts = m_bndCondExpansions[n]->GetExp(e)->GetTotPoints();
                        id1  = m_bndCondExpansions[n]->GetPhys_Offset(e);
                        id2  = m_trace->GetPhys_Offset(
<<<<<<< HEAD
                            m_traceMap->GetBndCondIDToGlobalTraceID(cnt+e));
                        
=======
                            m_traceMap->GetBndCondTraceToGlobalTraceMap(cnt+e));

>>>>>>> ac26f0ba
                        // Turning this off since we can have non-zero
                        //Neumann in mixed CG-DG method
                        //ASSERTL1((m_bndCondExpansions[n]->GetPhys())[id1]
                        //== 0.0, "method not set up for non-zero
                        //Neumann " "boundary condition");

                        Vmath::Vcopy(npts,&Fwd[id2],1,&Bwd[id2],1);
                    }

                    cnt += e;
                }
                else if (m_bndConditions[n]->GetBoundaryConditionType() ==
                             SpatialDomains::ePeriodic)
                {
                    continue;
                }
                else
                {
                    ASSERTL0(false, "Method only set up for Dirichlet, Neumann "
                             "and Robin conditions.");
                }
            }

            // Copy any periodic boundary conditions.
            for (n = 0; n < m_periodicFwdCopy.size(); ++n)
            {
                Bwd[m_periodicBwdCopy[n]] = Fwd[m_periodicFwdCopy[n]];
            }

            // Do parallel exchange for forwards/backwards spaces.
            m_traceMap->UniversalTraceAssemble(Fwd);
            m_traceMap->UniversalTraceAssemble(Bwd);
        }

         const vector<bool> &DisContField3D::v_GetLeftAdjacentFaces(void) const
        {
            return m_leftAdjacentFaces;
        }

        void DisContField3D::v_ExtractTracePhys(
            Array<OneD, NekDouble> &outarray)
        {
            ASSERTL1(m_physState == true,
                     "Field is not in physical space.");

            v_ExtractTracePhys(m_phys, outarray);
        }

        void DisContField3D::v_ExtractTracePhys(
            const Array<OneD, const NekDouble> &inarray,
                  Array<OneD,       NekDouble> &outarray)
        {

            Vmath::Zero(outarray.size(), outarray, 1);

            Array<OneD, NekDouble> facevals(m_locTraceToTraceMap->GetNFwdLocTracePts());
            m_locTraceToTraceMap->FwdLocTracesFromField(inarray,facevals);
            m_locTraceToTraceMap->InterpLocFacesToTrace(0,facevals,outarray);

            // gather entries along parallel partitions which have
            // only filled in Fwd part on their own partition
            m_traceMap->UniversalTraceAssemble(outarray);

        }

        /**
         * @brief Add trace contributions into elemental coefficient spaces.
         *
         * Given some quantity \f$ \vec{Fn} \f$, which conatins this
         * routine calculates the integral
         *
         * \f[
         * \int_{\Omega^e} \vec{Fn}, \mathrm{d}S
         * \f]
         *
         * and adds this to the coefficient space provided by outarray.
         *
         * @see Expansion3D::AddFaceNormBoundaryInt
         *
         * @param Fn        The trace quantities.
         * @param outarray  Resulting 3D coefficient space.
         *
         */
        void DisContField3D::v_AddTraceIntegral(
            const Array<OneD, const NekDouble> &Fn,
                  Array<OneD,       NekDouble> &outarray)
        {

            Array<OneD, NekDouble> Fcoeffs(m_trace->GetNcoeffs());
            m_trace->IProductWRTBase(Fn, Fcoeffs);

            m_locTraceToTraceMap->AddTraceCoeffsToFieldCoeffs(Fcoeffs,
                                                              outarray);
        }
        /**
         * @brief Add trace contributions into elemental coefficient spaces.
         *
         * Given some quantity \f$ \vec{Fn} \f$, which conatins this
         * routine calculates the integral
         *
         * \f[
         * \int_{\Omega^e} \vec{Fn}, \mathrm{d}S
         * \f]
         *
         * and adds this to the coefficient space provided by
         * outarray. The value of q is determined from the routine
         * IsLeftAdjacentFace() which if true we use Fwd else we use
         * Bwd
         *
         * @see Expansion3D::AddFaceNormBoundaryInt
         *
         * @param Fwd       The trace quantities associated with left (fwd)
         *                  adjancent elmt.
         * @param Bwd       The trace quantities associated with right (bwd)
         *                  adjacent elet.
         * @param outarray  Resulting 3D coefficient space.
         */
        void DisContField3D::v_AddFwdBwdTraceIntegral(
            const Array<OneD, const NekDouble> &Fwd,
            const Array<OneD, const NekDouble> &Bwd,
                  Array<OneD,       NekDouble> &outarray)
        {
            Array<OneD, NekDouble> Coeffs(m_trace->GetNcoeffs());

            m_trace->IProductWRTBase(Fwd,Coeffs);
            m_locTraceToTraceMap->AddTraceCoeffsToFieldCoeffs(0,Coeffs,outarray);
            m_trace->IProductWRTBase(Bwd,Coeffs);
            m_locTraceToTraceMap->AddTraceCoeffsToFieldCoeffs(1,Coeffs,outarray);
        }

        /**
         * @brief Set up a list of elemeent IDs and edge IDs that link to the
         * boundary conditions.
         */
        void DisContField3D::v_GetBoundaryToElmtMap(
            Array<OneD, int> &ElmtID,
            Array<OneD, int> &FaceID)
        {
            if (m_BCtoElmMap.size() == 0)
            {
                map<int,int> globalIdMap;
                int i, n;
                int cnt;
                int nbcs = 0;

                // Populate global ID map (takes global geometry ID to local
                // expansion list ID).
                LocalRegions::Expansion3DSharedPtr exp3d;
                for (i = 0; i < GetExpSize(); ++i)
                {
                    exp3d = (*m_exp)[i]->as<LocalRegions::Expansion3D>();
                    globalIdMap[exp3d->GetGeom3D()->GetGlobalID()] = i;
                }

                // Determine number of boundary condition expansions.
                for(i = 0; i < m_bndConditions.size(); ++i)
                {
                    nbcs += m_bndCondExpansions[i]->GetExpSize();
                }

                // Initialize arrays
                m_BCtoElmMap = Array<OneD, int>(nbcs);
                m_BCtoFaceMap = Array<OneD, int>(nbcs);

                LocalRegions::Expansion2DSharedPtr exp2d;
                for(cnt = n = 0; n < m_bndCondExpansions.size(); ++n)
                {
                    for(i = 0; i < m_bndCondExpansions[n]->GetExpSize(); ++i, ++cnt)
                    {
                        exp2d = m_bndCondExpansions[n]->GetExp(i)->
                                            as<LocalRegions::Expansion2D>();

                        SpatialDomains::GeometryLinkSharedPtr tmp =
                            m_graph->GetElementsFromFace(exp2d->GetGeom2D());
                        m_BCtoElmMap[cnt] = globalIdMap[
                            tmp->at(0).first->GetGlobalID()];
                        m_BCtoFaceMap[cnt] = tmp->at(0).second;
                    }
                }
            }
            ElmtID = m_BCtoElmMap;
            FaceID = m_BCtoFaceMap;
        }

        void DisContField3D::v_GetBndElmtExpansion(int i,
                            std::shared_ptr<ExpList> &result,
                            const bool DeclareCoeffPhysArrays)
        {
            int n, cnt, nq;
            int offsetOld, offsetNew;
            std::vector<unsigned int> eIDs;

            Array<OneD, int> ElmtID,EdgeID;
            GetBoundaryToElmtMap(ElmtID,EdgeID);

            // Skip other boundary regions
            for (cnt = n = 0; n < i; ++n)
            {
                cnt += m_bndCondExpansions[n]->GetExpSize();
            }

            // Populate eIDs with information from BoundaryToElmtMap
            for (n = 0; n < m_bndCondExpansions[i]->GetExpSize(); ++n)
            {
                eIDs.push_back(ElmtID[cnt+n]);
            }

            // Create expansion list
            result =
                MemoryManager<ExpList3D>::AllocateSharedPtr
                    (*this, eIDs, DeclareCoeffPhysArrays);

            // Copy phys and coeffs to new explist
            if (DeclareCoeffPhysArrays)
            {
                Array<OneD, NekDouble> tmp1, tmp2;
                for (n = 0; n < result->GetExpSize(); ++n)
                {
                    nq = GetExp(ElmtID[cnt+n])->GetTotPoints();
                    offsetOld = GetPhys_Offset(ElmtID[cnt+n]);
                    offsetNew = result->GetPhys_Offset(n);
                    Vmath::Vcopy(nq, tmp1 = GetPhys()+ offsetOld, 1,
                                tmp2 = result->UpdatePhys()+ offsetNew, 1);

                    nq = GetExp(ElmtID[cnt+n])->GetNcoeffs();
                    offsetOld = GetCoeff_Offset(ElmtID[cnt+n]);
                    offsetNew = result->GetCoeff_Offset(n);
                    Vmath::Vcopy(nq, tmp1 = GetCoeffs()+ offsetOld, 1,
                                tmp2 = result->UpdateCoeffs()+ offsetNew, 1);
                }
            }
        }

        /**
         * @brief Reset this field, so that geometry information can be updated.
         */
        void DisContField3D::v_Reset()
        {
            ExpList::v_Reset();

            // Reset boundary condition expansions.
            for (int n = 0; n < m_bndCondExpansions.size(); ++n)
            {
                m_bndCondExpansions[n]->Reset();
            }
        }

        /**
         * Solving Helmholtz Equation in 3D
         */
        void DisContField3D::v_HelmSolve(
                const Array<OneD, const NekDouble> &inarray,
                      Array<OneD,       NekDouble> &outarray,
                const FlagList &flags,
                const StdRegions::ConstFactorMap &factors,
                const StdRegions::VarCoeffMap &varcoeff,
                const MultiRegions::VarFactorsMap &varfactors,
                const Array<OneD, const NekDouble> &dirForcing,
                const bool PhysSpaceForcing)
        {
            boost::ignore_unused(flags, varfactors, dirForcing);

            int i,j,n,cnt,cnt1,nbndry;
            int nexp = GetExpSize();
            StdRegions::StdExpansionSharedPtr BndExp;

            Array<OneD,NekDouble> f(m_ncoeffs);
            DNekVec F(m_ncoeffs,f,eWrapper);
            Array<OneD,NekDouble> e_f, e_l;

            //----------------------------------
            //  Setup RHS Inner product
            //----------------------------------
            if(PhysSpaceForcing)
            {
                IProductWRTBase(inarray,f);
                Vmath::Neg(m_ncoeffs,f,1);
            }
            else
            {
                Vmath::Smul(m_ncoeffs,-1.0,inarray,1,f,1);
            }

            //----------------------------------
            //  Solve continuous flux System
            //----------------------------------
            int GloBndDofs   = m_traceMap->GetNumGlobalBndCoeffs();
            int NumDirichlet = m_traceMap->GetNumLocalDirBndCoeffs();
            int e_ncoeffs;

            // Retrieve block matrix of U^e
            GlobalMatrixKey HDGLamToUKey(StdRegions::eHybridDGLamToU,NullAssemblyMapSharedPtr,factors,varcoeff);
            const DNekScalBlkMatSharedPtr &HDGLamToU = GetBlockMatrix(HDGLamToUKey);

            // Retrieve number of local trace space coefficients N_{\lambda},
            // and set up local elemental trace solution \lambda^e.
            int     LocBndCoeffs = m_traceMap->GetNumLocalBndCoeffs();
            Array<OneD, NekDouble> bndrhs(LocBndCoeffs,0.0);
            Array<OneD, NekDouble> loclambda(LocBndCoeffs,0.0);
            DNekVec LocLambda(LocBndCoeffs,loclambda,eWrapper);

            //----------------------------------
            // Evaluate Trace Forcing vector F
            // Kirby et al, 2010, P23, Step 5.
            //----------------------------------
            // Loop over all expansions in the domain
            for(cnt = cnt1 = n = 0; n < nexp; ++n)
            {
                nbndry = (*m_exp)[n]->NumDGBndryCoeffs();

                e_ncoeffs = (*m_exp)[n]->GetNcoeffs();
                e_f       = f + cnt;
                e_l       = bndrhs + cnt1;

                // Local trace space \lambda^e
                DNekVec     Floc    (nbndry, e_l, eWrapper);
                // Local forcing f^e
                DNekVec     ElmtFce (e_ncoeffs, e_f, eWrapper);
                // Compute local (U^e)^{\top} f^e
                Floc = Transpose(*(HDGLamToU->GetBlock(n,n)))*ElmtFce;

                cnt   += e_ncoeffs;
                cnt1  += nbndry;
            }


            Array<OneD, const int> bndCondMap =  
                m_traceMap->GetBndCondCoeffsToLocalTraceMap();
            Array<OneD, const NekDouble> Sign = 
                m_traceMap->GetLocalToGlobalBndSign();

            // Copy Dirichlet boundary conditions and weak forcing
            // into trace space
            int locid;
            cnt = 0;
            for(i = 0; i < m_bndCondExpansions.size(); ++i)
            {
                Array<OneD, const NekDouble> bndcoeffs =
                    m_bndCondExpansions[i]->GetCoeffs();
                
                if(m_bndConditions[i]->GetBoundaryConditionType() ==
                       SpatialDomains::eDirichlet)
                {
                    for(j = 0; j < (m_bndCondExpansions[i])->GetNcoeffs(); ++j)
                    {
                        locid = bndCondMap[cnt + j];
                        loclambda[locid] = Sign[locid]*bndcoeffs[j]; 
                    }
                }
                else if (m_bndConditions[i]->GetBoundaryConditionType() ==
                             SpatialDomains::eNeumann ||
                         m_bndConditions[i]->GetBoundaryConditionType() ==
                             SpatialDomains::eRobin)
                {
                    //Add weak boundary condition to trace forcing
                    for(j = 0; j < (m_bndCondExpansions[i])->GetNcoeffs(); ++j)
                    {
                        locid = bndCondMap[cnt + j];
                        bndrhs[locid] += Sign[locid]*bndcoeffs[j]; 
                    }
                }
                else if (m_bndConditions[i]->GetBoundaryConditionType() ==
                             SpatialDomains::ePeriodic)
                {
                    ASSERTL0(false, "HDG implementation does not support "
                             "periodic boundary conditions at present.");
                }
                cnt += (m_bndCondExpansions[i])->GetNcoeffs();
            }

            //----------------------------------
            // Solve trace problem: \Lambda = K^{-1} F
            // K is the HybridDGHelmBndLam matrix.
            //----------------------------------
            if(GloBndDofs - NumDirichlet > 0)
            {
                GlobalLinSysKey       key(StdRegions::eHybridDGHelmBndLam,
                                          m_traceMap,factors,varcoeff);
                GlobalLinSysSharedPtr LinSys = GetGlobalBndLinSys(key);
                LinSys->Solve(bndrhs,loclambda,m_traceMap);

                // For consistency with previous version put global
                // solution into m_trace->m_coeffs
                m_traceMap->LocalToGlobal(loclambda,m_trace->UpdateCoeffs());
            }

            //----------------------------------
            // Internal element solves
            //----------------------------------
            GlobalMatrixKey invHDGhelmkey(StdRegions::eInvHybridDGHelmholtz,NullAssemblyMapSharedPtr,factors,varcoeff);
            const DNekScalBlkMatSharedPtr& InvHDGHelm = GetBlockMatrix(invHDGhelmkey);
            DNekVec out(m_ncoeffs,outarray,eWrapper);
            Vmath::Zero(m_ncoeffs,outarray,1);

            //  out =  u_f + u_lam = (*InvHDGHelm)*f + (LamtoU)*Lam
            out = (*InvHDGHelm)*F + (*HDGLamToU)*LocLambda;
        }

        /**
         * @brief Calculates the result of the multiplication of a global matrix
         * of type specified by @a mkey with a vector given by @a inarray.
         *
         * @param mkey      Key representing desired matrix multiplication.
         * @param inarray   Input vector.
         * @param outarray  Resulting multiplication.
         */
        void DisContField3D::v_GeneralMatrixOp(
               const GlobalMatrixKey             &gkey,
               const Array<OneD,const NekDouble> &inarray,
               Array<OneD,      NekDouble> &outarray)
        {
            int     LocBndCoeffs = m_traceMap->GetNumLocalBndCoeffs();
            Array<OneD, NekDouble> loc_lambda(LocBndCoeffs);
            DNekVec LocLambda(LocBndCoeffs,loc_lambda,eWrapper);
            const DNekScalBlkMatSharedPtr& HDGHelm = GetBlockMatrix(gkey);

            m_traceMap->GlobalToLocalBnd(inarray, loc_lambda);
            LocLambda = (*HDGHelm) * LocLambda;
            m_traceMap->AssembleBnd(loc_lambda,outarray);
        }

        /**
         * Search through the edge expansions and identify which ones have
         * Robin/Mixed type boundary conditions. If find a Robin boundary then
         * store the edge id of the boundary condition and the array of points
         * of the physical space boundary condition which are hold the boundary
         * condition primitive variable coefficient at the quatrature points
         *
         * \return std map containing the robin boundary condition
         * info using a key of the element id
         *
         * There is a next member to allow for more than one Robin
         * boundary condition per element
         */
        map<int, RobinBCInfoSharedPtr> DisContField3D::v_GetRobinBCInfo(void)
        {
            int i,cnt;
            map<int, RobinBCInfoSharedPtr> returnval;
            Array<OneD, int> ElmtID,FaceID;
            GetBoundaryToElmtMap(ElmtID,FaceID);

            for(cnt = i = 0; i < m_bndCondExpansions.size(); ++i)
            {
                MultiRegions::ExpListSharedPtr locExpList;

                if(m_bndConditions[i]->GetBoundaryConditionType() == SpatialDomains::eRobin)
                {
                    int e,elmtid;
                    Array<OneD, NekDouble> Array_tmp;

                    locExpList = m_bndCondExpansions[i];

                    int npoints    = locExpList->GetNpoints();
                    Array<OneD, NekDouble> x0(npoints, 0.0);
                    Array<OneD, NekDouble> x1(npoints, 0.0);
                    Array<OneD, NekDouble> x2(npoints, 0.0);
                    Array<OneD, NekDouble> coeffphys(npoints);

                    locExpList->GetCoords(x0, x1, x2);

                    LibUtilities::Equation coeffeqn =
                        std::static_pointer_cast<
                            SpatialDomains::RobinBoundaryCondition>
                        (m_bndConditions[i])->m_robinPrimitiveCoeff;

                    // evalaute coefficient
                    coeffeqn.Evaluate(x0, x1, x2, 0.0, coeffphys);

                    for(e = 0; e < locExpList->GetExpSize(); ++e)
                    {
                        RobinBCInfoSharedPtr rInfo =
                            MemoryManager<RobinBCInfo>
                            ::AllocateSharedPtr(FaceID[cnt+e],
                              Array_tmp = coeffphys +
                              locExpList->GetPhys_Offset(e));

                        elmtid = ElmtID[cnt+e];
                        // make link list if necessary
                        if(returnval.count(elmtid) != 0)
                        {
                            rInfo->next = returnval.find(elmtid)->second;
                        }
                        returnval[elmtid] = rInfo;
                    }
                }
                cnt += m_bndCondExpansions[i]->GetExpSize();
            }

            return returnval;
        }

        /**
         * @brief Evaluate HDG post-processing to increase polynomial order of
         * solution.
         *
         * This function takes the solution (assumed to be one order lower) in
         * physical space, and postprocesses at the current polynomial order by
         * solving the system:
         *
         * \f[
         * \begin{aligned}
         *   (\nabla w, \nabla u^*) &= (\nabla w, u), \\
         *   \langle \nabla u^*, 1 \rangle &= \langle \nabla u, 1 \rangle
         * \end{aligned}
         * \f]
         *
         * where \f$ u \f$ corresponds with the current solution as stored
         * inside #m_coeffs.
         *
         * @param outarray  The resulting field \f$ u^* \f$.
         */
        void  DisContField3D::EvaluateHDGPostProcessing(
            Array<OneD, NekDouble> &outarray)
        {
            int    i,cnt,f,ncoeff_face;
            Array<OneD, NekDouble> force, out_tmp,qrhs,qrhs1;
            Array<OneD, Array< OneD, LocalRegions::ExpansionSharedPtr> >
                &elmtToTrace = m_traceMap->GetElmtToTrace();

            int     nq_elmt, nm_elmt;
            int     LocBndCoeffs = m_traceMap->GetNumLocalBndCoeffs();
            Array<OneD, NekDouble> loc_lambda(LocBndCoeffs), face_lambda;
            Array<OneD, NekDouble> tmp_coeffs;
            m_traceMap->GlobalToLocalBnd(m_trace->GetCoeffs(),loc_lambda);

            face_lambda = loc_lambda;

            // Calculate Q using standard DG formulation.
            for(i = cnt = 0; i < GetExpSize(); ++i)
            {
                LocalRegions::Expansion3DSharedPtr exp =
                        (*m_exp)[i]->as<LocalRegions::Expansion3D>();

                nq_elmt = (*m_exp)[i]->GetTotPoints();
                nm_elmt = (*m_exp)[i]->GetNcoeffs();
                qrhs    = Array<OneD, NekDouble>(nq_elmt);
                qrhs1   = Array<OneD, NekDouble>(nq_elmt);
                force   = Array<OneD, NekDouble>(2*nm_elmt);
                out_tmp = force + nm_elmt;
                LocalRegions::ExpansionSharedPtr ppExp;

                int num_points0 = (*m_exp)[i]->GetBasis(0)->GetNumPoints();
                int num_points1 = (*m_exp)[i]->GetBasis(1)->GetNumPoints();
                int num_points2 = (*m_exp)[i]->GetBasis(2)->GetNumPoints();
                int num_modes0 = (*m_exp)[i]->GetBasis(0)->GetNumModes();
                int num_modes1 = (*m_exp)[i]->GetBasis(1)->GetNumModes();
                int num_modes2 = (*m_exp)[i]->GetBasis(2)->GetNumModes();

                // Probably a better way of setting up lambda than this.  Note
                // cannot use PutCoeffsInToElmts since lambda space is mapped
                // during the solve.
                int nFaces = (*m_exp)[i]->GetNfaces();
                Array<OneD, Array<OneD, NekDouble> > faceCoeffs(nFaces);
                for(f = 0; f < nFaces; ++f)
                {
                    ncoeff_face = elmtToTrace[i][f]->GetNcoeffs();
                    faceCoeffs[f] = Array<OneD, NekDouble>(ncoeff_face);
                    Vmath::Vcopy(ncoeff_face, face_lambda, 1, faceCoeffs[f], 1);
                    exp->SetFaceToGeomOrientation(f, faceCoeffs[f]);
                    face_lambda = face_lambda + ncoeff_face;
                }

                //creating orthogonal expansion (checking if we have quads or triangles)
                LibUtilities::ShapeType shape = (*m_exp)[i]->DetShapeType();
                switch(shape)
                {
                    case LibUtilities::eHexahedron:
                    {
                        const LibUtilities::PointsKey PkeyH1(num_points0,LibUtilities::eGaussLobattoLegendre);
                        const LibUtilities::PointsKey PkeyH2(num_points1,LibUtilities::eGaussLobattoLegendre);
                        const LibUtilities::PointsKey PkeyH3(num_points2,LibUtilities::eGaussLobattoLegendre);
                        LibUtilities::BasisKey  BkeyH1(LibUtilities::eOrtho_A, num_modes0, PkeyH1);
                        LibUtilities::BasisKey  BkeyH2(LibUtilities::eOrtho_A, num_modes1, PkeyH2);
                        LibUtilities::BasisKey  BkeyH3(LibUtilities::eOrtho_A, num_modes2, PkeyH3);
                        SpatialDomains::HexGeomSharedPtr hGeom = std::dynamic_pointer_cast<SpatialDomains::HexGeom>((*m_exp)[i]->GetGeom());
                        ppExp = MemoryManager<LocalRegions::HexExp>::AllocateSharedPtr(BkeyH1, BkeyH2, BkeyH3, hGeom);
                    }
                    break;
                    case LibUtilities::eTetrahedron:
                    {
                        const LibUtilities::PointsKey PkeyT1(num_points0,LibUtilities::eGaussLobattoLegendre);
                        const LibUtilities::PointsKey PkeyT2(num_points1,LibUtilities::eGaussRadauMAlpha1Beta0);
                        const LibUtilities::PointsKey PkeyT3(num_points2,LibUtilities::eGaussRadauMAlpha2Beta0);
                        LibUtilities::BasisKey  BkeyT1(LibUtilities::eOrtho_A, num_modes0, PkeyT1);
                        LibUtilities::BasisKey  BkeyT2(LibUtilities::eOrtho_B, num_modes1, PkeyT2);
                        LibUtilities::BasisKey  BkeyT3(LibUtilities::eOrtho_C, num_modes2, PkeyT3);
                        SpatialDomains::TetGeomSharedPtr tGeom = std::dynamic_pointer_cast<SpatialDomains::TetGeom>((*m_exp)[i]->GetGeom());
                        ppExp = MemoryManager<LocalRegions::TetExp>::AllocateSharedPtr(BkeyT1, BkeyT2, BkeyT3, tGeom);
                    }
                    break;
                    case LibUtilities::ePrism:
                    {
                        const LibUtilities::PointsKey PkeyP1(num_points0,LibUtilities::eGaussLobattoLegendre);
                        const LibUtilities::PointsKey PkeyP2(num_points1,LibUtilities::eGaussLobattoLegendre);
                        const LibUtilities::PointsKey PkeyP3(num_points2,LibUtilities::eGaussRadauMAlpha1Beta0);
                        LibUtilities::BasisKey  BkeyP1(LibUtilities::eOrtho_A, num_modes0, PkeyP1);
                        LibUtilities::BasisKey  BkeyP2(LibUtilities::eOrtho_A, num_modes1, PkeyP2);
                        LibUtilities::BasisKey  BkeyP3(LibUtilities::eOrtho_B, num_modes2, PkeyP3);
                        SpatialDomains::PrismGeomSharedPtr pGeom = std::dynamic_pointer_cast<SpatialDomains::PrismGeom>((*m_exp)[i]->GetGeom());
                        ppExp = MemoryManager<LocalRegions::PrismExp>::AllocateSharedPtr(BkeyP1, BkeyP2, BkeyP3, pGeom);
                    }
                    break;
                    default:
                        ASSERTL0(false, "Wrong shape type, HDG postprocessing is not implemented");
                };


                //DGDeriv
                // (d/dx w, q_0)
                (*m_exp)[i]->DGDeriv(
                    0,tmp_coeffs = m_coeffs + m_coeff_offset[i],
                    elmtToTrace[i], faceCoeffs, out_tmp);
                (*m_exp)[i]->BwdTrans(out_tmp,qrhs);
                ppExp->IProductWRTDerivBase(0,qrhs,force);


                // + (d/dy w, q_1)
                (*m_exp)[i]->DGDeriv(
                    1,tmp_coeffs = m_coeffs + m_coeff_offset[i],
                    elmtToTrace[i], faceCoeffs, out_tmp);
                (*m_exp)[i]->BwdTrans(out_tmp,qrhs);
                ppExp->IProductWRTDerivBase(1,qrhs,out_tmp);

                Vmath::Vadd(nm_elmt,force,1,out_tmp,1,force,1);

                // + (d/dz w, q_2)
                (*m_exp)[i]->DGDeriv(
                    2,tmp_coeffs = m_coeffs + m_coeff_offset[i],
                    elmtToTrace[i], faceCoeffs, out_tmp);
                (*m_exp)[i]->BwdTrans(out_tmp,qrhs);
                ppExp->IProductWRTDerivBase(2,qrhs,out_tmp);

                Vmath::Vadd(nm_elmt,force,1,out_tmp,1,force,1);
                // determine force[0] = (1,u)
                (*m_exp)[i]->BwdTrans(
                    tmp_coeffs = m_coeffs + m_coeff_offset[i],qrhs);
                force[0] = (*m_exp)[i]->Integral(qrhs);

                // multiply by inverse Laplacian matrix
                // get matrix inverse
                LocalRegions::MatrixKey  lapkey(StdRegions::eInvLaplacianWithUnityMean, ppExp->DetShapeType(), *ppExp);
                DNekScalMatSharedPtr lapsys = ppExp->GetLocMatrix(lapkey);

                NekVector<NekDouble> in (nm_elmt, force, eWrapper);
                NekVector<NekDouble> out(nm_elmt);

                out = (*lapsys)*in;

                // Transforming back to modified basis
                Array<OneD, NekDouble> work(nq_elmt);
                ppExp->BwdTrans(out.GetPtr(), work);
                (*m_exp)[i]->FwdTrans(work,
                                tmp_coeffs = outarray + m_coeff_offset[i]);
            }
        }

        /**
         * \brief This function evaluates the boundary conditions at a certain
         * time-level.
         *
         * Based on the boundary condition \f$g(\boldsymbol{x},t)\f$ evaluated
         * at a given time-level \a t, this function transforms the boundary
         * conditions onto the coefficients of the (one-dimensional) boundary
         * expansion. Depending on the type of boundary conditions, these
         * expansion coefficients are calculated in different ways:
         * - <b>Dirichlet boundary conditions</b><BR>
         *   In order to ensure global \f$C^0\f$ continuity of the spectral/hp
         *   approximation, the Dirichlet boundary conditions are projected onto
         *   the boundary expansion by means of a modified \f$C^0\f$ continuous
         *   Galerkin projection. This projection can be viewed as a collocation
         *   projection at the vertices, followed by an \f$L^2\f$ projection on
         *   the interior modes of the edges. The resulting coefficients
         *   \f$\boldsymbol{\hat{u}}^{\mathcal{D}}\f$ will be stored for the
         *   boundary expansion.
         * - <b>Neumann boundary conditions</b>
         *   In the discrete Galerkin formulation of the problem to be solved,
         *   the Neumann boundary conditions appear as the set of surface
         *   integrals: \f[\boldsymbol{\hat{g}}=\int_{\Gamma}
         *   \phi^e_n(\boldsymbol{x})g(\boldsymbol{x})d(\boldsymbol{x})\quad
         *   \forall n \f]
         *   As a result, it are the coefficients \f$\boldsymbol{\hat{g}}\f$
         *   that will be stored in the boundary expansion
         *
         * @param   time        The time at which the boundary conditions
         *                      should be evaluated.
         * @param   bndCondExpansions   List of boundary conditions.
         * @param   bndConditions   Information about the boundary conditions.
         */
        void DisContField3D::v_EvaluateBoundaryConditions(
            const NekDouble   time,
            const std::string varName,
            const NekDouble   x2_in,
            const NekDouble   x3_in)
        {
            boost::ignore_unused(x2_in, x3_in);

            int i;
            int npoints;
            int nbnd = m_bndCondExpansions.size();
            MultiRegions::ExpListSharedPtr locExpList;

            for (i = 0; i < nbnd; ++i)
            {
                if (time == 0.0 || m_bndConditions[i]->IsTimeDependent())
                {
                    locExpList = m_bndCondExpansions[i];
                    npoints    = locExpList->GetNpoints();

                    Array<OneD, NekDouble> x0(npoints, 0.0);
                    Array<OneD, NekDouble> x1(npoints, 0.0);
                    Array<OneD, NekDouble> x2(npoints, 0.0);
                    Array<OneD, NekDouble> valuesFile(npoints, 1.0), valuesExp(npoints, 1.0);

                    locExpList->GetCoords(x0, x1, x2);

                    if (m_bndConditions[i]->GetBoundaryConditionType()
                        == SpatialDomains::eDirichlet)
                    {
                        SpatialDomains::DirichletBCShPtr bcPtr = std::static_pointer_cast<
                            SpatialDomains::DirichletBoundaryCondition>(
                                m_bndConditions[i]);
                        string filebcs = bcPtr->m_filename;
                        string exprbcs = bcPtr->m_expr;

                        if (filebcs != "")
                        {
                            ExtractFileBCs(filebcs, bcPtr->GetComm(), varName, locExpList);
                            valuesFile = locExpList->GetPhys();
                        }

                        if (exprbcs != "")
                        {
                            LibUtilities::Equation  condition = std::static_pointer_cast<SpatialDomains::
                                    DirichletBoundaryCondition >(
                                    m_bndConditions[i])->m_dirichletCondition;

                            condition.Evaluate(x0, x1, x2, time, valuesExp);
                        }

                        Vmath::Vmul(npoints, valuesExp, 1, valuesFile, 1, locExpList->UpdatePhys(), 1);

                        locExpList->FwdTrans_BndConstrained(
                            locExpList->GetPhys(),
                            locExpList->UpdateCoeffs());
                    }
                    else if (m_bndConditions[i]->GetBoundaryConditionType()
                             == SpatialDomains::eNeumann)
                    {
                        SpatialDomains::NeumannBCShPtr bcPtr = std::static_pointer_cast<
                            SpatialDomains::NeumannBoundaryCondition>(
                                m_bndConditions[i]);
                        string filebcs = bcPtr->m_filename;

                        if (filebcs != "")
                        {
                            ExtractFileBCs(filebcs, bcPtr->GetComm(), varName, locExpList);
                        }
                        else
                        {

                            LibUtilities::Equation condition = std::
                                static_pointer_cast<SpatialDomains::
                                                    NeumannBoundaryCondition>(
                                    m_bndConditions[i])->m_neumannCondition;

                            condition.Evaluate(x0, x1, x2, time,
                                               locExpList->UpdatePhys());

                            locExpList->IProductWRTBase(locExpList->GetPhys(),
                                                        locExpList->UpdateCoeffs());
                        }
                    }
                    else if (m_bndConditions[i]->GetBoundaryConditionType()
                             == SpatialDomains::eRobin)
                    {
                        SpatialDomains::RobinBCShPtr bcPtr = std::static_pointer_cast<
                            SpatialDomains::RobinBoundaryCondition>(
                                m_bndConditions[i]);
                        string filebcs = bcPtr->m_filename;

                        if (filebcs != "")
                        {
                            ExtractFileBCs(filebcs, bcPtr->GetComm(), varName, locExpList);
                        }
                        else
                        {
                            LibUtilities::Equation condition = std::
                                static_pointer_cast<SpatialDomains::
                                                    RobinBoundaryCondition>(
                                    m_bndConditions[i])->m_robinFunction;

                            condition.Evaluate(x0, x1, x2, time,
                                               locExpList->UpdatePhys());

                        }

                        locExpList->IProductWRTBase(locExpList->GetPhys(),
                                                    locExpList->UpdateCoeffs());

                    }
                    else if (m_bndConditions[i]->GetBoundaryConditionType()
                             == SpatialDomains::ePeriodic)
                    {
                        continue;
                    }
                    else
                    {
                        ASSERTL0(false, "This type of BC not implemented yet");
                    }
                }
            }
        }
    } // end of namespace
} // end of namespace<|MERGE_RESOLUTION|>--- conflicted
+++ resolved
@@ -1977,13 +1977,8 @@
                         npts = m_bndCondExpansions[n]->GetExp(e)->GetTotPoints();
                         id1  = m_bndCondExpansions[n]->GetPhys_Offset(e);
                         id2  = m_trace->GetPhys_Offset(
-<<<<<<< HEAD
                             m_traceMap->GetBndCondIDToGlobalTraceID(cnt+e));
-                        
-=======
-                            m_traceMap->GetBndCondTraceToGlobalTraceMap(cnt+e));
-
->>>>>>> ac26f0ba
+
                         // Turning this off since we can have non-zero
                         //Neumann in mixed CG-DG method
                         //ASSERTL1((m_bndCondExpansions[n]->GetPhys())[id1]
