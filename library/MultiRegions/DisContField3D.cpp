 //////////////////////////////////////////////////////////////////////////////
 //
 // File DisContField3D.cpp
 //
 // For more information, please see: http://www.nektar.info
 //
 // The MIT License
 //
 // Copyright (c) 2006 Division of Applied Mathematics, Brown University (USA),
 // Department of Aeronautics, Imperial College London (UK), and Scientific
 // Computing and Imaging Institute, University of Utah (USA).
 //
 // Permission is hereby granted, free of charge, to any person obtaining a
 // copy of this software and associated documentation files (the "Software"),
 // to deal in the Software without restriction, including without limitation
 // the rights to use, copy, modify, merge, publish, distribute, sublicense,
 // and/or sell copies of the Software, and to permit persons to whom the
 // Software is furnished to do so, subject to the following conditions:
 //
 // The above copyright notice and this permission notice shall be included
 // in all copies or substantial portions of the Software.
 //
 // THE SOFTWARE IS PROVIDED "AS IS", WITHOUT WARRANTY OF ANY KIND, EXPRESS
 // OR IMPLIED, INCLUDING BUT NOT LIMITED TO THE WARRANTIES OF MERCHANTABILITY,
 // FITNESS FOR A PARTICULAR PURPOSE AND NONINFRINGEMENT. IN NO EVENT SHALL
 // THE AUTHORS OR COPYRIGHT HOLDERS BE LIABLE FOR ANY CLAIM, DAMAGES OR OTHER
 // LIABILITY, WHETHER IN AN ACTION OF CONTRACT, TORT OR OTHERWISE, ARISING
 // FROM, OUT OF OR IN CONNECTION WITH THE SOFTWARE OR THE USE OR OTHER
 // DEALINGS IN THE SOFTWARE.
 //
 // Description: Field definition for 3D domain with boundary
 // conditions using LDG flux
 //
 ///////////////////////////////////////////////////////////////////////////////

#include <boost/core/ignore_unused.hpp>

#include <MultiRegions/DisContField3D.h>
#include <LocalRegions/Expansion3D.h>
#include <LocalRegions/Expansion2D.h>
#include <SpatialDomains/MeshGraph.h>
#include <LocalRegions/HexExp.h>
#include <LocalRegions/TetExp.h>
#include <LocalRegions/PrismExp.h>
#include <LibUtilities/Foundations/Interp.h>
#include <LibUtilities/Foundations/ManagerAccess.h>
#include <tuple>

#include <boost/algorithm/string/classification.hpp>
#include <boost/algorithm/string/split.hpp>
#include <boost/algorithm/string/predicate.hpp>

using namespace std;

 namespace Nektar
 {
     namespace MultiRegions
     {
         /**
          * @class DisContField3D
          * Abstraction of a global discontinuous three-dimensional spectral/hp
          * element expansion which approximates the solution of a set of
          * partial differential equations.
          */

         /**
          * @brief Default constructor.
          */
         DisContField3D::DisContField3D() :
             ExpList3D             (),
             m_bndCondExpansions   (),
             m_BndCondBwdWeight    (),
             m_bndConditions       (),
             m_trace(NullExpListSharedPtr)
         {
         }

         /**
          * @brief Constructs a global discontinuous field based on an input
          * mesh with boundary conditions.
          */
         DisContField3D::DisContField3D(
             const LibUtilities::SessionReaderSharedPtr &pSession,
             const SpatialDomains::MeshGraphSharedPtr   &graph3D,
             const std::string                          &variable,
             const bool                                  SetUpJustDG,
             const Collections::ImplementationType       ImpType):
             ExpList3D          (pSession, graph3D, variable, ImpType),
               m_bndCondExpansions(),
               m_BndCondBwdWeight(),
               m_bndConditions    (),
               m_trace(NullExpListSharedPtr)
         {
             // do not set up BCs if default variable
             if (variable.compare("DefaultVar") != 0)
             {
                 SpatialDomains::BoundaryConditions bcs(m_session, graph3D);

                 GenerateBoundaryConditionExpansion(graph3D,bcs,variable);
                 EvaluateBoundaryConditions(0.0, variable);

                 // Find periodic edges for this variable.
                 FindPeriodicFaces(bcs, variable);
             }

             if(SetUpJustDG)
             {
                 SetUpDG();
                 m_locTraceToTraceMap->
                        TracelocToElmtlocCoeffMap(*this, m_trace);
             }
             else
             {
                 // Set element edges to point to Robin BC edges if required.
                 int i, cnt, f;
                 Array<OneD, int> ElmtID, FaceID;
                 GetBoundaryToElmtMap(ElmtID, FaceID);

                 for(cnt = i = 0; i < m_bndCondExpansions.size(); ++i)
                 {
                     MultiRegions::ExpListSharedPtr locExpList;
                     locExpList = m_bndCondExpansions[i];

                     for(f = 0; f < locExpList->GetExpSize(); ++f)
                     {
                         LocalRegions::Expansion3DSharedPtr exp3d
                            = (*m_exp)[ElmtID[cnt+f]]->
                                as<LocalRegions::Expansion3D>();
                         LocalRegions::Expansion2DSharedPtr exp2d
                            = locExpList->GetExp(f)->
                                as<LocalRegions::Expansion2D>();

                         exp3d->SetFaceExp(FaceID[cnt+f],exp2d);
                         exp2d->SetAdjacentElementExp(FaceID[cnt+f],exp3d);
                     }
                     cnt += m_bndCondExpansions[i]->GetExpSize();
                 }
             }
         }

         /*
          * @brief Copy type constructor which declares new boundary conditions
          * and re-uses mapping info and trace space if possible
          */
         DisContField3D::DisContField3D(
             const DisContField3D                     &In,
             const SpatialDomains::MeshGraphSharedPtr &graph3D,
             const std::string                        &variable,
             const bool                                SetUpJustDG)
             : ExpList3D(In),
               m_trace(NullExpListSharedPtr)
         {
             SpatialDomains::BoundaryConditions bcs(m_session, graph3D);

             GenerateBoundaryConditionExpansion(graph3D,bcs,variable);
             EvaluateBoundaryConditions(0.0, variable);
             ApplyGeomInfo();

             if (!SameTypeOfBoundaryConditions(In))
             {
                 // Find periodic edges for this variable.
                 FindPeriodicFaces(bcs, variable);

                 if (SetUpJustDG)
                 {
                     SetUpDG(variable);
                    m_locTraceToTraceMap->
                            TracelocToElmtlocCoeffMap(*this, m_trace);
                 }
                 else
                 {
                     int i,cnt,f;
                     Array<OneD, int> ElmtID,FaceID;
                     GetBoundaryToElmtMap(ElmtID,FaceID);

                     for(cnt = i = 0; i < m_bndCondExpansions.size(); ++i)
                     {
                         MultiRegions::ExpListSharedPtr locExpList;
                         locExpList = m_bndCondExpansions[i];

                         for(f = 0; f < locExpList->GetExpSize(); ++f)
                         {
                             LocalRegions::Expansion3DSharedPtr exp3d
                                 = (*m_exp)[ElmtID[cnt+f]]->
                                         as<LocalRegions::Expansion3D>();
                             LocalRegions::Expansion2DSharedPtr exp2d
                                 = locExpList->GetExp(f)->
                                         as<LocalRegions::Expansion2D>();

                             exp3d->SetFaceExp(FaceID[cnt+f],exp2d);
                             exp2d->SetAdjacentElementExp(FaceID[cnt+f],exp3d);
                         }

                         cnt += m_bndCondExpansions[i]->GetExpSize();
                     }
                     SetUpPhysNormals();
                 }

             }
             //else if we have the same boundary condition
             else
             {
                 m_globalBndMat       = In.m_globalBndMat;
                 m_trace              = In.m_trace;
                 m_traceMap           = In.m_traceMap;
                 m_locTraceToTraceMap = In.m_locTraceToTraceMap;
                 m_periodicVerts      = In.m_periodicVerts;
                 m_periodicEdges      = In.m_periodicEdges;
                 m_periodicFaces      = In.m_periodicFaces;

                 if(SetUpJustDG)
                 {
                 }
                 else
                 {
                     int i,cnt,f;
                     Array<OneD, int> ElmtID,FaceID;
                     GetBoundaryToElmtMap(ElmtID,FaceID);

                     for (cnt = i = 0;
                          i < m_bndCondExpansions.size(); ++i)
                     {
                         MultiRegions::ExpListSharedPtr locExpList;
                         locExpList = m_bndCondExpansions[i];

                         for(f = 0; f < locExpList->GetExpSize(); ++f)
                         {
                             LocalRegions::Expansion3DSharedPtr exp3d
                                 = (*m_exp)[ElmtID[cnt+f]]->
                                         as<LocalRegions::Expansion3D>();
                             LocalRegions::Expansion2DSharedPtr exp2d
                                 = locExpList->GetExp(f)->
                                         as<LocalRegions::Expansion2D>();

                             exp3d->SetFaceExp(FaceID[cnt+f], exp2d);
                             exp2d->SetAdjacentElementExp(FaceID[cnt+f], exp3d);
                         }

                         cnt += m_bndCondExpansions[i]->GetExpSize();
                     }

                     if (m_session->DefinesSolverInfo("PROJECTION"))
                     {
                         std::string ProjectStr =
                             m_session->GetSolverInfo("PROJECTION");
                         if (ProjectStr == "MixedCGDG"           ||
                             ProjectStr == "Mixed_CG_Discontinuous")
                         {
                             SetUpDG(variable);
                         }
                         else
                         {
                             SetUpPhysNormals();
                         }
                     }
                     else
                     {
                         SetUpPhysNormals();
                     }
                 }
             }
         }

         /**
          *
          */
         DisContField3D::DisContField3D(const DisContField3D &In) :
             ExpList3D(In),
             m_bndCondExpansions   (In.m_bndCondExpansions),
             m_bndConditions       (In.m_bndConditions),
             m_globalBndMat        (In.m_globalBndMat),
             m_trace               (In.m_trace),
             m_traceMap            (In.m_traceMap),
             m_locTraceToTraceMap  (In.m_locTraceToTraceMap),
             m_periodicFaces       (In.m_periodicFaces),
             m_periodicEdges       (In.m_periodicEdges),
             m_periodicVerts       (In.m_periodicVerts)
         {
         }

         /**
          * @brief Destructor.
          */
         DisContField3D::~DisContField3D()
         {
         }

         GlobalLinSysSharedPtr DisContField3D::GetGlobalBndLinSys(
             const GlobalLinSysKey &mkey)
         {
             ASSERTL0(mkey.GetMatrixType() == StdRegions::eHybridDGHelmBndLam,
                      "Routine currently only tested for HybridDGHelmholtz");
             ASSERTL1(mkey.GetGlobalSysSolnType() ==
                      m_traceMap->GetGlobalSysSolnType(),
                      "The local to global map is not set up for the requested "
                      "solution type");

             GlobalLinSysSharedPtr glo_matrix;
             auto matrixIter = m_globalBndMat->find(mkey);

             if (matrixIter == m_globalBndMat->end())
             {
                 glo_matrix = GenGlobalBndLinSys(mkey, m_traceMap);
                 (*m_globalBndMat)[mkey] = glo_matrix;
             }
             else
             {
                 glo_matrix = matrixIter->second;
             }

             return glo_matrix;
         }

         /**
          * @brief Set up all DG member variables and maps.
          */
         void DisContField3D::SetUpDG(const std::string variable)
         {
             if (m_trace != NullExpListSharedPtr)
             {
                 return;
             }

             ExpList2DSharedPtr trace;

             // Set up matrix map
             m_globalBndMat = MemoryManager<GlobalLinSysMap>::
                 AllocateSharedPtr();

             // Set up Trace space
             bool UseGenSegExp = true;
             trace = MemoryManager<ExpList2D>::AllocateSharedPtr(
                 m_session, m_bndCondExpansions, m_bndConditions,
                 *m_exp, m_graph, m_periodicFaces, UseGenSegExp);

             m_trace    = trace;

             m_traceMap = MemoryManager<AssemblyMapDG>::AllocateSharedPtr(
                 m_session, m_graph, trace, *this, m_bndCondExpansions,
                 m_bndConditions, m_periodicFaces,variable);

             if (m_session->DefinesCmdLineArgument("verbose"))
             {
                 m_traceMap->PrintStats(std::cout, variable);
             }

             Array<OneD, Array<OneD, LocalRegions::ExpansionSharedPtr> >
                 &elmtToTrace = m_traceMap->GetElmtToTrace();

             // Scatter trace segments to 3D elements. For each element, we
             // find the trace segment associated to each edge. The element
             // then retains a pointer to the trace space segments, to ensure
             // uniqueness of normals when retrieving from two adjoining
             // elements which do not lie in a plane.
             for (int i = 0; i < m_exp->size(); ++i)
             {
                 for (int j = 0; j < (*m_exp)[i]->GetNfaces(); ++j)
                 {
                     LocalRegions::Expansion3DSharedPtr exp3d =
                             (*m_exp)[i]->as<LocalRegions::Expansion3D>();
                     LocalRegions::Expansion2DSharedPtr exp2d =
                             elmtToTrace[i][j]->as<LocalRegions::Expansion2D>();
                     exp3d->SetFaceExp           (j, exp2d);
                     exp2d->SetAdjacentElementExp(j, exp3d);
                 }
             }

             // Set up physical normals
             SetUpPhysNormals();

             // Set up information for parallel jobs.
             for (int i = 0; i < m_trace->GetExpSize(); ++i)
             {
                 LocalRegions::Expansion2DSharedPtr traceEl =
                         m_trace->GetExp(i)->as<LocalRegions::Expansion2D>();

                 int offset      = m_trace->GetPhys_Offset(i);
                 int traceGeomId = traceEl->GetGeom2D()->GetGlobalID();
                 auto pIt = m_periodicFaces.find(traceGeomId);

                 if (pIt != m_periodicFaces.end() && !pIt->second[0].isLocal)
                 {
                     if (traceGeomId != min(pIt->second[0].id, traceGeomId))
                     {
                         traceEl->GetLeftAdjacentElementExp()->NegateFaceNormal(
                             traceEl->GetLeftAdjacentElementFace());
                     }
                 }
                 else if (m_traceMap->GetTraceToUniversalMapUnique(offset) < 0)
                 {
                     traceEl->GetLeftAdjacentElementExp()->NegateFaceNormal(
                         traceEl->GetLeftAdjacentElementFace());
                 }
             }

             int cnt, n, e;

             // Identify boundary faces
             for(cnt = 0, n = 0; n < m_bndCondExpansions.size(); ++n)
             {
                 if (m_bndConditions[n]->GetBoundaryConditionType() !=
                     SpatialDomains::ePeriodic)
                 {
                     for(e = 0; e < m_bndCondExpansions[n]->GetExpSize(); ++e)
                     {
                         m_boundaryFaces.insert(
                             m_traceMap->GetBndCondTraceToGlobalTraceMap(cnt+e));
                     }
                     cnt += m_bndCondExpansions[n]->GetExpSize();
                 }
             }

             // Set up information for periodic boundary conditions.
             std::unordered_map<int,pair<int,int> > perFaceToExpMap;
             cnt = 0;
             LocalRegions::Expansion3DSharedPtr exp3d;
             for (int n = 0; n < m_exp->size(); ++n)
             {
                 exp3d = (*m_exp)[n]->as<LocalRegions::Expansion3D>();
                 for (int e = 0; e < exp3d->GetNfaces(); ++e, ++cnt)
                 {
                     auto it = m_periodicFaces.find(
                         exp3d->GetGeom3D()->GetFid(e));

                     if (it != m_periodicFaces.end())
                     {
                         perFaceToExpMap[it->first] = make_pair(n, e);
                     }
                 }
             }

             // Set up left-adjacent face list.
             m_leftAdjacentFaces.resize(cnt);
             cnt = 0;
             for (int i = 0; i < m_exp->size(); ++i)
             {
                 for (int j = 0; j < (*m_exp)[i]->GetNfaces(); ++j, ++cnt)
                 {
                     m_leftAdjacentFaces[cnt] = IsLeftAdjacentFace(i, j);
                 }
             }

             // Set up mapping to copy Fwd of periodic bcs to Bwd of other edge.
             cnt = 0;
             for (int n = 0; n < m_exp->size(); ++n)
             {
                 exp3d = (*m_exp)[n]->as<LocalRegions::Expansion3D>();
                 for (int e = 0; e < exp3d->GetNfaces(); ++e, ++cnt)
                 {
                     int faceGeomId = exp3d->GetGeom3D()->GetFid(e);
                     int offset = m_trace->GetPhys_Offset(
                         elmtToTrace[n][e]->GetElmtId());

                     // Check to see if this face is periodic.
                     auto it = m_periodicFaces.find(faceGeomId);

                     if (it != m_periodicFaces.end())
                     {
                         const PeriodicEntity &ent = it->second[0];
                         auto it2 = perFaceToExpMap.find(ent.id);

                         if (it2 == perFaceToExpMap.end())
                         {
                             if (m_session->GetComm()->GetSize() > 1 &&
                                 !ent.isLocal)
                             {
                                 continue;
                             }
                             else
                             {
                                 ASSERTL1(false, "Periodic edge not found!");
                             }
                         }

                         ASSERTL1(m_leftAdjacentFaces[cnt],
                                  "Periodic face in non-forward space?");

                         int offset2 = m_trace->GetPhys_Offset(
                             elmtToTrace[it2->second.first][it2->second.second]->
                                 GetElmtId());

                        // Calculate relative orientations between faces to
                        // calculate copying map.
                        int nquad1 = elmtToTrace[n][e]->GetNumPoints(0);
                        int nquad2 = elmtToTrace[n][e]->GetNumPoints(1);

                        vector<int> tmpBwd(nquad1*nquad2);
                        vector<int> tmpFwd(nquad1*nquad2);

                        if (ent.orient == StdRegions::eDir1FwdDir2_Dir2FwdDir1 ||
                            ent.orient == StdRegions::eDir1BwdDir2_Dir2FwdDir1 ||
                            ent.orient == StdRegions::eDir1FwdDir2_Dir2BwdDir1 ||
                            ent.orient == StdRegions::eDir1BwdDir2_Dir2BwdDir1)
                        {
                            for (int i = 0; i < nquad2; ++i)
                            {
                                for (int j = 0; j < nquad1; ++j)
                                {
                                    tmpBwd[i*nquad1+j] = offset2 + i*nquad1+j;
                                    tmpFwd[i*nquad1+j] = offset  + j*nquad2+i;
                                }
                            }
                        }
                        else
                        {
                            for (int i = 0; i < nquad2; ++i)
                            {
                                for (int j = 0; j < nquad1; ++j)
                                {
                                    tmpBwd[i*nquad1+j] = offset2 + i*nquad1+j;
                                    tmpFwd[i*nquad1+j] = offset  + i*nquad1+j;
                                }
                            }
                        }

                        if (ent.orient == StdRegions::eDir1BwdDir1_Dir2FwdDir2 ||
                            ent.orient == StdRegions::eDir1BwdDir1_Dir2BwdDir2 ||
                            ent.orient == StdRegions::eDir1FwdDir2_Dir2BwdDir1 ||
                            ent.orient == StdRegions::eDir1BwdDir2_Dir2BwdDir1)
                        {
                            // Reverse x direction
                            for (int i = 0; i < nquad2; ++i)
                            {
                                for (int j = 0; j < nquad1/2; ++j)
                                {
                                    swap(tmpFwd[i*nquad1 + j],
                                         tmpFwd[i*nquad1 + nquad1-j-1]);
                                }
                            }
                        }

                        if (ent.orient == StdRegions::eDir1FwdDir1_Dir2BwdDir2 ||
                            ent.orient == StdRegions::eDir1BwdDir1_Dir2BwdDir2 ||
                            ent.orient == StdRegions::eDir1BwdDir2_Dir2FwdDir1 ||
                            ent.orient == StdRegions::eDir1BwdDir2_Dir2BwdDir1)
                        {
                            // Reverse y direction
                            for (int j = 0; j < nquad1; ++j)
                            {
                                for (int i = 0; i < nquad2/2; ++i)
                                {
                                    swap(tmpFwd[i*nquad1 + j],
                                         tmpFwd[(nquad2-i-1)*nquad1 + j]);
                                }
                            }
                        }

                        for (int i = 0; i < nquad1*nquad2; ++i)
                        {
                            m_periodicFwdCopy.push_back(tmpFwd[i]);
                            m_periodicBwdCopy.push_back(tmpBwd[i]);
                        }
                    }
                }
            }

            m_locTraceToTraceMap = MemoryManager<LocTraceToTraceMap>::
                AllocateSharedPtr(*this, m_trace, elmtToTrace,
                                  m_leftAdjacentFaces);

         }

        /**
         * For each boundary region, checks that the types and number of
         * boundary expansions in that region match.
         *
         * @param   In          ContField3D to compare with.
         * @return true if boundary conditions match.
         */
        bool DisContField3D::SameTypeOfBoundaryConditions(
            const DisContField3D &In)
        {
            int i;
            bool returnval = true;

            for(i = 0; i < m_bndConditions.size(); ++i)
            {

                // check to see if boundary condition type is the same
                // and there are the same number of boundary
                // conditions in the boundary definition.
                if((m_bndConditions[i]->GetBoundaryConditionType()
                    != In.m_bndConditions[i]->GetBoundaryConditionType())||
                   (m_bndCondExpansions[i]->GetExpSize()
                                    != In.m_bndCondExpansions[i]->GetExpSize()))
                {
                    returnval = false;
                    break;
                }
            }

            // Compare with all other processes. Return true only if all
            // processes report having the same boundary conditions.
            int vSame = returnval ? 1 : 0;
            m_comm->AllReduce(vSame, LibUtilities::ReduceMin);

            return (vSame == 1);
        }

        /**
         * According to their boundary region, the separate segmental boundary
         * expansions are bundled together in an object of the class
         * MultiRegions#ExpList2D.
         *
         * \param graph3D A mesh, containing information about the domain and
         * the spectral/hp element expansion.
         * \param bcs An entity containing information about the boundaries and
         * boundary conditions.
         * \param variable An optional parameter to indicate for which variable
         * the boundary conditions should be discretised.
         */
        void DisContField3D::GenerateBoundaryConditionExpansion(
            const SpatialDomains::MeshGraphSharedPtr &graph3D,
            const SpatialDomains::BoundaryConditions &bcs,
            const std::string                        &variable)
        {
            int cnt = 0;
            MultiRegions::ExpList2DSharedPtr       locExpList;
            SpatialDomains::BoundaryConditionShPtr locBCond;

            const SpatialDomains::BoundaryRegionCollection    &bregions =
                bcs.GetBoundaryRegions();
            const SpatialDomains::BoundaryConditionCollection &bconditions =
                bcs.GetBoundaryConditions();

            m_bndCondExpansions =
                Array<OneD,MultiRegions::ExpListSharedPtr>(bregions.size());
            m_bndConditions     =
                Array<OneD,SpatialDomains::BoundaryConditionShPtr>(bregions.size());

            m_BndCondBwdWeight  =   Array<OneD, NekDouble>(bregions.size(),0.0);
            
            // list Dirichlet boundaries first
            for (auto &it : bregions)
            {
                locBCond = GetBoundaryCondition(
                    bconditions, it.first, variable);
                locExpList = MemoryManager<MultiRegions::ExpList2D>
                    ::AllocateSharedPtr(m_session, *(it.second),
                                        graph3D, variable, locBCond->GetComm());

                // Set up normals on non-Dirichlet boundary conditions
                if(locBCond->GetBoundaryConditionType() !=
                   SpatialDomains::eDirichlet)
                {
                    SetUpPhysNormals();
                }

                m_bndCondExpansions[cnt]  = locExpList;
                m_bndConditions[cnt++]    = locBCond;
            }
        }

        /**
         * @brief Determine the periodic faces, edges and vertices for the given
         * graph.
         *
         * @param   bcs         Information about the boundary conditions.
         * @param   variable    Specifies the field.
         */
        void DisContField3D::FindPeriodicFaces(
            const SpatialDomains::BoundaryConditions &bcs,
            const std::string                        &variable)
        {
            const SpatialDomains::BoundaryRegionCollection &bregions
                = bcs.GetBoundaryRegions();
            const SpatialDomains::BoundaryConditionCollection &bconditions
                = bcs.GetBoundaryConditions();

            LibUtilities::CommSharedPtr       vComm       =
                m_session->GetComm()->GetRowComm();
            SpatialDomains::CompositeOrdering compOrder   =
                m_graph->GetCompositeOrdering();
            SpatialDomains::BndRegionOrdering bndRegOrder =
                m_graph->GetBndRegionOrdering();
            SpatialDomains::CompositeMap      compMap     =
                m_graph->GetComposites();

            // perComps: Stores a unique collection of pairs of periodic
            // composites (i.e. if composites 1 and 2 are periodic then this map
            // will contain either the pair (1,2) or (2,1) but not both).
            //
            // The four maps allVerts, allCoord, allEdges and allOrient map a
            // periodic face to a vector containing the vertex ids of the face;
            // their coordinates; the edge ids of the face; and their
            // orientation within that face respectively.
            //
            // Finally the three sets locVerts, locEdges and locFaces store any
            // vertices, edges and faces that belong to a periodic composite and
            // lie on this process.
            map<int,RotPeriodicInfo>                       rotComp;
            map<int,int>                                   perComps;
            map<int,vector<int> >                          allVerts;
            map<int,SpatialDomains::PointGeomVector>       allCoord;
            map<int,vector<int> >                          allEdges;
            map<int,vector<StdRegions::Orientation> >      allOrient;
            set<int>                                       locVerts;
            set<int>                                       locEdges;
            set<int>                                       locFaces;

            int region1ID, region2ID, i, j, k, cnt;
            SpatialDomains::BoundaryConditionShPtr locBCond;

            // Set up a set of all local verts and edges.
            for(i = 0; i < (*m_exp).size(); ++i)
            {
                for(j = 0; j < (*m_exp)[i]->GetNverts(); ++j)
                {
                    int id = (*m_exp)[i]->GetGeom()->GetVid(j);
                    locVerts.insert(id);
                }

                for(j = 0; j < (*m_exp)[i]->GetNedges(); ++j)
                {
                    int id = (*m_exp)[i]->GetGeom()->GetEid(j);
                    locEdges.insert(id);
                }
            }

            // Begin by populating the perComps map. We loop over all periodic
            // boundary conditions and determine the composite associated with
            // it, then fill out the all* maps.
            for (auto &it : bregions)
            {

                locBCond = GetBoundaryCondition(
                    bconditions, it.first, variable);

                if (locBCond->GetBoundaryConditionType()
                        != SpatialDomains::ePeriodic)
                {
                    continue;
                }

                // Identify periodic boundary region IDs.
                region1ID = it.first;
                region2ID = std::static_pointer_cast<
                    SpatialDomains::PeriodicBoundaryCondition>(
                        locBCond)->m_connectedBoundaryRegion;

                // Check the region only contains a single composite.
                ASSERTL0(it.second->size() == 1,
                         "Boundary region "+boost::lexical_cast<string>(
                             region1ID)+" should only contain 1 composite.");

                // From this identify composites by looking at the original
                // boundary region ordering. Note that in serial the mesh
                // partitioner is not run, so this map will be empty and
                // therefore needs to be populated by using the corresponding
                // boundary region.
                int cId1, cId2;
                if (vComm->GetSize() == 1)
                {
                    cId1 = it.second->begin()->first;
                    cId2 = bregions.find(region2ID)->second->begin()->first;
                }
                else
                {
                    cId1 = bndRegOrder.find(region1ID)->second[0];
                    cId2 = bndRegOrder.find(region2ID)->second[0];
                }

                // check to see if boundary is rotationally aligned
                if(boost::icontains(locBCond->GetUserDefined(),"Rotated"))
                {
                    vector<string> tmpstr;

                    boost::split(tmpstr,locBCond->GetUserDefined(),
                                 boost::is_any_of(":"));

                    if(boost::iequals(tmpstr[0],"Rotated"))
                    {
                        ASSERTL1(tmpstr.size() > 2,
                                 "Expected Rotated user defined string to "
                                 "contain direction and rotation angle "
                                 "and optionally a tolerance, "
                                 "i.e. Rotated:dir:PI/2:1e-6");


                        ASSERTL1((tmpstr[1] == "x")||(tmpstr[1] == "y")
                                  ||(tmpstr[1] == "z"), "Rotated Dir is "
                                  "not specified as x,y or z");

                        RotPeriodicInfo RotInfo;
                        RotInfo.m_dir = (tmpstr[1] == "x")? 0:
                            (tmpstr[1] == "y")? 1:2;

                        LibUtilities::Interpreter strEval;
                        int ExprId = strEval.DefineFunction("", tmpstr[2]);
                        RotInfo.m_angle = strEval.Evaluate(ExprId);

                        if(tmpstr.size() == 4)
                        {
                            try {
                                RotInfo.m_tol = boost::lexical_cast
                                    <NekDouble>(tmpstr[3]);
                            }
                            catch (...) {
                                NEKERROR(ErrorUtil::efatal,
                                         "failed to cast tolerance input "
                                         "to a double value in Rotated"
                                         "boundary information");
                             }
                        }
                        else
                        {
                            RotInfo.m_tol = 1e-8;
                        }
                        rotComp[cId1] = RotInfo;
                    }
                }

                SpatialDomains::CompositeSharedPtr c = it.second->begin()->second;

                vector<unsigned int> tmpOrder;

                // store the rotation info of this

                // From the composite, we now construct the allVerts, allEdges
                // and allCoord map so that they can be transferred across
                // processors. We also populate the locFaces set to store a
                // record of all faces local to this process.
                for (i = 0; i < c->m_geomVec.size(); ++i)
                {
                    SpatialDomains::Geometry2DSharedPtr faceGeom =
                        std::dynamic_pointer_cast<
                            SpatialDomains::Geometry2D>(c->m_geomVec[i]);
                    ASSERTL1(faceGeom, "Unable to cast to shared ptr");

                    // Get geometry ID of this face and store in locFaces.
                    int faceId = c->m_geomVec[i]->GetGlobalID();
                    locFaces.insert(faceId);

                    // In serial, mesh partitioning will not have occurred so
                    // need to fill composite ordering map manually.
                    if (vComm->GetSize() == 1)
                    {
                        tmpOrder.push_back(c->m_geomVec[i]->GetGlobalID());
                    }

                    // Loop over vertices and edges of the face to populate
                    // allVerts, allEdges and allCoord maps.
                    vector<int> vertList, edgeList;
                    SpatialDomains::PointGeomVector coordVec;
                    vector<StdRegions::Orientation> orientVec;
                    for (j = 0; j < faceGeom->GetNumVerts(); ++j)
                    {
                        vertList .push_back(faceGeom->GetVid   (j));
                        edgeList .push_back(faceGeom->GetEid   (j));
                        coordVec .push_back(faceGeom->GetVertex(j));
                        orientVec.push_back(faceGeom->GetEorient(j));
                    }

                    allVerts [faceId] = vertList;
                    allEdges [faceId] = edgeList;
                    allCoord [faceId] = coordVec;
                    allOrient[faceId] = orientVec;
                }

                // In serial, record the composite ordering in compOrder for
                // later in the routine.
                if (vComm->GetSize() == 1)
                {
                    compOrder[it.second->begin()->first] = tmpOrder;
                }

                // See if we already have either region1 or region2 stored in
                // perComps map already and do a sanity check to ensure regions
                // are mutually periodic.
                if (perComps.count(cId1) == 0)
                {
                    if (perComps.count(cId2) == 0)
                    {
                        perComps[cId1] = cId2;
                    }
                    else
                    {
                        std::stringstream ss;
                        ss << "Boundary region " << cId2 << " should be "
                           << "periodic with " << perComps[cId2] << " but "
                           << "found " << cId1 << " instead!";
                        ASSERTL0(perComps[cId2] == cId1, ss.str());
                    }
                }
                else
                {
                    std::stringstream ss;
                    ss << "Boundary region " << cId1 << " should be "
                       << "periodic with " << perComps[cId1] << " but "
                       << "found " << cId2 << " instead!";
                    ASSERTL0(perComps[cId1] == cId1, ss.str());
                }
            }

            // The next routines process local face lists to exchange vertices,
            // edges and faces.
            int              n = vComm->GetSize();
            int              p = vComm->GetRank();
            int              totFaces;
            Array<OneD, int> facecounts(n,0);
            Array<OneD, int> vertcounts(n,0);
            Array<OneD, int> faceoffset(n,0);
            Array<OneD, int> vertoffset(n,0);

            Array<OneD, int> rotcounts(n,0);
            Array<OneD, int> rotoffset(n,0);

            rotcounts[p] = rotComp.size();
            vComm->AllReduce(rotcounts, LibUtilities::ReduceSum);
            int totrot  = Vmath::Vsum(n,rotcounts,1);

            if(totrot)
            {
                for (i = 1; i < n ; ++i)
                {
                    rotoffset[i] = rotoffset[i-1] + rotcounts[i-1];
                }

                Array<OneD, int> compid(totrot,0);
                Array<OneD, int> rotdir(totrot,0);
                Array<OneD, NekDouble> rotangle(totrot,0.0);
                Array<OneD, NekDouble> rottol(totrot,0.0);

                // fill in rotational informaiton
                auto rIt = rotComp.begin();

                for(i = 0; rIt != rotComp.end(); ++rIt)
                {
                    compid  [rotoffset[p] + i  ] = rIt->first;
                    rotdir  [rotoffset[p] + i  ] = rIt->second.m_dir;
                    rotangle[rotoffset[p] + i  ] = rIt->second.m_angle;
                    rottol  [rotoffset[p] + i++] = rIt->second.m_tol;
                }

                vComm->AllReduce(compid, LibUtilities::ReduceSum);
                vComm->AllReduce(rotdir, LibUtilities::ReduceSum);
                vComm->AllReduce(rotangle, LibUtilities::ReduceSum);
                vComm->AllReduce(rottol, LibUtilities::ReduceSum);

                // Fill in full rotational composite list
                for(i =0; i < totrot; ++i)
                {
                    RotPeriodicInfo rinfo(rotdir[i],rotangle[i], rottol[i]);

                    rotComp[compid[i]] = rinfo;
                }
            }

            // First exchange the number of faces on each process.
            facecounts[p] = locFaces.size();
            vComm->AllReduce(facecounts, LibUtilities::ReduceSum);

            // Set up an offset map to allow us to distribute face IDs to all
            // processors.
            faceoffset[0] = 0;
            for (i = 1; i < n; ++i)
            {
                faceoffset[i] = faceoffset[i-1] + facecounts[i-1];
            }

            // Calculate total number of faces.
            totFaces = Vmath::Vsum(n, facecounts, 1);

            // faceIds holds face IDs for each periodic face. faceVerts holds
            // the number of vertices in this face.
            Array<OneD, int> faceIds  (totFaces, 0);
            Array<OneD, int> faceVerts(totFaces, 0);

            // Process p writes IDs of its faces into position faceoffset[p] of
            // faceIds which allows us to perform an AllReduce to distribute
            // information amongst processors.
            auto sIt = locFaces.begin();
            for (i = 0; sIt != locFaces.end(); ++sIt)
            {
                faceIds  [faceoffset[p] + i  ] = *sIt;
                faceVerts[faceoffset[p] + i++] = allVerts[*sIt].size();
            }

            vComm->AllReduce(faceIds,   LibUtilities::ReduceSum);
            vComm->AllReduce(faceVerts, LibUtilities::ReduceSum);

            // procVerts holds number of vertices (and also edges since each
            // face is 2D) on each process.
            Array<OneD, int> procVerts(n,0);
            int nTotVerts;

            // Note if there are no periodic faces at all calling Vsum will
            // cause a segfault.
            if (totFaces > 0)
            {
                // Calculate number of vertices on each processor.
                nTotVerts = Vmath::Vsum(totFaces, faceVerts, 1);
            }
            else
            {
                nTotVerts = 0;
            }

            for (i = 0; i < n; ++i)
            {
                if (facecounts[i] > 0)
                {
                    procVerts[i] = Vmath::Vsum(
                        facecounts[i], faceVerts + faceoffset[i], 1);
                }
                else
                {
                    procVerts[i] = 0;
                }
            }

            // vertoffset is defined in the same manner as edgeoffset
            // beforehand.
            vertoffset[0] = 0;
            for (i = 1; i < n; ++i)
            {
                vertoffset[i] = vertoffset[i-1] + procVerts[i-1];
            }

            // At this point we exchange all vertex IDs, edge IDs and vertex
            // coordinates for each face. The coordinates are necessary because
            // we need to calculate relative face orientations between periodic
            // faces to determined edge and vertex connectivity.
            Array<OneD, int>       vertIds(nTotVerts,   0);
            Array<OneD, int>       edgeIds(nTotVerts,   0);
            Array<OneD, int>       edgeOrt(nTotVerts,   0);
            Array<OneD, NekDouble> vertX  (nTotVerts, 0.0);
            Array<OneD, NekDouble> vertY  (nTotVerts, 0.0);
            Array<OneD, NekDouble> vertZ  (nTotVerts, 0.0);

            for (cnt = 0, sIt = locFaces.begin();
                 sIt != locFaces.end(); ++sIt)
            {
                for (j = 0; j < allVerts[*sIt].size(); ++j)
                {
                    int vertId = allVerts[*sIt][j];
                    vertIds[vertoffset[p] + cnt  ] = vertId;
                    vertX  [vertoffset[p] + cnt  ] = (*allCoord[*sIt][j])(0);
                    vertY  [vertoffset[p] + cnt  ] = (*allCoord[*sIt][j])(1);
                    vertZ  [vertoffset[p] + cnt  ] = (*allCoord[*sIt][j])(2);
                    edgeIds[vertoffset[p] + cnt  ] = allEdges [*sIt][j];
                    edgeOrt[vertoffset[p] + cnt++] = allOrient[*sIt][j];
                }
            }

            vComm->AllReduce(vertIds, LibUtilities::ReduceSum);
            vComm->AllReduce(vertX,   LibUtilities::ReduceSum);
            vComm->AllReduce(vertY,   LibUtilities::ReduceSum);
            vComm->AllReduce(vertZ,   LibUtilities::ReduceSum);
            vComm->AllReduce(edgeIds, LibUtilities::ReduceSum);
            vComm->AllReduce(edgeOrt, LibUtilities::ReduceSum);

            // Finally now we have all of this information, we construct maps
            // which make accessing the information easier. These are
            // conceptually the same as all* maps at the beginning of the
            // routine, but now hold information for all periodic vertices.
            map<int, vector<int> >                          vertMap;
            map<int, vector<int> >                          edgeMap;
            map<int, SpatialDomains::PointGeomVector>       coordMap;

            // These final two maps are required for determining the relative
            // orientation of periodic edges. vCoMap associates vertex IDs with
            // their coordinates, and eIdMap maps an edge ID to the two vertices
            // which construct it.
            map<int, SpatialDomains::PointGeomSharedPtr>    vCoMap;
            map<int, pair<int, int> >                       eIdMap;

            for (cnt = i = 0; i < totFaces; ++i)
            {
                vector<int> edges(faceVerts[i]);
                vector<int> verts(faceVerts[i]);
                SpatialDomains::PointGeomVector coord(faceVerts[i]);

                // Keep track of cnt to enable correct edge vertices to be
                // inserted into eIdMap.
                int tmp = cnt;
                for (j = 0; j < faceVerts[i]; ++j, ++cnt)
                {
                    edges[j] = edgeIds[cnt];
                    verts[j] = vertIds[cnt];
                    coord[j]  = MemoryManager<SpatialDomains::PointGeom>
                        ::AllocateSharedPtr(
                            3, verts[j], vertX[cnt], vertY[cnt], vertZ[cnt]);
                    vCoMap[vertIds[cnt]] = coord[j];

                    // Try to insert edge into the eIdMap to avoid re-inserting.
                    auto testIns = eIdMap.insert(
                        make_pair(
                            edgeIds[cnt],
                            make_pair(vertIds[tmp+j],
                                      vertIds[tmp+((j+1) % faceVerts[i])])));

                    if (testIns.second == false)
                    {
                        continue;
                    }

                    // If the edge is reversed with respect to the face, then
                    // swap the edges so that we have the original ordering of
                    // the edge in the 3D element. This is necessary to properly
                    // determine edge orientation. Note that the logic relies on
                    // the fact that all edge forward directions are CCW
                    // orientated: we use a tensor product ordering for 2D
                    // elements so need to reverse this for edge IDs 2 and 3.
                    StdRegions::Orientation edgeOrient =
                        static_cast<StdRegions::Orientation>(edgeOrt[cnt]);
                    if (j > 1)
                    {
                        edgeOrient = edgeOrient == StdRegions::eForwards ?
                            StdRegions::eBackwards : StdRegions::eForwards;
                    }

                    if (edgeOrient == StdRegions::eBackwards)
                    {
                        swap(testIns.first->second.first,
                             testIns.first->second.second);
                    }
                }

                vertMap [faceIds[i]] = verts;
                edgeMap [faceIds[i]] = edges;
                coordMap[faceIds[i]] = coord;
            }

            // Go through list of composites and figure out which edges are
            // parallel from original ordering in session file. This includes
            // composites which are not necessarily on this process.

            // Store temporary map of periodic vertices which will hold all
            // periodic vertices on the entire mesh so that doubly periodic
            // vertices/edges can be counted properly across partitions. Local
            // vertices/edges are copied into m_periodicVerts and
            // m_periodicEdges at the end of the function.
            PeriodicMap periodicVerts, periodicEdges;

            // Construct two maps which determine how vertices and edges of
            // faces connect given a specific face orientation. The key of the
            // map is the number of vertices in the face, used to determine
            // difference between tris and quads.
            map<int, map<StdRegions::Orientation, vector<int> > > vmap;
            map<int, map<StdRegions::Orientation, vector<int> > > emap;

            map<StdRegions::Orientation, vector<int> > quadVertMap;
            quadVertMap[StdRegions::eDir1FwdDir1_Dir2FwdDir2] = {0,1,2,3};
            quadVertMap[StdRegions::eDir1FwdDir1_Dir2BwdDir2] = {3,2,1,0};
            quadVertMap[StdRegions::eDir1BwdDir1_Dir2FwdDir2] = {1,0,3,2};
            quadVertMap[StdRegions::eDir1BwdDir1_Dir2BwdDir2] = {2,3,0,1};
            quadVertMap[StdRegions::eDir1FwdDir2_Dir2FwdDir1] = {0,3,2,1};
            quadVertMap[StdRegions::eDir1FwdDir2_Dir2BwdDir1] = {1,2,3,0};
            quadVertMap[StdRegions::eDir1BwdDir2_Dir2FwdDir1] = {3,0,1,2};
            quadVertMap[StdRegions::eDir1BwdDir2_Dir2BwdDir1] = {2,1,0,3};

            map<StdRegions::Orientation, vector<int> > quadEdgeMap;
            quadEdgeMap[StdRegions::eDir1FwdDir1_Dir2FwdDir2] = {0,1,2,3};
            quadEdgeMap[StdRegions::eDir1FwdDir1_Dir2BwdDir2] = {2,1,0,3};
            quadEdgeMap[StdRegions::eDir1BwdDir1_Dir2FwdDir2] = {0,3,2,1};
            quadEdgeMap[StdRegions::eDir1BwdDir1_Dir2BwdDir2] = {2,3,0,1};
            quadEdgeMap[StdRegions::eDir1FwdDir2_Dir2FwdDir1] = {3,2,1,0};
            quadEdgeMap[StdRegions::eDir1FwdDir2_Dir2BwdDir1] = {1,2,3,0};
            quadEdgeMap[StdRegions::eDir1BwdDir2_Dir2FwdDir1] = {3,0,1,2};
            quadEdgeMap[StdRegions::eDir1BwdDir2_Dir2BwdDir1] = {1,0,3,2};

            map<StdRegions::Orientation, vector<int> > triVertMap;
            triVertMap[StdRegions::eDir1FwdDir1_Dir2FwdDir2] = {0,1,2};
            triVertMap[StdRegions::eDir1BwdDir1_Dir2FwdDir2] = {1,0,2};

            map<StdRegions::Orientation, vector<int> > triEdgeMap;
            triEdgeMap[StdRegions::eDir1FwdDir1_Dir2FwdDir2] = {0,1,2};
            triEdgeMap[StdRegions::eDir1BwdDir1_Dir2FwdDir2] = {0,2,1};

            vmap[3] = triVertMap;
            vmap[4] = quadVertMap;
            emap[3] = triEdgeMap;
            emap[4] = quadEdgeMap;

            map<int,int> allCompPairs;

            // Collect composite ides of each periodic face for use if rotation is required
            map<int,int> fIdToCompId;

            // Finally we have enough information to populate the periodic
            // vertex, edge and face maps. Begin by looping over all pairs of
            // periodic composites to determine pairs of periodic faces.
            for (auto &cIt : perComps)
            {
                SpatialDomains::CompositeSharedPtr c[2];
                const int   id1  = cIt.first;
                const int   id2  = cIt.second;
                std::string id1s = boost::lexical_cast<string>(id1);
                std::string id2s = boost::lexical_cast<string>(id2);

                if (compMap.count(id1) > 0)
                {
                    c[0] = compMap[id1];
                }

                if (compMap.count(id2) > 0)
                {
                    c[1] = compMap[id2];
                }

                ASSERTL0(c[0] || c[1],
                         "Neither composite not found on this process!");

                // Loop over composite ordering to construct list of all
                // periodic faces, regardless of whether they are on this
                // process.
                map<int,int> compPairs;


                ASSERTL0(compOrder.count(id1) > 0,
                         "Unable to find composite "+id1s+" in order map.");
                ASSERTL0(compOrder.count(id2) > 0,
                         "Unable to find composite "+id2s+" in order map.");
                ASSERTL0(compOrder[id1].size() == compOrder[id2].size(),
                         "Periodic composites "+id1s+" and "+id2s+
                         " should have the same number of elements.");
                ASSERTL0(compOrder[id1].size() > 0,
                         "Periodic composites "+id1s+" and "+id2s+
                         " are empty!");

                // Look up composite ordering to determine pairs.
                for (i = 0; i < compOrder[id1].size(); ++i)
                {
                    int eId1 = compOrder[id1][i];
                    int eId2 = compOrder[id2][i];

                    ASSERTL0(compPairs.count(eId1) == 0,
                             "Already paired.");

                    // Sanity check that the faces are mutually periodic.
                    if (compPairs.count(eId2) != 0)
                    {
                        ASSERTL0(compPairs[eId2] == eId1, "Pairing incorrect");
                    }
                    compPairs[eId1] = eId2;

                    // store  a map of face ids to composite ids
                    fIdToCompId[eId1] = id1;
                    fIdToCompId[eId2] = id2;
                }

                // Now that we have all pairs of periodic faces, loop over the
                // ones local on this process and populate face/edge/vertex
                // maps.
                for (auto &pIt : compPairs)
                {
                    int  ids  [2] = {pIt.first, pIt.second};
                    bool local[2] = {locFaces.count(pIt.first) > 0,
                                     locFaces.count(pIt.second) > 0};

                    ASSERTL0(coordMap.count(ids[0]) > 0 &&
                             coordMap.count(ids[1]) > 0,
                             "Unable to find face in coordinate map");

                    allCompPairs[pIt.first ] = pIt.second;
                    allCompPairs[pIt.second] = pIt.first;

                    // Loop up coordinates of the faces, check they have the
                    // same number of vertices.
                    SpatialDomains::PointGeomVector tmpVec[2]
                        = { coordMap[ids[0]], coordMap[ids[1]] };

                    ASSERTL0(tmpVec[0].size() == tmpVec[1].size(),
                             "Two periodic faces have different number "
                             "of vertices!");

                    // o will store relative orientation of faces. Note that in
                    // some transpose cases (Dir1FwdDir2_Dir2BwdDir1 and
                    // Dir1BwdDir1_Dir2FwdDir1) it seems orientation will be
                    // different going from face1->face2 instead of face2->face1
                    // (check this).
                    StdRegions::Orientation o;
                    bool rotbnd     = false;
                    int  dir        = 0;
                    NekDouble angle = 0.0;
                    NekDouble sign  = 1.0;
                    NekDouble tol   = 1e-8;

                    // check to see if perioid boundary is rotated
                    if(rotComp.count(fIdToCompId[pIt.first]))
                    {
                        rotbnd = true;
                        dir   = rotComp[fIdToCompId[pIt.first]].m_dir;
                        angle = rotComp[fIdToCompId[pIt.first]].m_angle;
                        tol   = rotComp[fIdToCompId[pIt.first]].m_tol;
                    }

                    // Record periodic faces.
                    for (i = 0; i < 2; ++i)
                    {
                        if (!local[i])
                        {
                            continue;
                        }

                        // Reference to the other face.
                        int other = (i+1) % 2;

                        // angle is set up for i = 0 to i = 1
                        sign = (i == 0)? 1.0:-1.0;

                        // Calculate relative face orientation.
                        if (tmpVec[0].size() == 3)
                        {
                            o = SpatialDomains::TriGeom::GetFaceOrientation(
                                   tmpVec[i], tmpVec[other],
                                   rotbnd, dir, sign*angle, tol);
                        }
                        else
                        {
                            o = SpatialDomains::QuadGeom::GetFaceOrientation(
                                   tmpVec[i], tmpVec[other],
                                   rotbnd,dir,sign*angle,tol);
                        }

                        // Record face ID, orientation and whether other face is
                        // local.
                        PeriodicEntity ent(ids  [other], o,
                                           local[other]);
                        m_periodicFaces[ids[i]].push_back(ent);
                    }

                    int nFaceVerts = vertMap[ids[0]].size();

                    // Determine periodic vertices.
                    for (i = 0; i < 2; ++i)
                    {
                        int other = (i+1) % 2;

                        // angle is set up for i = 0 to i = 1
                        sign = (i == 0)? 1.0:-1.0;

                        // Calculate relative face orientation.
                        if (tmpVec[0].size() == 3)
                        {
                            o = SpatialDomains::TriGeom::GetFaceOrientation(
                                   tmpVec[i], tmpVec[other], rotbnd, dir,
                                   sign*angle, tol);
                        }
                        else
                        {
                            o = SpatialDomains::QuadGeom::GetFaceOrientation(
                                   tmpVec[i], tmpVec[other], rotbnd, dir,
                                   sign*angle, tol);
                        }

                        if (nFaceVerts == 3)
                        {
                            ASSERTL0(
                                o == StdRegions::eDir1FwdDir1_Dir2FwdDir2 ||
                                o == StdRegions::eDir1BwdDir1_Dir2FwdDir2,
                                "Unsupported face orientation for face "+
                                boost::lexical_cast<string>(ids[i]));
                        }

                        // Look up vertices for this face.
                        vector<int> per1 = vertMap[ids[i]];
                        vector<int> per2 = vertMap[ids[other]];

                        // tmpMap will hold the pairs of vertices which are
                        // periodic.
                        map<int, pair<int, bool> > tmpMap;

                        // Use vmap to determine which vertices connect given
                        // the orientation o.
                        for (j = 0; j < nFaceVerts; ++j)
                        {
                            int v = vmap[nFaceVerts][o][j];
                            tmpMap[per1[j]] = make_pair(
                                per2[v], locVerts.count(per2[v]) > 0);
                        }

                        // Now loop over tmpMap to associate periodic vertices.
                        for (auto &mIt : tmpMap)
                        {
                            PeriodicEntity ent2(mIt.second.first,
                                                StdRegions::eNoOrientation,
                                                mIt.second.second);

                            // See if this vertex has been recorded already.
                            auto perIt = periodicVerts.find(mIt.first);

                            if (perIt == periodicVerts.end())
                            {
                                // Vertex is new - just record this entity as
                                // usual.
                                periodicVerts[mIt.first].push_back(ent2);
                                perIt = periodicVerts.find(mIt.first);
                            }
                            else
                            {
                                // Vertex is known - loop over the vertices
                                // inside the record and potentially add vertex
                                // mIt.second to the list.
                                for (k = 0; k < perIt->second.size(); ++k)
                                {
                                    if (perIt->second[k].id == mIt.second.first)
                                    {
                                        break;
                                    }
                                }

                                if (k == perIt->second.size())
                                {
                                    perIt->second.push_back(ent2);
                                }
                            }
                        }
                    }

                    // Determine periodic edges. Logic is the same as above,
                    // and perhaps should be condensed to avoid replication.
                    for (i = 0; i < 2; ++i)
                    {
                        int other = (i+1) % 2;

                        // angle is set up for i = 0 to i = 1
                        sign = (i == 0)? 1.0:-1.0;

                        if (tmpVec[0].size() == 3)
                        {
                            o = SpatialDomains::TriGeom::GetFaceOrientation(
                                   tmpVec[i], tmpVec[other], rotbnd, dir,
                                   sign*angle, tol);
                        }
                        else
                        {
                            o = SpatialDomains::QuadGeom::GetFaceOrientation(
                                   tmpVec[i], tmpVec[other], rotbnd, dir,
                                   sign*angle, tol);
                        }

                        vector<int> per1 = edgeMap[ids[i]];
                        vector<int> per2 = edgeMap[ids[other]];

                        map<int, pair<int, bool> > tmpMap;

                        for (j = 0; j < nFaceVerts; ++j)
                        {
                            int e = emap[nFaceVerts][o][j];
                            tmpMap[per1[j]] = make_pair(
                                per2[e], locEdges.count(per2[e]) > 0);
                        }

                        for (auto &mIt : tmpMap)
                        {
                            // Note we assume orientation of edges is forwards -
                            // this may be reversed later.
                            PeriodicEntity ent2(mIt.second.first,
                                                StdRegions::eForwards,
                                                mIt.second.second);
                            auto perIt = periodicEdges.find(mIt.first);

                            if (perIt == periodicEdges.end())
                            {
                                periodicEdges[mIt.first].push_back(ent2);
                                perIt = periodicEdges.find(mIt.first);
                            }
                            else
                            {
                                for (k = 0; k < perIt->second.size(); ++k)
                                {
                                    if (perIt->second[k].id == mIt.second.first)
                                    {
                                        break;
                                    }
                                }

                                if (k == perIt->second.size())
                                {
                                    perIt->second.push_back(ent2);
                                }
                            }
                        }
                    }
                }
            }

            Array<OneD, int> pairSizes(n, 0);
            pairSizes[p] = allCompPairs.size();
            vComm->AllReduce(pairSizes, LibUtilities::ReduceSum);

            int totPairSizes = Vmath::Vsum(n, pairSizes, 1);

            Array<OneD, int> pairOffsets(n, 0);
            pairOffsets[0] = 0;

            for (i = 1; i < n; ++i)
            {
                pairOffsets[i] = pairOffsets[i-1] + pairSizes[i-1];
            }


            ASSERTL1(allCompPairs.size() == fIdToCompId.size(),
                     "At this point the size of allCompPairs "
                     "should have been the same as fIdToCompId");

            Array<OneD, int> first (totPairSizes, 0);
            Array<OneD, int> second(totPairSizes, 0);

            cnt = pairOffsets[p];

            for (auto &pIt : allCompPairs)
            {
                first [cnt  ] = pIt.first;
                second[cnt++] = pIt.second;
            }

            vComm->AllReduce(first,  LibUtilities::ReduceSum);
            vComm->AllReduce(second, LibUtilities::ReduceSum);

            allCompPairs.clear();

            for(cnt = 0; cnt < totPairSizes; ++cnt)
            {
                allCompPairs[first[cnt]] = second[cnt];
            }

            // make global list of faces to composite ids if rotComp is non-zero

            if(rotComp.size())
            {
                Vmath::Zero(totPairSizes,first,1);
                Vmath::Zero(totPairSizes,second,1);

                cnt = pairOffsets[p];

                for (auto &pIt : fIdToCompId)
                {
                    first [cnt  ] = pIt.first;
                    second[cnt++] = pIt.second;
                }

                vComm->AllReduce(first,  LibUtilities::ReduceSum);
                vComm->AllReduce(second, LibUtilities::ReduceSum);

                fIdToCompId.clear();

                for(cnt = 0; cnt < totPairSizes; ++cnt)
                {
                    fIdToCompId[first[cnt]] = second[cnt];
                }
            }

            // also will need an edge id to composite id at end of routine
            map<int,int> eIdToCompId;

            // Search for periodic vertices and edges which are not
            // in a periodic composite but lie in this process. First,
            // loop over all information we have from other
            // processors.
            for (cnt = i = 0; i < totFaces; ++i)
            {
                bool rotbnd     = false;
                int dir         = 0;
                NekDouble angle = 0.0;
                NekDouble tol   = 1e-8;

                int faceId    = faceIds[i];

                ASSERTL0(allCompPairs.count(faceId) > 0,
                         "Unable to find matching periodic face.");

                int perFaceId = allCompPairs[faceId];

                // check to see if periodic boundary is rotated
                ASSERTL1(fIdToCompId.count(faceId) > 0,"Face " +
                         boost::lexical_cast<string>(faceId) +
                         " not found in fIdtoCompId map");
                if(rotComp.count(fIdToCompId[faceId]))
                {
                    rotbnd = true;
                    dir   = rotComp[fIdToCompId[faceId]].m_dir;
                    angle = rotComp[fIdToCompId[faceId]].m_angle;
                    tol   = rotComp[fIdToCompId[faceId]].m_tol;
                }

                for (j = 0; j < faceVerts[i]; ++j, ++cnt)
                {
                    int vId = vertIds[cnt];

                    auto perId = periodicVerts.find(vId);

                    if (perId == periodicVerts.end())
                    {

                        // This vertex is not included in the
                        // map. Figure out which vertex it is supposed
                        // to be periodic with. perFaceId is the face
                        // ID which is periodic with faceId. The logic
                        // is much the same as the loop above.
                        SpatialDomains::PointGeomVector tmpVec[2]
                            = { coordMap[faceId], coordMap[perFaceId] };

                        int nFaceVerts = tmpVec[0].size();
                        StdRegions::Orientation o = nFaceVerts == 3 ?
                            SpatialDomains::TriGeom::GetFaceOrientation(
                                  tmpVec[0], tmpVec[1], rotbnd, dir, angle, tol):
                            SpatialDomains::QuadGeom::GetFaceOrientation(
                                   tmpVec[0], tmpVec[1], rotbnd, dir, angle, tol);

                        // Use vmap to determine which vertex of the other face
                        // should be periodic with this one.
                        int perVertexId = vertMap[perFaceId][vmap[nFaceVerts][o][j]];


                        PeriodicEntity ent(perVertexId,
                                           StdRegions::eNoOrientation,
                                           locVerts.count(perVertexId) > 0);

                        periodicVerts[vId].push_back(ent);
                    }

                    int eId = edgeIds[cnt];

                    perId = periodicEdges.find(eId);

                    // this map is required at very end to determine rotation of edges.
                    if(rotbnd)
                    {
                        eIdToCompId[eId] = fIdToCompId[faceId];
                    }

                    if (perId == periodicEdges.end())
                    {
                        // This edge is not included in the map. Figure
                        // out which edge it is supposed to be periodic
                        // with. perFaceId is the face ID which is
                        // periodic with faceId. The logic is much the
                        // same as the loop above.
                        SpatialDomains::PointGeomVector tmpVec[2]
                            = { coordMap[faceId], coordMap[perFaceId] };

                        int nFaceEdges = tmpVec[0].size();
                        StdRegions::Orientation o = nFaceEdges == 3 ?
                            SpatialDomains::TriGeom::GetFaceOrientation(
                                        tmpVec[0], tmpVec[1], rotbnd, dir, angle, tol):
                        SpatialDomains::QuadGeom::GetFaceOrientation(
                                        tmpVec[0], tmpVec[1], rotbnd, dir, angle, tol);

                        // Use emap to determine which edge of the other
                        // face should be periodic with this one.
                        int perEdgeId = edgeMap[perFaceId][emap[nFaceEdges][o][j]];

                        PeriodicEntity ent(perEdgeId,
                                           StdRegions::eForwards,
                                           locEdges.count(perEdgeId) > 0);

                        periodicEdges[eId].push_back(ent);


                        // this map is required at very end to
                        // determine rotation of edges.
                        if(rotbnd)
                        {
                            eIdToCompId[perEdgeId] = fIdToCompId[perFaceId];
                        }
                    }
                }
            }

            // Finally, we must loop over the periodicVerts and periodicEdges
            // map to complete connectivity information.
            for (auto &perIt : periodicVerts)
            {
                // For each vertex that is periodic with this one...
                for (i = 0; i < perIt.second.size(); ++i)
                {
                    // Find the vertex in the periodicVerts map...
                    auto perIt2 = periodicVerts.find(perIt.second[i].id);
                    ASSERTL0(perIt2 != periodicVerts.end(),
                             "Couldn't find periodic vertex.");

                    // Now search through this vertex's list and make sure that
                    // we have a record of any vertices which aren't in the
                    // original list.
                    for (j = 0; j < perIt2->second.size(); ++j)
                    {
                        if (perIt2->second[j].id == perIt.first)
                        {
                            continue;
                        }

                        for (k = 0; k < perIt.second.size(); ++k)
                        {
                            if (perIt2->second[j].id == perIt.second[k].id)
                            {
                                break;
                            }
                        }

                        if (k == perIt.second.size())
                        {
                            perIt.second.push_back(perIt2->second[j]);
                        }
                    }
                }
            }

            for (auto &perIt : periodicEdges)
            {
                for (i = 0; i < perIt.second.size(); ++i)
                {
                    auto perIt2 = periodicEdges.find(perIt.second[i].id);
                    ASSERTL0(perIt2 != periodicEdges.end(),
                             "Couldn't find periodic edge.");

                    for (j = 0; j < perIt2->second.size(); ++j)
                    {
                        if (perIt2->second[j].id == perIt.first)
                        {
                            continue;
                        }

                        for (k = 0; k < perIt.second.size(); ++k)
                        {
                            if (perIt2->second[j].id == perIt.second[k].id)
                            {
                                break;
                            }
                        }

                        if (k == perIt.second.size())
                        {
                            perIt.second.push_back(perIt2->second[j]);
                        }
                    }
                }
            }

            // Loop over periodic edges to determine relative edge orientations.
            for (auto &perIt : periodicEdges)
            {
                bool rotbnd     = false;
                int dir         = 0;
                NekDouble angle = 0.0;
                NekDouble tol   = 1e-8;


                // Find edge coordinates
                auto eIt = eIdMap.find(perIt.first);
                SpatialDomains::PointGeom v[2] = {
                    *vCoMap[eIt->second.first],
                    *vCoMap[eIt->second.second]
                };

                // check to see if perioid boundary is rotated
                if(rotComp.count(eIdToCompId[perIt.first]))
                {
                    rotbnd = true;
                    dir   = rotComp[eIdToCompId[perIt.first]].m_dir;
                    angle = rotComp[eIdToCompId[perIt.first]].m_angle;
                    tol   = rotComp[eIdToCompId[perIt.first]].m_tol;
                }

                // Loop over each edge, and construct a vector that takes us
                // from one vertex to another. Use this to figure out which
                // vertex maps to which.
                for (i = 0; i < perIt.second.size(); ++i)
                {
                    eIt = eIdMap.find(perIt.second[i].id);

                    SpatialDomains::PointGeom w[2] = {
                        *vCoMap[eIt->second.first],
                        *vCoMap[eIt->second.second]
                    };

                    int vMap[2] = {-1,-1};
                    if(rotbnd)
                    {

                        SpatialDomains::PointGeom r;

                        r.Rotate(v[0],dir,angle);

                        if(r.dist(w[0])< tol)
                        {
                            vMap[0] = 0;
                        }
                        else
                        {
                            r.Rotate(v[1],dir,angle);
                            if(r.dist(w[0]) < tol)
                            {
                                vMap[0] = 1;
                            }
                            else
                            {
                                ASSERTL0(false,"Unable to align rotationally periodic edge vertex");
                            }
                        }
                    }
                    else // translation test
                    {
                        NekDouble cx = 0.5*(w[0](0)-v[0](0)+w[1](0)-v[1](0));
                        NekDouble cy = 0.5*(w[0](1)-v[0](1)+w[1](1)-v[1](1));
                        NekDouble cz = 0.5*(w[0](2)-v[0](2)+w[1](2)-v[1](2));

                        for (j = 0; j < 2; ++j)
                        {
                            NekDouble x = v[j](0);
                            NekDouble y = v[j](1);
                            NekDouble z = v[j](2);
                            for (k = 0; k < 2; ++k)
                            {
                                NekDouble x1 = w[k](0)-cx;
                                NekDouble y1 = w[k](1)-cy;
                                NekDouble z1 = w[k](2)-cz;

                                if (sqrt((x1-x)*(x1-x)+(y1-y)*(y1-y)+(z1-z)*(z1-z))
                                    < 1e-8)
                                {
                                    vMap[k] = j;
                                    break;
                                }
                            }
                        }

                        // Sanity check the map.
                        ASSERTL0(vMap[0] >= 0 && vMap[1] >= 0,
                                 "Unable to align periodic edge vertex.");
                        ASSERTL0((vMap[0] == 0 || vMap[0] == 1) &&
                                 (vMap[1] == 0 || vMap[1] == 1) &&
                                 (vMap[0] != vMap[1]),
                                 "Unable to align periodic edge vertex.");
                    }

                    // If 0 -> 0 then edges are aligned already; otherwise
                    // reverse the orientation.
                    if (vMap[0] != 0)
                    {
                        perIt.second[i].orient = StdRegions::eBackwards;
                    }
                }
            }

            // Do one final loop over periodic vertices/edges to remove
            // non-local vertices/edges from map.
            for (auto &perIt : periodicVerts)
            {
                if (locVerts.count(perIt.first) > 0)
                {
                    m_periodicVerts.insert(perIt);
                }
            }

            for (auto &perIt : periodicEdges)
            {
                if (locEdges.count(perIt.first) > 0)
                {
                    m_periodicEdges.insert(perIt);
                }
            }
        }

        bool DisContField3D::IsLeftAdjacentFace(const int n, const int e)
        {
            LocalRegions::Expansion2DSharedPtr traceEl =
                    m_traceMap->GetElmtToTrace()[n][e]->
                         as<LocalRegions::Expansion2D>();

            int offset = m_trace->GetPhys_Offset(traceEl->GetElmtId());

            bool fwd = true;
            if (traceEl->GetLeftAdjacentElementFace () == -1 ||
                traceEl->GetRightAdjacentElementFace() == -1)
            {
                // Boundary edge (1 connected element). Do nothing in
                // serial.
                auto it = m_boundaryFaces.find(traceEl->GetElmtId());

                // If the edge does not have a boundary condition set on
                // it, then assume it is a partition edge.
                if (it == m_boundaryFaces.end())
                {
                    int traceGeomId = traceEl->GetGeom2D()->GetGlobalID();
                    auto pIt = m_periodicFaces.find(traceGeomId);

                    if (pIt != m_periodicFaces.end() && !pIt->second[0].isLocal)
                    {
                        fwd = traceGeomId == min(traceGeomId,pIt->second[0].id);
                    }
                    else
                    {
                        fwd = m_traceMap->
                            GetTraceToUniversalMapUnique(offset) >= 0;
                    }
                }
            }
            else if (traceEl->GetLeftAdjacentElementFace () != -1 &&
                     traceEl->GetRightAdjacentElementFace() != -1)
            {
                // Non-boundary edge (2 connected elements).
                fwd = (traceEl->GetLeftAdjacentElementExp().get() == (*m_exp)[n].get() );
            }
            else
            {
                ASSERTL2(false, "Unconnected trace element!");
            }

            return fwd;
        }

        /**
         * \brief This method extracts the "forward" and "backward" trace
         * data from the array \a field and puts the data into output
         * vectors \a Fwd and \a Bwd.
         *
         * We first define the convention which defines "forwards" and
         * "backwards". First an association is made between the face of
         * each element and its corresponding face in the trace space
         * using the mapping #m_traceMap. The element can either be
         * left-adjacent or right-adjacent to this trace face (see
         * Expansion2D::GetLeftAdjacentElementExp). Boundary faces are
         * always left-adjacent since left-adjacency is populated first.
         *
         * If the element is left-adjacent we extract the face trace data
         * from \a field into the forward trace space \a Fwd; otherwise,
         * we place it in the backwards trace space \a Bwd. In this way,
         * we form a unique set of trace normals since these are always
         * extracted from left-adjacent elements.
         *
         * \param field is a NekDouble array which contains the 3D data
         * from which we wish to extract the backward and forward
         * orientated trace/face arrays.
         *
         * \return Updates a NekDouble array \a Fwd and \a Bwd
         */
        void DisContField3D::v_GetFwdBwdTracePhysInterior(
            const Array<OneD, const NekDouble> &field,
                  Array<OneD,       NekDouble> &Fwd,
                  Array<OneD,       NekDouble> &Bwd)
        {
            // Zero vectors.
            Vmath::Zero(Fwd.size(), Fwd, 1);
            Vmath::Zero(Bwd.size(), Bwd, 1);

            Array<OneD, NekDouble> facevals(m_locTraceToTraceMap->
                                            GetNLocTracePts());
            m_locTraceToTraceMap->LocTracesFromField(field,facevals);
            m_locTraceToTraceMap->InterpLocFacesToTrace(0, facevals, Fwd);

            Array<OneD, NekDouble> invals = facevals + m_locTraceToTraceMap->
                                                        GetNFwdLocTracePts();
            m_locTraceToTraceMap->InterpLocFacesToTrace(1, invals, Bwd);

<<<<<<< HEAD
            DisContField3D::v_PeriodicBwdCopy(Fwd,Bwd);
        }

        /**
         */
        void DisContField3D::v_AddTraceQuadPhysToField(
            const Array<OneD, const NekDouble> &Fwd,
            const Array<OneD, const NekDouble> &Bwd,
                  Array<OneD,       NekDouble> &field)
        {
            Array<OneD, NekDouble> facevals(m_locTraceToTraceMap->
                                            GetNLocTracePts(),0.0);

            Array<OneD, NekDouble> invals = facevals + m_locTraceToTraceMap->
                                                    GetNFwdLocTracePts();
            m_locTraceToTraceMap->
                    RightIPTWLocFacesToTraceInterpMat(1, Bwd, invals);
            
            m_locTraceToTraceMap->
                    RightIPTWLocFacesToTraceInterpMat(0, Fwd, facevals);

            m_locTraceToTraceMap->AddLocTracesToField(facevals,field);
        }

        /**
         * @brief Fill the Bwd based on corresponding boundary conditions.
         * NOTE: periodic boundary is considered interior traces and is not treated here.
         */
        void DisContField3D::v_FillBwdWITHBound(
            const Array<OneD, const NekDouble> &Fwd,
                  Array<OneD,       NekDouble> &Bwd)
        {
            int cnt, n, e, npts;
=======
>>>>>>> 198bb4a5
            // Fill boundary conditions into missing elements
            int id1, id2 = 0;
            cnt = 0;

            for(n = 0; n < m_bndCondExpansions.size(); ++n)
            {
                if(m_bndConditions[n]->GetBoundaryConditionType() ==
                       SpatialDomains::eDirichlet)
                {
                    for(e = 0; e < m_bndCondExpansions[n]->GetExpSize(); ++e)
                    {
                        npts = m_bndCondExpansions[n]->GetExp(e)->GetTotPoints();
                        id1  = m_bndCondExpansions[n]->GetPhys_Offset(e);
                        id2  = m_trace->GetPhys_Offset(
                            m_traceMap->GetBndCondTraceToGlobalTraceMap(cnt+e));
                        Vmath::Vcopy(npts,
                            &(m_bndCondExpansions[n]->GetPhys())[id1], 1,
                            &Bwd[id2],                                 1);
                    }

                    cnt += e;
                }
                else if (m_bndConditions[n]->GetBoundaryConditionType() ==
                             SpatialDomains::eNeumann ||
                         m_bndConditions[n]->GetBoundaryConditionType() ==
                             SpatialDomains::eRobin)
                {
                    for(e = 0; e < m_bndCondExpansions[n]->GetExpSize(); ++e)
                    {
                        npts = m_bndCondExpansions[n]->GetExp(e)->GetTotPoints();
                        id1  = m_bndCondExpansions[n]->GetPhys_Offset(e);
                        id2  = m_trace->GetPhys_Offset(
                            m_traceMap->GetBndCondTraceToGlobalTraceMap(cnt+e));

                        // Turning this off since we can have non-zero
                        //Neumann in mixed CG-DG method
                        //ASSERTL1((m_bndCondExpansions[n]->GetPhys())[id1]
                        //== 0.0, "method not set up for non-zero
                        //Neumann " "boundary condition");

                        Vmath::Vcopy(npts,&Fwd[id2],1,&Bwd[id2],1);
                    }

                    cnt += e;
                }
                else if (m_bndConditions[n]->GetBoundaryConditionType() ==
                             SpatialDomains::ePeriodic)
                {
                    continue;
                }
                else
                {
                    ASSERTL0(false, "Method only set up for Dirichlet, Neumann "
                             "and Robin conditions.");
                }
            }
<<<<<<< HEAD
        }

        /**
         * @brief Fill the Bwd based on corresponding boundary conditions for derivatives.
         * NOTE: periodic boundary is considered interior traces and is not treated here.
         */
        void DisContField3D::v_FillBwdWITHBoundDeriv(
            const int                          Dir,
            const Array<OneD, const NekDouble> &Fwd,
                  Array<OneD,       NekDouble> &Bwd)
        {
            boost::ignore_unused(Dir);
            int cnt, n, e, npts;
            // Fill boundary conditions into missing elements
            int id2 = 0;
            cnt = 0;
            
            for(n = 0; n < m_bndCondExpansions.num_elements(); ++n)
=======

            // Copy any periodic boundary conditions.
            for (n = 0; n < m_periodicFwdCopy.size(); ++n)
>>>>>>> 198bb4a5
            {
                if(m_bndConditions[n]->GetBoundaryConditionType() == 
                       SpatialDomains::eDirichlet)
                {
                    for(e = 0; e < m_bndCondExpansions[n]->GetExpSize(); ++e)
                    {
                        npts = m_bndCondExpansions[n]->
                                GetExp(e)->GetTotPoints();
                        // id1  = m_bndCondExpansions[n]->GetPhys_Offset(e);
                        id2  = m_trace->GetPhys_Offset(
                            m_traceMap->GetBndCondTraceToGlobalTraceMap(cnt+e));
                        // Vmath::Vcopy(npts,
                        //     &(m_bndCondExpansions[n]->GetPhys())[id1], 1,
                        //     &Bwd[id2],                                 1);
                        Vmath::Vcopy(npts,&Fwd[id2],1,&Bwd[id2],1);
                    }

                    cnt += e;
                }
                else if (m_bndConditions[n]->GetBoundaryConditionType() == 
                             SpatialDomains::eNeumann || 
                         m_bndConditions[n]->GetBoundaryConditionType() == 
                             SpatialDomains::eRobin)
                {
                    for(e = 0; e < m_bndCondExpansions[n]->GetExpSize(); ++e)
                    {
                        npts = m_bndCondExpansions[n]->
                                GetExp(e)->GetTotPoints();
                        // id1  = m_bndCondExpansions[n]->GetPhys_Offset(e);
                        id2  = m_trace->GetPhys_Offset(
                            m_traceMap->GetBndCondTraceToGlobalTraceMap(cnt+e));
                        
                        // Turning this off since we can have non-zero
                        //Neumann in mixed CG-DG method
                        //ASSERTL1((m_bndCondExpansions[n]->GetPhys())[id1]
                        //== 0.0, "method not set up for non-zero
                        //Neumann " "boundary condition");
                        
                        Vmath::Vcopy(npts,&Fwd[id2],1,&Bwd[id2],1);
                    }

                    cnt += e;
                }
                else if (m_bndConditions[n]->GetBoundaryConditionType() ==
                             SpatialDomains::ePeriodic)
                {
                    continue;
                }
                else
                {
                    ASSERTL0(false, "Method only set up for Dirichlet, Neumann "
                             "and Robin conditions.");
                }
            }
<<<<<<< HEAD
        }

        /**
         * @brief Fill the weight with m_BndCondBwdWeight.
         * NOTE: periodic boundary is considered interior traces and is not treated here.
         */
        void DisContField3D::v_FillBwdWITHBwdWeight(
                  Array<OneD,       NekDouble> &weightave,
                  Array<OneD,       NekDouble> &weightjmp)
        {
            int cnt, n, e, npts;
            // Fill boundary conditions into missing elements
            int id2 = 0;
            cnt = 0;
            
            for(n = 0; n < m_bndCondExpansions.num_elements(); ++n)
            {
                if(m_bndConditions[n]->GetBoundaryConditionType() == 
                       SpatialDomains::eDirichlet)
                {
                    for(e = 0; e < m_bndCondExpansions[n]->GetExpSize(); ++e)
                    {
                        npts = m_bndCondExpansions[n]->
                                GetExp(e)->GetTotPoints();
                        // id1  = m_bndCondExpansions[n]->GetPhys_Offset(e);
                        id2  = m_trace->GetPhys_Offset(
                            m_traceMap->GetBndCondTraceToGlobalTraceMap(cnt+e));
                        // Vmath::Vcopy(npts,
                        //     &(m_bndCondExpansions[n]->GetPhys())[id1], 1,
                        //     &Bwd[id2],                                 1);
                        // Vmath::Vcopy(npts,&Fwd[id2],1,&Bwd[id2],1);
                        Vmath::Fill(npts,
                                    m_BndCondBwdWeight[n], 
                                    &weightave[id2],1);
                        Vmath::Fill(npts,0.0, &weightjmp[id2],1);
                    }

                    cnt += e;
                }
                else if (m_bndConditions[n]->GetBoundaryConditionType() == 
                             SpatialDomains::eNeumann || 
                         m_bndConditions[n]->GetBoundaryConditionType() == 
                             SpatialDomains::eRobin)
                {
                    for(e = 0; e < m_bndCondExpansions[n]->GetExpSize(); ++e)
                    {
                        npts = m_bndCondExpansions[n]->
                                GetExp(e)->GetTotPoints();
                        // id1  = m_bndCondExpansions[n]->GetPhys_Offset(e);
                        id2  = m_trace->GetPhys_Offset(
                            m_traceMap->GetBndCondTraceToGlobalTraceMap(cnt+e));
                        
                        // Turning this off since we can have non-zero
                        //Neumann in mixed CG-DG method
                        //ASSERTL1((m_bndCondExpansions[n]->GetPhys())[id1]
                        //== 0.0, "method not set up for non-zero
                        //Neumann " "boundary condition");
                        
                        // Vmath::Vcopy(npts,&Fwd[id2],1,&Bwd[id2],1);
                        Vmath::Fill(npts,
                                    m_BndCondBwdWeight[n], 
                                    &weightave[id2],1);
                        Vmath::Fill(npts,0.0, &weightjmp[id2],1);
                    }

                    cnt += e;
                }
                else if (m_bndConditions[n]->GetBoundaryConditionType() ==
                             SpatialDomains::ePeriodic)
                {
                    continue;
                }
                else
                {
                    ASSERTL0(false, "Method only set up for Dirichlet, Neumann "
                             "and Robin conditions.");
                }
            }
=======

            // Do parallel exchange for forwards/backwards spaces.
            m_traceMap->UniversalTraceAssemble(Fwd);
            m_traceMap->UniversalTraceAssemble(Bwd);
>>>>>>> 198bb4a5
        }

         const vector<bool> &DisContField3D::v_GetLeftAdjacentFaces(void) const
        {
            return m_leftAdjacentFaces;
        }

        void DisContField3D::v_ExtractTracePhys(
            Array<OneD, NekDouble> &outarray)
        {
            ASSERTL1(m_physState == true,
                     "Field is not in physical space.");

            v_ExtractTracePhys(m_phys, outarray);
        }

        void DisContField3D::v_ExtractTracePhys(
            const Array<OneD, const NekDouble> &inarray,
                  Array<OneD,       NekDouble> &outarray)
        {

            Vmath::Zero(outarray.size(), outarray, 1);

            Array<OneD, NekDouble> facevals(m_locTraceToTraceMap->GetNFwdLocTracePts());
            m_locTraceToTraceMap->FwdLocTracesFromField(inarray,facevals);
            m_locTraceToTraceMap->InterpLocFacesToTrace(0,facevals,outarray);

            // gather entries along parallel partitions which have
            // only filled in Fwd part on their own partition
            m_traceMap->UniversalTraceAssemble(outarray);

        }

        /**
         * @brief Add trace contributions into elemental coefficient spaces.
         *
         * Given some quantity \f$ \vec{Fn} \f$, which conatins this
         * routine calculates the integral
         *
         * \f[
         * \int_{\Omega^e} \vec{Fn}, \mathrm{d}S
         * \f]
         *
         * and adds this to the coefficient space provided by outarray.
         *
         * @see Expansion3D::AddFaceNormBoundaryInt
         *
         * @param Fn        The trace quantities.
         * @param outarray  Resulting 3D coefficient space.
         *
         */
        void DisContField3D::v_AddTraceIntegral(
            const Array<OneD, const NekDouble> &Fn,
                  Array<OneD,       NekDouble> &outarray)
        {

            Array<OneD, NekDouble> Fcoeffs(m_trace->GetNcoeffs());
            m_trace->IProductWRTBase(Fn, Fcoeffs);

            m_locTraceToTraceMap->AddTraceCoeffsToFieldCoeffs(Fcoeffs,
                                                              outarray);
        }
        /**
         * @brief Add trace contributions into elemental coefficient spaces.
         *
         * Given some quantity \f$ \vec{Fn} \f$, which conatins this
         * routine calculates the integral
         *
         * \f[
         * \int_{\Omega^e} \vec{Fn}, \mathrm{d}S
         * \f]
         *
         * and adds this to the coefficient space provided by
         * outarray. The value of q is determined from the routine
         * IsLeftAdjacentFace() which if true we use Fwd else we use
         * Bwd
         *
         * @see Expansion3D::AddFaceNormBoundaryInt
         *
         * @param Fwd       The trace quantities associated with left (fwd)
         *                  adjancent elmt.
         * @param Bwd       The trace quantities associated with right (bwd)
         *                  adjacent elet.
         * @param outarray  Resulting 3D coefficient space.
         */
        void DisContField3D::v_AddFwdBwdTraceIntegral(
            const Array<OneD, const NekDouble> &Fwd,
            const Array<OneD, const NekDouble> &Bwd,
                  Array<OneD,       NekDouble> &outarray)
        {
            Array<OneD, NekDouble> Coeffs(m_trace->GetNcoeffs());

            m_trace->IProductWRTBase(Fwd,Coeffs);
            m_locTraceToTraceMap->AddTraceCoeffsToFieldCoeffs(0,Coeffs,outarray);
            m_trace->IProductWRTBase(Bwd,Coeffs);
            m_locTraceToTraceMap->AddTraceCoeffsToFieldCoeffs(1,Coeffs,outarray);
        }

        /**
         * @brief Set up a list of elemeent IDs and edge IDs that link to the
         * boundary conditions.
         */
        void DisContField3D::v_GetBoundaryToElmtMap(
            Array<OneD, int> &ElmtID,
            Array<OneD, int> &FaceID)
        {
            if (m_BCtoElmMap.size() == 0)
            {
                map<int,int> globalIdMap;
                int i, n;
                int cnt;
                int nbcs = 0;

                // Populate global ID map (takes global geometry ID to local
                // expansion list ID).
                LocalRegions::Expansion3DSharedPtr exp3d;
                for (i = 0; i < GetExpSize(); ++i)
                {
                    exp3d = (*m_exp)[i]->as<LocalRegions::Expansion3D>();
                    globalIdMap[exp3d->GetGeom3D()->GetGlobalID()] = i;
                }

                // Determine number of boundary condition expansions.
                for(i = 0; i < m_bndConditions.size(); ++i)
                {
                    nbcs += m_bndCondExpansions[i]->GetExpSize();
                }

                // Initialize arrays
                m_BCtoElmMap = Array<OneD, int>(nbcs);
                m_BCtoFaceMap = Array<OneD, int>(nbcs);

                LocalRegions::Expansion2DSharedPtr exp2d;
                for(cnt = n = 0; n < m_bndCondExpansions.size(); ++n)
                {
                    for(i = 0; i < m_bndCondExpansions[n]->GetExpSize(); ++i, ++cnt)
                    {
                        exp2d = m_bndCondExpansions[n]->GetExp(i)->
                                            as<LocalRegions::Expansion2D>();

                        SpatialDomains::GeometryLinkSharedPtr tmp =
                            m_graph->GetElementsFromFace(exp2d->GetGeom2D());
                        m_BCtoElmMap[cnt] = globalIdMap[
                            tmp->at(0).first->GetGlobalID()];
                        m_BCtoFaceMap[cnt] = tmp->at(0).second;
                    }
                }
            }
            ElmtID = m_BCtoElmMap;
            FaceID = m_BCtoFaceMap;
        }

        void DisContField3D::v_GetBndElmtExpansion(int i,
                            std::shared_ptr<ExpList> &result,
                            const bool DeclareCoeffPhysArrays)
        {
            int n, cnt, nq;
            int offsetOld, offsetNew;
            std::vector<unsigned int> eIDs;

            Array<OneD, int> ElmtID,EdgeID;
            GetBoundaryToElmtMap(ElmtID,EdgeID);

            // Skip other boundary regions
            for (cnt = n = 0; n < i; ++n)
            {
                cnt += m_bndCondExpansions[n]->GetExpSize();
            }

            // Populate eIDs with information from BoundaryToElmtMap
            for (n = 0; n < m_bndCondExpansions[i]->GetExpSize(); ++n)
            {
                eIDs.push_back(ElmtID[cnt+n]);
            }

            // Create expansion list
            result =
                MemoryManager<ExpList3D>::AllocateSharedPtr
                    (*this, eIDs, DeclareCoeffPhysArrays);

            // Copy phys and coeffs to new explist
            if (DeclareCoeffPhysArrays)
            {
                Array<OneD, NekDouble> tmp1, tmp2;
                for (n = 0; n < result->GetExpSize(); ++n)
                {
                    nq = GetExp(ElmtID[cnt+n])->GetTotPoints();
                    offsetOld = GetPhys_Offset(ElmtID[cnt+n]);
                    offsetNew = result->GetPhys_Offset(n);
                    Vmath::Vcopy(nq, tmp1 = GetPhys()+ offsetOld, 1,
                                tmp2 = result->UpdatePhys()+ offsetNew, 1);

                    nq = GetExp(ElmtID[cnt+n])->GetNcoeffs();
                    offsetOld = GetCoeff_Offset(ElmtID[cnt+n]);
                    offsetNew = result->GetCoeff_Offset(n);
                    Vmath::Vcopy(nq, tmp1 = GetCoeffs()+ offsetOld, 1,
                                tmp2 = result->UpdateCoeffs()+ offsetNew, 1);
                }
            }
        }

        /**
         * @brief Reset this field, so that geometry information can be updated.
         */
        void DisContField3D::v_Reset()
        {
            ExpList::v_Reset();

            // Reset boundary condition expansions.
            for (int n = 0; n < m_bndCondExpansions.size(); ++n)
            {
                m_BndCondBwdWeight[n]   =   0.0;
                m_bndCondExpansions[n]->Reset();
            }
        }

        /**
         * Solving Helmholtz Equation in 3D
         */
        void DisContField3D::v_HelmSolve(
                const Array<OneD, const NekDouble> &inarray,
                      Array<OneD,       NekDouble> &outarray,
                const FlagList &flags,
                const StdRegions::ConstFactorMap &factors,
                const StdRegions::VarCoeffMap &varcoeff,
                const MultiRegions::VarFactorsMap &varfactors,
                const Array<OneD, const NekDouble> &dirForcing,
                const bool PhysSpaceForcing)
        {
            boost::ignore_unused(flags, varfactors, dirForcing);

            int i,j,n,cnt,cnt1,nbndry;
            int nexp = GetExpSize();
            StdRegions::StdExpansionSharedPtr BndExp;

            Array<OneD,NekDouble> f(m_ncoeffs);
            DNekVec F(m_ncoeffs,f,eWrapper);
            Array<OneD,NekDouble> e_f, e_l;

            //----------------------------------
            //  Setup RHS Inner product
            //----------------------------------
            if(PhysSpaceForcing)
            {
                IProductWRTBase(inarray,f);
                Vmath::Neg(m_ncoeffs,f,1);
            }
            else
            {
                Vmath::Smul(m_ncoeffs,-1.0,inarray,1,f,1);
            }

            //----------------------------------
            //  Solve continuous flux System
            //----------------------------------
            int GloBndDofs   = m_traceMap->GetNumGlobalBndCoeffs();
            int NumDirichlet = m_traceMap->GetNumLocalDirBndCoeffs();
            int e_ncoeffs,id;

            // Retrieve block matrix of U^e
            GlobalMatrixKey HDGLamToUKey(StdRegions::eHybridDGLamToU,NullAssemblyMapSharedPtr,factors,varcoeff);
            const DNekScalBlkMatSharedPtr &HDGLamToU = GetBlockMatrix(HDGLamToUKey);

            // Retrieve global trace space storage, \Lambda, from trace expansion
            Array<OneD,NekDouble> BndSol = m_trace->UpdateCoeffs();

            // Create trace space forcing, F
            Array<OneD,NekDouble> BndRhs(GloBndDofs,0.0);

            // Zero \Lambda
            Vmath::Zero(GloBndDofs,BndSol,1);

            // Retrieve number of local trace space coefficients N_{\lambda},
            // and set up local elemental trace solution \lambda^e.
            int     LocBndCoeffs = m_traceMap->GetNumLocalBndCoeffs();
            Array<OneD, NekDouble> loc_lambda(LocBndCoeffs);
            DNekVec LocLambda(LocBndCoeffs,loc_lambda,eWrapper);

            //----------------------------------
            // Evaluate Trace Forcing vector F
            // Kirby et al, 2010, P23, Step 5.
            //----------------------------------
            // Loop over all expansions in the domain
            for(cnt = cnt1 = n = 0; n < nexp; ++n)
            {
                nbndry = (*m_exp)[n]->NumDGBndryCoeffs();

                e_ncoeffs = (*m_exp)[n]->GetNcoeffs();
                e_f       = f + cnt;
                e_l       = loc_lambda + cnt1;

                // Local trace space \lambda^e
                DNekVec     Floc    (nbndry, e_l, eWrapper);
                // Local forcing f^e
                DNekVec     ElmtFce (e_ncoeffs, e_f, eWrapper);
                // Compute local (U^e)^{\top} f^e
                Floc = Transpose(*(HDGLamToU->GetBlock(n,n)))*ElmtFce;

                cnt   += e_ncoeffs;
                cnt1  += nbndry;
            }

            // Assemble local \lambda_e into global \Lambda
            m_traceMap->AssembleBnd(loc_lambda,BndRhs);

            // Copy Dirichlet boundary conditions and weak forcing into trace
            // space
            cnt = 0;
            for(i = 0; i < m_bndCondExpansions.size(); ++i)
            {
                if(m_bndConditions[i]->GetBoundaryConditionType() ==
                       SpatialDomains::eDirichlet)
                {
                    for(j = 0; j < (m_bndCondExpansions[i])->GetNcoeffs(); ++j)
                    {
                        id = m_traceMap->GetBndCondCoeffsToGlobalCoeffsMap(cnt++);
                        BndSol[id] = m_bndCondExpansions[i]->GetCoeffs()[j];
                    }
                }
                else if (m_bndConditions[i]->GetBoundaryConditionType() ==
                             SpatialDomains::eNeumann ||
                         m_bndConditions[i]->GetBoundaryConditionType() ==
                             SpatialDomains::eRobin)
                {
                    //Add weak boundary condition to trace forcing
                    for(j = 0; j < (m_bndCondExpansions[i])->GetNcoeffs(); ++j)
                    {
                        id = m_traceMap->GetBndCondCoeffsToGlobalCoeffsMap(cnt++);
                        BndRhs[id] += m_bndCondExpansions[i]->GetCoeffs()[j];
                    }
                }
                else if (m_bndConditions[i]->GetBoundaryConditionType() ==
                             SpatialDomains::ePeriodic)
                {
                    ASSERTL0(false, "HDG implementation does not support "
                             "periodic boundary conditions at present.");
                }
            }

            //----------------------------------
            // Solve trace problem: \Lambda = K^{-1} F
            // K is the HybridDGHelmBndLam matrix.
            //----------------------------------
            if(GloBndDofs - NumDirichlet > 0)
            {
                GlobalLinSysKey       key(StdRegions::eHybridDGHelmBndLam,
                                          m_traceMap,factors,varcoeff);
                GlobalLinSysSharedPtr LinSys = GetGlobalBndLinSys(key);
                LinSys->Solve(BndRhs,BndSol,m_traceMap);
            }

            //----------------------------------
            // Internal element solves
            //----------------------------------
            GlobalMatrixKey invHDGhelmkey(StdRegions::eInvHybridDGHelmholtz,NullAssemblyMapSharedPtr,factors,varcoeff);
            const DNekScalBlkMatSharedPtr& InvHDGHelm = GetBlockMatrix(invHDGhelmkey);
            DNekVec out(m_ncoeffs,outarray,eWrapper);
            Vmath::Zero(m_ncoeffs,outarray,1);

            // get local trace solution from BndSol
            m_traceMap->GlobalToLocalBnd(BndSol,loc_lambda);

            //  out =  u_f + u_lam = (*InvHDGHelm)*f + (LamtoU)*Lam
            out = (*InvHDGHelm)*F + (*HDGLamToU)*LocLambda;
        }

        /**
         * @brief Calculates the result of the multiplication of a global matrix
         * of type specified by @a mkey with a vector given by @a inarray.
         *
         * @param mkey      Key representing desired matrix multiplication.
         * @param inarray   Input vector.
         * @param outarray  Resulting multiplication.
         */
        void DisContField3D::v_GeneralMatrixOp(
               const GlobalMatrixKey             &gkey,
               const Array<OneD,const NekDouble> &inarray,
                     Array<OneD,      NekDouble> &outarray,
               CoeffState coeffstate)
        {
            boost::ignore_unused(coeffstate);

            int     LocBndCoeffs = m_traceMap->GetNumLocalBndCoeffs();
            Array<OneD, NekDouble> loc_lambda(LocBndCoeffs);
            DNekVec LocLambda(LocBndCoeffs,loc_lambda,eWrapper);
            const DNekScalBlkMatSharedPtr& HDGHelm = GetBlockMatrix(gkey);

            m_traceMap->GlobalToLocalBnd(inarray, loc_lambda);
            LocLambda = (*HDGHelm) * LocLambda;
            m_traceMap->AssembleBnd(loc_lambda,outarray);
        }

        /**
         * Search through the edge expansions and identify which ones have
         * Robin/Mixed type boundary conditions. If find a Robin boundary then
         * store the edge id of the boundary condition and the array of points
         * of the physical space boundary condition which are hold the boundary
         * condition primitive variable coefficient at the quatrature points
         *
         * \return std map containing the robin boundary condition
         * info using a key of the element id
         *
         * There is a next member to allow for more than one Robin
         * boundary condition per element
         */
        map<int, RobinBCInfoSharedPtr> DisContField3D::v_GetRobinBCInfo(void)
        {
            int i,cnt;
            map<int, RobinBCInfoSharedPtr> returnval;
            Array<OneD, int> ElmtID,FaceID;
            GetBoundaryToElmtMap(ElmtID,FaceID);

            for(cnt = i = 0; i < m_bndCondExpansions.size(); ++i)
            {
                MultiRegions::ExpListSharedPtr locExpList;

                if(m_bndConditions[i]->GetBoundaryConditionType() == SpatialDomains::eRobin)
                {
                    int e,elmtid;
                    Array<OneD, NekDouble> Array_tmp;

                    locExpList = m_bndCondExpansions[i];

                    int npoints    = locExpList->GetNpoints();
                    Array<OneD, NekDouble> x0(npoints, 0.0);
                    Array<OneD, NekDouble> x1(npoints, 0.0);
                    Array<OneD, NekDouble> x2(npoints, 0.0);
                    Array<OneD, NekDouble> coeffphys(npoints);

                    locExpList->GetCoords(x0, x1, x2);

                    LibUtilities::Equation coeffeqn =
                        std::static_pointer_cast<
                            SpatialDomains::RobinBoundaryCondition>
                        (m_bndConditions[i])->m_robinPrimitiveCoeff;

                    // evalaute coefficient
                    coeffeqn.Evaluate(x0, x1, x2, 0.0, coeffphys);

                    for(e = 0; e < locExpList->GetExpSize(); ++e)
                    {
                        RobinBCInfoSharedPtr rInfo =
                            MemoryManager<RobinBCInfo>
                            ::AllocateSharedPtr(FaceID[cnt+e],
                              Array_tmp = coeffphys +
                              locExpList->GetPhys_Offset(e));

                        elmtid = ElmtID[cnt+e];
                        // make link list if necessary
                        if(returnval.count(elmtid) != 0)
                        {
                            rInfo->next = returnval.find(elmtid)->second;
                        }
                        returnval[elmtid] = rInfo;
                    }
                }
                cnt += m_bndCondExpansions[i]->GetExpSize();
            }

            return returnval;
        }

        /**
         * @brief Evaluate HDG post-processing to increase polynomial order of
         * solution.
         *
         * This function takes the solution (assumed to be one order lower) in
         * physical space, and postprocesses at the current polynomial order by
         * solving the system:
         *
         * \f[
         * \begin{aligned}
         *   (\nabla w, \nabla u^*) &= (\nabla w, u), \\
         *   \langle \nabla u^*, 1 \rangle &= \langle \nabla u, 1 \rangle
         * \end{aligned}
         * \f]
         *
         * where \f$ u \f$ corresponds with the current solution as stored
         * inside #m_coeffs.
         *
         * @param outarray  The resulting field \f$ u^* \f$.
         */
        void  DisContField3D::EvaluateHDGPostProcessing(
            Array<OneD, NekDouble> &outarray)
        {
            int    i,cnt,f,ncoeff_face;
            Array<OneD, NekDouble> force, out_tmp,qrhs,qrhs1;
            Array<OneD, Array< OneD, LocalRegions::ExpansionSharedPtr> >
                &elmtToTrace = m_traceMap->GetElmtToTrace();

            int     nq_elmt, nm_elmt;
            int     LocBndCoeffs = m_traceMap->GetNumLocalBndCoeffs();
            Array<OneD, NekDouble> loc_lambda(LocBndCoeffs), face_lambda;
            Array<OneD, NekDouble> tmp_coeffs;
            m_traceMap->GlobalToLocalBnd(m_trace->GetCoeffs(),loc_lambda);

            face_lambda = loc_lambda;

            // Calculate Q using standard DG formulation.
            for(i = cnt = 0; i < GetExpSize(); ++i)
            {
                LocalRegions::Expansion3DSharedPtr exp =
                        (*m_exp)[i]->as<LocalRegions::Expansion3D>();

                nq_elmt = (*m_exp)[i]->GetTotPoints();
                nm_elmt = (*m_exp)[i]->GetNcoeffs();
                qrhs    = Array<OneD, NekDouble>(nq_elmt);
                qrhs1   = Array<OneD, NekDouble>(nq_elmt);
                force   = Array<OneD, NekDouble>(2*nm_elmt);
                out_tmp = force + nm_elmt;
                LocalRegions::ExpansionSharedPtr ppExp;

                int num_points0 = (*m_exp)[i]->GetBasis(0)->GetNumPoints();
                int num_points1 = (*m_exp)[i]->GetBasis(1)->GetNumPoints();
                int num_points2 = (*m_exp)[i]->GetBasis(2)->GetNumPoints();
                int num_modes0 = (*m_exp)[i]->GetBasis(0)->GetNumModes();
                int num_modes1 = (*m_exp)[i]->GetBasis(1)->GetNumModes();
                int num_modes2 = (*m_exp)[i]->GetBasis(2)->GetNumModes();

                // Probably a better way of setting up lambda than this.  Note
                // cannot use PutCoeffsInToElmts since lambda space is mapped
                // during the solve.
                int nFaces = (*m_exp)[i]->GetNfaces();
                Array<OneD, Array<OneD, NekDouble> > faceCoeffs(nFaces);
                for(f = 0; f < nFaces; ++f)
                {
                    ncoeff_face = elmtToTrace[i][f]->GetNcoeffs();
                    faceCoeffs[f] = Array<OneD, NekDouble>(ncoeff_face);
                    Vmath::Vcopy(ncoeff_face, face_lambda, 1, faceCoeffs[f], 1);
                    exp->SetFaceToGeomOrientation(f, faceCoeffs[f]);
                    face_lambda = face_lambda + ncoeff_face;
                }

                //creating orthogonal expansion (checking if we have quads or triangles)
                LibUtilities::ShapeType shape = (*m_exp)[i]->DetShapeType();
                switch(shape)
                {
                    case LibUtilities::eHexahedron:
                    {
                        const LibUtilities::PointsKey PkeyH1(num_points0,LibUtilities::eGaussLobattoLegendre);
                        const LibUtilities::PointsKey PkeyH2(num_points1,LibUtilities::eGaussLobattoLegendre);
                        const LibUtilities::PointsKey PkeyH3(num_points2,LibUtilities::eGaussLobattoLegendre);
                        LibUtilities::BasisKey  BkeyH1(LibUtilities::eOrtho_A, num_modes0, PkeyH1);
                        LibUtilities::BasisKey  BkeyH2(LibUtilities::eOrtho_A, num_modes1, PkeyH2);
                        LibUtilities::BasisKey  BkeyH3(LibUtilities::eOrtho_A, num_modes2, PkeyH3);
                        SpatialDomains::HexGeomSharedPtr hGeom = std::dynamic_pointer_cast<SpatialDomains::HexGeom>((*m_exp)[i]->GetGeom());
                        ppExp = MemoryManager<LocalRegions::HexExp>::AllocateSharedPtr(BkeyH1, BkeyH2, BkeyH3, hGeom);
                    }
                    break;
                    case LibUtilities::eTetrahedron:
                    {
                        const LibUtilities::PointsKey PkeyT1(num_points0,LibUtilities::eGaussLobattoLegendre);
                        const LibUtilities::PointsKey PkeyT2(num_points1,LibUtilities::eGaussRadauMAlpha1Beta0);
                        const LibUtilities::PointsKey PkeyT3(num_points2,LibUtilities::eGaussRadauMAlpha2Beta0);
                        LibUtilities::BasisKey  BkeyT1(LibUtilities::eOrtho_A, num_modes0, PkeyT1);
                        LibUtilities::BasisKey  BkeyT2(LibUtilities::eOrtho_B, num_modes1, PkeyT2);
                        LibUtilities::BasisKey  BkeyT3(LibUtilities::eOrtho_C, num_modes2, PkeyT3);
                        SpatialDomains::TetGeomSharedPtr tGeom = std::dynamic_pointer_cast<SpatialDomains::TetGeom>((*m_exp)[i]->GetGeom());
                        ppExp = MemoryManager<LocalRegions::TetExp>::AllocateSharedPtr(BkeyT1, BkeyT2, BkeyT3, tGeom);
                    }
                    break;
                    case LibUtilities::ePrism:
                    {
                        const LibUtilities::PointsKey PkeyP1(num_points0,LibUtilities::eGaussLobattoLegendre);
                        const LibUtilities::PointsKey PkeyP2(num_points1,LibUtilities::eGaussLobattoLegendre);
                        const LibUtilities::PointsKey PkeyP3(num_points2,LibUtilities::eGaussRadauMAlpha1Beta0);
                        LibUtilities::BasisKey  BkeyP1(LibUtilities::eOrtho_A, num_modes0, PkeyP1);
                        LibUtilities::BasisKey  BkeyP2(LibUtilities::eOrtho_A, num_modes1, PkeyP2);
                        LibUtilities::BasisKey  BkeyP3(LibUtilities::eOrtho_B, num_modes2, PkeyP3);
                        SpatialDomains::PrismGeomSharedPtr pGeom = std::dynamic_pointer_cast<SpatialDomains::PrismGeom>((*m_exp)[i]->GetGeom());
                        ppExp = MemoryManager<LocalRegions::PrismExp>::AllocateSharedPtr(BkeyP1, BkeyP2, BkeyP3, pGeom);
                    }
                    break;
                    default:
                        ASSERTL0(false, "Wrong shape type, HDG postprocessing is not implemented");
                };


                //DGDeriv
                // (d/dx w, q_0)
                (*m_exp)[i]->DGDeriv(
                    0,tmp_coeffs = m_coeffs + m_coeff_offset[i],
                    elmtToTrace[i], faceCoeffs, out_tmp);
                (*m_exp)[i]->BwdTrans(out_tmp,qrhs);
                ppExp->IProductWRTDerivBase(0,qrhs,force);


                // + (d/dy w, q_1)
                (*m_exp)[i]->DGDeriv(
                    1,tmp_coeffs = m_coeffs + m_coeff_offset[i],
                    elmtToTrace[i], faceCoeffs, out_tmp);
                (*m_exp)[i]->BwdTrans(out_tmp,qrhs);
                ppExp->IProductWRTDerivBase(1,qrhs,out_tmp);

                Vmath::Vadd(nm_elmt,force,1,out_tmp,1,force,1);

                // + (d/dz w, q_2)
                (*m_exp)[i]->DGDeriv(
                    2,tmp_coeffs = m_coeffs + m_coeff_offset[i],
                    elmtToTrace[i], faceCoeffs, out_tmp);
                (*m_exp)[i]->BwdTrans(out_tmp,qrhs);
                ppExp->IProductWRTDerivBase(2,qrhs,out_tmp);

                Vmath::Vadd(nm_elmt,force,1,out_tmp,1,force,1);
                // determine force[0] = (1,u)
                (*m_exp)[i]->BwdTrans(
                    tmp_coeffs = m_coeffs + m_coeff_offset[i],qrhs);
                force[0] = (*m_exp)[i]->Integral(qrhs);

                // multiply by inverse Laplacian matrix
                // get matrix inverse
                LocalRegions::MatrixKey  lapkey(StdRegions::eInvLaplacianWithUnityMean, ppExp->DetShapeType(), *ppExp);
                DNekScalMatSharedPtr lapsys = ppExp->GetLocMatrix(lapkey);

                NekVector<NekDouble> in (nm_elmt, force, eWrapper);
                NekVector<NekDouble> out(nm_elmt);

                out = (*lapsys)*in;

                // Transforming back to modified basis
                Array<OneD, NekDouble> work(nq_elmt);
                ppExp->BwdTrans(out.GetPtr(), work);
                (*m_exp)[i]->FwdTrans(work,
                                tmp_coeffs = outarray + m_coeff_offset[i]);
            }
        }

        /**
         * \brief This function evaluates the boundary conditions at a certain
         * time-level.
         *
         * Based on the boundary condition \f$g(\boldsymbol{x},t)\f$ evaluated
         * at a given time-level \a t, this function transforms the boundary
         * conditions onto the coefficients of the (one-dimensional) boundary
         * expansion. Depending on the type of boundary conditions, these
         * expansion coefficients are calculated in different ways:
         * - <b>Dirichlet boundary conditions</b><BR>
         *   In order to ensure global \f$C^0\f$ continuity of the spectral/hp
         *   approximation, the Dirichlet boundary conditions are projected onto
         *   the boundary expansion by means of a modified \f$C^0\f$ continuous
         *   Galerkin projection. This projection can be viewed as a collocation
         *   projection at the vertices, followed by an \f$L^2\f$ projection on
         *   the interior modes of the edges. The resulting coefficients
         *   \f$\boldsymbol{\hat{u}}^{\mathcal{D}}\f$ will be stored for the
         *   boundary expansion.
         * - <b>Neumann boundary conditions</b>
         *   In the discrete Galerkin formulation of the problem to be solved,
         *   the Neumann boundary conditions appear as the set of surface
         *   integrals: \f[\boldsymbol{\hat{g}}=\int_{\Gamma}
         *   \phi^e_n(\boldsymbol{x})g(\boldsymbol{x})d(\boldsymbol{x})\quad
         *   \forall n \f]
         *   As a result, it are the coefficients \f$\boldsymbol{\hat{g}}\f$
         *   that will be stored in the boundary expansion
         *
         * @param   time        The time at which the boundary conditions
         *                      should be evaluated.
         * @param   bndCondExpansions   List of boundary conditions.
         * @param   bndConditions   Information about the boundary conditions.
         */
        void DisContField3D::v_EvaluateBoundaryConditions(
            const NekDouble   time,
            const std::string varName,
            const NekDouble   x2_in,
            const NekDouble   x3_in)
        {
            boost::ignore_unused(x2_in, x3_in);

            int i;
            int npoints;
            int nbnd = m_bndCondExpansions.size();
            MultiRegions::ExpListSharedPtr locExpList;

            for (i = 0; i < nbnd; ++i)
            {
                if (time == 0.0 || m_bndConditions[i]->IsTimeDependent())
                {
                    m_BndCondBwdWeight[i]   =   1.0;
                    locExpList = m_bndCondExpansions[i];
                    npoints    = locExpList->GetNpoints();

                    Array<OneD, NekDouble> x0(npoints, 0.0);
                    Array<OneD, NekDouble> x1(npoints, 0.0);
                    Array<OneD, NekDouble> x2(npoints, 0.0);
                    Array<OneD, NekDouble> valuesFile(npoints, 1.0), valuesExp(npoints, 1.0);

                    locExpList->GetCoords(x0, x1, x2);

                    if (m_bndConditions[i]->GetBoundaryConditionType()
                        == SpatialDomains::eDirichlet)
                    {
                        SpatialDomains::DirichletBCShPtr bcPtr = std::static_pointer_cast<
                            SpatialDomains::DirichletBoundaryCondition>(
                                m_bndConditions[i]);
                        string filebcs = bcPtr->m_filename;
                        string exprbcs = bcPtr->m_expr;

                        if (filebcs != "")
                        {
                            ExtractFileBCs(filebcs, bcPtr->GetComm(), varName, locExpList);
                            valuesFile = locExpList->GetPhys();
                        }

                        if (exprbcs != "")
                        {
                            LibUtilities::Equation  condition = std::static_pointer_cast<SpatialDomains::
                                    DirichletBoundaryCondition >(
                                    m_bndConditions[i])->m_dirichletCondition;

                            condition.Evaluate(x0, x1, x2, time, valuesExp);
                        }

                        Vmath::Vmul(npoints, valuesExp, 1, valuesFile, 1, locExpList->UpdatePhys(), 1);

                        locExpList->FwdTrans_BndConstrained(
                            locExpList->GetPhys(),
                            locExpList->UpdateCoeffs());
                    }
                    else if (m_bndConditions[i]->GetBoundaryConditionType()
                             == SpatialDomains::eNeumann)
                    {
                        SpatialDomains::NeumannBCShPtr bcPtr = std::static_pointer_cast<
                            SpatialDomains::NeumannBoundaryCondition>(
                                m_bndConditions[i]);
                        string filebcs = bcPtr->m_filename;

                        if (filebcs != "")
                        {
                            ExtractFileBCs(filebcs, bcPtr->GetComm(), varName, locExpList);
                        }
                        else
                        {

                            LibUtilities::Equation condition = std::
                                static_pointer_cast<SpatialDomains::
                                                    NeumannBoundaryCondition>(
                                    m_bndConditions[i])->m_neumannCondition;

                            condition.Evaluate(x0, x1, x2, time,
                                               locExpList->UpdatePhys());

                            locExpList->IProductWRTBase(locExpList->GetPhys(),
                                                        locExpList->UpdateCoeffs());
                        }
                    }
                    else if (m_bndConditions[i]->GetBoundaryConditionType()
                             == SpatialDomains::eRobin)
                    {
                        SpatialDomains::RobinBCShPtr bcPtr = std::static_pointer_cast<
                            SpatialDomains::RobinBoundaryCondition>(
                                m_bndConditions[i]);
                        string filebcs = bcPtr->m_filename;

                        if (filebcs != "")
                        {
                            ExtractFileBCs(filebcs, bcPtr->GetComm(), varName, locExpList);
                        }
                        else
                        {
                            LibUtilities::Equation condition = std::
                                static_pointer_cast<SpatialDomains::
                                                    RobinBoundaryCondition>(
                                    m_bndConditions[i])->m_robinFunction;

                            condition.Evaluate(x0, x1, x2, time,
                                               locExpList->UpdatePhys());

                        }

                        locExpList->IProductWRTBase(locExpList->GetPhys(),
                                                    locExpList->UpdateCoeffs());

                    }
                    else if (m_bndConditions[i]->GetBoundaryConditionType()
                             == SpatialDomains::ePeriodic)
                    {
                        continue;
                    }
                    else
                    {
                        ASSERTL0(false, "This type of BC not implemented yet");
                    }
                }
            }
        }
    } // end of namespace
} // end of namespace<|MERGE_RESOLUTION|>--- conflicted
+++ resolved
@@ -1945,7 +1945,6 @@
                                                         GetNFwdLocTracePts();
             m_locTraceToTraceMap->InterpLocFacesToTrace(1, invals, Bwd);
 
-<<<<<<< HEAD
             DisContField3D::v_PeriodicBwdCopy(Fwd,Bwd);
         }
 
@@ -1979,8 +1978,6 @@
                   Array<OneD,       NekDouble> &Bwd)
         {
             int cnt, n, e, npts;
-=======
->>>>>>> 198bb4a5
             // Fill boundary conditions into missing elements
             int id1, id2 = 0;
             cnt = 0;
@@ -2037,7 +2034,6 @@
                              "and Robin conditions.");
                 }
             }
-<<<<<<< HEAD
         }
 
         /**
@@ -2056,11 +2052,6 @@
             cnt = 0;
             
             for(n = 0; n < m_bndCondExpansions.num_elements(); ++n)
-=======
-
-            // Copy any periodic boundary conditions.
-            for (n = 0; n < m_periodicFwdCopy.size(); ++n)
->>>>>>> 198bb4a5
             {
                 if(m_bndConditions[n]->GetBoundaryConditionType() == 
                        SpatialDomains::eDirichlet)
@@ -2115,7 +2106,6 @@
                              "and Robin conditions.");
                 }
             }
-<<<<<<< HEAD
         }
 
         /**
@@ -2194,12 +2184,6 @@
                              "and Robin conditions.");
                 }
             }
-=======
-
-            // Do parallel exchange for forwards/backwards spaces.
-            m_traceMap->UniversalTraceAssemble(Fwd);
-            m_traceMap->UniversalTraceAssemble(Bwd);
->>>>>>> 198bb4a5
         }
 
          const vector<bool> &DisContField3D::v_GetLeftAdjacentFaces(void) const
