 //////////////////////////////////////////////////////////////////////////////
 //
 // File DisContField3D.cpp
 //
 // For more information, please see: http://www.nektar.info
 //
 // The MIT License
 //
 // Copyright (c) 2006 Division of Applied Mathematics, Brown University (USA),
 // Department of Aeronautics, Imperial College London (UK), and Scientific
 // Computing and Imaging Institute, University of Utah (USA).
 //
 // License for the specific language governing rights and limitations under
 // Permission is hereby granted, free of charge, to any person obtaining a
 // copy of this software and associated documentation files (the "Software"),
 // to deal in the Software without restriction, including without limitation
 // the rights to use, copy, modify, merge, publish, distribute, sublicense,
 // and/or sell copies of the Software, and to permit persons to whom the
 // Software is furnished to do so, subject to the following conditions:
 //
 // The above copyright notice and this permission notice shall be included
 // in all copies or substantial portions of the Software.
 //
 // THE SOFTWARE IS PROVIDED "AS IS", WITHOUT WARRANTY OF ANY KIND, EXPRESS
 // OR IMPLIED, INCLUDING BUT NOT LIMITED TO THE WARRANTIES OF MERCHANTABILITY,
 // FITNESS FOR A PARTICULAR PURPOSE AND NONINFRINGEMENT. IN NO EVENT SHALL
 // THE AUTHORS OR COPYRIGHT HOLDERS BE LIABLE FOR ANY CLAIM, DAMAGES OR OTHER
 // LIABILITY, WHETHER IN AN ACTION OF CONTRACT, TORT OR OTHERWISE, ARISING
 // FROM, OUT OF OR IN CONNECTION WITH THE SOFTWARE OR THE USE OR OTHER
 // DEALINGS IN THE SOFTWARE.
 //
 // Description: Field definition for 3D domain with boundary
 // conditions using LDG flux
 //
 ///////////////////////////////////////////////////////////////////////////////

#include <MultiRegions/DisContField3D.h>
#include <LocalRegions/Expansion3D.h>
#include <LocalRegions/Expansion2D.h>
#include <SpatialDomains/MeshGraph.h>
#include <LocalRegions/HexExp.h>
#include <LocalRegions/TetExp.h>
#include <LocalRegions/PrismExp.h>
#include <LibUtilities/Foundations/Interp.h>
#include <LibUtilities/Foundations/ManagerAccess.h>
#include <tuple>

using namespace std;

 namespace Nektar
 {
     namespace MultiRegions
     {
         /**
          * @class DisContField3D
          * Abstraction of a global discontinuous three-dimensional spectral/hp
          * element expansion which approximates the solution of a set of
          * partial differential equations.
          */

         /**
          * @brief Default constructor.
          */
         DisContField3D::DisContField3D() :
             ExpList3D             (),
             m_bndCondExpansions   (),
             m_bndConditions       (),
             m_trace(NullExpListSharedPtr)
         {
         }

         /**
          * @brief Constructs a global discontinuous field based on an input
          * mesh with boundary conditions.
          */
         DisContField3D::DisContField3D(
             const LibUtilities::SessionReaderSharedPtr &pSession,
             const SpatialDomains::MeshGraphSharedPtr   &graph3D,
             const std::string                          &variable,
             const bool                                  SetUpJustDG,
             const Collections::ImplementationType       ImpType):
             ExpList3D          (pSession, graph3D, variable, ImpType),
               m_bndCondExpansions(),
               m_bndConditions    (),
               m_trace(NullExpListSharedPtr)
         {
             // do not set up BCs if default variable
             if (variable.compare("DefaultVar") != 0)
             {
                 SpatialDomains::BoundaryConditions bcs(m_session, graph3D);
                
                 GenerateBoundaryConditionExpansion(graph3D,bcs,variable);
                 EvaluateBoundaryConditions(0.0, variable);

                 // Find periodic edges for this variable.
                 FindPeriodicFaces(bcs, variable);
             }
            
             if(SetUpJustDG)
             {
                 SetUpDG();
             }
             else
             {
                 // Set element edges to point to Robin BC edges if required.
                 int i, cnt, f;
                 Array<OneD, int> ElmtID, FaceID;
                 GetBoundaryToElmtMap(ElmtID, FaceID);

                 for(cnt = i = 0; i < m_bndCondExpansions.num_elements(); ++i)
                 {
                     MultiRegions::ExpListSharedPtr locExpList;
                     locExpList = m_bndCondExpansions[i];

                     for(f = 0; f < locExpList->GetExpSize(); ++f)
                     {
                         LocalRegions::Expansion3DSharedPtr exp3d
                            = (*m_exp)[ElmtID[cnt+f]]->
                                as<LocalRegions::Expansion3D>();
                         LocalRegions::Expansion2DSharedPtr exp2d
                            = locExpList->GetExp(f)->
                                as<LocalRegions::Expansion2D>();

                         exp3d->SetFaceExp(FaceID[cnt+f],exp2d);
                         exp2d->SetAdjacentElementExp(FaceID[cnt+f],exp3d);
                     }
                     cnt += m_bndCondExpansions[i]->GetExpSize();
                 }
             }
         }

         /*
          * @brief Copy type constructor which declares new boundary conditions
          * and re-uses mapping info and trace space if possible
          */
         DisContField3D::DisContField3D( 
             const DisContField3D                     &In,
             const SpatialDomains::MeshGraphSharedPtr &graph3D,
             const std::string                        &variable,
             const bool                                SetUpJustDG) 
             : ExpList3D(In), 
               m_trace(NullExpListSharedPtr)
         {
             SpatialDomains::BoundaryConditions bcs(m_session, graph3D);

             GenerateBoundaryConditionExpansion(graph3D,bcs,variable);
             EvaluateBoundaryConditions(0.0, variable);
             ApplyGeomInfo();

             if (!SameTypeOfBoundaryConditions(In))
             {
                 // Find periodic edges for this variable.
                 FindPeriodicFaces(bcs, variable);

                 if (SetUpJustDG)
                 {
                     SetUpDG(variable);
                 }
                 else
                 {
                     int i,cnt,f;
                     Array<OneD, int> ElmtID,FaceID;
                     GetBoundaryToElmtMap(ElmtID,FaceID);

                     for(cnt = i = 0; i < m_bndCondExpansions.num_elements(); ++i)
                     {
                         MultiRegions::ExpListSharedPtr locExpList;
                         locExpList = m_bndCondExpansions[i];

                         for(f = 0; f < locExpList->GetExpSize(); ++f)
                         {
                             LocalRegions::Expansion3DSharedPtr exp3d
                                 = (*m_exp)[ElmtID[cnt+f]]->
                                         as<LocalRegions::Expansion3D>();
                             LocalRegions::Expansion2DSharedPtr exp2d
                                 = locExpList->GetExp(f)->
                                         as<LocalRegions::Expansion2D>();

                             exp3d->SetFaceExp(FaceID[cnt+f],exp2d);
                             exp2d->SetAdjacentElementExp(FaceID[cnt+f],exp3d);
                         }

                         cnt += m_bndCondExpansions[i]->GetExpSize();
                     }
                     SetUpPhysNormals();
                 }

             }
             //else if we have the same boundary condition
             else
             {
                 m_globalBndMat       = In.m_globalBndMat;
                 m_trace              = In.m_trace;
                 m_traceMap           = In.m_traceMap;
                 m_locTraceToTraceMap = In.m_locTraceToTraceMap;
                 m_periodicVerts      = In.m_periodicVerts;
                 m_periodicEdges      = In.m_periodicEdges;
                 m_periodicFaces      = In.m_periodicFaces;

                 if(SetUpJustDG)
                 {
                 }
                 else 
                 {
                     int i,cnt,f;
                     Array<OneD, int> ElmtID,FaceID;
                     GetBoundaryToElmtMap(ElmtID,FaceID);

                     for (cnt = i = 0;
                          i < m_bndCondExpansions.num_elements(); ++i)
                     {
                         MultiRegions::ExpListSharedPtr locExpList;
                         locExpList = m_bndCondExpansions[i];

                         for(f = 0; f < locExpList->GetExpSize(); ++f)
                         {
                             LocalRegions::Expansion3DSharedPtr exp3d
                                 = (*m_exp)[ElmtID[cnt+f]]->
                                         as<LocalRegions::Expansion3D>();
                             LocalRegions::Expansion2DSharedPtr exp2d
                                 = locExpList->GetExp(f)->
                                         as<LocalRegions::Expansion2D>();

                             exp3d->SetFaceExp(FaceID[cnt+f], exp2d);
                             exp2d->SetAdjacentElementExp(FaceID[cnt+f], exp3d);
                         }

                         cnt += m_bndCondExpansions[i]->GetExpSize();
                     }

                     if (m_session->DefinesSolverInfo("PROJECTION"))
                     {
                         std::string ProjectStr = 
                             m_session->GetSolverInfo("PROJECTION");
                         if (ProjectStr == "MixedCGDG"           ||
                             ProjectStr == "Mixed_CG_Discontinuous")
                         {
                             SetUpDG(variable);
                         }
                         else
                         {
                             SetUpPhysNormals();
                         }
                     }
                     else
                     {
                         SetUpPhysNormals();
                     }                       
                 }
             }
         }

         /**
          *
          */
         DisContField3D::DisContField3D(const DisContField3D &In) :
             ExpList3D(In),
             m_bndCondExpansions   (In.m_bndCondExpansions),
             m_bndConditions       (In.m_bndConditions),
             m_globalBndMat        (In.m_globalBndMat),
             m_trace               (In.m_trace),
             m_traceMap            (In.m_traceMap),
             m_locTraceToTraceMap  (In.m_locTraceToTraceMap),
             m_periodicFaces       (In.m_periodicFaces),
             m_periodicEdges       (In.m_periodicEdges),
             m_periodicVerts       (In.m_periodicVerts)
         {
         }

         /**
          * @brief Destructor.
          */
         DisContField3D::~DisContField3D()
         {
         }

         GlobalLinSysSharedPtr DisContField3D::GetGlobalBndLinSys(
             const GlobalLinSysKey &mkey)
         {
             ASSERTL0(mkey.GetMatrixType() == StdRegions::eHybridDGHelmBndLam,
                      "Routine currently only tested for HybridDGHelmholtz");
             ASSERTL1(mkey.GetGlobalSysSolnType() == 
                      m_traceMap->GetGlobalSysSolnType(),
                      "The local to global map is not set up for the requested "
                      "solution type");

             GlobalLinSysSharedPtr glo_matrix;
             auto matrixIter = m_globalBndMat->find(mkey);

             if (matrixIter == m_globalBndMat->end())
             {
                 glo_matrix = GenGlobalBndLinSys(mkey, m_traceMap);
                 (*m_globalBndMat)[mkey] = glo_matrix;
             }
             else
             {
                 glo_matrix = matrixIter->second;
             }

             return glo_matrix;
         }

         /**
          * @brief Set up all DG member variables and maps.
          */
         void DisContField3D::SetUpDG(const std::string variable)
         {
             if (m_trace != NullExpListSharedPtr)
             {
                 return;
             }

             ExpList2DSharedPtr trace;

             // Set up matrix map
             m_globalBndMat = MemoryManager<GlobalLinSysMap>::
                 AllocateSharedPtr();

             // Set up Trace space
             bool UseGenSegExp = true;
             trace = MemoryManager<ExpList2D>::AllocateSharedPtr(
                 m_session, m_bndCondExpansions, m_bndConditions,
                 *m_exp, m_graph, m_periodicFaces, UseGenSegExp);

             m_trace    = trace;

             m_traceMap = MemoryManager<AssemblyMapDG>::AllocateSharedPtr(
                 m_session, m_graph, trace, *this, m_bndCondExpansions,
                 m_bndConditions, m_periodicFaces,variable);

             if (m_session->DefinesCmdLineArgument("verbose"))
             {
                 m_traceMap->PrintStats(std::cout, variable);
             }

             Array<OneD, Array<OneD, LocalRegions::ExpansionSharedPtr> >
                 &elmtToTrace = m_traceMap->GetElmtToTrace();

             // Scatter trace segments to 3D elements. For each element, we
             // find the trace segment associated to each edge. The element
             // then retains a pointer to the trace space segments, to ensure
             // uniqueness of normals when retrieving from two adjoining
             // elements which do not lie in a plane.
             for (int i = 0; i < m_exp->size(); ++i)
             {
                 for (int j = 0; j < (*m_exp)[i]->GetNfaces(); ++j)
                 {
                     LocalRegions::Expansion3DSharedPtr exp3d =
                             (*m_exp)[i]->as<LocalRegions::Expansion3D>();
                     LocalRegions::Expansion2DSharedPtr exp2d =
                             elmtToTrace[i][j]->as<LocalRegions::Expansion2D>();
                     exp3d->SetFaceExp           (j, exp2d);
                     exp2d->SetAdjacentElementExp(j, exp3d);
                 }
             }

             // Set up physical normals
             SetUpPhysNormals();

             // Set up information for parallel jobs.
             for (int i = 0; i < m_trace->GetExpSize(); ++i)
             {
                 LocalRegions::Expansion2DSharedPtr traceEl = 
                         m_trace->GetExp(i)->as<LocalRegions::Expansion2D>();

                 int offset      = m_trace->GetPhys_Offset(i);
                 int traceGeomId = traceEl->GetGeom2D()->GetGlobalID();
                 auto pIt = m_periodicFaces.find(traceGeomId);

                 if (pIt != m_periodicFaces.end() && !pIt->second[0].isLocal)
                 {
                     if (traceGeomId != min(pIt->second[0].id, traceGeomId))
                     {
                         traceEl->GetLeftAdjacentElementExp()->NegateFaceNormal(
                             traceEl->GetLeftAdjacentElementFace());
                     }
                 }
                 else if (m_traceMap->GetTraceToUniversalMapUnique(offset) < 0)
                 {
                     traceEl->GetLeftAdjacentElementExp()->NegateFaceNormal(
                         traceEl->GetLeftAdjacentElementFace());
                 }
             }

             int cnt, n, e;

             // Identify boundary faces
             for(cnt = 0, n = 0; n < m_bndCondExpansions.num_elements(); ++n)
             {
                 if (m_bndConditions[n]->GetBoundaryConditionType() != 
                     SpatialDomains::ePeriodic)
                 {
                     for(e = 0; e < m_bndCondExpansions[n]->GetExpSize(); ++e)
                     {
                         m_boundaryFaces.insert(
                             m_traceMap->GetBndCondTraceToGlobalTraceMap(cnt+e));
                     }
                     cnt += m_bndCondExpansions[n]->GetExpSize();
                 }
             }

             // Set up information for periodic boundary conditions.
             std::unordered_map<int,pair<int,int> > perFaceToExpMap;
             cnt = 0;
             LocalRegions::Expansion3DSharedPtr exp3d;
             for (int n = 0; n < m_exp->size(); ++n)
             {
                 exp3d = (*m_exp)[n]->as<LocalRegions::Expansion3D>();
                 for (int e = 0; e < exp3d->GetNfaces(); ++e, ++cnt)
                 {
                     auto it = m_periodicFaces.find(
                         exp3d->GetGeom3D()->GetFid(e));

                     if (it != m_periodicFaces.end())
                     {
                         perFaceToExpMap[it->first] = make_pair(n, e);
                     }
                 }
             }

             // Set up left-adjacent face list.
             m_leftAdjacentFaces.resize(cnt);
             cnt = 0;
             for (int i = 0; i < m_exp->size(); ++i)
             {
                 for (int j = 0; j < (*m_exp)[i]->GetNfaces(); ++j, ++cnt)
                 {
                     m_leftAdjacentFaces[cnt] = IsLeftAdjacentFace(i, j);
                 }
             }

             // Set up mapping to copy Fwd of periodic bcs to Bwd of other edge.
             cnt = 0;
             for (int n = 0; n < m_exp->size(); ++n)
             {
                 exp3d = (*m_exp)[n]->as<LocalRegions::Expansion3D>();
                 for (int e = 0; e < exp3d->GetNfaces(); ++e, ++cnt)
                 {
                     int faceGeomId = exp3d->GetGeom3D()->GetFid(e);
                     int offset = m_trace->GetPhys_Offset(
                         elmtToTrace[n][e]->GetElmtId());

                     // Check to see if this face is periodic.
                     auto it = m_periodicFaces.find(faceGeomId);
                     
                     if (it != m_periodicFaces.end())
                     {
                         const PeriodicEntity &ent = it->second[0];
                         auto it2 = perFaceToExpMap.find(ent.id);

                         if (it2 == perFaceToExpMap.end())
                         {
                             if (m_session->GetComm()->GetSize() > 1 &&
                                 !ent.isLocal)
                             {
                                 continue;
                             }
                             else
                             {
                                 ASSERTL1(false, "Periodic edge not found!");
                             }
                         }

                         ASSERTL1(m_leftAdjacentFaces[cnt],
                                  "Periodic face in non-forward space?");

                         int offset2 = m_trace->GetPhys_Offset(
                             elmtToTrace[it2->second.first][it2->second.second]->
                                 GetElmtId());

                        // Calculate relative orientations between faces to
                        // calculate copying map.
                        int nquad1 = elmtToTrace[n][e]->GetNumPoints(0);
                        int nquad2 = elmtToTrace[n][e]->GetNumPoints(1);

                        vector<int> tmpBwd(nquad1*nquad2);
                        vector<int> tmpFwd(nquad1*nquad2);

                        if (ent.orient == StdRegions::eDir1FwdDir2_Dir2FwdDir1 ||
                            ent.orient == StdRegions::eDir1BwdDir2_Dir2FwdDir1 ||
                            ent.orient == StdRegions::eDir1FwdDir2_Dir2BwdDir1 ||
                            ent.orient == StdRegions::eDir1BwdDir2_Dir2BwdDir1)
                        {
                            for (int i = 0; i < nquad2; ++i)
                            {
                                for (int j = 0; j < nquad1; ++j)
                                {
                                    tmpBwd[i*nquad1+j] = offset2 + i*nquad1+j;
                                    tmpFwd[i*nquad1+j] = offset  + j*nquad2+i;
                                }
                            }
                        }
                        else
                        {
                            for (int i = 0; i < nquad2; ++i)
                            {
                                for (int j = 0; j < nquad1; ++j)
                                {
                                    tmpBwd[i*nquad1+j] = offset2 + i*nquad1+j;
                                    tmpFwd[i*nquad1+j] = offset  + i*nquad1+j;
                                }
                            }
                        }

                        if (ent.orient == StdRegions::eDir1BwdDir1_Dir2FwdDir2 ||
                            ent.orient == StdRegions::eDir1BwdDir1_Dir2BwdDir2 ||
                            ent.orient == StdRegions::eDir1FwdDir2_Dir2BwdDir1 ||
                            ent.orient == StdRegions::eDir1BwdDir2_Dir2BwdDir1)
                        {
                            // Reverse x direction
                            for (int i = 0; i < nquad2; ++i)
                            {
                                for (int j = 0; j < nquad1/2; ++j)
                                {
                                    swap(tmpFwd[i*nquad1 + j],
                                         tmpFwd[i*nquad1 + nquad1-j-1]);
                                }
                            }
                        }

                        if (ent.orient == StdRegions::eDir1FwdDir1_Dir2BwdDir2 ||
                            ent.orient == StdRegions::eDir1BwdDir1_Dir2BwdDir2 ||
                            ent.orient == StdRegions::eDir1BwdDir2_Dir2FwdDir1 ||
                            ent.orient == StdRegions::eDir1BwdDir2_Dir2BwdDir1)
                        {
                            // Reverse y direction
                            for (int j = 0; j < nquad1; ++j)
                            {
                                for (int i = 0; i < nquad2/2; ++i)
                                {
                                    swap(tmpFwd[i*nquad1 + j],
                                         tmpFwd[(nquad2-i-1)*nquad1 + j]);
                                }
                            }
                        }

                        for (int i = 0; i < nquad1*nquad2; ++i)
                        {
                            m_periodicFwdCopy.push_back(tmpFwd[i]);
                            m_periodicBwdCopy.push_back(tmpBwd[i]);
                        }
                    }
                }
            }

             m_locTraceToTraceMap = MemoryManager<LocTraceToTraceMap>::
                AllocateSharedPtr(*this, m_trace, elmtToTrace,
                                  m_leftAdjacentFaces);

         }

        /**
         * For each boundary region, checks that the types and number of
         * boundary expansions in that region match.
         * 
         * @param   In          ContField3D to compare with.
         * @return true if boundary conditions match.
         */
        bool DisContField3D::SameTypeOfBoundaryConditions(
            const DisContField3D &In)
        {
            int i;
            bool returnval = true;

            for(i = 0; i < m_bndConditions.num_elements(); ++i)
            {

                // check to see if boundary condition type is the same
                // and there are the same number of boundary
                // conditions in the boundary definition.
                if((m_bndConditions[i]->GetBoundaryConditionType()
                    != In.m_bndConditions[i]->GetBoundaryConditionType())||
                   (m_bndCondExpansions[i]->GetExpSize()
                                    != In.m_bndCondExpansions[i]->GetExpSize()))
                {
                    returnval = false;
                    break;
                }
            }

            // Compare with all other processes. Return true only if all
            // processes report having the same boundary conditions.
            int vSame = returnval ? 1 : 0;
            m_comm->AllReduce(vSame, LibUtilities::ReduceMin);

            return (vSame == 1);
        }

        /**
         * According to their boundary region, the separate segmental boundary
         * expansions are bundled together in an object of the class
         * MultiRegions#ExpList2D.
         *
         * \param graph3D A mesh, containing information about the domain and
         * the spectral/hp element expansion.
         * \param bcs An entity containing information about the boundaries and
         * boundary conditions.
         * \param variable An optional parameter to indicate for which variable
         * the boundary conditions should be discretised.
         */
        void DisContField3D::GenerateBoundaryConditionExpansion(
            const SpatialDomains::MeshGraphSharedPtr &graph3D,
            const SpatialDomains::BoundaryConditions &bcs,
            const std::string                        &variable)
        {
            int cnt = 0;
            MultiRegions::ExpList2DSharedPtr       locExpList;
            SpatialDomains::BoundaryConditionShPtr locBCond;

            const SpatialDomains::BoundaryRegionCollection    &bregions =
                bcs.GetBoundaryRegions();
            const SpatialDomains::BoundaryConditionCollection &bconditions =
                bcs.GetBoundaryConditions();

            m_bndCondExpansions =
                Array<OneD,MultiRegions::ExpListSharedPtr>(bregions.size());
            m_bndConditions     =
                Array<OneD,SpatialDomains::BoundaryConditionShPtr>(bregions.size());

            // list Dirichlet boundaries first
            for (auto &it : bregions)
            {
                locBCond = GetBoundaryCondition(
                    bconditions, it.first, variable);
                locExpList = MemoryManager<MultiRegions::ExpList2D>
                    ::AllocateSharedPtr(m_session, *(it.second),
                                        graph3D, variable, locBCond->GetComm());

                // Set up normals on non-Dirichlet boundary conditions
                if(locBCond->GetBoundaryConditionType() !=
                   SpatialDomains::eDirichlet)
                {
                    SetUpPhysNormals();
                }

                m_bndCondExpansions[cnt]  = locExpList;
                m_bndConditions[cnt++]    = locBCond;
            }
        }

        /**
         * @brief Determine the periodic faces, edges and vertices for the given
         * graph.
         * 
         * @param   bcs         Information about the boundary conditions.
         * @param   variable    Specifies the field.
         */
        void DisContField3D::FindPeriodicFaces(
            const SpatialDomains::BoundaryConditions &bcs,
            const std::string                        &variable)
        {
            const SpatialDomains::BoundaryRegionCollection &bregions
                = bcs.GetBoundaryRegions();
            const SpatialDomains::BoundaryConditionCollection &bconditions
                = bcs.GetBoundaryConditions();

            LibUtilities::CommSharedPtr       vComm       =
                m_session->GetComm()->GetRowComm();
            SpatialDomains::CompositeOrdering compOrder   =
                m_graph->GetCompositeOrdering();
            SpatialDomains::BndRegionOrdering bndRegOrder =
                m_graph->GetBndRegionOrdering();
            SpatialDomains::CompositeMap      compMap     =
                m_graph->GetComposites();

            // perComps: Stores a unique collection of pairs of periodic
            // composites (i.e. if composites 1 and 2 are periodic then this map
            // will contain either the pair (1,2) or (2,1) but not both).
            //
            // The four maps allVerts, allCoord, allEdges and allOrient map a
            // periodic face to a vector containing the vertex ids of the face;
            // their coordinates; the edge ids of the face; and their
            // orientation within that face respectively.
            //
            // Finally the three sets locVerts, locEdges and locFaces store any
            // vertices, edges and faces that belong to a periodic composite and
            // lie on this process.
            map<int,RotPeriodicInfo>                       rotComp;
            map<int,int>                                   perComps;
            map<int,vector<int> >                          allVerts;
            map<int,SpatialDomains::PointGeomVector>       allCoord;
            map<int,vector<int> >                          allEdges;
            map<int,vector<StdRegions::Orientation> >      allOrient;
            set<int>                                       locVerts;
            set<int>                                       locEdges;
            set<int>                                       locFaces;

            int region1ID, region2ID, i, j, k, cnt;
            SpatialDomains::BoundaryConditionShPtr locBCond;

            // Set up a set of all local verts and edges. 
            for(i = 0; i < (*m_exp).size(); ++i)
            {
                for(j = 0; j < (*m_exp)[i]->GetNverts(); ++j)
                {
                    int id = (*m_exp)[i]->GetGeom()->GetVid(j);
                    locVerts.insert(id);
                }

                for(j = 0; j < (*m_exp)[i]->GetNedges(); ++j)
                {
                    int id = (*m_exp)[i]->GetGeom()->GetEid(j);
                    locEdges.insert(id);
                }
            }    

            // Begin by populating the perComps map. We loop over all periodic
            // boundary conditions and determine the composite associated with
            // it, then fill out the all* maps.
            for (auto &it : bregions)
            {
                
                locBCond = GetBoundaryCondition(
                    bconditions, it.first, variable);

                if (locBCond->GetBoundaryConditionType()
                        != SpatialDomains::ePeriodic)
                {
                    continue;
                }

                // Identify periodic boundary region IDs.
                region1ID = it.first;
                region2ID = std::static_pointer_cast<
                    SpatialDomains::PeriodicBoundaryCondition>(
                        locBCond)->m_connectedBoundaryRegion;

                // Check the region only contains a single composite.
                ASSERTL0(it.second->size() == 1,
                         "Boundary region "+boost::lexical_cast<string>(
                             region1ID)+" should only contain 1 composite.");

                // From this identify composites by looking at the original
                // boundary region ordering. Note that in serial the mesh
                // partitioner is not run, so this map will be empty and
                // therefore needs to be populated by using the corresponding
                // boundary region.
                int cId1, cId2;
                if (vComm->GetSize() == 1)
                {
                    cId1 = it.second->begin()->first;
                    cId2 = bregions.find(region2ID)->second->begin()->first;
                }
                else
                {
                    cId1 = bndRegOrder.find(region1ID)->second[0];
                    cId2 = bndRegOrder.find(region2ID)->second[0];
                }

<<<<<<< HEAD
                // check to see if boundary is rotationally aligned
                if(boost::iequals(locBCond->GetUserDefined(),"NoUserDefined") == false)
                {
                    vector<string> tmpstr;

                    boost::split(tmpstr,locBCond->GetUserDefined(), boost::is_any_of(":"));

                    if(boost::iequals(tmpstr[0],"Rotated"))
                    {
                        ASSERTL1(tmpstr.size() > 2,
                                 "Expected Rotated user defined string to "
                                 "contain direction and rotation anlge "
                                 "and optionally a tolerance, "
                                 "i.e. Rotated:dir:PI/2:1e-6");

                        RotPeriodicInfo RotInfo;
                        RotInfo.m_dir = (tmpstr[1] == "x")? 0:
                            (tmpstr[1] == "y")? 1:2;

                        LibUtilities::AnalyticExpressionEvaluator strEval;
                        int ExprId = strEval.DefineFunction(" ", tmpstr[2]);
                        RotInfo.m_angle = strEval.Evaluate(ExprId);

                        if(tmpstr.size() == 4)
                        {
                            RotInfo.m_tol = boost::lexical_cast<NekDouble>(tmpstr[3]);
                        }
                        else
                        {
                            RotInfo.m_tol = 1e-8;
                        }
                        rotComp[cId1] = RotInfo;
                    }
                }


                SpatialDomains::Composite c = it.second->begin()->second;
=======
                SpatialDomains::CompositeSharedPtr c = it.second->begin()->second;
>>>>>>> b6f7ecaf
                vector<unsigned int> tmpOrder;

                // store the rotation info of this 
                
                // From the composite, we now construct the allVerts, allEdges
                // and allCoord map so that they can be transferred across
                // processors. We also populate the locFaces set to store a
                // record of all faces local to this process.
                for (i = 0; i < c->m_geomVec.size(); ++i)
                {
                    SpatialDomains::Geometry2DSharedPtr faceGeom =
                        std::dynamic_pointer_cast<
                            SpatialDomains::Geometry2D>(c->m_geomVec[i]);
                    ASSERTL1(faceGeom, "Unable to cast to shared ptr");

                    // Get geometry ID of this face and store in locFaces.
                    int faceId = c->m_geomVec[i]->GetGlobalID();
                    locFaces.insert(faceId);

                    // In serial, mesh partitioning will not have occurred so
                    // need to fill composite ordering map manually.
                    if (vComm->GetSize() == 1)
                    {
                        tmpOrder.push_back(c->m_geomVec[i]->GetGlobalID());
                    }

                    // Loop over vertices and edges of the face to populate
                    // allVerts, allEdges and allCoord maps.
                    vector<int> vertList, edgeList;
                    SpatialDomains::PointGeomVector coordVec;
                    vector<StdRegions::Orientation> orientVec;
                    for (j = 0; j < faceGeom->GetNumVerts(); ++j)
                    {
                        vertList .push_back(faceGeom->GetVid   (j));
                        edgeList .push_back(faceGeom->GetEid   (j));
                        coordVec .push_back(faceGeom->GetVertex(j));
                        orientVec.push_back(faceGeom->GetEorient(j));
                    }

                    allVerts [faceId] = vertList;
                    allEdges [faceId] = edgeList;
                    allCoord [faceId] = coordVec;
                    allOrient[faceId] = orientVec;
                }

                // In serial, record the composite ordering in compOrder for
                // later in the routine.
                if (vComm->GetSize() == 1)
                {
                    compOrder[it.second->begin()->first] = tmpOrder;
                }

                // See if we already have either region1 or region2 stored in
                // perComps map already and do a sanity check to ensure regions
                // are mutually periodic.
                if (perComps.count(cId1) == 0)
                {
                    if (perComps.count(cId2) == 0)
                    {
                        perComps[cId1] = cId2;
                    }
                    else
                    {
                        std::stringstream ss;
                        ss << "Boundary region " << cId2 << " should be "
                           << "periodic with " << perComps[cId2] << " but "
                           << "found " << cId1 << " instead!";
                        ASSERTL0(perComps[cId2] == cId1, ss.str());
                    }
                }
                else
                {
                    std::stringstream ss;
                    ss << "Boundary region " << cId1 << " should be "
                       << "periodic with " << perComps[cId1] << " but "
                       << "found " << cId2 << " instead!";
                    ASSERTL0(perComps[cId1] == cId1, ss.str());
                }
            }

            // The next routines process local face lists to exchange vertices,
            // edges and faces.
            int              n = vComm->GetSize();
            int              p = vComm->GetRank();
            int              totFaces;
            Array<OneD, int> facecounts(n,0);
            Array<OneD, int> vertcounts(n,0);
            Array<OneD, int> faceoffset(n,0);
            Array<OneD, int> vertoffset(n,0);

            Array<OneD, int> rotcounts(n,0);
            Array<OneD, int> rotoffset(n,0);

            rotcounts[p] = rotComp.size();
            vComm->AllReduce(rotcounts, LibUtilities::ReduceSum);
            int totrot  = Vmath::Vsum(n,rotcounts,1);

            if(totrot)
            {
                for (i = 1; i < n ; ++i)
                {
                    rotoffset[i] = rotoffset[i-1] + rotcounts[i-1];
                }

                Array<OneD, int> compid(totrot,0);
                Array<OneD, int> rotdir(totrot,0);
                Array<OneD, NekDouble> rotangle(totrot,0.0);
                Array<OneD, NekDouble> rottol(totrot,0.0);

                // fill in rotational informaiton
                auto rIt = rotComp.begin();
                
                for(i = 0; rIt != rotComp.end(); ++rIt)
                {
                    compid  [rotoffset[p] + i  ] = rIt->first; 
                    rotdir  [rotoffset[p] + i  ] = rIt->second.m_dir; 
                    rotangle[rotoffset[p] + i  ] = rIt->second.m_angle; 
                    rottol  [rotoffset[p] + i++] = rIt->second.m_tol; 
                }

                vComm->AllReduce(compid, LibUtilities::ReduceSum);
                vComm->AllReduce(rotdir, LibUtilities::ReduceSum);
                vComm->AllReduce(rotangle, LibUtilities::ReduceSum);
                vComm->AllReduce(rottol, LibUtilities::ReduceSum);

                // Fill in full rotational composite list
                for(i =0; i < totrot; ++i)
                {
                    RotPeriodicInfo rinfo(rotdir[i],rotangle[i], rottol[i]);

                    rotComp[compid[i]] = rinfo; 
                }
            }

            // First exchange the number of faces on each process.
            facecounts[p] = locFaces.size();
            vComm->AllReduce(facecounts, LibUtilities::ReduceSum);

            // Set up an offset map to allow us to distribute face IDs to all
            // processors.
            faceoffset[0] = 0;
            for (i = 1; i < n; ++i)
            {
                faceoffset[i] = faceoffset[i-1] + facecounts[i-1];
            }

            // Calculate total number of faces.
            totFaces = Vmath::Vsum(n, facecounts, 1);

            // faceIds holds face IDs for each periodic face. faceVerts holds
            // the number of vertices in this face.
            Array<OneD, int> faceIds  (totFaces, 0);
            Array<OneD, int> faceVerts(totFaces, 0);

            // Process p writes IDs of its faces into position faceoffset[p] of
            // faceIds which allows us to perform an AllReduce to distribute
            // information amongst processors.
            auto sIt = locFaces.begin();
            for (i = 0; sIt != locFaces.end(); ++sIt)
            {
                faceIds  [faceoffset[p] + i  ] = *sIt;
                faceVerts[faceoffset[p] + i++] = allVerts[*sIt].size();
            }

            vComm->AllReduce(faceIds,   LibUtilities::ReduceSum);
            vComm->AllReduce(faceVerts, LibUtilities::ReduceSum);

            // procVerts holds number of vertices (and also edges since each
            // face is 2D) on each process.
            Array<OneD, int> procVerts(n,0);
            int nTotVerts;

            // Note if there are no periodic faces at all calling Vsum will
            // cause a segfault.
            if (totFaces > 0)
            {
                // Calculate number of vertices on each processor.
                nTotVerts = Vmath::Vsum(totFaces, faceVerts, 1);
            }
            else
            {
                nTotVerts = 0;
            }

            for (i = 0; i < n; ++i)
            {
                if (facecounts[i] > 0)
                {
                    procVerts[i] = Vmath::Vsum(
                        facecounts[i], faceVerts + faceoffset[i], 1);
                }
                else
                {
                    procVerts[i] = 0;
                }
            }

            // vertoffset is defined in the same manner as edgeoffset
            // beforehand.
            vertoffset[0] = 0;
            for (i = 1; i < n; ++i)
            {
                vertoffset[i] = vertoffset[i-1] + procVerts[i-1];
            }

            // At this point we exchange all vertex IDs, edge IDs and vertex
            // coordinates for each face. The coordinates are necessary because
            // we need to calculate relative face orientations between periodic
            // faces to determined edge and vertex connectivity.
            Array<OneD, int>       vertIds(nTotVerts,   0);
            Array<OneD, int>       edgeIds(nTotVerts,   0);
            Array<OneD, int>       edgeOrt(nTotVerts,   0);
            Array<OneD, NekDouble> vertX  (nTotVerts, 0.0);
            Array<OneD, NekDouble> vertY  (nTotVerts, 0.0);
            Array<OneD, NekDouble> vertZ  (nTotVerts, 0.0);

            for (cnt = 0, sIt = locFaces.begin();
                 sIt != locFaces.end(); ++sIt)
            {
                for (j = 0; j < allVerts[*sIt].size(); ++j)
                {
                    int vertId = allVerts[*sIt][j];
                    vertIds[vertoffset[p] + cnt  ] = vertId;
                    vertX  [vertoffset[p] + cnt  ] = (*allCoord[*sIt][j])(0);
                    vertY  [vertoffset[p] + cnt  ] = (*allCoord[*sIt][j])(1);
                    vertZ  [vertoffset[p] + cnt  ] = (*allCoord[*sIt][j])(2);
                    edgeIds[vertoffset[p] + cnt  ] = allEdges [*sIt][j];
                    edgeOrt[vertoffset[p] + cnt++] = allOrient[*sIt][j];
                }
            }

            vComm->AllReduce(vertIds, LibUtilities::ReduceSum);
            vComm->AllReduce(vertX,   LibUtilities::ReduceSum);
            vComm->AllReduce(vertY,   LibUtilities::ReduceSum);
            vComm->AllReduce(vertZ,   LibUtilities::ReduceSum);
            vComm->AllReduce(edgeIds, LibUtilities::ReduceSum);
            vComm->AllReduce(edgeOrt, LibUtilities::ReduceSum);

            // Finally now we have all of this information, we construct maps
            // which make accessing the information easier. These are
            // conceptually the same as all* maps at the beginning of the
            // routine, but now hold information for all periodic vertices.
            map<int, vector<int> >                          vertMap;
            map<int, vector<int> >                          edgeMap;
            map<int, SpatialDomains::PointGeomVector>       coordMap;

            // These final two maps are required for determining the relative
            // orientation of periodic edges. vCoMap associates vertex IDs with
            // their coordinates, and eIdMap maps an edge ID to the two vertices
            // which construct it.
            map<int, SpatialDomains::PointGeomSharedPtr>    vCoMap;
            map<int, pair<int, int> >                       eIdMap;

            for (cnt = i = 0; i < totFaces; ++i)
            {
                vector<int> edges(faceVerts[i]);
                vector<int> verts(faceVerts[i]);
                SpatialDomains::PointGeomVector coord(faceVerts[i]);

                // Keep track of cnt to enable correct edge vertices to be
                // inserted into eIdMap.
                int tmp = cnt;
                for (j = 0; j < faceVerts[i]; ++j, ++cnt)
                {
                    edges[j] = edgeIds[cnt];
                    verts[j] = vertIds[cnt];
                    coord[j]  = MemoryManager<SpatialDomains::PointGeom>
                        ::AllocateSharedPtr(
                            3, verts[j], vertX[cnt], vertY[cnt], vertZ[cnt]);
                    vCoMap[vertIds[cnt]] = coord[j];

                    // Try to insert edge into the eIdMap to avoid re-inserting.
                    auto testIns = eIdMap.insert(
                        make_pair(
                            edgeIds[cnt],
                            make_pair(vertIds[tmp+j],
                                      vertIds[tmp+((j+1) % faceVerts[i])])));

                    if (testIns.second == false)
                    {
                        continue;
                    }

                    // If the edge is reversed with respect to the face, then
                    // swap the edges so that we have the original ordering of
                    // the edge in the 3D element. This is necessary to properly
                    // determine edge orientation. Note that the logic relies on
                    // the fact that all edge forward directions are CCW
                    // orientated: we use a tensor product ordering for 2D
                    // elements so need to reverse this for edge IDs 2 and 3.
                    StdRegions::Orientation edgeOrient =
                        static_cast<StdRegions::Orientation>(edgeOrt[cnt]);
                    if (j > 1)
                    {
                        edgeOrient = edgeOrient == StdRegions::eForwards ?
                            StdRegions::eBackwards : StdRegions::eForwards;
                    }

                    if (edgeOrient == StdRegions::eBackwards)
                    {
                        swap(testIns.first->second.first,
                             testIns.first->second.second);
                    }
                }

                vertMap [faceIds[i]] = verts;
                edgeMap [faceIds[i]] = edges;
                coordMap[faceIds[i]] = coord;
            }

            // Go through list of composites and figure out which edges are
            // parallel from original ordering in session file. This includes
            // composites which are not necessarily on this process.

            // Store temporary map of periodic vertices which will hold all
            // periodic vertices on the entire mesh so that doubly periodic
            // vertices/edges can be counted properly across partitions. Local
            // vertices/edges are copied into m_periodicVerts and
            // m_periodicEdges at the end of the function.
            PeriodicMap periodicVerts, periodicEdges;

            // Construct two maps which determine how vertices and edges of
            // faces connect given a specific face orientation. The key of the
            // map is the number of vertices in the face, used to determine
            // difference between tris and quads.
            map<int, map<StdRegions::Orientation, vector<int> > > vmap;
            map<int, map<StdRegions::Orientation, vector<int> > > emap;

            map<StdRegions::Orientation, vector<int> > quadVertMap;
            quadVertMap[StdRegions::eDir1FwdDir1_Dir2FwdDir2] = {0,1,2,3};
            quadVertMap[StdRegions::eDir1FwdDir1_Dir2BwdDir2] = {3,2,1,0};
            quadVertMap[StdRegions::eDir1BwdDir1_Dir2FwdDir2] = {1,0,3,2};
            quadVertMap[StdRegions::eDir1BwdDir1_Dir2BwdDir2] = {2,3,0,1};
            quadVertMap[StdRegions::eDir1FwdDir2_Dir2FwdDir1] = {0,3,2,1};
            quadVertMap[StdRegions::eDir1FwdDir2_Dir2BwdDir1] = {1,2,3,0};
            quadVertMap[StdRegions::eDir1BwdDir2_Dir2FwdDir1] = {3,0,1,2};
            quadVertMap[StdRegions::eDir1BwdDir2_Dir2BwdDir1] = {2,1,0,3};

            map<StdRegions::Orientation, vector<int> > quadEdgeMap;
            quadEdgeMap[StdRegions::eDir1FwdDir1_Dir2FwdDir2] = {0,1,2,3};
            quadEdgeMap[StdRegions::eDir1FwdDir1_Dir2BwdDir2] = {2,1,0,3};
            quadEdgeMap[StdRegions::eDir1BwdDir1_Dir2FwdDir2] = {0,3,2,1};
            quadEdgeMap[StdRegions::eDir1BwdDir1_Dir2BwdDir2] = {2,3,0,1};
            quadEdgeMap[StdRegions::eDir1FwdDir2_Dir2FwdDir1] = {3,2,1,0};
            quadEdgeMap[StdRegions::eDir1FwdDir2_Dir2BwdDir1] = {1,2,3,0};
            quadEdgeMap[StdRegions::eDir1BwdDir2_Dir2FwdDir1] = {3,0,1,2};
            quadEdgeMap[StdRegions::eDir1BwdDir2_Dir2BwdDir1] = {1,0,3,2};

            map<StdRegions::Orientation, vector<int> > triVertMap;
            triVertMap[StdRegions::eDir1FwdDir1_Dir2FwdDir2] = {0,1,2};
            triVertMap[StdRegions::eDir1BwdDir1_Dir2FwdDir2] = {1,0,2};

            map<StdRegions::Orientation, vector<int> > triEdgeMap;
            triEdgeMap[StdRegions::eDir1FwdDir1_Dir2FwdDir2] = {0,1,2};
            triEdgeMap[StdRegions::eDir1BwdDir1_Dir2FwdDir2] = {0,2,1};

            vmap[3] = triVertMap;
            vmap[4] = quadVertMap;
            emap[3] = triEdgeMap;
            emap[4] = quadEdgeMap;

            map<int,int> allCompPairs;
            
            // Collect composite ides of each periodic face for use if rotation is required
            map<int,int> fIdToCompId;

            // Finally we have enough information to populate the periodic
            // vertex, edge and face maps. Begin by looping over all pairs of
            // periodic composites to determine pairs of periodic faces.
            for (auto &cIt : perComps)
            {
                SpatialDomains::CompositeSharedPtr c[2];
                const int   id1  = cIt.first;
                const int   id2  = cIt.second;
                std::string id1s = boost::lexical_cast<string>(id1);
                std::string id2s = boost::lexical_cast<string>(id2);

                if (compMap.count(id1) > 0)
                {
                    c[0] = compMap[id1];
                }

                if (compMap.count(id2) > 0)
                {
                    c[1] = compMap[id2];
                }

                ASSERTL0(c[0] || c[1],
                         "Neither composite not found on this process!");

                // Loop over composite ordering to construct list of all
                // periodic faces, regardless of whether they are on this
                // process.
                map<int,int> compPairs;


                ASSERTL0(compOrder.count(id1) > 0,
                         "Unable to find composite "+id1s+" in order map.");
                ASSERTL0(compOrder.count(id2) > 0,
                         "Unable to find composite "+id2s+" in order map.");
                ASSERTL0(compOrder[id1].size() == compOrder[id2].size(),
                         "Periodic composites "+id1s+" and "+id2s+
                         " should have the same number of elements.");
                ASSERTL0(compOrder[id1].size() > 0,
                         "Periodic composites "+id1s+" and "+id2s+
                         " are empty!");

                // Look up composite ordering to determine pairs.
                for (i = 0; i < compOrder[id1].size(); ++i)
                {
                    int eId1 = compOrder[id1][i];
                    int eId2 = compOrder[id2][i];

                    ASSERTL0(compPairs.count(eId1) == 0,
                             "Already paired.");

                    // Sanity check that the faces are mutually periodic.
                    if (compPairs.count(eId2) != 0)
                    {
                        ASSERTL0(compPairs[eId2] == eId1, "Pairing incorrect");
                    }
                    compPairs[eId1] = eId2;
                    
                    // store  a map of face ids to composite ids
                    fIdToCompId[eId1] = id1;
                    fIdToCompId[eId2] = id2;
                }

                // Now that we have all pairs of periodic faces, loop over the
                // ones local on this process and populate face/edge/vertex
                // maps.
                for (auto &pIt : compPairs)
                {
                    int  ids  [2] = {pIt.first, pIt.second};
                    bool local[2] = {locFaces.count(pIt.first) > 0,
                                     locFaces.count(pIt.second) > 0};

                    ASSERTL0(coordMap.count(ids[0]) > 0 &&
                             coordMap.count(ids[1]) > 0,
                             "Unable to find face in coordinate map");

                    allCompPairs[pIt.first ] = pIt.second;
                    allCompPairs[pIt.second] = pIt.first;

                    // Loop up coordinates of the faces, check they have the
                    // same number of vertices.
                    SpatialDomains::PointGeomVector tmpVec[2]
                        = { coordMap[ids[0]], coordMap[ids[1]] };

                    ASSERTL0(tmpVec[0].size() == tmpVec[1].size(),
                             "Two periodic faces have different number "
                             "of vertices!");

                    // o will store relative orientation of faces. Note that in
                    // some transpose cases (Dir1FwdDir2_Dir2BwdDir1 and
                    // Dir1BwdDir1_Dir2FwdDir1) it seems orientation will be
                    // different going from face1->face2 instead of face2->face1
                    // (check this).
                    StdRegions::Orientation o;
                    bool rotbnd = false;
                    int  dir;
                    NekDouble angle,sign;
                    NekDouble tol = 1e-8;

                    // check to see if perioid boundary is rotated
                    if(rotComp.count(fIdToCompId[pIt.first]))
                    {
                        rotbnd = true;
                        dir   = rotComp[fIdToCompId[pIt.first]].m_dir;
                        angle = rotComp[fIdToCompId[pIt.first]].m_angle;
                        tol   = rotComp[fIdToCompId[pIt.first]].m_tol;
                    }

                    // Record periodic faces.
                    for (i = 0; i < 2; ++i)
                    {
                        if (!local[i])
                        {
                            continue;
                        }

                        // Reference to the other face.
                        int other = (i+1) % 2;

                        // angle is set up for i = 0 to i = 1
                        sign = (i == 0)? 1.0:-1.0;
                        
                        // Calculate relative face orientation.
                        if (tmpVec[0].size() == 3)
                        {
                            o = SpatialDomains::TriGeom::GetFaceOrientation(
                                   tmpVec[i], tmpVec[other],
                                   rotbnd, dir, sign*angle, tol);
                        }
                        else
                        {
                            o = SpatialDomains::QuadGeom::GetFaceOrientation(
                                   tmpVec[i], tmpVec[other],
                                   rotbnd,dir,sign*angle,tol);
                        }

                        // Record face ID, orientation and whether other face is
                        // local.
                        PeriodicEntity ent(ids  [other], o,
                                           local[other]);
                        m_periodicFaces[ids[i]].push_back(ent);
                    }

                    int nFaceVerts = vertMap[ids[0]].size();

                    // Determine periodic vertices.
                    for (i = 0; i < 2; ++i)
                    {
                        int other = (i+1) % 2;

                        // angle is set up for i = 0 to i = 1
                        sign = (i == 0)? 1.0:-1.0;

                        // Calculate relative face orientation.
                        if (tmpVec[0].size() == 3)
                        {
                            o = SpatialDomains::TriGeom::GetFaceOrientation(
                                   tmpVec[i], tmpVec[other], rotbnd, dir,
                                   sign*angle, tol);
                        }
                        else
                        {
                            o = SpatialDomains::QuadGeom::GetFaceOrientation(
                                   tmpVec[i], tmpVec[other], rotbnd, dir,
                                   sign*angle, tol);
                        }

                        if (nFaceVerts == 3)
                        {
                            ASSERTL0(
                                o == StdRegions::eDir1FwdDir1_Dir2FwdDir2 ||
                                o == StdRegions::eDir1BwdDir1_Dir2FwdDir2,
                                "Unsupported face orientation for face "+
                                boost::lexical_cast<string>(ids[i]));
                        }

                        // Look up vertices for this face.
                        vector<int> per1 = vertMap[ids[i]];
                        vector<int> per2 = vertMap[ids[other]];

                        // tmpMap will hold the pairs of vertices which are
                        // periodic.
                        map<int, pair<int, bool> > tmpMap;

                        // Use vmap to determine which vertices connect given
                        // the orientation o.
                        for (j = 0; j < nFaceVerts; ++j)
                        {
                            int v = vmap[nFaceVerts][o][j];
                            tmpMap[per1[j]] = make_pair(
                                per2[v], locVerts.count(per2[v]) > 0);
                        }

                        // Now loop over tmpMap to associate periodic vertices.
                        for (auto &mIt : tmpMap)
                        {
                            PeriodicEntity ent2(mIt.second.first,
                                                StdRegions::eNoOrientation,
                                                mIt.second.second);

                            // See if this vertex has been recorded already.
                            auto perIt = periodicVerts.find(mIt.first);

                            if (perIt == periodicVerts.end())
                            {
                                // Vertex is new - just record this entity as
                                // usual.
                                periodicVerts[mIt.first].push_back(ent2);
                                perIt = periodicVerts.find(mIt.first);
                            }
                            else
                            {
                                // Vertex is known - loop over the vertices
                                // inside the record and potentially add vertex
                                // mIt.second to the list.
                                for (k = 0; k < perIt->second.size(); ++k)
                                {
                                    if (perIt->second[k].id == mIt.second.first)
                                    {
                                        break;
                                    }
                                }

                                if (k == perIt->second.size())
                                {
                                    perIt->second.push_back(ent2);
                                }
                            }
                        }
                    }

                    // Determine periodic edges. Logic is the same as above,
                    // and perhaps should be condensed to avoid replication.
                    for (i = 0; i < 2; ++i)
                    {
                        int other = (i+1) % 2;

                        // angle is set up for i = 0 to i = 1
                        sign = (i == 0)? 1.0:-1.0;

                        if (tmpVec[0].size() == 3)
                        {
                            o = SpatialDomains::TriGeom::GetFaceOrientation(
                                   tmpVec[i], tmpVec[other], rotbnd, dir,
                                   sign*angle, tol);
                        }
                        else
                        {
                            o = SpatialDomains::QuadGeom::GetFaceOrientation(
                                   tmpVec[i], tmpVec[other], rotbnd, dir,
                                   sign*angle, tol);
                        }

                        vector<int> per1 = edgeMap[ids[i]];
                        vector<int> per2 = edgeMap[ids[other]];

                        map<int, pair<int, bool> > tmpMap;

                        for (j = 0; j < nFaceVerts; ++j)
                        {
                            int e = emap[nFaceVerts][o][j];
                            tmpMap[per1[j]] = make_pair(
                                per2[e], locEdges.count(per2[e]) > 0);
                        }

                        for (auto &mIt : tmpMap)
                        {
                            // Note we assume orientation of edges is forwards -
                            // this may be reversed later.
                            PeriodicEntity ent2(mIt.second.first,
                                                StdRegions::eForwards,
                                                mIt.second.second);
                            auto perIt = periodicEdges.find(mIt.first);

                            if (perIt == periodicEdges.end())
                            {
                                periodicEdges[mIt.first].push_back(ent2);
                                perIt = periodicEdges.find(mIt.first);
                            }
                            else
                            {
                                for (k = 0; k < perIt->second.size(); ++k)
                                {
                                    if (perIt->second[k].id == mIt.second.first)
                                    {
                                        break;
                                    }
                                }

                                if (k == perIt->second.size())
                                {
                                    perIt->second.push_back(ent2);
                                }
                            }
                        }
                    }
                }
            }

            Array<OneD, int> pairSizes(n, 0);
            pairSizes[p] = allCompPairs.size();
            vComm->AllReduce(pairSizes, LibUtilities::ReduceSum);

            int totPairSizes = Vmath::Vsum(n, pairSizes, 1);

            Array<OneD, int> pairOffsets(n, 0);
            pairOffsets[0] = 0;

            for (i = 1; i < n; ++i)
            {
                pairOffsets[i] = pairOffsets[i-1] + pairSizes[i-1];
            }


            ASSERTL1(allCompPairs.size() == fIdToCompId.size(),
                     "At this point the size of allCompPairs "
                     "should have been the same as fIdToCompId");

            Array<OneD, int> first (totPairSizes, 0);
            Array<OneD, int> second(totPairSizes, 0);

            cnt = pairOffsets[p];

            for (auto &pIt : allCompPairs)
            {
                first [cnt  ] = pIt.first;
                second[cnt++] = pIt.second;
            }
            
            vComm->AllReduce(first,  LibUtilities::ReduceSum);
            vComm->AllReduce(second, LibUtilities::ReduceSum);

            allCompPairs.clear();

            for(cnt = 0; cnt < totPairSizes; ++cnt)
            {
                allCompPairs[first[cnt]] = second[cnt];
            }

            // make global list of faces to composite ids if rotComp is non-zero
            Vmath::Zero(totPairSizes,first,1);
            Vmath::Zero(totPairSizes,second,1);
            
            if(rotComp.size())
            {
                cnt = pairOffsets[p];
                
                for (auto &pIt : fIdToCompId)
                {
                    first [cnt  ] = pIt.first;
                    second[cnt++] = pIt.second;
                }
                
                vComm->AllReduce(first,  LibUtilities::ReduceSum);
                vComm->AllReduce(second, LibUtilities::ReduceSum);
                
                fIdToCompId.clear();
                
                for(cnt = 0; cnt < totPairSizes; ++cnt)
                {
                    fIdToCompId[first[cnt]] = second[cnt];
                }
            }

            // also will need an edge id to composite id at end of routine
            map<int,int> eIdToCompId; 

            // Search for periodic vertices and edges which are not
            // in a periodic composite but lie in this process. First,
            // loop over all information we have from other
            // processors.
            for (cnt = i = 0; i < totFaces; ++i)
            {
                bool rotbnd = false;
                int dir;
                NekDouble angle;
                NekDouble tol = 1e-8;
                
                int faceId    = faceIds[i];
                
                ASSERTL0(allCompPairs.count(faceId) > 0,
                         "Unable to find matching periodic face.");

                int perFaceId = allCompPairs[faceId];

                // check to see if periodic boundary is rotated
                ASSERTL1(fIdToCompId.count(faceId) > 0,"Face " +
                         boost::lexical_cast<string>(faceId) +
                         " not found in fIdtoCompId map");
                if(rotComp.count(fIdToCompId[faceId]))
                {
                    rotbnd = true;
                    dir   = rotComp[fIdToCompId[faceId]].m_dir;
                    angle = rotComp[fIdToCompId[faceId]].m_angle;
                    tol   = rotComp[fIdToCompId[faceId]].m_tol;
                }

                for (j = 0; j < faceVerts[i]; ++j, ++cnt)
                {
                    int vId = vertIds[cnt];

                    auto perId = periodicVerts.find(vId);

                    if (perId == periodicVerts.end())
                    {
                        
                        // This vertex is not included in the
                        // map. Figure out which vertex it is supposed
                        // to be periodic with. perFaceId is the face
                        // ID which is periodic with faceId. The logic
                        // is much the same as the loop above.
                        SpatialDomains::PointGeomVector tmpVec[2]
                            = { coordMap[faceId], coordMap[perFaceId] };
                        
                        int nFaceVerts = tmpVec[0].size();
                        StdRegions::Orientation o = nFaceVerts == 3 ? 
                            SpatialDomains::TriGeom::GetFaceOrientation(
                                  tmpVec[0], tmpVec[1], rotbnd, dir, angle, tol):
                            SpatialDomains::QuadGeom::GetFaceOrientation(
                                   tmpVec[0], tmpVec[1], rotbnd, dir, angle, tol);
                            
                        // Use vmap to determine which vertex of the other face
                        // should be periodic with this one.
                        int perVertexId = vertMap[perFaceId][vmap[nFaceVerts][o][j]];
                        
                        
                        PeriodicEntity ent(perVertexId,
                                           StdRegions::eNoOrientation,
                                           locVerts.count(perVertexId) > 0);
                        
                        periodicVerts[vId].push_back(ent);
                    }

                    int eId = edgeIds[cnt];

                    perId = periodicEdges.find(eId);

                    // this map is required at very end to determine rotation of edges. 
                    if(rotbnd)
                    {
                        eIdToCompId[eId] = fIdToCompId[faceId];
                    }
                    
                    if (perId == periodicEdges.end())
                    {
                        // This edge is not included in the map. Figure
                        // out which edge it is supposed to be periodic
                        // with. perFaceId is the face ID which is
                        // periodic with faceId. The logic is much the
                        // same as the loop above.
                        SpatialDomains::PointGeomVector tmpVec[2]
                            = { coordMap[faceId], coordMap[perFaceId] };
                        
                        int nFaceEdges = tmpVec[0].size();
                        StdRegions::Orientation o = nFaceEdges == 3 ? 
                            SpatialDomains::TriGeom::GetFaceOrientation(
                                        tmpVec[0], tmpVec[1], rotbnd, dir, angle, tol):
                        SpatialDomains::QuadGeom::GetFaceOrientation(
                                        tmpVec[0], tmpVec[1], rotbnd, dir, angle, tol);
                        
                        // Use emap to determine which edge of the other
                        // face should be periodic with this one.
                        int perEdgeId = edgeMap[perFaceId][emap[nFaceEdges][o][j]];
                        
                        PeriodicEntity ent(perEdgeId,
                                           StdRegions::eForwards,
                                           locEdges.count(perEdgeId) > 0);
                        
                        periodicEdges[eId].push_back(ent);
                        

                        // this map is required at very end to
                        // determine rotation of edges.
                        if(rotbnd)
                        {
                            eIdToCompId[perEdgeId] = fIdToCompId[perFaceId];
                        }
                    }
                }
            }

            // Finally, we must loop over the periodicVerts and periodicEdges
            // map to complete connectivity information.
            for (auto &perIt : periodicVerts)
            {
                // For each vertex that is periodic with this one...
                for (i = 0; i < perIt.second.size(); ++i)
                {
                    // Find the vertex in the periodicVerts map...
                    auto perIt2 = periodicVerts.find(perIt.second[i].id);
                    ASSERTL0(perIt2 != periodicVerts.end(),
                             "Couldn't find periodic vertex.");

                    // Now search through this vertex's list and make sure that
                    // we have a record of any vertices which aren't in the
                    // original list.
                    for (j = 0; j < perIt2->second.size(); ++j)
                    {
                        if (perIt2->second[j].id == perIt.first)
                        {
                            continue;
                        }

                        for (k = 0; k < perIt.second.size(); ++k)
                        {
                            if (perIt2->second[j].id == perIt.second[k].id)
                            {
                                break;
                            }
                        }

                        if (k == perIt.second.size())
                        {
                            perIt.second.push_back(perIt2->second[j]);
                        }
                    }
                }
            }

            for (auto &perIt : periodicEdges)
            {
                for (i = 0; i < perIt.second.size(); ++i)
                {
                    auto perIt2 = periodicEdges.find(perIt.second[i].id);
                    ASSERTL0(perIt2 != periodicEdges.end(),
                             "Couldn't find periodic edge.");

                    for (j = 0; j < perIt2->second.size(); ++j)
                    {
                        if (perIt2->second[j].id == perIt.first)
                        {
                            continue;
                        }

                        for (k = 0; k < perIt.second.size(); ++k)
                        {
                            if (perIt2->second[j].id == perIt.second[k].id)
                            {
                                break;
                            }
                        }

                        if (k == perIt.second.size())
                        {
                            perIt.second.push_back(perIt2->second[j]);
                        }
                    }
                }
            }

            // Loop over periodic edges to determine relative edge orientations.
            for (auto &perIt : periodicEdges)
            {
                bool rotbnd = false;
                int dir;
                NekDouble angle;
                NekDouble tol = 1e-8;
                

                // Find edge coordinates
                auto eIt = eIdMap.find(perIt.first);
                SpatialDomains::PointGeom v[2] = {
                    *vCoMap[eIt->second.first],
                    *vCoMap[eIt->second.second]
                };

                // check to see if perioid boundary is rotated
                if(rotComp.count(eIdToCompId[perIt.first]))
                {
                    rotbnd = true;
                    dir   = rotComp[eIdToCompId[perIt.first]].m_dir;
                    angle = rotComp[eIdToCompId[perIt.first]].m_angle;
                    tol   = rotComp[eIdToCompId[perIt.first]].m_tol;
                }

                // Loop over each edge, and construct a vector that takes us
                // from one vertex to another. Use this to figure out which
                // vertex maps to which.
                for (i = 0; i < perIt.second.size(); ++i)
                {
                    eIt = eIdMap.find(perIt.second[i].id);

                    SpatialDomains::PointGeom w[2] = {
                        *vCoMap[eIt->second.first],
                        *vCoMap[eIt->second.second]
                    };

                    int vMap[2] = {-1,-1};
                    if(rotbnd)
                    {
                        
                        SpatialDomains::PointGeom r;

                        r.rotate(v[0],dir,angle);
                        
                        if(r.dist(w[0])< tol)
                        {
                            vMap[0] = 0;
                        }
                        else
                        {
                            r.rotate(v[1],dir,angle);
                            if(r.dist(w[0]) < tol)
                            {
                                vMap[0] = 1;
                            }
                            else
                            {
                                ASSERTL0(false,"Unable to align rotationally periodic edge vertex");
                            }
                        }
                    }
                    else // translation test
                    {
                        NekDouble cx = 0.5*(w[0](0)-v[0](0)+w[1](0)-v[1](0));
                        NekDouble cy = 0.5*(w[0](1)-v[0](1)+w[1](1)-v[1](1));
                        NekDouble cz = 0.5*(w[0](2)-v[0](2)+w[1](2)-v[1](2));

                        for (j = 0; j < 2; ++j)
                        {
                            NekDouble x = v[j](0);
                            NekDouble y = v[j](1);
                            NekDouble z = v[j](2);
                            for (k = 0; k < 2; ++k)
                            {
                                NekDouble x1 = w[k](0)-cx;
                                NekDouble y1 = w[k](1)-cy;
                                NekDouble z1 = w[k](2)-cz;
                                
                                if (sqrt((x1-x)*(x1-x)+(y1-y)*(y1-y)+(z1-z)*(z1-z))
                                    < 1e-8)
                                {
                                    vMap[k] = j;
                                    break;
                                }
                            }
                        }
                    
                        // Sanity check the map.
                        ASSERTL0(vMap[0] >= 0 && vMap[1] >= 0,
                                 "Unable to align periodic edge vertex.");
                        ASSERTL0((vMap[0] == 0 || vMap[0] == 1) &&
                                 (vMap[1] == 0 || vMap[1] == 1) &&
                                 (vMap[0] != vMap[1]),
                                 "Unable to align periodic edge vertex.");
                    }
                    
                    // If 0 -> 0 then edges are aligned already; otherwise
                    // reverse the orientation.
                    if (vMap[0] != 0)
                    {
                        perIt.second[i].orient = StdRegions::eBackwards;
                    }
                }
            }

            // Do one final loop over periodic vertices/edges to remove
            // non-local vertices/edges from map.
            for (auto &perIt : periodicVerts)
            {
                if (locVerts.count(perIt.first) > 0)
                {
                    m_periodicVerts.insert(perIt);
                }
            }

            for (auto &perIt : periodicEdges)
            {
                if (locEdges.count(perIt.first) > 0)
                {
                    m_periodicEdges.insert(perIt);
                }
            }
        }

        bool DisContField3D::IsLeftAdjacentFace(const int n, const int e)
        {
            LocalRegions::Expansion2DSharedPtr traceEl = 
                    m_traceMap->GetElmtToTrace()[n][e]->
                         as<LocalRegions::Expansion2D>();
            
            int offset = m_trace->GetPhys_Offset(traceEl->GetElmtId());
            
            bool fwd = true;
            if (traceEl->GetLeftAdjacentElementFace () == -1 ||
                traceEl->GetRightAdjacentElementFace() == -1)
            {
                // Boundary edge (1 connected element). Do nothing in
                // serial.
                auto it = m_boundaryFaces.find(traceEl->GetElmtId());

                // If the edge does not have a boundary condition set on
                // it, then assume it is a partition edge.
                if (it == m_boundaryFaces.end())
                {
                    int traceGeomId = traceEl->GetGeom2D()->GetGlobalID();
                    auto pIt = m_periodicFaces.find(traceGeomId);

                    if (pIt != m_periodicFaces.end() && !pIt->second[0].isLocal)
                    {
                        fwd = traceGeomId == min(traceGeomId,pIt->second[0].id);
                    }
                    else
                    {
                        fwd = m_traceMap->
                            GetTraceToUniversalMapUnique(offset) >= 0;
                    }
                }
            }
            else if (traceEl->GetLeftAdjacentElementFace () != -1 &&
                     traceEl->GetRightAdjacentElementFace() != -1)
            {
                // Non-boundary edge (2 connected elements).
                fwd = (traceEl->GetLeftAdjacentElementExp().get() == (*m_exp)[n].get() );
            }
            else
            {
                ASSERTL2(false, "Unconnected trace element!");
            }

            return fwd;
        }

        /**
         * \brief This method extracts the "forward" and "backward" trace
         * data from the array \a field and puts the data into output
         * vectors \a Fwd and \a Bwd.
         * 
         * We first define the convention which defines "forwards" and
         * "backwards". First an association is made between the face of
         * each element and its corresponding face in the trace space
         * using the mapping #m_traceMap. The element can either be
         * left-adjacent or right-adjacent to this trace face (see
         * Expansion2D::GetLeftAdjacentElementExp). Boundary faces are
         * always left-adjacent since left-adjacency is populated first.
         * 
         * If the element is left-adjacent we extract the face trace data
         * from \a field into the forward trace space \a Fwd; otherwise,
         * we place it in the backwards trace space \a Bwd. In this way,
         * we form a unique set of trace normals since these are always
         * extracted from left-adjacent elements.
         *
         * \param field is a NekDouble array which contains the 3D data
         * from which we wish to extract the backward and forward
         * orientated trace/face arrays.
         *
         * \return Updates a NekDouble array \a Fwd and \a Bwd
         */
        void DisContField3D::v_GetFwdBwdTracePhys(Array<OneD, NekDouble> &Fwd,
                                                  Array<OneD, NekDouble> &Bwd)
        {
            v_GetFwdBwdTracePhys(m_phys, Fwd, Bwd);
        }

        void DisContField3D::v_GetFwdBwdTracePhys(
                                          const Array<OneD, const NekDouble> &field,
                  Array<OneD,       NekDouble> &Fwd,
                  Array<OneD,       NekDouble> &Bwd)
        {
            int n, cnt, npts, e;

            // Zero vectors.
            Vmath::Zero(Fwd.num_elements(), Fwd, 1);
            Vmath::Zero(Bwd.num_elements(), Bwd, 1);
             
            Array<OneD, NekDouble> facevals(m_locTraceToTraceMap->
                                            GetNLocTracePts());
            m_locTraceToTraceMap->LocTracesFromField(field,facevals);
            m_locTraceToTraceMap->InterpLocFacesToTrace(0, facevals, Fwd);
            
            Array<OneD, NekDouble> invals = facevals + m_locTraceToTraceMap->
                                                        GetNFwdLocTracePts();
            m_locTraceToTraceMap->InterpLocFacesToTrace(1, invals, Bwd);
            
            // Fill boundary conditions into missing elements
            int id1, id2 = 0;
            cnt = 0;
            
            for(n = 0; n < m_bndCondExpansions.num_elements(); ++n)
            {
                if(m_bndConditions[n]->GetBoundaryConditionType() == 
                       SpatialDomains::eDirichlet)
                {
                    for(e = 0; e < m_bndCondExpansions[n]->GetExpSize(); ++e)
                    {
                        npts = m_bndCondExpansions[n]->GetExp(e)->GetTotPoints();
                        id1  = m_bndCondExpansions[n]->GetPhys_Offset(e);
                        id2  = m_trace->GetPhys_Offset(
                            m_traceMap->GetBndCondTraceToGlobalTraceMap(cnt+e));
                        Vmath::Vcopy(npts,
                            &(m_bndCondExpansions[n]->GetPhys())[id1], 1,
                            &Bwd[id2],                                 1);
                    }

                    cnt += e;
                }
                else if (m_bndConditions[n]->GetBoundaryConditionType() == 
                             SpatialDomains::eNeumann || 
                         m_bndConditions[n]->GetBoundaryConditionType() == 
                             SpatialDomains::eRobin)
                {
                    for(e = 0; e < m_bndCondExpansions[n]->GetExpSize(); ++e)
                    {
                        npts = m_bndCondExpansions[n]->GetExp(e)->GetTotPoints();
                        id1  = m_bndCondExpansions[n]->GetPhys_Offset(e);
                        id2  = m_trace->GetPhys_Offset(
                            m_traceMap->GetBndCondTraceToGlobalTraceMap(cnt+e));
                        
                        // Turning this off since we can have non-zero
                        //Neumann in mixed CG-DG method
                        //ASSERTL1((m_bndCondExpansions[n]->GetPhys())[id1]
                        //== 0.0, "method not set up for non-zero
                        //Neumann " "boundary condition");
                        
                        Vmath::Vcopy(npts,&Fwd[id2],1,&Bwd[id2],1);
                    }

                    cnt += e;
                }
                else if (m_bndConditions[n]->GetBoundaryConditionType() ==
                             SpatialDomains::ePeriodic)
                {
                    continue;
                }
                else
                {
                    ASSERTL0(false, "Method only set up for Dirichlet, Neumann "
                             "and Robin conditions.");
                }
            }
            
            // Copy any periodic boundary conditions.
            for (n = 0; n < m_periodicFwdCopy.size(); ++n)
            {
                Bwd[m_periodicBwdCopy[n]] = Fwd[m_periodicFwdCopy[n]];
            }
            
            // Do parallel exchange for forwards/backwards spaces.
            m_traceMap->UniversalTraceAssemble(Fwd);
            m_traceMap->UniversalTraceAssemble(Bwd);
        }

         const vector<bool> &DisContField3D::v_GetLeftAdjacentFaces(void) const
        {
            return m_leftAdjacentFaces;
        }
         
        void DisContField3D::v_ExtractTracePhys(
            Array<OneD, NekDouble> &outarray)
        {
            ASSERTL1(m_physState == true,
                     "Field is not in physical space.");
            
            v_ExtractTracePhys(m_phys, outarray);
        }

        void DisContField3D::v_ExtractTracePhys(
            const Array<OneD, const NekDouble> &inarray,
                  Array<OneD,       NekDouble> &outarray)
        {

            Vmath::Zero(outarray.num_elements(), outarray, 1);

            Array<OneD, NekDouble> facevals(m_locTraceToTraceMap->GetNFwdLocTracePts());
            m_locTraceToTraceMap->FwdLocTracesFromField(inarray,facevals);
            m_locTraceToTraceMap->InterpLocFacesToTrace(0,facevals,outarray);

            // gather entries along parallel partitions which have
            // only filled in Fwd part on their own partition
            m_traceMap->UniversalTraceAssemble(outarray);

        }
        
        /**
         * @brief Add trace contributions into elemental coefficient spaces.
         * 
         * Given some quantity \f$ \vec{Fn} \f$, which conatins this
         * routine calculates the integral
         * 
         * \f[ 
         * \int_{\Omega^e} \vec{Fn}, \mathrm{d}S
         * \f] 
         * 
         * and adds this to the coefficient space provided by outarray.
         * 
         * @see Expansion3D::AddFaceNormBoundaryInt
         * 
         * @param Fn        The trace quantities.
         * @param outarray  Resulting 3D coefficient space.
         *
         */
        void DisContField3D::v_AddTraceIntegral(
            const Array<OneD, const NekDouble> &Fn,
                  Array<OneD,       NekDouble> &outarray)
        {

            Array<OneD, NekDouble> Fcoeffs(m_trace->GetNcoeffs());
            m_trace->IProductWRTBase(Fn, Fcoeffs);
            
            m_locTraceToTraceMap->AddTraceCoeffsToFieldCoeffs(Fcoeffs,
                                                              outarray);
        }
        /**
         * @brief Add trace contributions into elemental coefficient spaces.
         * 
         * Given some quantity \f$ \vec{Fn} \f$, which conatins this
         * routine calculates the integral
         * 
         * \f[ 
         * \int_{\Omega^e} \vec{Fn}, \mathrm{d}S
         * \f] 
         * 
         * and adds this to the coefficient space provided by
         * outarray. The value of q is determined from the routine
         * IsLeftAdjacentFace() which if true we use Fwd else we use
         * Bwd
         *
         * @see Expansion3D::AddFaceNormBoundaryInt
         * 
         * @param Fwd       The trace quantities associated with left (fwd)
         *                  adjancent elmt.
         * @param Bwd       The trace quantities associated with right (bwd)
         *                  adjacent elet.
         * @param outarray  Resulting 3D coefficient space.
         */
        void DisContField3D::v_AddFwdBwdTraceIntegral(
            const Array<OneD, const NekDouble> &Fwd, 
            const Array<OneD, const NekDouble> &Bwd, 
                  Array<OneD,       NekDouble> &outarray)
        {
            Array<OneD, NekDouble> Coeffs(m_trace->GetNcoeffs());

            m_trace->IProductWRTBase(Fwd,Coeffs);
            m_locTraceToTraceMap->AddTraceCoeffsToFieldCoeffs(0,Coeffs,outarray);
            m_trace->IProductWRTBase(Bwd,Coeffs);
            m_locTraceToTraceMap->AddTraceCoeffsToFieldCoeffs(1,Coeffs,outarray);
        }

        /**
         * @brief Set up a list of elemeent IDs and edge IDs that link to the
         * boundary conditions.
         */
        void DisContField3D::v_GetBoundaryToElmtMap(
            Array<OneD, int> &ElmtID,
            Array<OneD, int> &FaceID)
        {
            if (m_BCtoElmMap.num_elements() == 0)
            {
                map<int,int> globalIdMap;
                int i, n;
                int cnt;
                int nbcs = 0;

                // Populate global ID map (takes global geometry ID to local
                // expansion list ID).
                LocalRegions::Expansion3DSharedPtr exp3d;
                for (i = 0; i < GetExpSize(); ++i)
                {
                    exp3d = (*m_exp)[i]->as<LocalRegions::Expansion3D>();
                    globalIdMap[exp3d->GetGeom3D()->GetGlobalID()] = i;
                }

                // Determine number of boundary condition expansions.
                for(i = 0; i < m_bndConditions.num_elements(); ++i)
                {
                    nbcs += m_bndCondExpansions[i]->GetExpSize();
                }

                // Initialize arrays
                m_BCtoElmMap = Array<OneD, int>(nbcs);
                m_BCtoFaceMap = Array<OneD, int>(nbcs);

                LocalRegions::Expansion2DSharedPtr exp2d;
                for(cnt = n = 0; n < m_bndCondExpansions.num_elements(); ++n)
                {
                    for(i = 0; i < m_bndCondExpansions[n]->GetExpSize(); ++i, ++cnt)
                    {
                        exp2d = m_bndCondExpansions[n]->GetExp(i)->
                                            as<LocalRegions::Expansion2D>();

                        SpatialDomains::GeometryLinkSharedPtr tmp =
                            m_graph->GetElementsFromFace(exp2d->GetGeom2D());
                        m_BCtoElmMap[cnt] = globalIdMap[
                            tmp->at(0).first->GetGlobalID()];
                        m_BCtoFaceMap[cnt] = tmp->at(0).second;
                    }
                }
            }
            ElmtID = m_BCtoElmMap;
            FaceID = m_BCtoFaceMap;
        }
        
        void DisContField3D::v_GetBndElmtExpansion(int i,
                            std::shared_ptr<ExpList> &result,
                            const bool DeclareCoeffPhysArrays)
        {
            int n, cnt, nq;
            int offsetOld, offsetNew;
            std::vector<unsigned int> eIDs;
            
            Array<OneD, int> ElmtID,EdgeID;
            GetBoundaryToElmtMap(ElmtID,EdgeID);
            
            // Skip other boundary regions
            for (cnt = n = 0; n < i; ++n)
            {
                cnt += m_bndCondExpansions[n]->GetExpSize();
            }

            // Populate eIDs with information from BoundaryToElmtMap
            for (n = 0; n < m_bndCondExpansions[i]->GetExpSize(); ++n)
            {
                eIDs.push_back(ElmtID[cnt+n]);
            }
            
            // Create expansion list
            result = 
                MemoryManager<ExpList3D>::AllocateSharedPtr
                    (*this, eIDs, DeclareCoeffPhysArrays);
            
            // Copy phys and coeffs to new explist
            if (DeclareCoeffPhysArrays)
            {
                Array<OneD, NekDouble> tmp1, tmp2;
                for (n = 0; n < result->GetExpSize(); ++n)
                {
                    nq = GetExp(ElmtID[cnt+n])->GetTotPoints();
                    offsetOld = GetPhys_Offset(ElmtID[cnt+n]);
                    offsetNew = result->GetPhys_Offset(n);
                    Vmath::Vcopy(nq, tmp1 = GetPhys()+ offsetOld, 1,
                                tmp2 = result->UpdatePhys()+ offsetNew, 1);

                    nq = GetExp(ElmtID[cnt+n])->GetNcoeffs();
                    offsetOld = GetCoeff_Offset(ElmtID[cnt+n]);
                    offsetNew = result->GetCoeff_Offset(n);
                    Vmath::Vcopy(nq, tmp1 = GetCoeffs()+ offsetOld, 1,
                                tmp2 = result->UpdateCoeffs()+ offsetNew, 1);
                }
            }
        }

        /**
         * @brief Reset this field, so that geometry information can be updated.
         */
        void DisContField3D::v_Reset()
        {
            ExpList::v_Reset();

            // Reset boundary condition expansions.
            for (int n = 0; n < m_bndCondExpansions.num_elements(); ++n)
            {
                m_bndCondExpansions[n]->Reset();
            }
        }

        /**
         * Solving Helmholtz Equation in 3D
         */
        void DisContField3D::v_HelmSolve(
                const Array<OneD, const NekDouble> &inarray,
                      Array<OneD,       NekDouble> &outarray,
                const FlagList &flags,
                const StdRegions::ConstFactorMap &factors,
                const StdRegions::VarCoeffMap &varcoeff,
                const MultiRegions::VarFactorsMap &varfactors,
                const Array<OneD, const NekDouble> &dirForcing,
                const bool PhysSpaceForcing)
        {
            int i,j,n,cnt,cnt1,nbndry;
            int nexp = GetExpSize();
            StdRegions::StdExpansionSharedPtr BndExp;

            Array<OneD,NekDouble> f(m_ncoeffs);
            DNekVec F(m_ncoeffs,f,eWrapper);
            Array<OneD,NekDouble> e_f, e_l;

            //----------------------------------
            //  Setup RHS Inner product
            //----------------------------------
            if(PhysSpaceForcing)
            {
                IProductWRTBase(inarray,f);
                Vmath::Neg(m_ncoeffs,f,1);
            }
            else
            {
                Vmath::Smul(m_ncoeffs,-1.0,inarray,1,f,1);
            }

            //----------------------------------
            //  Solve continuous flux System
            //----------------------------------
            int GloBndDofs   = m_traceMap->GetNumGlobalBndCoeffs();
            int NumDirichlet = m_traceMap->GetNumLocalDirBndCoeffs();
            int e_ncoeffs,id;

            // Retrieve block matrix of U^e
            GlobalMatrixKey HDGLamToUKey(StdRegions::eHybridDGLamToU,NullAssemblyMapSharedPtr,factors,varcoeff);
            const DNekScalBlkMatSharedPtr &HDGLamToU = GetBlockMatrix(HDGLamToUKey);

            // Retrieve global trace space storage, \Lambda, from trace expansion
            Array<OneD,NekDouble> BndSol = m_trace->UpdateCoeffs();

            // Create trace space forcing, F
            Array<OneD,NekDouble> BndRhs(GloBndDofs,0.0);

            // Zero \Lambda
            Vmath::Zero(GloBndDofs,BndSol,1);

            // Retrieve number of local trace space coefficients N_{\lambda},
            // and set up local elemental trace solution \lambda^e.
            int     LocBndCoeffs = m_traceMap->GetNumLocalBndCoeffs();
            Array<OneD, NekDouble> loc_lambda(LocBndCoeffs);
            DNekVec LocLambda(LocBndCoeffs,loc_lambda,eWrapper);

            //----------------------------------
            // Evaluate Trace Forcing vector F
            // Kirby et al, 2010, P23, Step 5.
            //----------------------------------
            // Loop over all expansions in the domain
            for(cnt = cnt1 = n = 0; n < nexp; ++n)
            {
                nbndry = (*m_exp)[n]->NumDGBndryCoeffs();

                e_ncoeffs = (*m_exp)[n]->GetNcoeffs();
                e_f       = f + cnt;
                e_l       = loc_lambda + cnt1;

                // Local trace space \lambda^e
                DNekVec     Floc    (nbndry, e_l, eWrapper);
                // Local forcing f^e
                DNekVec     ElmtFce (e_ncoeffs, e_f, eWrapper);
                // Compute local (U^e)^{\top} f^e
                Floc = Transpose(*(HDGLamToU->GetBlock(n,n)))*ElmtFce;

                cnt   += e_ncoeffs;
                cnt1  += nbndry;
            }

            // Assemble local \lambda_e into global \Lambda
            m_traceMap->AssembleBnd(loc_lambda,BndRhs);

            // Copy Dirichlet boundary conditions and weak forcing into trace
            // space
            cnt = 0;
            for(i = 0; i < m_bndCondExpansions.num_elements(); ++i)
            {
                if(m_bndConditions[i]->GetBoundaryConditionType() ==
                       SpatialDomains::eDirichlet)
                {
                    for(j = 0; j < (m_bndCondExpansions[i])->GetNcoeffs(); ++j)
                    {
                        id = m_traceMap->GetBndCondCoeffsToGlobalCoeffsMap(cnt++);
                        BndSol[id] = m_bndCondExpansions[i]->GetCoeffs()[j];
                    }
                }
                else if (m_bndConditions[i]->GetBoundaryConditionType() ==
                             SpatialDomains::eNeumann ||
                         m_bndConditions[i]->GetBoundaryConditionType() ==
                             SpatialDomains::eRobin)
                {
                    //Add weak boundary condition to trace forcing
                    for(j = 0; j < (m_bndCondExpansions[i])->GetNcoeffs(); ++j)
                    {
                        id = m_traceMap->GetBndCondCoeffsToGlobalCoeffsMap(cnt++);
                        BndRhs[id] += m_bndCondExpansions[i]->GetCoeffs()[j];
                    }
                }
            }

            //----------------------------------
            // Solve trace problem: \Lambda = K^{-1} F
            // K is the HybridDGHelmBndLam matrix.
            //----------------------------------
            if(GloBndDofs - NumDirichlet > 0)
            {
                GlobalLinSysKey       key(StdRegions::eHybridDGHelmBndLam,
                                          m_traceMap,factors,varcoeff);
                GlobalLinSysSharedPtr LinSys = GetGlobalBndLinSys(key);
                LinSys->Solve(BndRhs,BndSol,m_traceMap);
            }

            //----------------------------------
            // Internal element solves
            //----------------------------------
            GlobalMatrixKey invHDGhelmkey(StdRegions::eInvHybridDGHelmholtz,NullAssemblyMapSharedPtr,factors,varcoeff);
            const DNekScalBlkMatSharedPtr& InvHDGHelm = GetBlockMatrix(invHDGhelmkey);
            DNekVec out(m_ncoeffs,outarray,eWrapper);
            Vmath::Zero(m_ncoeffs,outarray,1);

            // get local trace solution from BndSol
            m_traceMap->GlobalToLocalBnd(BndSol,loc_lambda);

            //  out =  u_f + u_lam = (*InvHDGHelm)*f + (LamtoU)*Lam
            out = (*InvHDGHelm)*F + (*HDGLamToU)*LocLambda;
        }

        /**
         * @brief Calculates the result of the multiplication of a global matrix
         * of type specified by @a mkey with a vector given by @a inarray.
         * 
         * @param mkey      Key representing desired matrix multiplication.
         * @param inarray   Input vector.
         * @param outarray  Resulting multiplication.
         */
        void DisContField3D::v_GeneralMatrixOp(
               const GlobalMatrixKey             &gkey,
               const Array<OneD,const NekDouble> &inarray,
                     Array<OneD,      NekDouble> &outarray,
               CoeffState coeffstate)
        {
            int     LocBndCoeffs = m_traceMap->GetNumLocalBndCoeffs();
            Array<OneD, NekDouble> loc_lambda(LocBndCoeffs);
            DNekVec LocLambda(LocBndCoeffs,loc_lambda,eWrapper);
            const DNekScalBlkMatSharedPtr& HDGHelm = GetBlockMatrix(gkey);

            m_traceMap->GlobalToLocalBnd(inarray, loc_lambda);
            LocLambda = (*HDGHelm) * LocLambda;
            m_traceMap->AssembleBnd(loc_lambda,outarray);
        }

        /**
         * Search through the edge expansions and identify which ones have
         * Robin/Mixed type boundary conditions. If find a Robin boundary then
         * store the edge id of the boundary condition and the array of points
         * of the physical space boundary condition which are hold the boundary
         * condition primitive variable coefficient at the quatrature points
         *
         * \return std map containing the robin boundary condition
         * info using a key of the element id
         *
         * There is a next member to allow for more than one Robin
         * boundary condition per element
         */
        map<int, RobinBCInfoSharedPtr> DisContField3D::v_GetRobinBCInfo(void)
        {
            int i,cnt;
            map<int, RobinBCInfoSharedPtr> returnval;
            Array<OneD, int> ElmtID,FaceID;
            GetBoundaryToElmtMap(ElmtID,FaceID);

            for(cnt = i = 0; i < m_bndCondExpansions.num_elements(); ++i)
            {
                MultiRegions::ExpListSharedPtr locExpList;

                if(m_bndConditions[i]->GetBoundaryConditionType() == SpatialDomains::eRobin)
                {
                    int e,elmtid;
                    Array<OneD, NekDouble> Array_tmp;

                    locExpList = m_bndCondExpansions[i];

                    int npoints    = locExpList->GetNpoints();
                    Array<OneD, NekDouble> x0(npoints, 0.0);
                    Array<OneD, NekDouble> x1(npoints, 0.0);
                    Array<OneD, NekDouble> x2(npoints, 0.0);
                    Array<OneD, NekDouble> coeffphys(npoints);

                    locExpList->GetCoords(x0, x1, x2);
                    
                    LibUtilities::Equation coeffeqn =
                        std::static_pointer_cast<
                            SpatialDomains::RobinBoundaryCondition>
                        (m_bndConditions[i])->m_robinPrimitiveCoeff;
                    
                    // evalaute coefficient 
                    coeffeqn.Evaluate(x0, x1, x2, 0.0, coeffphys);

                    for(e = 0; e < locExpList->GetExpSize(); ++e)
                    {
                        RobinBCInfoSharedPtr rInfo =
                            MemoryManager<RobinBCInfo>
                            ::AllocateSharedPtr(FaceID[cnt+e],
                              Array_tmp = coeffphys +
                              locExpList->GetPhys_Offset(e));
                        
                        elmtid = ElmtID[cnt+e];
                        // make link list if necessary
                        if(returnval.count(elmtid) != 0)
                        {
                            rInfo->next = returnval.find(elmtid)->second;
                        }
                        returnval[elmtid] = rInfo;
                    }
                }
                cnt += m_bndCondExpansions[i]->GetExpSize();
            }

            return returnval;
        }
        
        /**
         * @brief Evaluate HDG post-processing to increase polynomial order of
         * solution.
         * 
         * This function takes the solution (assumed to be one order lower) in
         * physical space, and postprocesses at the current polynomial order by
         * solving the system:
         * 
         * \f[
         * \begin{aligned}
         *   (\nabla w, \nabla u^*) &= (\nabla w, u), \\
         *   \langle \nabla u^*, 1 \rangle &= \langle \nabla u, 1 \rangle
         * \end{aligned}
         * \f]
         * 
         * where \f$ u \f$ corresponds with the current solution as stored
         * inside #m_coeffs.
         * 
         * @param outarray  The resulting field \f$ u^* \f$.
         */
        void  DisContField3D::EvaluateHDGPostProcessing(
            Array<OneD, NekDouble> &outarray)
        {
            int    i,cnt,f,ncoeff_face;
            Array<OneD, NekDouble> force, out_tmp,qrhs,qrhs1;
            Array<OneD, Array< OneD, LocalRegions::ExpansionSharedPtr> > 
                &elmtToTrace = m_traceMap->GetElmtToTrace();
            
            int     nq_elmt, nm_elmt;
            int     LocBndCoeffs = m_traceMap->GetNumLocalBndCoeffs();
            Array<OneD, NekDouble> loc_lambda(LocBndCoeffs), face_lambda;
            Array<OneD, NekDouble> tmp_coeffs;
            m_traceMap->GlobalToLocalBnd(m_trace->GetCoeffs(),loc_lambda);

            face_lambda = loc_lambda;

            // Calculate Q using standard DG formulation.
            for(i = cnt = 0; i < GetExpSize(); ++i)
            {
                LocalRegions::Expansion3DSharedPtr exp =
                        (*m_exp)[i]->as<LocalRegions::Expansion3D>();

                nq_elmt = (*m_exp)[i]->GetTotPoints();
                nm_elmt = (*m_exp)[i]->GetNcoeffs();
                qrhs    = Array<OneD, NekDouble>(nq_elmt);
                qrhs1   = Array<OneD, NekDouble>(nq_elmt);
                force   = Array<OneD, NekDouble>(2*nm_elmt);
                out_tmp = force + nm_elmt;
                LocalRegions::ExpansionSharedPtr ppExp;

                int num_points0 = (*m_exp)[i]->GetBasis(0)->GetNumPoints();
                int num_points1 = (*m_exp)[i]->GetBasis(1)->GetNumPoints();
                int num_points2 = (*m_exp)[i]->GetBasis(2)->GetNumPoints();
                int num_modes0 = (*m_exp)[i]->GetBasis(0)->GetNumModes();
                int num_modes1 = (*m_exp)[i]->GetBasis(1)->GetNumModes();
                int num_modes2 = (*m_exp)[i]->GetBasis(2)->GetNumModes();

                // Probably a better way of setting up lambda than this.  Note
                // cannot use PutCoeffsInToElmts since lambda space is mapped
                // during the solve.
                int nFaces = (*m_exp)[i]->GetNfaces();
                Array<OneD, Array<OneD, NekDouble> > faceCoeffs(nFaces);
                for(f = 0; f < nFaces; ++f)
                {
                    ncoeff_face = elmtToTrace[i][f]->GetNcoeffs();
                    faceCoeffs[f] = Array<OneD, NekDouble>(ncoeff_face);
                    Vmath::Vcopy(ncoeff_face, face_lambda, 1, faceCoeffs[f], 1);
                    exp->SetFaceToGeomOrientation(f, faceCoeffs[f]);
                    face_lambda = face_lambda + ncoeff_face;
                }

                //creating orthogonal expansion (checking if we have quads or triangles)
                LibUtilities::ShapeType shape = (*m_exp)[i]->DetShapeType();
                switch(shape)
                {
                    case LibUtilities::eHexahedron:
                    {
                        const LibUtilities::PointsKey PkeyH1(num_points0,LibUtilities::eGaussLobattoLegendre);
                        const LibUtilities::PointsKey PkeyH2(num_points1,LibUtilities::eGaussLobattoLegendre);
                        const LibUtilities::PointsKey PkeyH3(num_points2,LibUtilities::eGaussLobattoLegendre);
                        LibUtilities::BasisKey  BkeyH1(LibUtilities::eOrtho_A, num_modes0, PkeyH1);
                        LibUtilities::BasisKey  BkeyH2(LibUtilities::eOrtho_A, num_modes1, PkeyH2);
                        LibUtilities::BasisKey  BkeyH3(LibUtilities::eOrtho_A, num_modes2, PkeyH3);
                        SpatialDomains::HexGeomSharedPtr hGeom = std::dynamic_pointer_cast<SpatialDomains::HexGeom>((*m_exp)[i]->GetGeom());
                        ppExp = MemoryManager<LocalRegions::HexExp>::AllocateSharedPtr(BkeyH1, BkeyH2, BkeyH3, hGeom);
                    }
                    break;
                    case LibUtilities::eTetrahedron:
                    {
                        const LibUtilities::PointsKey PkeyT1(num_points0,LibUtilities::eGaussLobattoLegendre);
                        const LibUtilities::PointsKey PkeyT2(num_points1,LibUtilities::eGaussRadauMAlpha1Beta0);
                        const LibUtilities::PointsKey PkeyT3(num_points2,LibUtilities::eGaussRadauMAlpha2Beta0);
                        LibUtilities::BasisKey  BkeyT1(LibUtilities::eOrtho_A, num_modes0, PkeyT1);
                        LibUtilities::BasisKey  BkeyT2(LibUtilities::eOrtho_B, num_modes1, PkeyT2);
                        LibUtilities::BasisKey  BkeyT3(LibUtilities::eOrtho_C, num_modes2, PkeyT3);
                        SpatialDomains::TetGeomSharedPtr tGeom = std::dynamic_pointer_cast<SpatialDomains::TetGeom>((*m_exp)[i]->GetGeom());
                        ppExp = MemoryManager<LocalRegions::TetExp>::AllocateSharedPtr(BkeyT1, BkeyT2, BkeyT3, tGeom);
                    }
                    break;
                    case LibUtilities::ePrism:
                    {
                        const LibUtilities::PointsKey PkeyP1(num_points0,LibUtilities::eGaussLobattoLegendre);
                        const LibUtilities::PointsKey PkeyP2(num_points1,LibUtilities::eGaussLobattoLegendre);
                        const LibUtilities::PointsKey PkeyP3(num_points2,LibUtilities::eGaussRadauMAlpha1Beta0);
                        LibUtilities::BasisKey  BkeyP1(LibUtilities::eOrtho_A, num_modes0, PkeyP1);
                        LibUtilities::BasisKey  BkeyP2(LibUtilities::eOrtho_A, num_modes1, PkeyP2);
                        LibUtilities::BasisKey  BkeyP3(LibUtilities::eOrtho_B, num_modes2, PkeyP3);
                        SpatialDomains::PrismGeomSharedPtr pGeom = std::dynamic_pointer_cast<SpatialDomains::PrismGeom>((*m_exp)[i]->GetGeom());
                        ppExp = MemoryManager<LocalRegions::PrismExp>::AllocateSharedPtr(BkeyP1, BkeyP2, BkeyP3, pGeom);
                    }
                    break;
                    default:
                        ASSERTL0(false, "Wrong shape type, HDG postprocessing is not implemented");
                };


                //DGDeriv	
                // (d/dx w, q_0)
                (*m_exp)[i]->DGDeriv(
                    0,tmp_coeffs = m_coeffs + m_coeff_offset[i],
                    elmtToTrace[i], faceCoeffs, out_tmp);
                (*m_exp)[i]->BwdTrans(out_tmp,qrhs);
                ppExp->IProductWRTDerivBase(0,qrhs,force);


                // + (d/dy w, q_1)
                (*m_exp)[i]->DGDeriv(
                    1,tmp_coeffs = m_coeffs + m_coeff_offset[i],
                    elmtToTrace[i], faceCoeffs, out_tmp);
                (*m_exp)[i]->BwdTrans(out_tmp,qrhs);
                ppExp->IProductWRTDerivBase(1,qrhs,out_tmp);

                Vmath::Vadd(nm_elmt,force,1,out_tmp,1,force,1);

                // + (d/dz w, q_2)
                (*m_exp)[i]->DGDeriv(
                    2,tmp_coeffs = m_coeffs + m_coeff_offset[i],
                    elmtToTrace[i], faceCoeffs, out_tmp);
                (*m_exp)[i]->BwdTrans(out_tmp,qrhs);
                ppExp->IProductWRTDerivBase(2,qrhs,out_tmp);

                Vmath::Vadd(nm_elmt,force,1,out_tmp,1,force,1);
                // determine force[0] = (1,u)
                (*m_exp)[i]->BwdTrans(
                    tmp_coeffs = m_coeffs + m_coeff_offset[i],qrhs);
                force[0] = (*m_exp)[i]->Integral(qrhs);

                // multiply by inverse Laplacian matrix
                // get matrix inverse
                LocalRegions::MatrixKey  lapkey(StdRegions::eInvLaplacianWithUnityMean, ppExp->DetShapeType(), *ppExp);
                DNekScalMatSharedPtr lapsys = ppExp->GetLocMatrix(lapkey); 

                NekVector<NekDouble> in (nm_elmt, force, eWrapper);
                NekVector<NekDouble> out(nm_elmt);

                out = (*lapsys)*in;

                // Transforming back to modified basis
                Array<OneD, NekDouble> work(nq_elmt);
                ppExp->BwdTrans(out.GetPtr(), work);
                (*m_exp)[i]->FwdTrans(work,
                                tmp_coeffs = outarray + m_coeff_offset[i]);
            }
        }

        /**
         * \brief This function evaluates the boundary conditions at a certain
         * time-level.
         *
         * Based on the boundary condition \f$g(\boldsymbol{x},t)\f$ evaluated
         * at a given time-level \a t, this function transforms the boundary
         * conditions onto the coefficients of the (one-dimensional) boundary
         * expansion. Depending on the type of boundary conditions, these
         * expansion coefficients are calculated in different ways:
         * - <b>Dirichlet boundary conditions</b><BR>
         *   In order to ensure global \f$C^0\f$ continuity of the spectral/hp
         *   approximation, the Dirichlet boundary conditions are projected onto
         *   the boundary expansion by means of a modified \f$C^0\f$ continuous
         *   Galerkin projection. This projection can be viewed as a collocation
         *   projection at the vertices, followed by an \f$L^2\f$ projection on
         *   the interior modes of the edges. The resulting coefficients
         *   \f$\boldsymbol{\hat{u}}^{\mathcal{D}}\f$ will be stored for the
         *   boundary expansion.
         * - <b>Neumann boundary conditions</b>
         *   In the discrete Galerkin formulation of the problem to be solved,
         *   the Neumann boundary conditions appear as the set of surface
         *   integrals: \f[\boldsymbol{\hat{g}}=\int_{\Gamma}
         *   \phi^e_n(\boldsymbol{x})g(\boldsymbol{x})d(\boldsymbol{x})\quad
         *   \forall n \f]
         *   As a result, it are the coefficients \f$\boldsymbol{\hat{g}}\f$
         *   that will be stored in the boundary expansion
         *
         * @param   time        The time at which the boundary conditions
         *                      should be evaluated.
         * @param   bndCondExpansions   List of boundary conditions.
         * @param   bndConditions   Information about the boundary conditions.
         */
        void DisContField3D::v_EvaluateBoundaryConditions(
            const NekDouble   time,
            const std::string varName,
            const NekDouble   x2_in,
            const NekDouble   x3_in)
        {
            int i;
            int npoints;
            int nbnd = m_bndCondExpansions.num_elements();
            MultiRegions::ExpListSharedPtr locExpList;
       
            for (i = 0; i < nbnd; ++i)
            {
                if (time == 0.0 || m_bndConditions[i]->IsTimeDependent())
                {
                    locExpList = m_bndCondExpansions[i];
                    npoints    = locExpList->GetNpoints();
                    
                    Array<OneD, NekDouble> x0(npoints, 0.0);
                    Array<OneD, NekDouble> x1(npoints, 0.0);
                    Array<OneD, NekDouble> x2(npoints, 0.0);
                    Array<OneD, NekDouble> valuesFile(npoints, 1.0), valuesExp(npoints, 1.0);
  
                    locExpList->GetCoords(x0, x1, x2);
                    
                    if (m_bndConditions[i]->GetBoundaryConditionType()
                        == SpatialDomains::eDirichlet)
                    {
                        SpatialDomains::DirichletBCShPtr bcPtr = std::static_pointer_cast<
                            SpatialDomains::DirichletBoundaryCondition>(
                                m_bndConditions[i]);
                        string filebcs = bcPtr->m_filename;
                        string exprbcs = bcPtr->m_expr;

                        if (filebcs != "")
                        {
                            ExtractFileBCs(filebcs, bcPtr->GetComm(), varName, locExpList);
                            valuesFile = locExpList->GetPhys();
                        }
                        
                        if (exprbcs != "")
                        {
                            LibUtilities::Equation  condition = std::static_pointer_cast<SpatialDomains::
                                    DirichletBoundaryCondition >(
                                    m_bndConditions[i])->m_dirichletCondition;
                            
                            condition.Evaluate(x0, x1, x2, time, valuesExp);
                        }

                        Vmath::Vmul(npoints, valuesExp, 1, valuesFile, 1, locExpList->UpdatePhys(), 1);
                        
                        locExpList->FwdTrans_BndConstrained(
                            locExpList->GetPhys(),
                            locExpList->UpdateCoeffs());
                    }
                    else if (m_bndConditions[i]->GetBoundaryConditionType()
                             == SpatialDomains::eNeumann)
                    {
                        SpatialDomains::NeumannBCShPtr bcPtr = std::static_pointer_cast<
                            SpatialDomains::NeumannBoundaryCondition>(
                                m_bndConditions[i]);
                        string filebcs = bcPtr->m_filename;

                        if (filebcs != "")
                        {
                            ExtractFileBCs(filebcs, bcPtr->GetComm(), varName, locExpList);
                        }
                        else
                        {
                            
                            LibUtilities::Equation condition = std::
                                static_pointer_cast<SpatialDomains::
                                                    NeumannBoundaryCondition>(
                                    m_bndConditions[i])->m_neumannCondition;
                        
                            condition.Evaluate(x0, x1, x2, time, 
                                               locExpList->UpdatePhys());
                            
                            locExpList->IProductWRTBase(locExpList->GetPhys(),
                                                        locExpList->UpdateCoeffs());
                        }
                    }
                    else if (m_bndConditions[i]->GetBoundaryConditionType()
                             == SpatialDomains::eRobin)
                    {
                        SpatialDomains::RobinBCShPtr bcPtr = std::static_pointer_cast<
                            SpatialDomains::RobinBoundaryCondition>(
                                m_bndConditions[i]);
                        string filebcs = bcPtr->m_filename;

                        if (filebcs != "")
                        {
                            ExtractFileBCs(filebcs, bcPtr->GetComm(), varName, locExpList);
                        }
                        else
                        {
                            LibUtilities::Equation condition = std::
                                static_pointer_cast<SpatialDomains::
                                                    RobinBoundaryCondition>(
                                    m_bndConditions[i])->m_robinFunction;

                            condition.Evaluate(x0, x1, x2, time, 
                                               locExpList->UpdatePhys());

                        }

                        locExpList->IProductWRTBase(locExpList->GetPhys(),
                                                    locExpList->UpdateCoeffs());
                        
                    }
                    else if (m_bndConditions[i]->GetBoundaryConditionType()
                             == SpatialDomains::ePeriodic)
                    {
                        continue;
                    }
                    else
                    {
                        ASSERTL0(false, "This type of BC not implemented yet");
                    }
                }
            }
        }
    } // end of namespace
} // end of namespace<|MERGE_RESOLUTION|>--- conflicted
+++ resolved
@@ -747,14 +747,15 @@
                     cId2 = bndRegOrder.find(region2ID)->second[0];
                 }
 
-<<<<<<< HEAD
                 // check to see if boundary is rotationally aligned
-                if(boost::iequals(locBCond->GetUserDefined(),"NoUserDefined") == false)
+                if(boost::iequals(locBCond->GetUserDefined(),"NoUserDefined")
+                   == false)
                 {
                     vector<string> tmpstr;
-
-                    boost::split(tmpstr,locBCond->GetUserDefined(), boost::is_any_of(":"));
-
+                    
+                    boost::split(tmpstr,locBCond->GetUserDefined(),
+                                 boost::is_any_of(":"));
+                    
                     if(boost::iequals(tmpstr[0],"Rotated"))
                     {
                         ASSERTL1(tmpstr.size() > 2,
@@ -783,11 +784,8 @@
                     }
                 }
 
-
-                SpatialDomains::Composite c = it.second->begin()->second;
-=======
                 SpatialDomains::CompositeSharedPtr c = it.second->begin()->second;
->>>>>>> b6f7ecaf
+
                 vector<unsigned int> tmpOrder;
 
                 // store the rotation info of this 
