--- conflicted
+++ resolved
@@ -103,11 +103,7 @@
         void PatchMap::SetNewLevelMap(Array<OneD, const unsigned int> numLocalBndCondPerPatch,
                                       Array<OneD, const unsigned int> numLocalIntCondPerPatch)
         {
-<<<<<<< HEAD
-            int npatch = numLocalBndCondPerPatch.num_elements();
-=======
             int npatch = numLocalBndCondPerPatch.size();
->>>>>>> 81af24da
             
             Array<OneD, int> bndoffset(npatch+1);
             Array<OneD, int> intoffset(npatch+1);
@@ -119,15 +115,9 @@
                 intoffset[i] = intoffset[i-1] + numLocalIntCondPerPatch[i-1];
             }
             
-<<<<<<< HEAD
-            m_newLevelMap = Array<OneD, int>(m_dofId.num_elements());
-
-            for(int i = 0; i < m_dofId.num_elements(); ++i)
-=======
             m_newLevelMap = Array<OneD, int>(m_dofId.size());
 
             for(int i = 0; i < m_dofId.size(); ++i)
->>>>>>> 81af24da
             {
                 if(m_bndPatch[i] == true)
                 {
