--- conflicted
+++ resolved
@@ -166,32 +166,18 @@
         ExpListHomogeneous1D::~ExpListHomogeneous1D()
         {
         }
-<<<<<<< HEAD
     
         void ExpListHomogeneous1D::v_HomogeneousFwdTrans(const Array<OneD, const NekDouble> &inarray, 
                                                          Array<OneD, NekDouble> &outarray, 
-=======
-
-        void ExpListHomogeneous1D::v_HomogeneousFwdTrans(const Array<OneD, const NekDouble> &inarray,
-                                                         Array<OneD, NekDouble> &outarray,
-                                                         CoeffState coeffstate,
->>>>>>> ac26f0ba
                                                          bool Shuff,
                                                          bool UnShuff)
         {
             // Forwards trans
             Homogeneous1DTrans(inarray,outarray,true,Shuff,UnShuff);
         }
-<<<<<<< HEAD
     
         void ExpListHomogeneous1D::v_HomogeneousBwdTrans(const Array<OneD, const NekDouble> &inarray, 
                                                          Array<OneD, NekDouble> &outarray, 
-=======
-
-        void ExpListHomogeneous1D::v_HomogeneousBwdTrans(const Array<OneD, const NekDouble> &inarray,
-                                                         Array<OneD, NekDouble> &outarray,
-                                                         CoeffState coeffstate,
->>>>>>> ac26f0ba
                                                          bool Shuff,
                                                          bool UnShuff)
         {
@@ -208,12 +194,7 @@
          */
         void ExpListHomogeneous1D::v_DealiasedProd(const Array<OneD, NekDouble> &inarray1,
                                                    const Array<OneD, NekDouble> &inarray2,
-<<<<<<< HEAD
                                                    Array<OneD, NekDouble> &outarray)
-=======
-                                                   Array<OneD, NekDouble> &outarray,
-                                                   CoeffState coeffstate)
->>>>>>> ac26f0ba
         {
             int num_dofs = inarray1.size();
             int N = m_homogeneousBasis->GetNumPoints();
@@ -638,14 +619,8 @@
         /**
          * Homogeneous transform Bwd/Fwd (MVM and FFT)
          */
-<<<<<<< HEAD
         void ExpListHomogeneous1D::Homogeneous1DTrans(const Array<OneD, const NekDouble> &inarray, Array<OneD, NekDouble> &outarray, 
                                                       bool IsForwards, 
-=======
-        void ExpListHomogeneous1D::Homogeneous1DTrans(const Array<OneD, const NekDouble> &inarray, Array<OneD, NekDouble> &outarray,
-                                                      bool IsForwards,
-                                                      CoeffState coeffstate,
->>>>>>> ac26f0ba
                                                       bool Shuff,
                                                       bool UnShuff)
         {
