--- conflicted
+++ resolved
@@ -53,10 +53,7 @@
                 &pLocToGloMap)
                 : GlobalLinSys(pKey, pExpList, pLocToGloMap),
                   m_rhs_magnitude(NekConstants::kNekUnsetDouble),
-<<<<<<< HEAD
                   m_precon(NullPreconditionerSharedPtr),
-=======
->>>>>>> 94015edc
                   m_totalIterations(0),
                   m_useProjection(false),
                   m_numPrevSols(0)
