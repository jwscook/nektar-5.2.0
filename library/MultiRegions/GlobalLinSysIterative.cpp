--- conflicted
+++ resolved
@@ -118,13 +118,8 @@
                     "NekLinSysIter '" + m_linSysIterSovler +
                     "' is not defined.\n");
                 m_linsol = LibUtilities::GetNekLinSysIterFactory().
-<<<<<<< HEAD
-                           CreateInstance(LinSysIterSovlerType, pSession,
+                           CreateInstance(m_linSysIterSovler, pSession,
                             v_Comm, nGlobal - nDir, LibUtilities::NekSysKey());
-=======
-                           CreateInstance(m_linSysIterSovler, pSession,
-                                          v_Comm, nGlobal - nDir);
->>>>>>> 9b0ff130
 
                 m_NekSysOp.DefineNekSysLhsEval(
                     &GlobalLinSysIterative::DoMatrixMultiplyFlag, this);
