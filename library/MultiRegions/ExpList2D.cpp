--- conflicted
+++ resolved
@@ -487,16 +487,10 @@
                         LibUtilities::BasisKey bkey0 = bndConstraint[i]
                             ->GetExp(j)->GetBasis(0)->GetBasisKey();
                         LibUtilities::BasisKey bkey1 = bndConstraint[i]
-<<<<<<< HEAD
                             ->GetExp(j)->GetBasis(1)->GetBasisKey();
-                        FaceGeom = LocalRegions::Expansion2D::FromStdExp(
-                            bndConstraint[i]->GetExp(j))->GetGeom2D();
-=======
-                                    ->GetExp(j)->GetBasis(1)->GetBasisKey();
                         exp2D = bndConstraint[i]->GetExp(j)
                                     ->as<LocalRegions::Expansion2D>();
                         FaceGeom = exp2D->GetGeom2D();
->>>>>>> 928c1202
 
                         //if face is a quad
                         if((FaceQuadGeom = boost::dynamic_pointer_cast<
@@ -535,14 +529,8 @@
 
             for(i = 0; i < locexp.size(); ++i)
             {
-<<<<<<< HEAD
-                exp3D = LocalRegions::Expansion3D::FromStdExp(locexp[i]);
-                
-                for(j = 0; j < exp3D->GetNfaces(); ++j)
-=======
                 exp3D = locexp[i]->as<LocalRegions::Expansion3D>();
                 for (j = 0; j < exp3D->GetNfaces(); ++j)
->>>>>>> 928c1202
                 {
                     FaceGeom = exp3D->GetGeom3D()->GetFace(j);
                     id       = FaceGeom->GetFid();
@@ -653,7 +641,7 @@
                 
                 for(i = 0; i < locexp.size(); ++i)
                 {
-                    exp3D = LocalRegions::Expansion3D::FromStdExp(locexp[i]);
+                    exp3D = locexp[i]->as<LocalRegions::Expansion3D>();
                     
                     int nfaces = locexp[i]->GetNfaces();
                     
@@ -966,17 +954,9 @@
             // Process each expansion.
             if(m_parallel == false)
             {
-<<<<<<< HEAD
                 for(i = 0; i < m_exp->size(); ++i)
                 {
                     int e_npoints = (*m_exp)[i]->GetTotPoints();
-=======
-                LocalRegions::Expansion2DSharedPtr loc_exp = 
-                        (*m_exp)[i]->as<LocalRegions::Expansion2D>();
-                LocalRegions::Expansion3DSharedPtr loc_elmt = 
-                    loc_exp->GetLeftAdjacentElementExp();
-                int faceNumber = loc_exp->GetLeftAdjacentElementFace();
->>>>>>> 928c1202
                 
                     LocalRegions::Expansion2DSharedPtr loc_exp =
                         boost::dynamic_pointer_cast<
