///////////////////////////////////////////////////////////////////////////////
//
// File ExpList.cpp
//
// For more information, please see: http://www.nektar.info
//
// The MIT License
//
// Copyright (c) 2006 Division of Applied Mathematics, Brown University (USA),
// Department of Aeronautics, Imperial College London (UK), and Scientific
// Computing and Imaging Institute, University of Utah (USA).
//
// Permission is hereby granted, free of charge, to any person obtaining a
// copy of this software and associated documentation files (the "Software"),
// to deal in the Software without restriction, including without limitation
// the rights to use, copy, modify, merge, publish, distribute, sublicense,
// and/or sell copies of the Software, and to permit persons to whom the
// Software is furnished to do so, subject to the following conditions:
//
// The above copyright notice and this permission notice shall be included
// in all copies or substantial portions of the Software.
//
// THE SOFTWARE IS PROVIDED "AS IS", WITHOUT WARRANTY OF ANY KIND, EXPRESS
// OR IMPLIED, INCLUDING BUT NOT LIMITED TO THE WARRANTIES OF MERCHANTABILITY,
// FITNESS FOR A PARTICULAR PURPOSE AND NONINFRINGEMENT. IN NO EVENT SHALL
// THE AUTHORS OR COPYRIGHT HOLDERS BE LIABLE FOR ANY CLAIM, DAMAGES OR OTHER
// LIABILITY, WHETHER IN AN ACTION OF CONTRACT, TORT OR OTHERWISE, ARISING
// FROM, OUT OF OR IN CONNECTION WITH THE SOFTWARE OR THE USE OR OTHER
// DEALINGS IN THE SOFTWARE.
//
// Description: Expansion list definition
//
///////////////////////////////////////////////////////////////////////////////

#include <boost/core/ignore_unused.hpp>

#include <MultiRegions/ExpList.h>
#include <LibUtilities/Communication/Comm.h>
#include <MultiRegions/GlobalLinSys.h>

#include <StdRegions/StdSegExp.h>
#include <StdRegions/StdTriExp.h>
#include <StdRegions/StdNodalTriExp.h>
#include <StdRegions/StdQuadExp.h>
#include <StdRegions/StdTetExp.h>
#include <StdRegions/StdPyrExp.h>
#include <StdRegions/StdPrismExp.h>
#include <StdRegions/StdHexExp.h>

#include <LocalRegions/MatrixKey.h>     // for MatrixKey
#include <LocalRegions/Expansion.h>     // for Expansion

#include <MultiRegions/AssemblyMap/AssemblyMapCG.h>  // for AssemblyMapCG, etc
#include <MultiRegions/AssemblyMap/AssemblyMapDG.h>  // for AssemblyMapCG, etc
#include <MultiRegions/GlobalLinSysKey.h>  // for GlobalLinSysKey
#include <MultiRegions/GlobalMatrix.h>  // for GlobalMatrix, etc
#include <MultiRegions/GlobalMatrixKey.h>  // for GlobalMatrixKey

#include <LibUtilities/LinearAlgebra/SparseMatrixFwd.hpp>
#include <LibUtilities/LinearAlgebra/NekTypeDefs.hpp>
#include <LibUtilities/LinearAlgebra/NekMatrix.hpp>

#include <Collections/CollectionOptimisation.h>
#include <Collections/Operator.h>

using namespace std;

namespace Nektar
{
    namespace MultiRegions
    {
        /**
         * @class ExpList
         * All multi-elemental expansions \f$u^{\delta}(\boldsymbol{x})\f$ can
         * be considered as the assembly of the various elemental contributions.
         * On a discrete level, this yields,
         * \f[u^{\delta}(\boldsymbol{x}_i)=\sum_{e=1}^{{N_{\mathrm{el}}}}
         * \sum_{n=0}^{N^{e}_m-1}\hat{u}_n^e\phi_n^e(\boldsymbol{x}_i).\f]
         * where \f${N_{\mathrm{el}}}\f$ is the number of elements and
         * \f$N^{e}_m\f$ is the local elemental number of expansion modes.
         * As it is the lowest level class, it contains the definition of the
         * common data and common routines to all multi-elemental expansions.
         *
         * The class stores a vector of expansions, \a m_exp, (each derived from
         * StdRegions#StdExpansion) which define the constituent components of
         * the domain. The coefficients from these expansions are concatenated
         * in \a m_coeffs, while the expansion evaluated at the quadrature
         * points is stored in \a m_phys.
         */

        /**
         * Creates an empty expansion list. The expansion list will typically be
         * populated by a derived class (namely one of MultiRegions#ExpList1D,
         * MultiRegions#ExpList2D or MultiRegions#ExpList3D).
         */
        ExpList::ExpList():
            m_comm(),
            m_session(),
            m_graph(),
            m_ncoeffs(0),
            m_npoints(0),
            m_coeffs(),
            m_phys(),
            m_physState(false),
            m_exp(MemoryManager<LocalRegions::ExpansionVector>
                      ::AllocateSharedPtr()),
            m_coeff_offset(),
            m_phys_offset(),
            m_blockMat(MemoryManager<BlockMatrixMap>::AllocateSharedPtr()),
            m_WaveSpace(false)
        {
            SetExpType(eNoType);
        }


        /**
         * Creates an empty expansion list. The expansion list will typically be
         * populated by a derived class (namely one of MultiRegions#ExpList1D,
         * MultiRegions#ExpList2D or MultiRegions#ExpList3D).
         */
        ExpList::ExpList(
                const LibUtilities::SessionReaderSharedPtr &pSession):
            m_comm(pSession->GetComm()),
            m_session(pSession),
            m_graph(),
            m_ncoeffs(0),
            m_npoints(0),
            m_coeffs(),
            m_phys(),
            m_physState(false),
            m_exp(MemoryManager<LocalRegions::ExpansionVector>
                      ::AllocateSharedPtr()),
            m_coeff_offset(),
            m_phys_offset(),
            m_blockMat(MemoryManager<BlockMatrixMap>::AllocateSharedPtr()),
            m_WaveSpace(false)
        {
            SetExpType(eNoType);
        }


        /**
         * Creates an empty expansion list. The expansion list will typically be
         * populated by a derived class (namely one of MultiRegions#ExpList1D,
         * MultiRegions#ExpList2D or MultiRegions#ExpList3D).
         */
        ExpList::ExpList(
                const LibUtilities::SessionReaderSharedPtr &pSession,
                const SpatialDomains::MeshGraphSharedPtr &pGraph):
            m_comm(pSession->GetComm()),
            m_session(pSession),
            m_graph(pGraph),
            m_ncoeffs(0),
            m_npoints(0),
            m_coeffs(),
            m_phys(),
            m_physState(false),
            m_exp(MemoryManager<LocalRegions::ExpansionVector>
                      ::AllocateSharedPtr()),
            m_coeff_offset(),
            m_phys_offset(),
            m_blockMat(MemoryManager<BlockMatrixMap>::AllocateSharedPtr()),
            m_WaveSpace(false)
        {
            SetExpType(eNoType);
        }

        /**
         * Copies the eIds elements from an existing expansion list.
         * @param   in              Source expansion list.
         * @param   in              elements that will be in the new exp list.
         */
        ExpList::ExpList(const ExpList &in,
                         const std::vector<unsigned int> &eIDs,
                         const bool DeclareCoeffPhysArrays):
            m_comm(in.m_comm),
            m_session(in.m_session),
            m_graph(in.m_graph),
            m_ncoeffs(0),
            m_npoints(0),
            m_coeffs(),
            m_phys(),
            m_physState(false),
            m_exp(MemoryManager<LocalRegions::ExpansionVector>
                      ::AllocateSharedPtr()),
            m_coeff_offset(),
            m_phys_offset(),
            m_blockMat(MemoryManager<BlockMatrixMap>::AllocateSharedPtr()),
            m_WaveSpace(false)
        {
            SetExpType(eNoType);

            for (int i=0; i < eIDs.size(); ++i)
            {
                (*m_exp).push_back( (*(in.m_exp))[eIDs[i]]);
                m_ncoeffs += (*m_exp)[i]->GetNcoeffs();
                m_npoints += (*m_exp)[i]->GetTotPoints();
            }

            if(DeclareCoeffPhysArrays)
            {
                m_coeffs = Array<OneD, NekDouble>(m_ncoeffs, 0.0);
                m_phys   = Array<OneD, NekDouble>(m_npoints, 0.0);
            }
        }


        /**
         * Copies an existing expansion list.
         * @param   in              Source expansion list.
         */
        ExpList::ExpList(const ExpList &in, const bool DeclareCoeffPhysArrays):
            std::enable_shared_from_this<ExpList>(in),
            m_comm(in.m_comm),
            m_session(in.m_session),
            m_graph(in.m_graph),
            m_ncoeffs(in.m_ncoeffs),
            m_npoints(in.m_npoints),
            m_physState(false),
            m_exp(in.m_exp),
            m_collections(in.m_collections),
            m_coll_coeff_offset(in.m_coll_coeff_offset),
            m_coll_phys_offset(in.m_coll_phys_offset),
            m_coeff_offset(in.m_coeff_offset),
            m_phys_offset(in.m_phys_offset),
            m_blockMat(in.m_blockMat),
            m_WaveSpace(false)
        {
            SetExpType(eNoType);

            if(DeclareCoeffPhysArrays)
            {
                m_coeffs = Array<OneD, NekDouble>(m_ncoeffs, 0.0);
                m_phys   = Array<OneD, NekDouble>(m_npoints, 0.0);
            }
        }


        /**
         * Each expansion (local element) is processed in turn to
         * determine the number of coefficients and physical data
         * points it contributes to the domain. Twoe arrays,
         * #m_coeff_offset are #m_phys_offset are also initialised and
         * updated to store the data offsets of each element in the
         * #m_coeffs and #m_phys arrays, and the element id that each
         * consecutive block is associated respectively.
         */
        void ExpList::SetCoeffPhysOffsets()
        {
            // Set up offset information and array sizes
            m_coeff_offset   = Array<OneD, int>{m_exp->size()};
            m_phys_offset    = Array<OneD, int>{m_exp->size()};

            m_ncoeffs = m_npoints = 0;

            for (int i = 0; i < m_exp->size(); ++i)
            {
                m_coeff_offset[i]   = m_ncoeffs;
                m_phys_offset [i]   = m_npoints;
                m_ncoeffs += (*m_exp)[i]->GetNcoeffs();
                m_npoints += (*m_exp)[i]->GetTotPoints();
            }

            m_coeffsToElmt   =   Array<OneD, pair<int, int> > {m_ncoeffs};

            for (int i = 0; i < m_exp->size(); ++i)
            {
                int coeffs_offset   =   m_coeff_offset[i];

                int loccoeffs = (*m_exp)[i]->GetNcoeffs();
                
                for(int j = 0; j < loccoeffs; ++j)
                {
                    m_coeffsToElmt[coeffs_offset+j].first =   i;
                    m_coeffsToElmt[coeffs_offset+j].second =   j;
                }
            }
        }

        /**
         *
         */
        ExpansionType ExpList::GetExpType(void)
        {
            return m_expType;
        }

        /**
         *
         */
        void ExpList::SetExpType(ExpansionType Type)
        {
            m_expType = Type;
        }

        ExpList::~ExpList()
        {
        }

        /**
         * The integration is evaluated locally, that is
         * \f[\int
         *    f(\boldsymbol{x})d\boldsymbol{x}=\sum_{e=1}^{{N_{\mathrm{el}}}}
         * \left\{\int_{\Omega_e}f(\boldsymbol{x})d\boldsymbol{x}\right\},  \f]
         * where the integration over the separate elements is done by the
         * function StdRegions#StdExpansion#Integral, which discretely
         * evaluates the integral using Gaussian quadrature.
         *
         * Note that the array #m_phys should be filled with the values of the
         * function \f$f(\boldsymbol{x})\f$ at the quadrature points
         * \f$\boldsymbol{x}_i\f$.
         *
         * @return  The value of the discretely evaluated integral
         *          \f$\int f(\boldsymbol{x})d\boldsymbol{x}\f$.
         */
        NekDouble ExpList::PhysIntegral()
        {
            ASSERTL1(m_physState == true,
                     "local physical space is not true ");

            return PhysIntegral(m_phys);
        }


        /**
         * The integration is evaluated locally, that is
         * \f[\int
         *    f(\boldsymbol{x})d\boldsymbol{x}=\sum_{e=1}^{{N_{\mathrm{el}}}}
         * \left\{\int_{\Omega_e}f(\boldsymbol{x})d\boldsymbol{x}\right\},  \f]
         * where the integration over the separate elements is done by the
         * function StdRegions#StdExpansion#Integral, which discretely
         * evaluates the integral using Gaussian quadrature.
         *
         * @param   inarray         An array of size \f$Q_{\mathrm{tot}}\f$
         *                          containing the values of the function
         *                          \f$f(\boldsymbol{x})\f$ at the quadrature
         *                          points \f$\boldsymbol{x}_i\f$.
         * @return  The value of the discretely evaluated integral
         *          \f$\int f(\boldsymbol{x})d\boldsymbol{x}\f$.
         */
        NekDouble ExpList::PhysIntegral(
                                const Array<OneD, const NekDouble> &inarray)
        {
            int       i;
            NekDouble sum = 0.0;

            for(i = 0; i < (*m_exp).size(); ++i)
            {
                sum += (*m_exp)[i]->Integral(inarray + m_phys_offset[i]);
            }

            return sum;
        }


        /**
         * Retrieves the block matrix specified by \a bkey, and computes
         * \f$ y=Mx \f$.
         * @param   gkey        GlobalMatrixKey specifying the block matrix to
         *                      use in the matrix-vector multiply.
         * @param   inarray     Input vector \f$ x \f$.
         * @param   outarray    Output vector \f$ y \f$.
         */
        void ExpList::MultiplyByBlockMatrix(
                                const GlobalMatrixKey             &gkey,
                                const Array<OneD,const NekDouble> &inarray,
                                      Array<OneD,      NekDouble> &outarray)
        {
            // Retrieve the block matrix using the given key.
            const DNekScalBlkMatSharedPtr& blockmat = GetBlockMatrix(gkey);
            int nrows = blockmat->GetRows();
            int ncols = blockmat->GetColumns();

            // Create NekVectors from the given data arrays
            NekVector<NekDouble> in (ncols,inarray, eWrapper);
            NekVector<      NekDouble> out(nrows,outarray,eWrapper);

            // Perform matrix-vector multiply.
            out = (*blockmat)*in;
        }

        /**
         * multiply the metric jacobi and quadrature weights
         */
        void ExpList::MultiplyByQuadratureMetric(
                const Array<OneD, const NekDouble>  &inarray,
                Array<OneD, NekDouble>              &outarray)
        {
            Array<OneD,NekDouble> e_outarray;

            for (int i = 0; i < (*m_exp).size(); ++i)
            {
                (*m_exp)[i]->MultiplyByQuadratureMetric(
                                inarray+m_phys_offset[i],
                                e_outarray = outarray + m_phys_offset[i]);
            }
        }

        /**
         * Divided by the metric jacobi and quadrature weights
         */
        void ExpList::DivideByQuadratureMetric(
                const Array<OneD, const NekDouble>  &inarray,
                Array<OneD, NekDouble>              &outarray)
        {
            Array<OneD,NekDouble> e_outarray;

            for (int i = 0; i < (*m_exp).size(); ++i)
            {
                (*m_exp)[i]->DivideByQuadratureMetric(
                                inarray+m_phys_offset[i],
                                e_outarray = outarray + m_phys_offset[i]);
            }
        }

        /**
         * The operation is evaluated locally for every element by the function
         * StdRegions#StdExpansion#IProductWRTBase.
         *
         * @param   inarray         An array of size \f$Q_{\mathrm{tot}}\f$
         *                          containing the values of the function
         *                          \f$f(\boldsymbol{x})\f$ at the quadrature
         *                          points \f$\boldsymbol{x}_i\f$.
         * @param   outarray        An array of size \f$N_{\mathrm{eof}}\f$
         *                          used to store the result.
         */
        void ExpList::v_IProductWRTBase_IterPerExp(
                                const Array<OneD, const NekDouble> &inarray,
                                      Array<OneD,       NekDouble> &outarray)
        {
            Array<OneD,NekDouble>  tmp;
            for (int i = 0; i < m_collections.size(); ++i)
            {

                m_collections[i].ApplyOperator(Collections::eIProductWRTBase,
                                               inarray + m_coll_phys_offset[i],
                                               tmp = outarray + m_coll_coeff_offset[i]);
            }
        }

        /**
         * The operation is evaluated locally for every element by the function
         * StdRegions#StdExpansion#IProductWRTDerivBase.
         *
         * @param   dir             {0,1} is the direction in which the
         *                          derivative of the basis should be taken
         * @param   inarray         An array of size \f$Q_{\mathrm{tot}}\f$
         *                          containing the values of the function
         *                          \f$f(\boldsymbol{x})\f$ at the quadrature
         *                          points \f$\boldsymbol{x}_i\f$.
         * @param   outarray        An array of size \f$N_{\mathrm{eof}}\f$
         *                          used to store the result.
         */
        void ExpList::IProductWRTDerivBase(const int dir,
                                           const Array<OneD, const NekDouble> &inarray,
                                           Array<OneD, NekDouble> &outarray)
        {
            int    i;

            Array<OneD,NekDouble> e_outarray;

            for(i = 0; i < (*m_exp).size(); ++i)
            {
                (*m_exp)[i]->IProductWRTDerivBase(dir,inarray+m_phys_offset[i],
                                                  e_outarray = outarray+m_coeff_offset[i]);
            }
        }


        /**
         * @brief Directional derivative along a given direction
         *
         */
        void ExpList::IProductWRTDirectionalDerivBase(
            const Array<OneD, const NekDouble> &direction,
            const Array<OneD, const NekDouble> &inarray,
                  Array<OneD, NekDouble> &outarray)
        {
            int npts_e;
            int coordim = (*m_exp)[0]->GetGeom()->GetCoordim();
            int nq      = direction.size()/coordim;

            Array<OneD, NekDouble> e_outarray;
            Array<OneD, NekDouble> e_MFdiv;

            Array<OneD, NekDouble> locdir;

            for(int i = 0; i < (*m_exp).size(); ++i)
            {
                npts_e = (*m_exp)[i]->GetTotPoints();
                locdir = Array<OneD, NekDouble>(npts_e*coordim);

                for (int k = 0; k<coordim; ++k)
                {
                    Vmath::Vcopy(npts_e, &direction[k*nq+m_phys_offset[i]], 1,
                                         &locdir[k*npts_e],                 1);
                }

                (*m_exp)[i]->IProductWRTDirectionalDerivBase(
                                    locdir,
                                    inarray+m_phys_offset[i],
                                    e_outarray = outarray+m_coeff_offset[i] );
            }
        }


        /**
         * The operation is evaluated locally for every element by the function
         * StdRegions#StdExpansion#IProductWRTDerivBase.
         *
         * @param   inarray         An array of arrays of size \f$Q_{\mathrm{tot}}\f$
         *                          containing the values of the function
         *                          \f$f(\boldsymbol{x})\f$ at the quadrature
         *                          points \f$\boldsymbol{x}_i\f$ in dir directions.
         * @param   outarray        An array of size \f$N_{\mathrm{eof}}\f$
         *                          used to store the result.
         */
        void ExpList::IProductWRTDerivBase(const Array<OneD, const Array<OneD, NekDouble> > &inarray,
                                           Array<OneD, NekDouble> &outarray)
        {
            Array<OneD, NekDouble> tmp0,tmp1,tmp2;
            // assume coord dimension defines the size of Deriv Base
            int dim = GetCoordim(0);

            ASSERTL1(inarray.size() >= dim,"inarray is not of sufficient dimension");

            switch(dim)
            {
            case 1:
                for (int i = 0; i < m_collections.size(); ++i)
                {
                    m_collections[i].ApplyOperator(
                                                   Collections::eIProductWRTDerivBase,
                                                   inarray[0] + m_coll_phys_offset[i],
                                                   tmp0 = outarray + m_coll_coeff_offset[i]);
                }
                break;
            case 2:
                for (int i = 0; i < m_collections.size(); ++i)
                {
                    m_collections[i].ApplyOperator(
                                                   Collections::eIProductWRTDerivBase,
                                                   inarray[0] + m_coll_phys_offset[i],
                                                   tmp0 = inarray[1] + m_coll_phys_offset[i],
                                                   tmp1 = outarray + m_coll_coeff_offset[i]);
                }
                break;
            case 3:
                for (int i = 0; i < m_collections.size(); ++i)
                {
                    m_collections[i].ApplyOperator(
                                                   Collections::eIProductWRTDerivBase,
                                                   inarray[0] + m_coll_phys_offset[i],
                                                   tmp0 = inarray[1] + m_coll_phys_offset[i],
                                                   tmp1 = inarray[2] + m_coll_phys_offset[i],
                                                   tmp2 = outarray + m_coll_coeff_offset[i]);
                }
                break;
            default:
                ASSERTL0(false,"Dimension of inarray not correct");
                break;
            }
        }
        /**
         * Given a function \f$f(\boldsymbol{x})\f$ evaluated at
         * the quadrature points, this function calculates the
         * derivatives \f$\frac{d}{dx_1}\f$, \f$\frac{d}{dx_2}\f$
         * and \f$\frac{d}{dx_3}\f$ of the function
         * \f$f(\boldsymbol{x})\f$ at the same quadrature
         * points. The local distribution of the quadrature points
         * allows an elemental evaluation of the derivative. This
         * is done by a call to the function
         * StdRegions#StdExpansion#PhysDeriv.
         *
         * @param   inarray         An array of size \f$Q_{\mathrm{tot}}\f$
         *                          containing the values of the function
         *                          \f$f(\boldsymbol{x})\f$ at the quadrature
         *                          points \f$\boldsymbol{x}_i\f$.
         * @param   out_d0          The discrete evaluation of the
         *                          derivative\f$\frac{d}{dx_1}\f$ will
         *                          be stored in this array of size
         *                          \f$Q_{\mathrm{tot}}\f$.
         * @param   out_d1          The discrete evaluation of the
         *                          derivative\f$\frac{d}{dx_2}\f$ will be
         *                          stored in this array of size
         *                          \f$Q_{\mathrm{tot}}\f$. Note that if no
         *                          memory is allocated for \a out_d1, the
         *                          derivative \f$\frac{d}{dx_2}\f$ will not be
         *                          calculated.
         * @param   out_d2          The discrete evaluation of the
         *                          derivative\f$\frac{d}{dx_3}\f$ will be
         *                          stored in this array of size
         *                          \f$Q_{\mathrm{tot}}\f$. Note that if no
         *                          memory is allocated for \a out_d2, the
         *                          derivative \f$\frac{d}{dx_3}\f$ will not be
         *                          calculated.
         */
        void ExpList::v_PhysDeriv(const Array<OneD, const NekDouble> &inarray,
                                  Array<OneD, NekDouble> &out_d0,
                                  Array<OneD, NekDouble> &out_d1,
                                  Array<OneD, NekDouble> &out_d2)
        {
            Array<OneD, NekDouble> e_out_d0;
            Array<OneD, NekDouble> e_out_d1;
            Array<OneD, NekDouble> e_out_d2;
            int offset;
            for (int i = 0; i < m_collections.size(); ++i)
            {
                offset   = m_coll_phys_offset[i];
                e_out_d0 = out_d0  + offset;
                e_out_d1 = out_d1  + offset;
                e_out_d2 = out_d2  + offset;

                m_collections[i].ApplyOperator(Collections::ePhysDeriv,
                                               inarray + offset,
                                               e_out_d0,e_out_d1, e_out_d2);

            }
        }

        void ExpList::v_PhysDeriv(const int dir,
                                  const Array<OneD, const NekDouble> &inarray,
                                  Array<OneD, NekDouble> &out_d)
        {
            Direction edir = DirCartesianMap[dir];
            v_PhysDeriv(edir, inarray,out_d);
        }

        void ExpList::v_PhysDeriv(Direction edir, const Array<OneD, const NekDouble> &inarray,
                Array<OneD, NekDouble> &out_d)
        {
            int i;
            if(edir==MultiRegions::eS)
            {
                Array<OneD, NekDouble> e_out_ds;
                for(i=0; i<(*m_exp).size(); ++i)
                {
                    e_out_ds = out_d + m_phys_offset[i];
                    (*m_exp)[i]->PhysDeriv_s(inarray+m_phys_offset[i],e_out_ds);
                }
            }
            else if(edir==MultiRegions::eN)
            {
                Array<OneD, NekDouble > e_out_dn;
                for(i=0; i<(*m_exp).size(); i++)
                {
                    e_out_dn = out_d +m_phys_offset[i];
                    (*m_exp)[i]->PhysDeriv_n(inarray+m_phys_offset[i],e_out_dn);
                }
            }
            else
            {
                // convert enum into int
                int intdir= (int)edir;
                Array<OneD, NekDouble> e_out_d;
                int offset;
                for (int i = 0; i < m_collections.size(); ++i)
                {
                    offset   = m_coll_phys_offset[i];
                    e_out_d  = out_d  + offset;

                    m_collections[i].ApplyOperator(Collections::ePhysDeriv,
                                                   intdir,
                                                   inarray + offset,
                                                   e_out_d);
                }
            }
        }

        void ExpList::v_CurlCurl(
                Array<OneD, Array<OneD, NekDouble> > &Vel,
                Array<OneD, Array<OneD, NekDouble> > &Q)
        {
            int nq = GetTotPoints();
            Array<OneD,NekDouble> Vx(nq);
            Array<OneD,NekDouble> Uy(nq);
            Array<OneD,NekDouble> Dummy(nq);

            bool halfMode = false;
            if ( GetExpType() == e3DH1D)
            {
                m_session->MatchSolverInfo("ModeType", "HalfMode",
                                           halfMode, false);
            }

            switch(GetExpType())
            {
            case e2D:
                {
                    PhysDeriv(xDir, Vel[yDir], Vx);
                    PhysDeriv(yDir, Vel[xDir], Uy);


                    Vmath::Vsub(nq, Vx, 1, Uy, 1, Dummy, 1);

                    PhysDeriv(Dummy,Q[1],Q[0]);

                    Vmath::Smul(nq, -1.0, Q[1], 1, Q[1], 1);
                }
                break;

                case e3D:
                case e3DH1D:
                case e3DH2D:
                {
                    Array<OneD,NekDouble> Vz(nq);
                    Array<OneD,NekDouble> Uz(nq);
                    Array<OneD,NekDouble> Wx(nq);
                    Array<OneD,NekDouble> Wy(nq);

                    PhysDeriv(Vel[xDir], Dummy, Uy, Uz);
                    PhysDeriv(Vel[yDir], Vx, Dummy, Vz);
                    PhysDeriv(Vel[zDir], Wx, Wy, Dummy);

                    Vmath::Vsub(nq, Wy, 1, Vz, 1, Q[0], 1);
                    Vmath::Vsub(nq, Uz, 1, Wx, 1, Q[1], 1);
                    Vmath::Vsub(nq, Vx, 1, Uy, 1, Q[2], 1);

                    PhysDeriv(Q[0], Dummy, Uy, Uz);
                    PhysDeriv(Q[1], Vx, Dummy, Vz);
                    PhysDeriv(Q[2], Wx, Wy, Dummy);

                    // For halfmode, need to change the sign of z derivatives
                    if (halfMode)
                    {
                        Vmath::Neg(nq, Uz, 1);
                        Vmath::Neg(nq, Vz, 1);
                    }

                    Vmath::Vsub(nq, Wy, 1, Vz, 1, Q[0], 1);
                    Vmath::Vsub(nq, Uz, 1, Wx, 1, Q[1], 1);
                    Vmath::Vsub(nq, Vx, 1, Uy, 1, Q[2], 1);
                }
                break;
                default:
                    ASSERTL0(0,"Dimension not supported");
                    break;
            }
        }


        void  ExpList::v_PhysDirectionalDeriv(
            const Array<OneD, const NekDouble> &direction,
            const Array<OneD, const NekDouble> &inarray,
                  Array<OneD, NekDouble> &outarray)
        {
            int npts_e;
            int coordim = (*m_exp)[0]->GetGeom()->GetCoordim();
            int nq      = direction.size() / coordim;

            Array<OneD, NekDouble> e_outarray;
            Array<OneD, NekDouble> e_MFdiv;
            Array<OneD, NekDouble> locdir;

            for(int i = 0; i < (*m_exp).size(); ++i)
            {
                npts_e = (*m_exp)[i]->GetTotPoints();
                locdir = Array<OneD, NekDouble>(npts_e*coordim);

                for (int k = 0; k<coordim; ++k)
                {
                    Vmath::Vcopy(npts_e, &direction[k*nq+m_phys_offset[i]], 1,
                                         &locdir[k*npts_e],                 1);
                }

                (*m_exp)[i]->PhysDirectionalDeriv(
                                     inarray + m_phys_offset[i],
                                     locdir,
                                     e_outarray = outarray+m_phys_offset[i] );
            }
        }


        void ExpList::ExponentialFilter(
                Array<OneD, NekDouble> &array,
                const NekDouble        alpha,
                const NekDouble        exponent,
                const NekDouble        cutoff)
        {
            Array<OneD,NekDouble> e_array;

            for(int i = 0; i < (*m_exp).size(); ++i)
            {
                (*m_exp)[i]->ExponentialFilter(
                            e_array = array+m_phys_offset[i],
                            alpha,
                            exponent,
                            cutoff);
            }
        }

        /**
         * The coefficients of the function to be acted upon
         * should be contained in the \param inarray. The
         * resulting coefficients are stored in \param outarray
         *
         * @param   inarray         An array of size \f$N_{\mathrm{eof}}\f$
         *                          containing the inner product.
         */
        void ExpList::MultiplyByElmtInvMass(
                                            const Array<OneD, const NekDouble> &inarray,
                                            Array<OneD, NekDouble> &outarray)
        {
            GlobalMatrixKey mkey(StdRegions::eInvMass);
            const DNekScalBlkMatSharedPtr& InvMass = GetBlockMatrix(mkey);

            // Inverse mass matrix
            NekVector<NekDouble> out(m_ncoeffs,outarray,eWrapper);
            if(inarray.get() == outarray.get())
            {
                NekVector<NekDouble> in(m_ncoeffs,inarray); // copy data
                out = (*InvMass)*in;
            }
            else
            {
                NekVector<NekDouble> in(m_ncoeffs,inarray,eWrapper);
                out = (*InvMass)*in;
            }
        }

        /**
         * Given a function \f$u(\boldsymbol{x})\f$ defined at the
         * quadrature points, this function determines the
         * transformed elemental coefficients \f$\hat{u}_n^e\f$
         * employing a discrete elemental Galerkin projection from
         * physical space to coefficient space. For each element,
         * the operation is evaluated locally by the function
         * StdRegions#StdExpansion#IproductWRTBase followed by a
         * call to #MultiRegions#MultiplyByElmtInvMass.
         *
         * @param   inarray         An array of size \f$Q_{\mathrm{tot}}\f$
         *                          containing the values of the function
         *                          \f$f(\boldsymbol{x})\f$ at the quadrature
         *                          points \f$\boldsymbol{x}_i\f$.
         * @param   outarray        The resulting coefficients
         *                          \f$\hat{u}_n^e\f$ will be stored in this
         *                          array of size \f$N_{\mathrm{eof}}\f$.
         */
        void ExpList::v_FwdTrans_IterPerExp(const Array<OneD, const NekDouble> &inarray,
                                            Array<OneD, NekDouble> &outarray)
        {
            Array<OneD,NekDouble> f(m_ncoeffs);

            IProductWRTBase_IterPerExp(inarray,f);
            MultiplyByElmtInvMass(f,outarray);

        }

        void ExpList::v_FwdTrans_BndConstrained(
                                              const Array<OneD, const NekDouble>& inarray,
                                              Array<OneD, NekDouble> &outarray)
        {
            int i;

            Array<OneD,NekDouble> e_outarray;

            for(i= 0; i < (*m_exp).size(); ++i)
            {
                (*m_exp)[i]->FwdTrans_BndConstrained(inarray+m_phys_offset[i],
                                                     e_outarray = outarray+m_coeff_offset[i]);
            }
        }

        /**
         * This function smooth a field after some calculaitons which have
         * been done elementally.
         *
         * @param   field     An array containing the field in physical space
         *
         */
        void ExpList::v_SmoothField(Array<OneD, NekDouble> &field)
        {
            boost::ignore_unused(field);
            // Do nothing unless the method is implemented in the appropriate
            // class, i.e. ContField1D,ContField2D, etc.

            // So far it has been implemented just for ContField2D and
            // ContField3DHomogeneous1D

            // Block in case users try the smoothing with a modal expansion.
            // Maybe a different techique for the smoothing require
            // implementation for modal basis.

            ASSERTL0((*m_exp)[0]->GetBasisType(0)
                     == LibUtilities::eGLL_Lagrange ||
                     (*m_exp)[0]->GetBasisType(0)
                     == LibUtilities::eGauss_Lagrange,
                     "Smoothing is currently not allowed unless you are using "
                     "a nodal base for efficiency reasons. The implemented "
                     "smoothing technique requires the mass matrix inversion "
                     "which is trivial just for GLL_LAGRANGE_SEM and "
                     "GAUSS_LAGRANGE_SEMexpansions.");
        }


        /**
         * This function assembles the block diagonal matrix
         * \f$\underline{\boldsymbol{M}}^e\f$, which is the
         * concatenation of the local matrices
         * \f$\boldsymbol{M}^e\f$ of the type \a mtype, that is
         *
         * \f[
         * \underline{\boldsymbol{M}}^e = \left[
         * \begin{array}{cccc}
         * \boldsymbol{M}^1 & 0 & \hspace{3mm}0 \hspace{3mm}& 0 \\
         *  0 & \boldsymbol{M}^2 & 0 & 0 \\
         *  0 &  0 & \ddots &  0 \\
         *  0 &  0 & 0 & \boldsymbol{M}^{N_{\mathrm{el}}} \end{array}\right].\f]
         *
         * @param   mtype           the type of matrix to be assembled
         * @param   scalar          an optional parameter
         * @param   constant        an optional parameter
         */
        const DNekScalBlkMatSharedPtr ExpList::GenBlockMatrix(
                                                              const GlobalMatrixKey &gkey)
        {
            int i,cnt1;
            int n_exp = 0;
            DNekScalMatSharedPtr    loc_mat;
            DNekScalBlkMatSharedPtr BlkMatrix;
            map<int,int> elmt_id;
            LibUtilities::ShapeType ShapeType = gkey.GetShapeType();

            if(ShapeType != LibUtilities::eNoShapeType)
            {
                for(i = 0 ; i < (*m_exp).size(); ++i)
                {
                    if((*m_exp)[i]->DetShapeType()
                       == ShapeType)
                    {
                        elmt_id[n_exp++] = i;
                    }
                }
            }
            else
            {
                n_exp = (*m_exp).size();
                for(i = 0; i < n_exp; ++i)
                {
                    elmt_id[i] = i;
                }
            }

            Array<OneD,unsigned int> nrows(n_exp);
            Array<OneD,unsigned int> ncols(n_exp);

            switch(gkey.GetMatrixType())
            {
            case StdRegions::eBwdTrans:
                {
                    // set up an array of integers for block matrix construction
                    for(i = 0; i < n_exp; ++i)
                    {
                        nrows[i] = (*m_exp)[elmt_id.find(i)->second]->GetTotPoints();
                        ncols[i] = (*m_exp)[elmt_id.find(i)->second]->GetNcoeffs();
                    }
                }
                break;
            case StdRegions::eIProductWRTBase:
                {
                    // set up an array of integers for block matrix construction
                    for(i = 0; i < n_exp; ++i)
                    {
                        nrows[i] = (*m_exp)[elmt_id.find(i)->second]->GetNcoeffs();
                        ncols[i] = (*m_exp)[elmt_id.find(i)->second]->GetTotPoints();
                    }
                }
                break;
            case StdRegions::eMass:
            case StdRegions::eInvMass:
            case StdRegions::eHelmholtz:
            case StdRegions::eLaplacian:
            case StdRegions::eInvHybridDGHelmholtz:
                {
                    // set up an array of integers for block matrix construction
                    for(i = 0; i < n_exp; ++i)
                    {
                        nrows[i] = (*m_exp)[elmt_id.find(i)->second]->GetNcoeffs();
                        ncols[i] = (*m_exp)[elmt_id.find(i)->second]->GetNcoeffs();
                    }
                }
                break;

            case StdRegions::eHybridDGLamToU:
                {
                    // set up an array of integers for block matrix construction
                    for(i = 0; i < n_exp; ++i)
                    {
                        nrows[i] = (*m_exp)[elmt_id.find(i)->second]->GetNcoeffs();
                        ncols[i] = (*m_exp)[elmt_id.find(i)->second]->NumDGBndryCoeffs();
                    }
                }
                break;

            case StdRegions::eHybridDGHelmBndLam:
                {
                    // set up an array of integers for block matrix construction
                    for(i = 0; i < n_exp; ++i)
                    {
                        nrows[i] = (*m_exp)[elmt_id.find(i)->second]->NumDGBndryCoeffs();
                        ncols[i] = (*m_exp)[elmt_id.find(i)->second]->NumDGBndryCoeffs();
                    }
                }
                break;

            default:
                {
                    NEKERROR(ErrorUtil::efatal,
                             "Global Matrix creation not defined for this type "
                             "of matrix");
                }
            }

            MatrixStorage blkmatStorage = eDIAGONAL;
            BlkMatrix = MemoryManager<DNekScalBlkMat>
                ::AllocateSharedPtr(nrows,ncols,blkmatStorage);

            int nvarcoeffs = gkey.GetNVarCoeffs();
            int eid;
            Array<OneD, NekDouble> varcoeffs_wk;

            for(i = cnt1 = 0; i < n_exp; ++i)
            {
                // need to be initialised with zero size for non variable coefficient case
                StdRegions::VarCoeffMap varcoeffs;

                eid = elmt_id[i];
                if(nvarcoeffs>0)
                {
                    for (auto &x : gkey.GetVarCoeffs())
                    {
                        varcoeffs[x.first] = x.second + m_phys_offset[eid];
                    }
                }

                LocalRegions::MatrixKey matkey(gkey.GetMatrixType(),
                                               (*m_exp)[eid]->DetShapeType(),
                                               *(*m_exp)[eid],
                                               gkey.GetConstFactors(),
                                               varcoeffs );

                loc_mat = std::dynamic_pointer_cast<LocalRegions::Expansion>((*m_exp)[elmt_id.find(i)->second])->GetLocMatrix(matkey);
                BlkMatrix->SetBlock(i,i,loc_mat);
            }

            return BlkMatrix;
        }

        const DNekScalBlkMatSharedPtr& ExpList::GetBlockMatrix(
                                                               const GlobalMatrixKey &gkey)
        {
            auto matrixIter = m_blockMat->find(gkey);

            if(matrixIter == m_blockMat->end())
            {
                return ((*m_blockMat)[gkey] = GenBlockMatrix(gkey));
            }
            else
            {
                return matrixIter->second;
            }
        }

        void ExpList::GeneralMatrixOp_IterPerExp(
                                                 const GlobalMatrixKey             &gkey,
                                                 const Array<OneD,const NekDouble> &inarray,
                                                 Array<OneD,      NekDouble> &outarray)
        {
            Array<OneD,NekDouble> tmp_outarray;
            int nvarcoeffs = gkey.GetNVarCoeffs();
                
            for(int i= 0; i < (*m_exp).size(); ++i)
            {
                // need to be initialised with zero size for non
                // variable coefficient case
                StdRegions::VarCoeffMap varcoeffs;
                
                if(nvarcoeffs>0)
                {
                    for (auto &x : gkey.GetVarCoeffs())
                    {
                        varcoeffs[x.first] = x.second + m_phys_offset[i];
                    }
                }
                
                StdRegions::StdMatrixKey mkey(gkey.GetMatrixType(),
                                              (*m_exp)[i]->DetShapeType(),
                                              *((*m_exp)[i]),
                                              gkey.GetConstFactors(),varcoeffs);
                
                (*m_exp)[i]->GeneralMatrixOp(inarray + m_coeff_offset[i],
                                               tmp_outarray = outarray+
                                               m_coeff_offset[i],
                                               mkey);
            }
        }

        /**
         * Retrieves local matrices from each expansion in the expansion list
         * and combines them together to generate a global matrix system.
         * @param   mkey        Matrix key for the matrix to be generated.
         * @param   locToGloMap Local to global mapping.
         * @returns Shared pointer to the generated global matrix.
         */
        GlobalMatrixSharedPtr ExpList::GenGlobalMatrix(
                                                       const GlobalMatrixKey &mkey,
                                                       const AssemblyMapCGSharedPtr &locToGloMap)
        {
            int i,j,n,gid1,gid2,cntdim1,cntdim2;
            NekDouble sign1,sign2;
            DNekScalMatSharedPtr loc_mat;

            unsigned int glob_rows = 0;
            unsigned int glob_cols = 0;
            unsigned int loc_rows  = 0;
            unsigned int loc_cols  = 0;

            bool assembleFirstDim  = false;
            bool assembleSecondDim = false;

            switch(mkey.GetMatrixType())
            {
            case StdRegions::eBwdTrans:
                {
                    glob_rows = m_npoints;
                    glob_cols = locToGloMap->GetNumGlobalCoeffs();

                    assembleFirstDim  = false;
                    assembleSecondDim = true;
                }
                break;
            case StdRegions::eIProductWRTBase:
                {
                    glob_rows = locToGloMap->GetNumGlobalCoeffs();
                    glob_cols = m_npoints;

                    assembleFirstDim  = true;
                    assembleSecondDim = false;
                }
                break;
            case StdRegions::eMass:
            case StdRegions::eHelmholtz:
            case StdRegions::eLaplacian:
            case StdRegions::eHybridDGHelmBndLam:
                {
                    glob_rows = locToGloMap->GetNumGlobalCoeffs();
                    glob_cols = locToGloMap->GetNumGlobalCoeffs();

                    assembleFirstDim  = true;
                    assembleSecondDim = true;
                }
                break;
            default:
                {
                    NEKERROR(ErrorUtil::efatal,
                             "Global Matrix creation not defined for this type "
                             "of matrix");
                }
            }

            COOMatType spcoomat;
            CoordType  coord;

            int nvarcoeffs = mkey.GetNVarCoeffs();
            int eid;

            // fill global matrix
            for(n = cntdim1 = cntdim2 = 0; n < (*m_exp).size(); ++n)
            {
                // need to be initialised with zero size for non variable coefficient case
                StdRegions::VarCoeffMap varcoeffs;

                eid = n;
                if(nvarcoeffs>0)
                {
                    for (auto &x : mkey.GetVarCoeffs())
                    {
                        varcoeffs[x.first] = x.second + m_phys_offset[eid];
                    }
                }

                LocalRegions::MatrixKey matkey(mkey.GetMatrixType(),
                                              (*m_exp)[eid]->DetShapeType(),
                                              *((*m_exp)[eid]),
                                              mkey.GetConstFactors(),varcoeffs);

                loc_mat = std::dynamic_pointer_cast<LocalRegions::Expansion>((*m_exp)[n])->GetLocMatrix(matkey);

                loc_rows = loc_mat->GetRows();
                loc_cols = loc_mat->GetColumns();

                for(i = 0; i < loc_rows; ++i)
                {
                    if(assembleFirstDim)
                    {
                        gid1  = locToGloMap->GetLocalToGlobalMap (cntdim1 + i);
                        sign1 = locToGloMap->GetLocalToGlobalSign(cntdim1 + i);
                    }
                    else
                    {
                        gid1  = cntdim1 + i;
                        sign1 = 1.0;
                    }

                    for(j = 0; j < loc_cols; ++j)
                    {
                        if(assembleSecondDim)
                        {
                            gid2  = locToGloMap
                                ->GetLocalToGlobalMap(cntdim2 + j);
                            sign2 = locToGloMap
                                ->GetLocalToGlobalSign(cntdim2 + j);
                        }
                        else
                        {
                            gid2  = cntdim2 + j;
                            sign2 = 1.0;
                        }

                        // sparse matrix fill
                        coord = make_pair(gid1,gid2);
                        if( spcoomat.count(coord) == 0 )
                        {
                            spcoomat[coord] = sign1*sign2*(*loc_mat)(i,j);
                        }
                        else
                        {
                            spcoomat[coord] += sign1*sign2*(*loc_mat)(i,j);
                        }
                    }
                }
                cntdim1 += loc_rows;
                cntdim2 += loc_cols;
            }

            return MemoryManager<GlobalMatrix>
                ::AllocateSharedPtr(m_session,glob_rows,glob_cols,spcoomat);
        }


        DNekMatSharedPtr ExpList::GenGlobalMatrixFull(const GlobalLinSysKey &mkey, const AssemblyMapCGSharedPtr &locToGloMap)
        {
            int i,j,n,gid1,gid2,loc_lda,eid;
            NekDouble sign1,sign2,value;
            DNekScalMatSharedPtr loc_mat;

            int totDofs     = locToGloMap->GetNumGlobalCoeffs();
            int NumDirBCs   = locToGloMap->GetNumGlobalDirBndCoeffs();

            unsigned int rows = totDofs - NumDirBCs;
            unsigned int cols = totDofs - NumDirBCs;
            NekDouble zero = 0.0;

            DNekMatSharedPtr Gmat;
            int bwidth = locToGloMap->GetFullSystemBandWidth();

            int nvarcoeffs = mkey.GetNVarCoeffs();
            MatrixStorage matStorage;

            map<int, RobinBCInfoSharedPtr> RobinBCInfo = GetRobinBCInfo();

            switch(mkey.GetMatrixType())
            {
                // case for all symmetric matices
            case StdRegions::eHelmholtz:
            case StdRegions::eLaplacian:
                if( (2*(bwidth+1)) < rows)
                {
                    matStorage = ePOSITIVE_DEFINITE_SYMMETRIC_BANDED;
                    Gmat = MemoryManager<DNekMat>::AllocateSharedPtr(rows,cols,zero,matStorage,bwidth,bwidth);
                }
                else
                {
                    matStorage = ePOSITIVE_DEFINITE_SYMMETRIC;
                    Gmat = MemoryManager<DNekMat>::AllocateSharedPtr(rows,cols,zero,matStorage);
                }

                break;
            default: // Assume general matrix - currently only set up for full invert
                {
                    matStorage = eFULL;
                    Gmat = MemoryManager<DNekMat>::AllocateSharedPtr(rows,cols,zero,matStorage);
                }
            }

            // fill global symmetric matrix
            for(n = 0; n < (*m_exp).size(); ++n)
            {
                // need to be initialised with zero size for non variable coefficient case
                StdRegions::VarCoeffMap varcoeffs;

                eid = n;
                if(nvarcoeffs>0)
                {
                    for (auto &x : mkey.GetVarCoeffs())
                    {
                        varcoeffs[x.first] = x.second + m_phys_offset[eid];
                    }
                }

                LocalRegions::MatrixKey matkey(mkey.GetMatrixType(),
                                              (*m_exp)[eid]->DetShapeType(),
                                              *((*m_exp)[eid]),
                                              mkey.GetConstFactors(),varcoeffs);

                loc_mat = std::dynamic_pointer_cast<LocalRegions::Expansion>((*m_exp)[n])->GetLocMatrix(matkey);


                if(RobinBCInfo.count(n) != 0) // add robin mass matrix
                {
                    RobinBCInfoSharedPtr rBC;

                    // declare local matrix from scaled matrix.
                    int rows = loc_mat->GetRows();
                    int cols = loc_mat->GetColumns();
                    const NekDouble *dat = loc_mat->GetRawPtr();
                    DNekMatSharedPtr new_mat = MemoryManager<DNekMat>::AllocateSharedPtr(rows,cols,dat);
                    Blas::Dscal(rows*cols,loc_mat->Scale(),new_mat->GetRawPtr(),1);

                    // add local matrix contribution
                    for(rBC = RobinBCInfo.find(n)->second;rBC; rBC = rBC->next)
                    {
                        (*m_exp)[n]->AddRobinMassMatrix(rBC->m_robinID,rBC->m_robinPrimitiveCoeffs,new_mat);
                    }

                    NekDouble one = 1.0;
                    // redeclare loc_mat to point to new_mat plus the scalar.
                    loc_mat = MemoryManager<DNekScalMat>::AllocateSharedPtr(one,new_mat);
                }

                loc_lda = loc_mat->GetColumns();

                for(i = 0; i < loc_lda; ++i)
                {
                    gid1 = locToGloMap->GetLocalToGlobalMap(m_coeff_offset[n] + i) - NumDirBCs;
                    sign1 =  locToGloMap->GetLocalToGlobalSign(m_coeff_offset[n] + i);
                    if(gid1 >= 0)
                    {
                        for(j = 0; j < loc_lda; ++j)
                        {
                            gid2 = locToGloMap->GetLocalToGlobalMap(m_coeff_offset[n] + j) - NumDirBCs;
                            sign2 = locToGloMap->GetLocalToGlobalSign(m_coeff_offset[n] + j);
                            if(gid2 >= 0)
                            {
                                // When global matrix is symmetric,
                                // only add the value for the upper
                                // triangular part in order to avoid
                                // entries to be entered twice
                                if((matStorage == eFULL)||(gid2 >= gid1))
                                {
                                    value = Gmat->GetValue(gid1,gid2) + sign1*sign2*(*loc_mat)(i,j);
                                    Gmat->SetValue(gid1,gid2,value);
                                }
                            }
                        }
                    }
                }
            }

            return Gmat;
        }


        /**
         * Consider a linear system
         * \f$\boldsymbol{M\hat{u}}_g=\boldsymbol{f}\f$ to be solved. Dependent
         * on the solution method, this function constructs
         * - <b>The full linear system</b><BR>
         *   A call to the function #GenGlobalLinSysFullDirect
         * - <b>The statically condensed linear system</b><BR>
         *   A call to the function #GenGlobalLinSysStaticCond
         *
         * @param   mkey            A key which uniquely defines the global
         *                          matrix to be constructed.
         * @param   locToGloMap     Contains the mapping array and required
         *                          information for the transformation from
         *                          local to global degrees of freedom.
         * @return  (A shared pointer to) the global linear system in
         *          required format.
         */
        GlobalLinSysSharedPtr ExpList::GenGlobalLinSys(
                    const GlobalLinSysKey &mkey,
                    const AssemblyMapCGSharedPtr &locToGloMap)
        {
            GlobalLinSysSharedPtr returnlinsys;
            std::shared_ptr<ExpList> vExpList = GetSharedThisPtr();

            MultiRegions::GlobalSysSolnType vType = mkey.GetGlobalSysSolnType();

            if (vType >= eSIZE_GlobalSysSolnType)
            {
                ASSERTL0(false,"Matrix solution type not defined");
            }
            std::string vSolnType = MultiRegions::GlobalSysSolnTypeMap[vType];

            return GetGlobalLinSysFactory().CreateInstance( vSolnType, mkey,
                                                        vExpList,  locToGloMap);
        }

        GlobalLinSysSharedPtr ExpList::GenGlobalBndLinSys(
                    const GlobalLinSysKey     &mkey,
                    const AssemblyMapSharedPtr &locToGloMap)
        {
            std::shared_ptr<ExpList> vExpList = GetSharedThisPtr();
            const map<int,RobinBCInfoSharedPtr> vRobinBCInfo = GetRobinBCInfo();

            MultiRegions::GlobalSysSolnType vType = mkey.GetGlobalSysSolnType();

            if (vType >= eSIZE_GlobalSysSolnType)
            {
                ASSERTL0(false,"Matrix solution type not defined");
            }
            std::string vSolnType = MultiRegions::GlobalSysSolnTypeMap[vType];

            return GetGlobalLinSysFactory().CreateInstance(vSolnType,mkey,
                                                        vExpList,locToGloMap);
        }


        /**
         * Given the elemental coefficients \f$\hat{u}_n^e\f$ of
         * an expansion, this function evaluates the spectral/hp
         * expansion \f$u^{\delta}(\boldsymbol{x})\f$ at the
         * quadrature points \f$\boldsymbol{x}_i\f$. The operation
         * is evaluated locally by the elemental function
         * StdRegions#StdExpansion#BwdTrans.
         *
         * @param   inarray         An array of size \f$N_{\mathrm{eof}}\f$
         *                          containing the local coefficients
         *                          \f$\hat{u}_n^e\f$.
         * @param   outarray        The resulting physical values at the
         *                          quadrature points
         *                          \f$u^{\delta}(\boldsymbol{x}_i)\f$
         *                          will be stored in this array of size
         *                          \f$Q_{\mathrm{tot}}\f$.
         */
        void ExpList::v_BwdTrans_IterPerExp(const Array<OneD, const NekDouble> &inarray,
                                            Array<OneD, NekDouble> &outarray)
        {
            Array<OneD, NekDouble> tmp;
            for (int i = 0; i < m_collections.size(); ++i)
            {
                m_collections[i].ApplyOperator(Collections::eBwdTrans,
                                               inarray + m_coll_coeff_offset[i],
                                               tmp = outarray + m_coll_phys_offset[i]);
            }
        }

        LocalRegions::ExpansionSharedPtr& ExpList::GetExp(
                    const Array<OneD, const NekDouble> &gloCoord)
        {
            Array<OneD, NekDouble> stdCoord(GetCoordim(0),0.0);
            for (int i = 0; i < (*m_exp).size(); ++i)
            {
                if ((*m_exp)[i]->GetGeom()->ContainsPoint(gloCoord))
                {
                    return (*m_exp)[i];
                }
            }
            ASSERTL0(false, "Cannot find element for this point.");
            return (*m_exp)[0]; // avoid warnings
        }


        /**
         * @todo need a smarter search here that first just looks at bounding
         * vertices - suggest first seeing if point is within 10% of
         * region defined by vertices. The do point search.
         */
        int ExpList::GetExpIndex(
                                 const Array<OneD, const NekDouble> &gloCoord,
                                 NekDouble tol,
                                 bool returnNearestElmt)
        {
            Array<OneD, NekDouble> Lcoords(gloCoord.size());

            return GetExpIndex(gloCoord,Lcoords,tol,returnNearestElmt);
        }


        int ExpList::GetExpIndex(
                const Array<OneD, const NekDouble> &gloCoords,
                      Array<OneD, NekDouble> &locCoords,
                NekDouble tol,
                bool returnNearestElmt)
        {
            if (GetNumElmts() == 0)
            {
                return -1;
            }

            if (m_elmtToExpId.size() == 0)
            {
                // Loop in reverse order so that in case where using a
                // Homogeneous expansion it sets geometry ids to first part of
                // m_exp list. Otherwise will set to second (complex) expansion
                for(int i = (*m_exp).size()-1; i >= 0; --i)
                {
                    m_elmtToExpId[(*m_exp)[i]->GetGeom()->GetGlobalID()] = i;
                }
            }

            NekDouble x = (gloCoords.size() > 0 ? gloCoords[0] : 0.0);
            NekDouble y = (gloCoords.size() > 1 ? gloCoords[1] : 0.0);
            NekDouble z = (gloCoords.size() > 2 ? gloCoords[2] : 0.0);
            SpatialDomains::PointGeomSharedPtr p
                = MemoryManager<SpatialDomains::PointGeom>::AllocateSharedPtr(
                        GetExp(0)->GetCoordim(), -1, x, y, z);

            // Get the list of elements whose bounding box contains the desired
            // point.
            std::vector<int> elmts = m_graph->GetElementsContainingPoint(p);

            NekDouble nearpt     = 1e6;
            NekDouble nearpt_min = 1e6;
            int       min_id     = 0;
            Array<OneD, NekDouble> savLocCoords(locCoords.size());

            // Check each element in turn to see if point lies within it.
            for (int i = 0; i < elmts.size(); ++i)
            {
                if ((*m_exp)[m_elmtToExpId[elmts[i]]]->
                            GetGeom()->ContainsPoint(gloCoords,
                                                     locCoords,
                                                     tol, nearpt))
                {
                    return m_elmtToExpId[elmts[i]];
                }
                else
                {
                    // If it does not lie within, keep track of which element
                    // is nearest.
                    if(nearpt < nearpt_min)
                    {
                        min_id     = m_elmtToExpId[elmts[i]];
                        nearpt_min = nearpt;
                        Vmath::Vcopy(locCoords.size(),locCoords,    1,
                                                              savLocCoords, 1);
                    }
                }
            }

            // If the calling function is with just the nearest element, return
            // that. Otherwise return -1 to indicate no matching elemenet found.
            if(returnNearestElmt)
            {

                std::string msg = "Failed to find point within element to "
                          "tolerance of "
                        + boost::lexical_cast<std::string>(tol)
                        + " using local point ("
                        + boost::lexical_cast<std::string>(locCoords[0]) +","
                        + boost::lexical_cast<std::string>(locCoords[1]) +","
                        + boost::lexical_cast<std::string>(locCoords[1])
                        + ") in element: "
                        + boost::lexical_cast<std::string>(min_id);
                WARNINGL1(false,msg.c_str());

                Vmath::Vcopy(locCoords.size(),savLocCoords, 1,
                                                      locCoords,    1);
                return min_id;
            }
            else
            {
                return -1;
            }
        }

        /**
         * Given some coordinates, output the expansion field value at that
         * point
         */
        NekDouble ExpList::PhysEvaluate(
            const Array<OneD, const NekDouble> &coords,
            const Array<OneD, const NekDouble> &phys)
        {
            int dim = GetCoordim(0);
            ASSERTL0(dim == coords.size(),
                     "Invalid coordinate dimension.");

            // Grab the element index corresponding to coords.
            Array<OneD, NekDouble> xi(dim);
            int elmtIdx = GetExpIndex(coords, xi);
            ASSERTL0(elmtIdx > 0, "Unable to find element containing point.");

            // Grab that element's physical storage.
            Array<OneD, NekDouble> elmtPhys = phys + m_phys_offset[elmtIdx];

            // Evaluate the element at the appropriate point.
            return (*m_exp)[elmtIdx]->StdPhysEvaluate(xi, elmtPhys);
        }

        /**
         * Configures geometric info, such as tangent direction, on each
         * expansion.
         * @param   graph2D         Mesh
         */
        void ExpList::ApplyGeomInfo()
        {

        }

        /**
         * @brief Reset geometry information, metrics, matrix managers and
         * geometry information.
         *
         * This routine clears all matrix managers and resets all geometry
         * information, which allows the geometry information to be dynamically
         * updated as the solver is run.
         */
        void ExpList::v_Reset()
        {
            // Reset matrix managers.
            LibUtilities::NekManager<LocalRegions::MatrixKey,
                DNekScalMat, LocalRegions::MatrixKey::opLess>::ClearManager();
            LibUtilities::NekManager<LocalRegions::MatrixKey,
                DNekScalBlkMat, LocalRegions::MatrixKey::opLess>::ClearManager();

            // Loop over all elements and reset geometry information.
            for (int i = 0; i < m_exp->size(); ++i)
            {
                (*m_exp)[i]->GetGeom()->Reset(m_graph->GetCurvedEdges(),
                                              m_graph->GetCurvedFaces());
            }

            // Loop over all elements and rebuild geometric factors.
            for (int i = 0; i < m_exp->size(); ++i)
            {
                (*m_exp)[i]->Reset();
            }
        }

        /**
         * Write Tecplot Files Header
         * @param   outfile Output file name.
         * @param   var                 variables names
         */
        void ExpList::v_WriteTecplotHeader(std::ostream &outfile,
                                           std::string    var)
        {
            if (GetNumElmts() == 0)
            {
                return;
            }

            int coordim  = GetExp(0)->GetCoordim();
            char vars[3] = { 'x', 'y', 'z' };

            if (m_expType == e3DH1D)
            {
                coordim += 1;
            }
            else if (m_expType == e3DH2D)
            {
                coordim += 2;
            }

            outfile << "Variables = x";
            for (int i = 1; i < coordim; ++i)
            {
                outfile << ", " << vars[i];
            }

            if (var.size() > 0)
            {
                outfile << ", " << var;
            }

            outfile << std::endl << std::endl;
        }

        /**
         * Write Tecplot Files Zone
         * @param   outfile    Output file name.
         * @param   expansion  Expansion that is considered
         */
        void ExpList::v_WriteTecplotZone(std::ostream &outfile, int expansion)
        {
            int i, j;
            int coordim = GetCoordim(0);
            int nPoints = GetTotPoints();
            int nBases  = (*m_exp)[0]->GetNumBases();
            int numBlocks = 0;

            Array<OneD, Array<OneD, NekDouble> > coords(3);

            if (expansion == -1)
            {
                nPoints = GetTotPoints();

                coords[0] = Array<OneD, NekDouble>(nPoints);
                coords[1] = Array<OneD, NekDouble>(nPoints);
                coords[2] = Array<OneD, NekDouble>(nPoints);

                GetCoords(coords[0], coords[1], coords[2]);

                for (i = 0; i < m_exp->size(); ++i)
                {
                    int numInt = 1;

                    for (j = 0; j < nBases; ++j)
                    {
                        numInt *= (*m_exp)[i]->GetNumPoints(j)-1;
                    }

                    numBlocks += numInt;
                }
            }
            else
            {
                nPoints = (*m_exp)[expansion]->GetTotPoints();

                coords[0] = Array<OneD, NekDouble>(nPoints);
                coords[1] = Array<OneD, NekDouble>(nPoints);
                coords[2] = Array<OneD, NekDouble>(nPoints);

                (*m_exp)[expansion]->GetCoords(coords[0], coords[1], coords[2]);

                numBlocks = 1;
                for (j = 0; j < nBases; ++j)
                {
                    numBlocks *= (*m_exp)[expansion]->GetNumPoints(j)-1;
                }
            }

            if (m_expType == e3DH1D)
            {
                nBases += 1;
                coordim += 1;
                int nPlanes = GetZIDs().size();
                NekDouble tmp = numBlocks * (nPlanes-1.0) / nPlanes;
                numBlocks = (int)tmp;
            }
            else if (m_expType == e3DH2D)
            {
                nBases    += 2;
                coordim += 1;
            }

            outfile << "Zone, N=" << nPoints << ", E="
                    << numBlocks << ", F=FEBlock" ;

            switch(nBases)
            {
                case 2:
                    outfile << ", ET=QUADRILATERAL" << std::endl;
                    break;
                case 3:
                    outfile << ", ET=BRICK" << std::endl;
                    break;
                default:
                    ASSERTL0(false,"Not set up for this type of output");
                    break;
            }

            // Write out coordinates
            for (j = 0; j < coordim; ++j)
            {
                for (i = 0; i < nPoints; ++i)
                {
                    outfile << coords[j][i] << " ";
                    if (i % 1000 == 0 && i)
                    {
                        outfile << std::endl;
                    }
                }
                outfile << std::endl;
            }
        }

        void ExpList::v_WriteTecplotConnectivity(std::ostream &outfile,
                                                 int expansion)
        {
            int i,j,k,l;
            int nbase = (*m_exp)[0]->GetNumBases();
            int cnt = 0;

            std::shared_ptr<LocalRegions::ExpansionVector> exp = m_exp;

            if (expansion != -1)
            {
                exp = std::shared_ptr<LocalRegions::ExpansionVector>(
                    new LocalRegions::ExpansionVector(1));
                (*exp)[0] = (*m_exp)[expansion];
            }

            if (nbase == 2)
            {
                for(i = 0; i < (*exp).size(); ++i)
                {
                    const int np0 = (*exp)[i]->GetNumPoints(0);
                    const int np1 = (*exp)[i]->GetNumPoints(1);

                    for(j = 1; j < np1; ++j)
                    {
                        for(k = 1; k < np0; ++k)
                        {
                            outfile << cnt + (j-1)*np0 + k   << " ";
                            outfile << cnt + (j-1)*np0 + k+1 << " ";
                            outfile << cnt +  j   *np0 + k+1 << " ";
                            outfile << cnt +  j   *np0 + k   << endl;
                        }
                    }

                    cnt += np0*np1;
                }
            }
            else if (nbase == 3)
            {
                for(i = 0; i < (*exp).size(); ++i)
                {
                    const int np0 = (*exp)[i]->GetNumPoints(0);
                    const int np1 = (*exp)[i]->GetNumPoints(1);
                    const int np2 = (*exp)[i]->GetNumPoints(2);
                    const int np01 = np0*np1;

                    for(j = 1; j < np2; ++j)
                    {
                        for(k = 1; k < np1; ++k)
                        {
                            for(l = 1; l < np0; ++l)
                            {
                                outfile << cnt + (j-1)*np01 + (k-1)*np0 + l   << " ";
                                outfile << cnt + (j-1)*np01 + (k-1)*np0 + l+1 << " ";
                                outfile << cnt + (j-1)*np01 +  k   *np0 + l+1 << " ";
                                outfile << cnt + (j-1)*np01 +  k   *np0 + l   << " ";
                                outfile << cnt +  j   *np01 + (k-1)*np0 + l   << " ";
                                outfile << cnt +  j   *np01 + (k-1)*np0 + l+1 << " ";
                                outfile << cnt +  j   *np01 +  k   *np0 + l+1 << " ";
                                outfile << cnt +  j   *np01 +  k   *np0 + l   << endl;
                            }
                        }
                    }
                    cnt += np0*np1*np2;
                }
            }
            else
            {
                ASSERTL0(false,"Not set up for this dimension");
            }
        }

        /**
         * Write Tecplot Files Field
         * @param   outfile    Output file name.
         * @param   expansion  Expansion that is considered
         */
        void ExpList::v_WriteTecplotField(std::ostream &outfile, int expansion)
        {
            if (expansion == -1)
            {
                int totpoints = GetTotPoints();
                if(m_physState == false)
                {
                    BwdTrans(m_coeffs,m_phys);
                }

                for(int i = 0; i < totpoints; ++i)
                {
                    outfile << m_phys[i] << " ";
                    if(i % 1000 == 0 && i)
                    {
                        outfile << std::endl;
                    }
                }
                outfile << std::endl;

            }
            else
            {
                int nPoints = (*m_exp)[expansion]->GetTotPoints();

                for (int i = 0; i < nPoints; ++i)
                {
                    outfile << m_phys[i + m_phys_offset[expansion]] << " ";
                }

                outfile << std::endl;
            }
        }

        void ExpList::WriteVtkHeader(std::ostream &outfile)
        {
            outfile << "<?xml version=\"1.0\"?>" << endl;
            outfile << "<VTKFile type=\"UnstructuredGrid\" version=\"0.1\" "
                    << "byte_order=\"LittleEndian\">" << endl;
            outfile << "  <UnstructuredGrid>" << endl;
        }

        void ExpList::WriteVtkFooter(std::ostream &outfile)
        {
            outfile << "  </UnstructuredGrid>" << endl;
            outfile << "</VTKFile>" << endl;
        }

        void ExpList::v_WriteVtkPieceHeader(std::ostream &outfile, int expansion, int istrip)
        {
            boost::ignore_unused(outfile, expansion, istrip);
            NEKERROR(ErrorUtil::efatal,
                     "Routine not implemented for this expansion.");
        }

        void ExpList::WriteVtkPieceFooter(std::ostream &outfile, int expansion)
        {
            boost::ignore_unused(expansion);
            outfile << "      </PointData>" << endl;
            outfile << "    </Piece>" << endl;
        }

        void ExpList::v_WriteVtkPieceData(std::ostream &outfile, int expansion,
                                        std::string var)
        {
            int i;
            int nq = (*m_exp)[expansion]->GetTotPoints();

            // printing the fields of that zone
            outfile << "        <DataArray type=\"Float64\" Name=\""
                    << var << "\">" << endl;
            outfile << "          ";
            const Array<OneD, NekDouble> phys = m_phys + m_phys_offset[expansion];
            for(i = 0; i < nq; ++i)
            {
                outfile << (fabs(phys[i]) < NekConstants::kNekZeroTol ? 0 : phys[i]) << " ";
            }
            outfile << endl;
            outfile << "        </DataArray>" << endl;
        }

        /**
         * Given a spectral/hp approximation
         * \f$u^{\delta}(\boldsymbol{x})\f$ evaluated at the quadrature points
         * (which should be contained in #m_phys), this function calculates the
         * \f$L_\infty\f$ error of this approximation with respect to an exact
         * solution. The local distribution of the quadrature points allows an
         * elemental evaluation of this operation through the functions
         * StdRegions#StdExpansion#Linf.
         *
         * The exact solution, also evaluated at the quadrature
         * points, should be contained in the variable #m_phys of
         * the ExpList object \a Sol.
         *
         * @param   soln            A 1D array, containing the discrete
         *                          evaluation of the exact solution at the
         *                          quadrature points in its array #m_phys.
         * @return  The \f$L_\infty\f$ error of the approximation.
         */
        NekDouble ExpList::Linf(
            const Array<OneD, const NekDouble> &inarray,
            const Array<OneD, const NekDouble> &soln)
        {
            NekDouble err = 0.0;

            if (soln == NullNekDouble1DArray)
            {
                err = Vmath::Vmax(m_npoints, inarray, 1);
            }
            else
            {
                for (int i = 0; i < m_npoints; ++i)
                {
                    err = max(err, abs(inarray[i] - soln[i]));
                }
            }

            m_comm->GetRowComm()->AllReduce(err, LibUtilities::ReduceMax);

            return err;
        }

        /**
         * Given a spectral/hp approximation \f$u^{\delta}(\boldsymbol{x})\f$
         * evaluated at the quadrature points (which should be contained in
         * #m_phys), this function calculates the \f$L_2\f$ error of this
         * approximation with respect to an exact solution. The local
         * distribution of the quadrature points allows an elemental evaluation
         * of this operation through the functions StdRegions#StdExpansion#L2.
         *
         * The exact solution, also evaluated at the quadrature points, should
         * be contained in the variable #m_phys of the ExpList object \a Sol.
         *
         * @param   Sol             An ExpList, containing the discrete
         *                          evaluation of the exact solution at the
         *                          quadrature points in its array #m_phys.
         * @return  The \f$L_2\f$ error of the approximation.
         */
        NekDouble ExpList::v_L2(
            const Array<OneD, const NekDouble> &inarray,
            const Array<OneD, const NekDouble> &soln)
        {
            NekDouble err = 0.0, errl2;
            int    i;

            if (soln == NullNekDouble1DArray)
            {
                for (i = 0; i < (*m_exp).size(); ++i)
                {
                    errl2 = (*m_exp)[i]->L2(inarray + m_phys_offset[i]);
                    err += errl2*errl2;
                }
            }
            else
            {
                for (i = 0; i < (*m_exp).size(); ++i)
                {
                    errl2 = (*m_exp)[i]->L2(inarray + m_phys_offset[i],
                                            soln    + m_phys_offset[i]);
                    err += errl2*errl2;
                }
            }

            m_comm->GetRowComm()->AllReduce(err, LibUtilities::ReduceSum);

            return sqrt(err);
        }

        NekDouble ExpList::v_Integral(const Array<OneD, const NekDouble> &inarray)
        {
            NekDouble err = 0.0;
            int       i   = 0;

            for (i = 0; i < (*m_exp).size(); ++i)
            {
                err += (*m_exp)[i]->Integral(inarray + m_phys_offset[i]);
            }
            m_comm->GetRowComm()->AllReduce(err, LibUtilities::ReduceSum);

            return err;
        }

        NekDouble ExpList::v_VectorFlux(const Array<OneD, Array<OneD, NekDouble> > &inarray)
        {
            NekDouble flux = 0.0;
            int       i    = 0;
            int       j;

            for (i = 0; i < (*m_exp).size(); ++i)
            {
                Array<OneD, Array<OneD, NekDouble> > tmp(inarray.size());
                for (j = 0; j < inarray.size(); ++j)
                {
                    tmp[j] = Array<OneD, NekDouble>(inarray[j] + m_phys_offset[i]);
                }
                flux += (*m_exp)[i]->VectorFlux(tmp);
            }

            return flux;
        }

        Array<OneD, const NekDouble> ExpList::v_HomogeneousEnergy (void)
        {
            NEKERROR(ErrorUtil::efatal,
                     "This method is not defined or valid for this class type");
            Array<OneD, NekDouble> NoEnergy(1,0.0);
            return NoEnergy;
        }

        LibUtilities::TranspositionSharedPtr ExpList::v_GetTransposition(void)
        {
            NEKERROR(ErrorUtil::efatal,
                     "This method is not defined or valid for this class type");
            LibUtilities::TranspositionSharedPtr trans;
            return trans;
        }

        NekDouble ExpList::v_GetHomoLen(void)
        {
            NEKERROR(ErrorUtil::efatal,
                     "This method is not defined or valid for this class type");
            NekDouble len = 0.0;
            return len;
        }

        void ExpList::v_SetHomoLen(const NekDouble lhom)
        {
            boost::ignore_unused(lhom);
            NEKERROR(ErrorUtil::efatal,
                     "This method is not defined or valid for this class type");
        }

        Array<OneD, const unsigned int> ExpList::v_GetZIDs(void)
        {
            NEKERROR(ErrorUtil::efatal,
                     "This method is not defined or valid for this class type");
            Array<OneD, unsigned int> NoModes(1);
            return NoModes;
        }

        Array<OneD, const unsigned int> ExpList::v_GetYIDs(void)
        {
            NEKERROR(ErrorUtil::efatal,
                     "This method is not defined or valid for this class type");
            Array<OneD, unsigned int> NoModes(1);
            return NoModes;
        }


        void ExpList::v_PhysInterp1DScaled(
                const NekDouble scale,
                const Array<OneD, NekDouble> &inarray,
                      Array<OneD, NekDouble> &outarray)
        {
            boost::ignore_unused(scale, inarray, outarray);
            NEKERROR(ErrorUtil::efatal,
                     "This method is not defined or valid for this class type");
        }

        void ExpList::v_PhysGalerkinProjection1DScaled(
                const NekDouble scale,
                const Array<OneD, NekDouble> &inarray,
                      Array<OneD, NekDouble> &outarray)
        {
            boost::ignore_unused(scale, inarray, outarray);
            NEKERROR(ErrorUtil::efatal,
                     "This method is not defined or valid for this class type");
        }

        void ExpList::v_ClearGlobalLinSysManager(void)
        {
            NEKERROR(ErrorUtil::efatal,
                     "This method is not defined or valid for this class type");
        }

        void ExpList::ExtractFileBCs(
            const std::string               &fileName,
            LibUtilities::CommSharedPtr      comm,
            const std::string               &varName,
            const std::shared_ptr<ExpList> locExpList)
        {
            string varString = fileName.substr(0, fileName.find_last_of("."));
            int j, k, len = varString.length();
            varString = varString.substr(len-1, len);

            std::vector<LibUtilities::FieldDefinitionsSharedPtr> FieldDef;
            std::vector<std::vector<NekDouble> > FieldData;

            std::string ft = LibUtilities::FieldIO::GetFileType(fileName, comm);
            LibUtilities::FieldIOSharedPtr f = LibUtilities::GetFieldIOFactory()
                .CreateInstance(ft, comm, m_session->GetSharedFilesystem());

            f->Import(fileName, FieldDef, FieldData);

            bool found = false;
            for (j = 0; j < FieldDef.size(); ++j)
            {
                for (k = 0; k < FieldDef[j]->m_fields.size(); ++k)
                {
                    if (FieldDef[j]->m_fields[k] == varName)
                    {
                        // Copy FieldData into locExpList
                        locExpList->ExtractDataToCoeffs(
                            FieldDef[j], FieldData[j],
                            FieldDef[j]->m_fields[k],
                            locExpList->UpdateCoeffs());
                        found = true;
                    }
                }
            }

            ASSERTL0(found, "Could not find variable '"+varName+
                            "' in file boundary condition "+fileName);
            locExpList->BwdTrans_IterPerExp(
                locExpList->GetCoeffs(),
                locExpList->UpdatePhys());
        }

        /**
         * Given a spectral/hp approximation
         * \f$u^{\delta}(\boldsymbol{x})\f$ evaluated at the quadrature points
         * (which should be contained in #m_phys), this function calculates the
         * \f$H^1_2\f$ error of this approximation with respect to an exact
         * solution. The local distribution of the quadrature points allows an
         * elemental evaluation of this operation through the functions
         * StdRegions#StdExpansion#H1.
         *
         * The exact solution, also evaluated at the quadrature points, should
         * be contained in the variable #m_phys of the ExpList object \a Sol.
         *
         * @param   soln        An 1D array, containing the discrete evaluation
         *                      of the exact solution at the quadrature points.
         *
         * @return  The \f$H^1_2\f$ error of the approximation.
         */
        NekDouble ExpList::H1(
            const Array<OneD, const NekDouble> &inarray,
            const Array<OneD, const NekDouble> &soln)
        {
            NekDouble err = 0.0, errh1;
            int    i;

            for (i = 0; i < (*m_exp).size(); ++i)
            {
                errh1 = (*m_exp)[i]->H1(inarray + m_phys_offset[i],
                                        soln    + m_phys_offset[i]);
                err += errh1*errh1;
            }

            m_comm->GetRowComm()->AllReduce(err, LibUtilities::ReduceSum);

            return sqrt(err);
        }

        void  ExpList::GeneralGetFieldDefinitions(std::vector<LibUtilities::FieldDefinitionsSharedPtr> &fielddef,
                                                  int NumHomoDir,
                                                  Array<OneD, LibUtilities::BasisSharedPtr> &HomoBasis,
                                                  std::vector<NekDouble> &HomoLen,
                                                  bool  homoStrips,
                                                  std::vector<unsigned int> &HomoSIDs,
                                                  std::vector<unsigned int> &HomoZIDs,
                                                  std::vector<unsigned int> &HomoYIDs)
        {
            int startenum = (int) LibUtilities::eSegment;
            int endenum   = (int) LibUtilities::eHexahedron;
            int s         = 0;
            LibUtilities::ShapeType shape;

            ASSERTL1(NumHomoDir == HomoBasis.size(),"Homogeneous basis is not the same length as NumHomoDir");
            ASSERTL1(NumHomoDir == HomoLen.size(),"Homogeneous length vector is not the same length as NumHomDir");

            // count number of shapes
            switch((*m_exp)[0]->GetShapeDimension())
            {
            case 1:
                startenum = (int) LibUtilities::eSegment;
                endenum   = (int) LibUtilities::eSegment;
                break;
            case 2:
                startenum = (int) LibUtilities::eTriangle;
                endenum   = (int) LibUtilities::eQuadrilateral;
                break;
            case 3:
                startenum = (int) LibUtilities::eTetrahedron;
                endenum   = (int) LibUtilities::eHexahedron;
                break;
            }

            for(s = startenum; s <= endenum; ++s)
            {
                std::vector<unsigned int>             elementIDs;
                std::vector<LibUtilities::BasisType>  basis;
                std::vector<unsigned int>             numModes;
                std::vector<std::string>              fields;

                bool first    = true;
                bool UniOrder = true;
                int n;

                shape = (LibUtilities::ShapeType) s;

                for(int i = 0; i < (*m_exp).size(); ++i)
                {
                    if((*m_exp)[i]->GetGeom()->GetShapeType() == shape)
                    {
                        elementIDs.push_back((*m_exp)[i]->GetGeom()->GetGlobalID());
                        if(first)
                        {
                            for(int j = 0; j < (*m_exp)[i]->GetNumBases(); ++j)
                            {
                                basis.push_back((*m_exp)[i]->GetBasis(j)->GetBasisType());
                                numModes.push_back((*m_exp)[i]->GetBasis(j)->GetNumModes());
                            }

                            // add homogeneous direction details if defined
                            for(n = 0 ; n < NumHomoDir; ++n)
                            {
                                basis.push_back(HomoBasis[n]->GetBasisType());
                                numModes.push_back(HomoBasis[n]->GetNumModes());
                            }

                            first = false;
                        }
                        else
                        {
                            ASSERTL0((*m_exp)[i]->GetBasis(0)->GetBasisType() == basis[0],"Routine is not set up for multiple bases definitions");

                            for(int j = 0; j < (*m_exp)[i]->GetNumBases(); ++j)
                            {
                                numModes.push_back((*m_exp)[i]->GetBasis(j)->GetNumModes());
                                if(numModes[j] != (*m_exp)[i]->GetBasis(j)->GetNumModes())
                                {
                                    UniOrder = false;
                                }
                            }
                            // add homogeneous direction details if defined
                            for(n = 0 ; n < NumHomoDir; ++n)
                            {
                                numModes.push_back(HomoBasis[n]->GetNumModes());
                            }
                        }
                    }
                }


                if(elementIDs.size() > 0)
                {
                    LibUtilities::FieldDefinitionsSharedPtr fdef  =
                        MemoryManager<LibUtilities::FieldDefinitions>::
                            AllocateSharedPtr(shape, elementIDs, basis,
                                            UniOrder, numModes,fields,
                                            NumHomoDir, HomoLen, homoStrips,
                                            HomoSIDs, HomoZIDs, HomoYIDs);
                    fielddef.push_back(fdef);
                }
            }
        }


        //
        // Virtual functions
        //
        std::vector<LibUtilities::FieldDefinitionsSharedPtr> ExpList::v_GetFieldDefinitions()
        {
            std::vector<LibUtilities::FieldDefinitionsSharedPtr> returnval;
            v_GetFieldDefinitions(returnval);
            return returnval;
        }

        void  ExpList::v_GetFieldDefinitions(std::vector<LibUtilities::FieldDefinitionsSharedPtr> &fielddef)
        {
            GeneralGetFieldDefinitions(fielddef);
        }

        //Append the element data listed in elements
        //fielddef->m_ElementIDs onto fielddata
        void ExpList::v_AppendFieldData(LibUtilities::FieldDefinitionsSharedPtr &fielddef, std::vector<NekDouble> &fielddata)
        {
            v_AppendFieldData(fielddef,fielddata,m_coeffs);
        }

        void ExpList::v_AppendFieldData(LibUtilities::FieldDefinitionsSharedPtr &fielddef, std::vector<NekDouble> &fielddata, Array<OneD, NekDouble> &coeffs)
        {
            int i;
            // Determine mapping from element ids to location in
            // expansion list
            // Determine mapping from element ids to location in
            // expansion list
            map<int, int> ElmtID_to_ExpID;
            for(i = 0; i < (*m_exp).size(); ++i)
            {
                ElmtID_to_ExpID[(*m_exp)[i]->GetGeom()->GetGlobalID()] = i;
            }

            for(i = 0; i < fielddef->m_elementIDs.size(); ++i)
            {
                int eid     = ElmtID_to_ExpID[fielddef->m_elementIDs[i]];
                int datalen = (*m_exp)[eid]->GetNcoeffs();
                fielddata.insert(fielddata.end(),&coeffs[m_coeff_offset[eid]],&coeffs[m_coeff_offset[eid]]+datalen);
            }

        }

        /// Extract the data in fielddata into the coeffs
        void ExpList::ExtractDataToCoeffs(
                                   LibUtilities::FieldDefinitionsSharedPtr &fielddef,
                                   std::vector<NekDouble> &fielddata,
                                   std::string &field,
                                   Array<OneD, NekDouble> &coeffs)
        {
            v_ExtractDataToCoeffs(fielddef,fielddata,field,coeffs);
        }

        void ExpList::ExtractCoeffsToCoeffs(const std::shared_ptr<ExpList> &fromExpList, const Array<OneD, const NekDouble> &fromCoeffs, Array<OneD, NekDouble> &toCoeffs)
        {
            v_ExtractCoeffsToCoeffs(fromExpList,fromCoeffs,toCoeffs);
        }

        /**
         * @brief Extract data from raw field data into expansion list.
         *
         * @param fielddef   Field definitions.
         * @param fielddata  Data for associated field.
         * @param field      Field variable name.
         * @param coeffs     Resulting coefficient array.
         */
        void ExpList::v_ExtractDataToCoeffs(
            LibUtilities::FieldDefinitionsSharedPtr   &fielddef,
            std::vector<NekDouble>                    &fielddata,
            std::string                               &field,
            Array<OneD, NekDouble>                    &coeffs)
        {
            int i, expId;
            int offset       = 0;
            int modes_offset = 0;
            int datalen      = fielddata.size()/fielddef->m_fields.size();

            // Find data location according to field definition
            for(i = 0; i < fielddef->m_fields.size(); ++i)
            {
                if(fielddef->m_fields[i] == field)
                {
                    break;
                }
                offset += datalen;
            }

            ASSERTL0(i != fielddef->m_fields.size(),
                     "Field (" + field + ") not found in file.");

            if (m_elmtToExpId.size() == 0)
            {
                // Loop in reverse order so that in case where using a
                // Homogeneous expansion it sets geometry ids to first part of
                // m_exp list. Otherwise will set to second (complex) expansion
                for(i = (*m_exp).size()-1; i >= 0; --i)
                {
                    m_elmtToExpId[(*m_exp)[i]->GetGeom()->GetGlobalID()] = i;
                }
            }

            for (i = 0; i < fielddef->m_elementIDs.size(); ++i)
            {
                // Reset modes_offset in the case where all expansions of
                // the same order.
                if (fielddef->m_uniOrder == true)
                {
                    modes_offset = 0;
                }

                datalen = LibUtilities::GetNumberOfCoefficients(
                    fielddef->m_shapeType, fielddef->m_numModes, modes_offset);

                const int elmtId = fielddef->m_elementIDs[i];
                auto eIt = m_elmtToExpId.find(elmtId);

                if (eIt == m_elmtToExpId.end())
                {
                    offset += datalen;
                    modes_offset += (*m_exp)[0]->GetNumBases();
                    continue;
                }

                expId = eIt->second;

                bool sameBasis = true;
                for (int j = 0; j < fielddef->m_basis.size(); ++j)
                {
                    if (fielddef->m_basis[j] != (*m_exp)[expId]->GetBasisType(j))
                    {
                        sameBasis = false;
                        break;
                    }
                }

                if (datalen == (*m_exp)[expId]->GetNcoeffs() && sameBasis)
                {
                    Vmath::Vcopy(datalen, &fielddata[offset], 1,
                                 &coeffs[m_coeff_offset[expId]], 1);
                }
                else
                {
                    (*m_exp)[expId]->ExtractDataToCoeffs(
                        &fielddata[offset], fielddef->m_numModes,
                        modes_offset, &coeffs[m_coeff_offset[expId]],
                        fielddef->m_basis);
                }

                offset += datalen;
                modes_offset += (*m_exp)[0]->GetNumBases();
            }

            return;
        }

        void ExpList::v_ExtractCoeffsToCoeffs(const std::shared_ptr<ExpList> &fromExpList, const Array<OneD, const NekDouble> &fromCoeffs, Array<OneD, NekDouble> &toCoeffs)
        {
            int i;
            int offset = 0;

            for(i = 0; i < (*m_exp).size(); ++i)
            {
                std::vector<unsigned int> nummodes;
                vector<LibUtilities::BasisType> basisTypes;
                for(int j= 0; j < fromExpList->GetExp(i)->GetNumBases(); ++j)
                {
                    nummodes.push_back(fromExpList->GetExp(i)->GetBasisNumModes(j));
                    basisTypes.push_back(fromExpList->GetExp(i)->GetBasisType(j));
                }

                (*m_exp)[i]->ExtractDataToCoeffs(&fromCoeffs[offset], nummodes,0,
                                                   &toCoeffs[m_coeff_offset[i]],
                                                   basisTypes);

                offset += fromExpList->GetExp(i)->GetNcoeffs();
            }
        }

        /**
         * Get the weight value on boundaries
         */
        void ExpList::GetBwdWeight(
            Array<OneD, NekDouble>  &weightAver,
            Array<OneD, NekDouble>  &weightJump)
        {
            size_t nTracePts = weightAver.size();
            // average for interior traces
            for(int i = 0; i < nTracePts; ++i)
            {
                weightAver[i] = 0.5;
                weightJump[i] = 1.0;
            }
            FillBwdWithBwdWeight(weightAver, weightJump);
        }

        void ExpList::v_GetMovingFrames(
            const SpatialDomains::GeomMMF MMFdir,
            const Array<OneD, const NekDouble> &CircCentre,
                  Array<OneD, Array<OneD, NekDouble> > &outarray)
        {
            int npts;

            int MFdim = 3;
            int nq = outarray[0].size()/MFdim;

            // Assume whole array is of same coordinate dimension
            int coordim = (*m_exp)[0]->GetGeom()->GetCoordim();

            Array<OneD, Array<OneD, NekDouble> > MFloc(MFdim*coordim);
            // Process each expansion.
            for(int i = 0; i < m_exp->size(); ++i)
            {
                npts  = (*m_exp)[i]->GetTotPoints();

                for (int j=0; j< MFdim*coordim; ++j)
                {
                    MFloc[j] = Array<OneD, NekDouble>(npts, 0.0);
                }

                // MF from LOCALREGIONS
                (*m_exp)[i]->GetMetricInfo()->GetMovingFrames(
                                        (*m_exp)[i]->GetPointsKeys(),
                                        MMFdir,
                                        CircCentre,
                                        MFloc );

                // Get the physical data offset for this expansion.
                for (int j = 0; j < MFdim; ++j)
                {
                    for (int k = 0; k < coordim; ++k)
                    {
                        Vmath::Vcopy(npts,
                                     &MFloc[j*coordim+k][0],              1,
                                     &outarray[j][k*nq+m_phys_offset[i]], 1);
                    }
                }
            }

        }



        /**
         * @brief Generate vector v such that v[i] = scalar1 if i is in the
         * element < ElementID. Otherwise, v[i] = scalar2.
         *
         */
        void ExpList::GenerateElementVector(
            const int ElementID,
            const NekDouble scalar1,
            const NekDouble scalar2,
            Array<OneD, NekDouble> &outarray)
        {
            int npoints_e;
            NekDouble coeff;

            Array<OneD, NekDouble> outarray_e;

            for(int i = 0 ; i < (*m_exp).size(); ++i)
            {
                npoints_e = (*m_exp)[i]->GetTotPoints();

                if(i <= ElementID)
                {
                    coeff = scalar1;
                }
                else
                {
                    coeff = scalar2;
                }

                outarray_e = Array<OneD, NekDouble>(npoints_e, coeff);
                Vmath::Vcopy(npoints_e, &outarray_e[0],              1,
                                        &outarray[m_phys_offset[i]], 1);
            }
        }

        const Array<OneD,const std::shared_ptr<ExpList> >
                                        &ExpList::v_GetBndCondExpansions(void)
        {
            ASSERTL0(false,
                     "This method is not defined or valid for this class type");
            static Array<OneD,const std::shared_ptr<ExpList> > result;
            return result;
        }

        std::shared_ptr<ExpList>  &ExpList::v_UpdateBndCondExpansion(int i)
        {
            boost::ignore_unused(i);
            NEKERROR(ErrorUtil::efatal,
                     "This method is not defined or valid for this class type");
            static std::shared_ptr<ExpList> result;
            return result;
        }

        void ExpList::v_Upwind(
            const Array<OneD, const Array<OneD,       NekDouble> > &Vec,
            const Array<OneD,                   const NekDouble>   &Fwd,
            const Array<OneD,                   const NekDouble>   &Bwd,
                  Array<OneD,                         NekDouble>   &Upwind)
        {
            boost::ignore_unused(Vec, Fwd, Bwd, Upwind);
            NEKERROR(ErrorUtil::efatal,
                     "This method is not defined or valid for this class type");
        }

        void ExpList::v_Upwind(
            const Array<OneD, const NekDouble> &Vn,
            const Array<OneD, const NekDouble> &Fwd,
            const Array<OneD, const NekDouble> &Bwd,
                  Array<OneD,       NekDouble> &Upwind)
        {
            boost::ignore_unused(Vn, Fwd, Bwd, Upwind);
            NEKERROR(ErrorUtil::efatal,
                     "This method is not defined or valid for this class type");
        }

        std::shared_ptr<ExpList> &ExpList::v_GetTrace()
        {
            NEKERROR(ErrorUtil::efatal,
                     "This method is not defined or valid for this class type");
            static std::shared_ptr<ExpList> returnVal;
            return returnVal;
        }

        std::shared_ptr<AssemblyMapDG> &ExpList::v_GetTraceMap()
        {
            NEKERROR(ErrorUtil::efatal,
                     "This method is not defined or valid for this class type");
            static std::shared_ptr<AssemblyMapDG> result;
            return result;
        }

        const Array<OneD, const int> &ExpList::v_GetTraceBndMap()
        {
            return GetTraceMap()->GetBndCondIDToGlobalTraceID();
        }

        void ExpList::v_GetNormals(
            Array<OneD, Array<OneD, NekDouble> > &normals)
        {
            boost::ignore_unused(normals);
            NEKERROR(ErrorUtil::efatal,
                     "This method is not defined or valid for this class type");
        }

        void ExpList::v_GetElmtNormalLength(
            Array<OneD, NekDouble>  &lengthsFwd,
            Array<OneD, NekDouble>  &lengthsBwd)
        {
            boost::ignore_unused(lengthsFwd, lengthsBwd);
            ASSERTL0(false,
                     "This method is not defined or valid for this class type");
        }

        void ExpList::v_AddTraceIntegral(
                                const Array<OneD, const NekDouble> &Fx,
                                const Array<OneD, const NekDouble> &Fy,
                                      Array<OneD, NekDouble> &outarray)
        {
            boost::ignore_unused(Fx, Fy, outarray);
            NEKERROR(ErrorUtil::efatal,
                     "This method is not defined or valid for this class type");
        }

        void ExpList::v_AddTraceIntegral(
                                const Array<OneD, const NekDouble> &Fn,
                                      Array<OneD, NekDouble> &outarray)
        {
            boost::ignore_unused(Fn, outarray);
            NEKERROR(ErrorUtil::efatal,
                     "This method is not defined or valid for this class type");
        }

        void ExpList::v_AddFwdBwdTraceIntegral(
                                const Array<OneD, const NekDouble> &Fwd,
                                const Array<OneD, const NekDouble> &Bwd,
                                      Array<OneD, NekDouble> &outarray)
        {
            boost::ignore_unused(Fwd, Bwd, outarray);
            NEKERROR(ErrorUtil::efatal,
                     "This method is not defined or valid for this class type");
        }

        void ExpList::v_GetFwdBwdTracePhys(Array<OneD,NekDouble> &Fwd,
                                           Array<OneD,NekDouble> &Bwd)
        {
            boost::ignore_unused(Fwd, Bwd);
            NEKERROR(ErrorUtil::efatal,
                     "This method is not defined or valid for this class type");
        }

        void ExpList::v_GetFwdBwdTracePhys(
                                const Array<OneD,const NekDouble>  &field,
                                      Array<OneD,NekDouble> &Fwd,
                                      Array<OneD,NekDouble> &Bwd)
        {
            boost::ignore_unused(field, Fwd, Bwd);
            NEKERROR(ErrorUtil::efatal,
                     "This method is not defined or valid for this class type");
        }

        void ExpList::v_GetFwdBwdTracePhysDeriv(
            const int                           Dir,
            const Array<OneD, const NekDouble>  &field,
            Array<OneD, NekDouble>              &Fwd,
            Array<OneD, NekDouble>              &Bwd)
        {
            boost::ignore_unused(Dir, field, Fwd, Bwd);
            ASSERTL0(false,
                     "This method is not defined or valid for this class type");
        }

        void ExpList::v_GetFwdBwdTracePhysDeriv_serial(
            const int                           Dir,
            const Array<OneD, const NekDouble>  &field,
            Array<OneD, NekDouble>              &Fwd,
            Array<OneD, NekDouble>              &Bwd)
        {
            boost::ignore_unused(Dir, field, Fwd, Bwd);
            ASSERTL0(false,
                     "This method is not defined or valid for this class type");
        }

        void ExpList::v_GetFwdBwdTracePhysNoBndFill(
            const Array<OneD, const NekDouble>  &field,
            Array<OneD, NekDouble>              &Fwd,
            Array<OneD, NekDouble>              &Bwd)
        {
            boost::ignore_unused(field, Fwd, Bwd);
            ASSERTL0(false,
                     "This method is not defined or valid for this class type");
        }

        void ExpList::v_GetFwdBwdTracePhys_serial(
            const Array<OneD, const NekDouble>  &field,
            Array<OneD, NekDouble>              &Fwd,
            Array<OneD, NekDouble>              &Bwd)
        {
            boost::ignore_unused(field, Fwd, Bwd);
            ASSERTL0(false,
                     "This method is not defined or valid for this class type");
        }

        void ExpList::v_GetFwdBwdTracePhysInterior(
            const Array<OneD, const NekDouble>  &field,
            Array<OneD, NekDouble>              &Fwd,
            Array<OneD, NekDouble>              &Bwd)
        {
            boost::ignore_unused(field, Fwd, Bwd);
            ASSERTL0(false,
                     "This method is not defined or valid for this class type");
        }

        void ExpList::v_AddTraceQuadPhysToField(
            const Array<OneD, const NekDouble>  &Fwd,
            const Array<OneD, const NekDouble>  &Bwd,
            Array<OneD,       NekDouble>        &field)
        {
            boost::ignore_unused(field, Fwd, Bwd);
            ASSERTL0(false, 
                "v_AddTraceQuadPhysToField is not defined for this class type");
        }

        const Array<OneD,const NekDouble>
                &ExpList::v_GetBndCondBwdWeight()
        {
            ASSERTL0(false, 
                "v_GetBndCondBwdWeight is not defined for this class type");
            static Array<OneD, NekDouble> tmp;
            return tmp;
        }

        void ExpList::v_SetBndCondBwdWeight(
            const int index, 
            const NekDouble value)
        {
            boost::ignore_unused(index, value);
            ASSERTL0(false,
                    "v_setBndCondBwdWeight is not defined for this class type");
        }
        
        const vector<bool> &ExpList::v_GetLeftAdjacentFaces(void) const
        {
            NEKERROR(ErrorUtil::efatal,
                     "This method is not defined or valid for this class type");
            static vector<bool> tmp;
            return tmp;
        }


        void ExpList::v_ExtractTracePhys(Array<OneD,NekDouble> &outarray)
        {
            boost::ignore_unused(outarray);
            NEKERROR(ErrorUtil::efatal,
                     "This method is not defined or valid for this class type");
        }

        void ExpList::v_ExtractTracePhys(
                                const Array<OneD, const NekDouble> &inarray,
                                      Array<OneD,NekDouble> &outarray)
        {
            boost::ignore_unused(inarray, outarray);
            NEKERROR(ErrorUtil::efatal,
                     "This method is not defined or valid for this class type");
        }

        void ExpList::v_MultiplyByInvMassMatrix(
                                const Array<OneD,const NekDouble> &inarray,
                                Array<OneD,      NekDouble> &outarray)
        {
            boost::ignore_unused(inarray, outarray);
            NEKERROR(ErrorUtil::efatal,
                     "This method is not defined or valid for this class type");
        }

        void ExpList::v_HelmSolve(
                const Array<OneD, const NekDouble> &inarray,
                      Array<OneD,       NekDouble> &outarray,
                const StdRegions::ConstFactorMap &factors,
                const StdRegions::VarCoeffMap &varcoeff,
                const MultiRegions::VarFactorsMap &varfactors,
                const Array<OneD, const NekDouble> &dirForcing,
                const bool PhysSpaceForcing)
        {
            boost::ignore_unused(inarray, outarray, factors, varcoeff,
                                 varfactors, dirForcing, PhysSpaceForcing);
            NEKERROR(ErrorUtil::efatal, "HelmSolve not implemented.");
        }

        void ExpList::v_LinearAdvectionDiffusionReactionSolve(
                       const Array<OneD, Array<OneD, NekDouble> > &velocity,
                       const Array<OneD, const NekDouble> &inarray,
                       Array<OneD, NekDouble> &outarray,
                       const NekDouble lambda,
                       const Array<OneD, const NekDouble>&  dirForcing)
        {
            boost::ignore_unused(velocity, inarray, outarray, lambda, dirForcing);
            NEKERROR(ErrorUtil::efatal,
                     "This method is not defined or valid for this class type");
        }

        void ExpList::v_LinearAdvectionReactionSolve(
                       const Array<OneD, Array<OneD, NekDouble> > &velocity,
                       const Array<OneD, const NekDouble> &inarray,
                       Array<OneD, NekDouble> &outarray,
                       const NekDouble lambda,
                       const Array<OneD, const NekDouble>&  dirForcing)
        {
            boost::ignore_unused(velocity, inarray, outarray, lambda, dirForcing);
            NEKERROR(ErrorUtil::efatal,
                     "This method is not defined or valid for this class type");
        }

        void ExpList::v_HomogeneousFwdTrans(const Array<OneD, const NekDouble> &inarray,
                                            Array<OneD, NekDouble> &outarray,
                                            bool Shuff,
                                            bool UnShuff)
        {
            boost::ignore_unused(inarray, outarray, Shuff, UnShuff);
            NEKERROR(ErrorUtil::efatal,
                     "This method is not defined or valid for this class type");
        }

        void ExpList::v_HomogeneousBwdTrans(const Array<OneD, const NekDouble> &inarray,
                                            Array<OneD, NekDouble> &outarray,
                                            bool Shuff,
                                            bool UnShuff)
        {
            boost::ignore_unused(inarray, outarray, Shuff, UnShuff);
            NEKERROR(ErrorUtil::efatal,
                     "This method is not defined or valid for this class type");
        }

        void ExpList::v_DealiasedProd(const Array<OneD, NekDouble> &inarray1,
                                      const Array<OneD, NekDouble> &inarray2,
                                      Array<OneD, NekDouble> &outarray)
        {
            boost::ignore_unused(inarray1, inarray2, outarray);
            NEKERROR(ErrorUtil::efatal,
                     "This method is not defined or valid for this class type");
        }

        void ExpList::v_DealiasedDotProd(
                        const Array<OneD, Array<OneD, NekDouble> > &inarray1,
                        const Array<OneD, Array<OneD, NekDouble> > &inarray2,
                        Array<OneD, Array<OneD, NekDouble> > &outarray)
        {
            boost::ignore_unused(inarray1, inarray2, outarray);
            NEKERROR(ErrorUtil::efatal,
                     "This method is not defined or valid for this class type");
        }

        void ExpList::v_GetBCValues(Array<OneD, NekDouble> &BndVals,
                                    const Array<OneD, NekDouble> &TotField,
                                    int BndID)
        {
            boost::ignore_unused(BndVals, TotField, BndID);
            NEKERROR(ErrorUtil::efatal,
                     "This method is not defined or valid for this class type");
        }

        void ExpList::v_NormVectorIProductWRTBase(Array<OneD, const NekDouble> &V1,
                                                  Array<OneD, const NekDouble> &V2,
                                                  Array<OneD, NekDouble> &outarray,
                                                  int BndID)
        {
            boost::ignore_unused(V1, V2, outarray, BndID);
            NEKERROR(ErrorUtil::efatal,
                     "This method is not defined or valid for this class type");
        }
        
        void ExpList::v_NormVectorIProductWRTBase(
                                Array<OneD, Array<OneD, NekDouble> > &V,
                                Array<OneD, NekDouble> &outarray)
        {
            Array< OneD, NekDouble> tmp;
            switch (GetCoordim(0))
            {
                case 1:
                {
                    for(int i = 0; i < GetExpSize(); ++i)
                    {
                        (*m_exp)[i]->NormVectorIProductWRTBase(
                                        V[0] + GetPhys_Offset(i),
                                        tmp = outarray + GetCoeff_Offset(i));
                    }
                }
                break;
                case 2:
                {
                    for(int i = 0; i < GetExpSize(); ++i)
                    {
                        (*m_exp)[i]->NormVectorIProductWRTBase(
                                        V[0] + GetPhys_Offset(i),
                                        V[1] + GetPhys_Offset(i),
                                        tmp = outarray + GetCoeff_Offset(i));
                    }
                }
                break;
                case 3:
                {
                    for(int i = 0; i < GetExpSize(); ++i)
                    {
                        (*m_exp)[i]->NormVectorIProductWRTBase(
                                        V[0] + GetPhys_Offset(i),
                                        V[1] + GetPhys_Offset(i),
                                        V[2] + GetPhys_Offset(i),
                                        tmp = outarray + GetCoeff_Offset(i));
                    }
                }
                break;
                default:
                    ASSERTL0(false,"Dimension not supported");
                    break;
            }
        }

        void ExpList::v_ImposeDirichletConditions(Array<OneD,NekDouble>& outarray)
        {
            boost::ignore_unused(outarray);
            NEKERROR(ErrorUtil::efatal,
                     "This method is not defined or valid for this class type");
        }

        /**
         */
        void ExpList::v_FillBndCondFromField()
        {
            NEKERROR(ErrorUtil::efatal,
                     "This method is not defined or valid for this class type");
        }

        /**
         */
        void ExpList::v_FillBndCondFromField(const int nreg)
        {
            boost::ignore_unused(nreg);
            NEKERROR(ErrorUtil::efatal,
                     "This method is not defined or valid for this class type");
        }

        void ExpList::v_LocalToGlobal(bool useComm)
        {
            boost::ignore_unused(useComm);
            NEKERROR(ErrorUtil::efatal,
                     "This method is not defined or valid for this class type");
        }


        void ExpList::v_LocalToGlobal(const Array<OneD, const NekDouble> &inarray,
                                      Array<OneD,NekDouble> &outarray,
                                      bool useComm)
        {
            boost::ignore_unused(inarray, outarray, useComm);
            NEKERROR(ErrorUtil::efatal,
                     "This method is not defined or valid for this class type");
        }


        void ExpList::v_GlobalToLocal(void)
        {
            NEKERROR(ErrorUtil::efatal,
                     "This method is not defined or valid for this class type");
        }


        void ExpList::v_GlobalToLocal(const Array<OneD, const NekDouble> &inarray,
                                      Array<OneD,NekDouble> &outarray)
        {
            boost::ignore_unused(inarray, outarray);
            NEKERROR(ErrorUtil::efatal,
                     "This method is not defined or valid for this class type");
        }


        void ExpList::v_BwdTrans(const Array<OneD, const NekDouble> &inarray,
                                 Array<OneD,       NekDouble> &outarray)
        {
            v_BwdTrans_IterPerExp(inarray,outarray);
        }

        void ExpList::v_FwdTrans(const Array<OneD, const NekDouble> &inarray,
                                 Array<OneD,       NekDouble> &outarray)
        {
            v_FwdTrans_IterPerExp(inarray,outarray);
        }

        void ExpList::v_IProductWRTBase(
                                const Array<OneD, const NekDouble> &inarray,
                                Array<OneD,       NekDouble> &outarray)
        {
            Array<OneD,NekDouble>  tmp;
            for (int i = 0; i < m_collections.size(); ++i)
            {

                m_collections[i].ApplyOperator(Collections::eIProductWRTBase,
                                               inarray + m_coll_phys_offset[i],
                                               tmp = outarray + m_coll_coeff_offset[i]);
            }
        }

        void ExpList::v_GeneralMatrixOp(
                                        const GlobalMatrixKey             &gkey,
                                        const Array<OneD,const NekDouble> &inarray,
                                        Array<OneD,      NekDouble> &outarray)
        {
            GeneralMatrixOp_IterPerExp(gkey,inarray,outarray);
        }

        /**
         * The operation is evaluated locally by the elemental
         * function StdRegions#StdExpansion#GetCoords.
         *
         * @param   coord_0         After calculation, the \f$x_1\f$ coordinate
         *                          will be stored in this array.
         * @param   coord_1         After calculation, the \f$x_2\f$ coordinate
         *                          will be stored in this array.
         * @param   coord_2         After calculation, the \f$x_3\f$ coordinate
         *                          will be stored in this array.
         */
        void ExpList::v_GetCoords(Array<OneD, NekDouble> &coord_0,
                                  Array<OneD, NekDouble> &coord_1,
                                  Array<OneD, NekDouble> &coord_2)
        {
            if (GetNumElmts() == 0)
            {
                return;
            }

            int    i;
            Array<OneD, NekDouble> e_coord_0;
            Array<OneD, NekDouble> e_coord_1;
            Array<OneD, NekDouble> e_coord_2;

            switch(GetExp(0)->GetCoordim())
            {
            case 1:
                for(i= 0; i < (*m_exp).size(); ++i)
                {
                    e_coord_0 = coord_0 + m_phys_offset[i];
                    (*m_exp)[i]->GetCoords(e_coord_0);
                }
                break;
            case 2:
                ASSERTL0(coord_1.size() != 0,
                         "output coord_1 is not defined");

                for(i= 0; i < (*m_exp).size(); ++i)
                {
                    e_coord_0 = coord_0 + m_phys_offset[i];
                    e_coord_1 = coord_1 + m_phys_offset[i];
                    (*m_exp)[i]->GetCoords(e_coord_0,e_coord_1);
                }
                break;
            case 3:
                ASSERTL0(coord_1.size() != 0,
                         "output coord_1 is not defined");
                ASSERTL0(coord_2.size() != 0,
                         "output coord_2 is not defined");

                for(i= 0; i < (*m_exp).size(); ++i)
                {
                    e_coord_0 = coord_0 + m_phys_offset[i];
                    e_coord_1 = coord_1 + m_phys_offset[i];
                    e_coord_2 = coord_2 + m_phys_offset[i];
                    (*m_exp)[i]->GetCoords(e_coord_0,e_coord_1,e_coord_2);
                }
                break;
            }
        }

        /**
         */
        void ExpList::v_SetUpPhysNormals()
        {
            NEKERROR(ErrorUtil::efatal,
                     "This method is not defined or valid for this class type");
        }

        /**
         */
        void ExpList::v_GetBndElmtExpansion(int i,
                            std::shared_ptr<ExpList> &result,
                            const bool DeclareCoeffPhysArrays)
        {
            boost::ignore_unused(i, result, DeclareCoeffPhysArrays);
            NEKERROR(ErrorUtil::efatal,
                     "This method is not defined or valid for this class type");
        }

        /**
         */
        void ExpList::v_ExtractElmtToBndPhys(const int i,
                                             const Array<OneD, NekDouble> &element,
                                             Array<OneD, NekDouble> &boundary)
        {
            int n, cnt;
            Array<OneD, NekDouble> tmp1, tmp2;
            LocalRegions::ExpansionSharedPtr elmt;

            Array<OneD, int> ElmtID,EdgeID;
            GetBoundaryToElmtMap(ElmtID,EdgeID);

            // Initialise result
            boundary = Array<OneD, NekDouble>
                            (GetBndCondExpansions()[i]->GetTotPoints(), 0.0);

            // Skip other boundary regions
            for (cnt = n = 0; n < i; ++n)
            {
                cnt += GetBndCondExpansions()[n]->GetExpSize();
            }

            int offsetBnd;
            int offsetElmt = 0;
            for (n = 0; n < GetBndCondExpansions()[i]->GetExpSize(); ++n)
            {
                offsetBnd = GetBndCondExpansions()[i]->GetPhys_Offset(n);

                elmt   = GetExp(ElmtID[cnt+n]);
                elmt->GetTracePhysVals(EdgeID[cnt+n],
                                      GetBndCondExpansions()[i]->GetExp(n),
                                      tmp1 = element + offsetElmt,
                                      tmp2 = boundary + offsetBnd);

                offsetElmt += elmt->GetTotPoints();
            }
        }

        /**
         */
        void ExpList::v_ExtractPhysToBndElmt(const int i,
                            const Array<OneD, const NekDouble> &phys,
                            Array<OneD, NekDouble> &bndElmt)
        {
            int n, cnt, nq;

            Array<OneD, int> ElmtID,EdgeID;
            GetBoundaryToElmtMap(ElmtID,EdgeID);

            // Skip other boundary regions
            for (cnt = n = 0; n < i; ++n)
            {
                cnt += GetBndCondExpansions()[n]->GetExpSize();
            }

            // Count number of points
            int npoints = 0;
            for (n = 0; n < GetBndCondExpansions()[i]->GetExpSize(); ++n)
            {
                npoints += GetExp(ElmtID[cnt+n])->GetTotPoints();
            }

            // Initialise result
            bndElmt = Array<OneD, NekDouble> (npoints, 0.0);

            // Extract data
            int offsetPhys;
            int offsetElmt = 0;
            for (n = 0; n < GetBndCondExpansions()[i]->GetExpSize(); ++n)
            {
                nq = GetExp(ElmtID[cnt+n])->GetTotPoints();
                offsetPhys = GetPhys_Offset(ElmtID[cnt+n]);
                Vmath::Vcopy(nq, &phys[offsetPhys],    1,
                                 &bndElmt[offsetElmt], 1);
                offsetElmt += nq;
            }
        }

        /**
         */
        void ExpList::v_ExtractPhysToBnd(int i,
                            const Array<OneD, const NekDouble> &phys,
                            Array<OneD, NekDouble> &bnd)
        {
            int n, cnt;
            Array<OneD, NekDouble> tmp1;
            StdRegions::StdExpansionSharedPtr elmt;

            Array<OneD, int> ElmtID,EdgeID;
            GetBoundaryToElmtMap(ElmtID,EdgeID);

            // Initialise result
            bnd = Array<OneD, NekDouble>
                            (GetBndCondExpansions()[i]->GetTotPoints(), 0.0);

            // Skip other boundary regions
            for (cnt = n = 0; n < i; ++n)
            {
                cnt += GetBndCondExpansions()[n]->GetExpSize();
            }

            int offsetBnd;
            int offsetPhys;
            for (n = 0; n < GetBndCondExpansions()[i]->GetExpSize(); ++n)
            {
                offsetPhys = GetPhys_Offset(ElmtID[cnt+n]);
                offsetBnd = GetBndCondExpansions()[i]->GetPhys_Offset(n);

                elmt   = GetExp(ElmtID[cnt+n]);
                elmt->GetTracePhysVals(EdgeID[cnt+n],
                                      GetBndCondExpansions()[i]->GetExp(n),
                                      phys + offsetPhys,
                                      tmp1 = bnd + offsetBnd);
            }
        }

        /**
         */
        void ExpList::v_GetBoundaryNormals(int i,
                        Array<OneD, Array<OneD, NekDouble> > &normals)
        {
            int j, n, cnt, nq;
            int coordim = GetCoordim(0);
            Array<OneD, NekDouble> tmp;
            LocalRegions::ExpansionSharedPtr elmt;

            Array<OneD, int> ElmtID,EdgeID;
            GetBoundaryToElmtMap(ElmtID,EdgeID);

            // Initialise result
            normals = Array<OneD, Array<OneD, NekDouble> > (coordim);
            for (j = 0; j < coordim; ++j)
            {
                normals[j] = Array<OneD, NekDouble> (
                                GetBndCondExpansions()[i]->GetTotPoints(), 0.0);
            }

            // Skip other boundary regions
            for (cnt = n = 0; n < i; ++n)
            {
                cnt += GetBndCondExpansions()[n]->GetExpSize();
            }

            int offset;
            for (n = 0; n < GetBndCondExpansions()[i]->GetExpSize(); ++n)
            {
                offset = GetBndCondExpansions()[i]->GetPhys_Offset(n);
                nq = GetBndCondExpansions()[i]->GetExp(n)->GetTotPoints();

                elmt   = GetExp(ElmtID[cnt+n]);
                const Array<OneD, const Array<OneD, NekDouble> > normalsElmt
                            = elmt->GetSurfaceNormal(EdgeID[cnt+n]);
                // Copy to result
                for (j = 0; j < coordim; ++j)
                {
                    Vmath::Vcopy(nq, normalsElmt[j], 1,
                                     tmp = normals[j] + offset, 1);
                }
            }
        }

        /**
         */
        void ExpList::v_GetBoundaryToElmtMap(Array<OneD, int> &ElmtID,
                                            Array<OneD,int> &EdgeID)
        {
            boost::ignore_unused(ElmtID, EdgeID);
            NEKERROR(ErrorUtil::efatal,
                     "This method is not defined or valid for this class type");
        }

        /**
         */
<<<<<<< HEAD
        void ExpList::v_ReadGlobalOptimizationParameters()
        {
            NEKERROR(ErrorUtil::efatal,
                     "This method is not defined or valid for this class type");
        }

        void ExpList::v_FillBwdWithBound(
            const Array<OneD, const NekDouble> &Fwd,
                  Array<OneD,       NekDouble> &Bwd)
        {
            boost::ignore_unused(Fwd, Bwd);
            ASSERTL0(false, "v_FillBwdWithBound not defined");
        }

        void ExpList::v_FillBwdWithBoundDeriv(
            const int                          Dir,
            const Array<OneD, const NekDouble> &Fwd,
                  Array<OneD,       NekDouble> &Bwd)
        {
            boost::ignore_unused(Dir, Fwd, Bwd);
            ASSERTL0(false, "v_FillBwdWithBoundDeriv not defined");
        }

        void ExpList::v_FillBwdWithBwdWeight(
            Array<OneD,       NekDouble> &weightave,
            Array<OneD,       NekDouble> &weightjmp)
        {
            boost::ignore_unused(weightave, weightjmp);
            ASSERTL0(false, "v_FillBwdWithBwdWeight not defined");
        }

        void ExpList::v_PeriodicBwdCopy(
                const Array<OneD, const NekDouble> &Fwd,
                      Array<OneD,       NekDouble> &Bwd)
        {
            boost::ignore_unused(Fwd, Bwd);
            ASSERTL0(false, "v_PeriodicBwdCopy not defined");
        }

        /**
         */
=======
>>>>>>> 22dfdeae
        const Array<OneD,const SpatialDomains::BoundaryConditionShPtr>
                                            &ExpList::v_GetBndConditions(void)
        {
            NEKERROR(ErrorUtil::efatal,
                     "This method is not defined or valid for this class type");
            static Array<OneD, const SpatialDomains::BoundaryConditionShPtr>
                                                                        result;
            return result;
        }

        /**
         */
        Array<OneD,SpatialDomains::BoundaryConditionShPtr> &ExpList::v_UpdateBndConditions()
        {
            NEKERROR(ErrorUtil::efatal,
                     "This method is not defined or valid for this class type");
            static Array<OneD, SpatialDomains::BoundaryConditionShPtr> result;
            return result;
        }

        /**
         */
        void ExpList::v_EvaluateBoundaryConditions(
            const NekDouble time,
            const std::string varName,
            const NekDouble x2_in,
            const NekDouble x3_in)
        {
            boost::ignore_unused(time, varName, x2_in, x3_in);
            NEKERROR(ErrorUtil::efatal,
                     "This method is not defined or valid for this class type");
        }

        /**
         */
        map<int, RobinBCInfoSharedPtr> ExpList::v_GetRobinBCInfo(void)
        {
            NEKERROR(ErrorUtil::efatal,
                     "This method is not defined or valid for this class type");
            static map<int,RobinBCInfoSharedPtr> result;
            return result;
        }

        /**
         */
        void ExpList::v_GetPeriodicEntities(
            PeriodicMap &periodicVerts,
            PeriodicMap &periodicEdges,
            PeriodicMap &periodicFaces)
        {
            boost::ignore_unused(periodicVerts, periodicEdges, periodicFaces);
            NEKERROR(ErrorUtil::efatal,
                     "This method is not defined or valid for this class type");
        }

        SpatialDomains::BoundaryConditionShPtr ExpList::GetBoundaryCondition(
            const SpatialDomains::BoundaryConditionCollection& collection,
            unsigned int regionId,
            const std::string& variable)
        {
            auto collectionIter = collection.find(regionId);
            ASSERTL1(collectionIter != collection.end(),
                     "Unable to locate collection " +
                     boost::lexical_cast<string>(regionId));

            const SpatialDomains::BoundaryConditionMapShPtr bndCondMap
                = (*collectionIter).second;
            auto conditionMapIter = bndCondMap->find(variable);
            ASSERTL1(conditionMapIter != bndCondMap->end(),
                     "Unable to locate condition map.");

            const SpatialDomains::BoundaryConditionShPtr boundaryCondition
                = (*conditionMapIter).second;

            return boundaryCondition;
        }

        ExpListSharedPtr &ExpList::v_GetPlane(int n)
        {
            boost::ignore_unused(n);
            NEKERROR(ErrorUtil::efatal,
                     "This method is not defined or valid for this class type");
            return NullExpListSharedPtr;
        }

        /**
         * @brief Construct collections of elements containing a single element
         * type and polynomial order from the list of expansions.
         */
        void ExpList::CreateCollections(Collections::ImplementationType ImpType)
        {
            map<LibUtilities::ShapeType,
                vector<std::pair<LocalRegions::ExpansionSharedPtr,int> > > collections;

            // Figure out optimisation parameters if provided in
            // session file or default given
            Collections::CollectionOptimisation colOpt(m_session, ImpType);
            ImpType = colOpt.GetDefaultImplementationType();

            bool autotuning = colOpt.IsUsingAutotuning();
            bool verbose    = (m_session->DefinesCmdLineArgument("verbose")) &&
                              (m_comm->GetRank() == 0);
            int  collmax    = (colOpt.GetMaxCollectionSize() > 0
                                        ? colOpt.GetMaxCollectionSize()
                                        : 2*m_exp->size());

            // clear vectors in case previously called
            m_collections.clear();
            m_coll_coeff_offset.clear();
            m_coll_phys_offset.clear();

            // Loop over expansions, and create collections for each element type
            for (int i = 0; i < m_exp->size(); ++i)
            {
                collections[(*m_exp)[i]->DetShapeType()].push_back(
                    std::pair<LocalRegions::ExpansionSharedPtr,int> ((*m_exp)[i],i));
            }

            for (auto &it : collections)
            {
                LocalRegions::ExpansionSharedPtr exp = it.second[0].first;

                Collections::OperatorImpMap impTypes = colOpt.GetOperatorImpMap(exp);
                vector<StdRegions::StdExpansionSharedPtr> collExp;

                int prevCoeffOffset     = m_coeff_offset[it.second[0].second];
                int prevPhysOffset      = m_phys_offset [it.second[0].second];
                int collcnt;

                m_coll_coeff_offset.push_back(prevCoeffOffset);
                m_coll_phys_offset .push_back(prevPhysOffset);

                if(it.second.size() == 1) // single element case
                {
                    collExp.push_back(it.second[0].first);

                    // if no Imp Type provided and No settign in xml file.
                    // reset impTypes using timings
                    if(autotuning)
                    {
                        impTypes = colOpt.SetWithTimings(collExp,
                                                         impTypes, verbose);
                    }

                    Collections::Collection tmp(collExp, impTypes);
                    m_collections.push_back(tmp);
                }
                else
                {
                    // set up first geometry
                    collExp.push_back(it.second[0].first);
                    int prevnCoeff = it.second[0].first->GetNcoeffs();
                    int prevnPhys  = it.second[0].first->GetTotPoints();
                    collcnt = 1;

                    for (int i = 1; i < it.second.size(); ++i)
                    {
                        int nCoeffs     = it.second[i].first->GetNcoeffs();
                        int nPhys       = it.second[i].first->GetTotPoints();
                        int coeffOffset = m_coeff_offset[it.second[i].second];
                        int physOffset  = m_phys_offset [it.second[i].second];

                        // check to see if next elmt is different or
                        // collmax reached and if so end collection
                        // and start new one
                        if(prevCoeffOffset + nCoeffs != coeffOffset ||
                           prevnCoeff != nCoeffs ||
                           prevPhysOffset + nPhys != physOffset ||
                           prevnPhys != nPhys || collcnt >= collmax)
                        {

                            // if no Imp Type provided and No
                            // settign in xml file. reset
                            // impTypes using timings
                            if(autotuning)
                            {
                                impTypes = colOpt.SetWithTimings(collExp,
                                                                 impTypes,
                                                                 verbose);
                            }

                            Collections::Collection tmp(collExp, impTypes);
                            m_collections.push_back(tmp);


                            // start new geom list
                            collExp.clear();

                            m_coll_coeff_offset.push_back(coeffOffset);
                            m_coll_phys_offset .push_back(physOffset);
                            collExp.push_back(it.second[i].first);
                            collcnt = 1;
                        }
                        else // add to list of collections
                        {
                            collExp.push_back(it.second[i].first);
                            collcnt++;
                        }

                        // if end of list finish up collection
                        if (i == it.second.size() - 1)
                        {
                            // if no Imp Type provided and No
                            // settign in xml file.
                            if(autotuning)
                            {
                                impTypes = colOpt.SetWithTimings(collExp,
                                                                 impTypes,verbose);
                            }

                            Collections::Collection tmp(collExp, impTypes);
                            m_collections.push_back(tmp);
                            collExp.clear();
                            collcnt = 0;

                        }

                        prevCoeffOffset = coeffOffset;
                        prevPhysOffset  = physOffset;
                        prevnCoeff      = nCoeffs;
                        prevnPhys       = nPhys;
                    }
                }
            }
        }

        void ExpList::ClearGlobalLinSysManager(void)
        {
            v_ClearGlobalLinSysManager();
        }

        const LocTraceToTraceMapSharedPtr 
                &ExpList::v_GetLocTraceToTraceMap() const
        {
            ASSERTL0(false, "v_GetLocTraceToTraceMap not coded");
            return NullLocTraceToTraceMapSharedPtr;
        }
    } //end of namespace
} //end of namespace
<|MERGE_RESOLUTION|>--- conflicted
+++ resolved
@@ -3308,15 +3308,6 @@
                      "This method is not defined or valid for this class type");
         }
 
-        /**
-         */
-<<<<<<< HEAD
-        void ExpList::v_ReadGlobalOptimizationParameters()
-        {
-            NEKERROR(ErrorUtil::efatal,
-                     "This method is not defined or valid for this class type");
-        }
-
         void ExpList::v_FillBwdWithBound(
             const Array<OneD, const NekDouble> &Fwd,
                   Array<OneD,       NekDouble> &Bwd)
@@ -3352,8 +3343,6 @@
 
         /**
          */
-=======
->>>>>>> 22dfdeae
         const Array<OneD,const SpatialDomains::BoundaryConditionShPtr>
                                             &ExpList::v_GetBndConditions(void)
         {
