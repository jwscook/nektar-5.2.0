--- conflicted
+++ resolved
@@ -1154,15 +1154,10 @@
         {
             int i;
 
-<<<<<<< HEAD
             Array<OneD, NekDouble> x0(1);
             Array<OneD, NekDouble> x1(1);
             Array<OneD, NekDouble> x2(1);
 
-=======
-            Array<OneD, NekDouble> x(1), y(1), z(1);
-			
->>>>>>> 87bed7b2
             for (i = 0; i < m_bndCondExpansions.num_elements(); ++i)
             {
                 if (time == 0.0 || m_bndConditions[i]->GetUserDefined() ==
@@ -1172,8 +1167,7 @@
                     m_bndConditions[i]->GetUserDefined() ==
                     SpatialDomains::eRCRterminal )
                 {
-                    m_bndCondExpansions[i]->GetCoords(x, y, z);
-                    NekDouble x0 = x[0], x1 = y[0], x2 = z[0];
+                    m_bndCondExpansions[i]->GetCoords(x0, x1, x2);
                     
                     if (x2_in != NekConstants::kNekUnsetDouble && x3_in !=
                         NekConstants::kNekUnsetDouble)
