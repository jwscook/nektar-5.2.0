--- conflicted
+++ resolved
@@ -1048,59 +1048,6 @@
                 }
                 else
                 {
-<<<<<<< HEAD
-=======
-#if 0
-                    DNekMatSharedPtr             m_Ixm;
-                    LibUtilities::BasisSharedPtr BASE;
-                    const LibUtilities::PointsKey
-                            BS_p(e_ncoeffs,LibUtilities::eGaussGaussLegendre);
-                    const LibUtilities::BasisKey
-                            BS_k(LibUtilities::eGauss_Lagrange,e_ncoeffs,BS_p);
-
-                    BASE  = LibUtilities::BasisManager()[BS_k];
-
-                    Array<OneD, NekDouble> coords(3, 0.0);
-
-                    int j;
-
-                    for(p = 0; p < 2; ++p)
-                    {
-                        NekDouble vertnorm = 0.0;
-                        for (int i=0; i<((*m_exp)[n]->
-                             GetVertexNormal(p)).size(); i++)
-                        {
-                            vertnorm += ((*m_exp)[n]->GetVertexNormal(p))[i][0];
-                            coords[0] = vertnorm ;
-                        }
-
-                        t_offset = GetTrace()->GetPhys_Offset(n+p);
-
-                        if (vertnorm >= 0.0)
-                        {
-                            m_Ixm = BASE->GetI(coords);
-
-
-                            for (j = 0; j < e_ncoeffs; j++)
-                            {
-                                outarray[offset + j]  +=
-                                    (m_Ixm->GetPtr())[j] * Fn[t_offset];
-                            }
-                        }
-
-                        if (vertnorm < 0.0)
-                        {
-                            m_Ixm = BASE->GetI(coords);
-
-                            for (j = 0; j < e_ncoeffs; j++)
-                            {
-                                outarray[offset + j] -=
-                                    (m_Ixm->GetPtr())[j] * Fn[t_offset];
-                            }
-                        }
-                    }
-#else
->>>>>>> ac26f0ba
                     int j;
                     static DNekMatSharedPtr   m_Ixm, m_Ixp;
                     static int sav_ncoeffs = 0;
@@ -1209,20 +1156,8 @@
             const DNekScalBlkMatSharedPtr &HDGLamToU =
                 GetBlockMatrix(HDGLamToUKey);
 
-<<<<<<< HEAD
             // Retrieve number of local trace space coefficients N_{\lambda},
             // and set up local elemental trace solution \lambda^e.
-=======
-            // Retrieve global trace space storage, \Lambda, from trace expansion
-            Array<OneD,NekDouble> BndSol =  Array<OneD,NekDouble>
-                (m_traceMap->GetNumLocalBndCoeffs());
-
-
-            Array<OneD,NekDouble> BndRhs(GloBndDofs,0.0);
-            // Zero trace space
-            Vmath::Zero(GloBndDofs,BndSol,1);
-
->>>>>>> ac26f0ba
             int     LocBndCoeffs = m_traceMap->GetNumLocalBndCoeffs();
             Array<OneD, NekDouble> bndrhs(LocBndCoeffs,0.0);
             Array<OneD, NekDouble> loclambda(LocBndCoeffs,0.0);
@@ -1251,15 +1186,9 @@
             Array<OneD, const int> bndCondMap =  
                 m_traceMap->GetBndCondCoeffsToLocalTraceMap();
 
-<<<<<<< HEAD
             // Copy Dirichlet boundary conditions and weak forcing
             // into trace space
-            for(i = 0; i < m_bndCondExpansions.num_elements(); ++i)
-=======
-            cnt = 0;
-            // Copy Dirichlet boundary conditions into trace space
             for (i = 0; i < m_bndCondExpansions.size(); ++i)
->>>>>>> ac26f0ba
             {
                 Array<OneD, const NekDouble> bndcoeffs =
                     m_bndCondExpansions[i]->GetCoeffs();
