--- conflicted
+++ resolved
@@ -473,27 +473,16 @@
                     {
                         LibUtilities::BasisKey bkey = bndConstraint[i]
                                     ->GetExp(j)->GetBasis(0)->GetBasisKey();
-<<<<<<< HEAD
-                        exp1D = LocalRegions::Expansion1D::FromStdExp(
-                            bndConstraint[i]->GetExp(j));
+                        exp1D = bndConstraint[i]->GetExp(j)->
+                                    as<LocalRegions::Expansion1D>();
                         segGeom = exp1D->GetGeom1D();
+
                         seg = MemoryManager<LocalRegions::SegExp>
                                             ::AllocateSharedPtr(bkey, segGeom);
                         edgesDone.insert(segGeom->GetEid());
+
                         seg->SetElmtId(elmtid++);
                         (*m_exp).push_back(seg);
-=======
-                        exp1D = bndConstraint[i]->GetExp(j)->
-                                    as<LocalRegions::Expansion1D>();
-                        SegGeom = exp1D->GetGeom1D();
-
-                        Seg = MemoryManager<LocalRegions::SegExp>
-                                            ::AllocateSharedPtr(bkey, SegGeom);
-                        EdgeDone[SegGeom->GetEid()] = elmtid;
-
-                        Seg->SetElmtId(elmtid++);
-                        (*m_exp).push_back(Seg);
->>>>>>> 928c1202
                     }
                 }
             }
@@ -505,23 +494,14 @@
             
             for(i = 0; i < locexp.size(); ++i)
             {
-                exp2D = LocalRegions::Expansion2D::FromStdExp(locexp[i]);
+                exp2D = locexp[i]->as<LocalRegions::Expansion2D>();
                 
                 for(j = 0; j < locexp[i]->GetNedges(); ++j)
                 {
-<<<<<<< HEAD
                     segGeom = exp2D->GetGeom2D()->GetEdge(j);
                     id      = segGeom->GetEid();
                     // Ignore Dirichlet edges
                     if (edgesDone.count(id) != 0)
-=======
-                    exp2D = locexp[i]->as<LocalRegions::Expansion2D>();
-                    SegGeom = (exp2D->GetGeom2D())->GetEdge(j);
-
-                    id = SegGeom->GetEid();
-
-                    if(EdgeDone.count(id)==0)
->>>>>>> 928c1202
                     {
                         continue;
                     }
@@ -604,7 +584,7 @@
                 
                 for(i = 0; i < locexp.size(); ++i)
                 {
-                    exp2D = LocalRegions::Expansion2D::FromStdExp(locexp[i]);
+                    exp2D = locexp[i]->as<LocalRegions::Expansion2D>();
                     
                     int nedges = locexp[i]->GetNedges();
                     
@@ -1107,15 +1087,12 @@
             // Assume whole array is of same coordinate dimension
             int coordim = GetCoordim(0);
 
-            int nproc = -1;
-            
             ASSERTL1(normals.num_elements() >= coordim,
                      "Output vector does not have sufficient dimensions to "
                      "match coordim");
 
             if(m_parallel == false)
             {
-<<<<<<< HEAD
                 for(i = 0; i < m_exp->size(); ++i)
                 {
                     LocalRegions::Expansion1DSharedPtr loc_exp =
@@ -1123,14 +1100,7 @@
                     LocalRegions::Expansion1D>((*m_exp)[i]);
                 
                     LocalRegions::Expansion2DSharedPtr loc_elmt =
-=======
-                LocalRegions::Expansion1DSharedPtr loc_exp = 
-                        (*m_exp)[i]->as<LocalRegions::Expansion1D>();
-                LocalRegions::Expansion2DSharedPtr loc_elmt = 
->>>>>>> 928c1202
                     loc_exp->GetLeftAdjacentElementExp();
-            
-                    int GlobalID = loc_exp->GetGeom1D()->GetGlobalID();
             
                     // Get the number of points and normals for this expansion.
                     e_npoints  = (*m_exp)[i]->GetNumPoints(0);
@@ -1197,9 +1167,6 @@
                     boost::dynamic_pointer_cast<
                     LocalRegions::Expansion1D>(loc_elmt->GetEdgeExp(
                                     loc_exp->GetLeftAdjacentElementEdge()));
-                    
-                    // Determine the Global ID of the trace edge
-                    int GlobalID = loc_exp->GetGeom1D()->GetGlobalID();
                     
                     // Get the number of points and normals for this expansion.
                     e_npoints  = (*m_exp)[i]->GetNumPoints(0);
