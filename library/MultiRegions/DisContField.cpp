--- conflicted
+++ resolved
@@ -1404,83 +1404,46 @@
                         }
                     }
 
-<<<<<<< HEAD
-                // Distribute the size of the periodic boundary to all 
-                // processes. We assume that all processes who own periodic
-                // faces have the same local copy of allCompPairs
-                int NPairs  = allCompPairs.size();
-                vComm->AllReduce(NPairs, LibUtilities::ReduceMax);
-
-                // Check that the previous assertion regarding allCompPairs
-                // is correct
-                ASSERTL0(
-                    allCompPairs.size() == NPairs || allCompPairs.size() == 0,
-                    "Local copy of allCompPairs not the same for all ranks"
-                );
-
-                // Allocate local vectors that will contain the content of
-                // allCompPairs if process owns faces on periodic boundary
-                Array<OneD, int> first(NPairs, -1);
-                Array<OneD, int> second(NPairs, -1);
-                cnt = 0;
-                for(const auto &it : allCompPairs)
-                {
-                    first[cnt]    = it.first;
-                    second[cnt++] = it.second;
-                }
-                
-                // Distribute the content in first and second to all processes
-                vComm->AllReduce(first,  LibUtilities::ReduceMax);
-                vComm->AllReduce(second, LibUtilities::ReduceMax);
-
-                // Check that the MPI Allreduce routine worked
-                ASSERTL0(std::count(first.begin(), first.end(), -1) == 0, 
-                    "Distribution of allCompPairs failed");
-                ASSERTL0(std::count(second.begin(), second.end(), -1) == 0, 
-                    "Distribution of allCompParis failed")
-
-                // Put content back in allCompPairs
-                allCompPairs.clear();
-                for(cnt = 0; cnt < NPairs; ++cnt)
-                {
-                    allCompPairs[first[cnt]] = second[cnt];
-                }
-=======
-                    Array<OneD, int> pairSizes(n, 0);
-                    pairSizes[p] = allCompPairs.size();
-                    vComm->AllReduce(pairSizes, LibUtilities::ReduceSum);
-
-                    int totPairSizes = Vmath::Vsum(n, pairSizes, 1);
-
-                    Array<OneD, int> pairOffsets(n, 0);
-                    pairOffsets[0] = 0;
-
-                    for (i = 1; i < n; ++i)
-                    {
-                        pairOffsets[i] = pairOffsets[i-1] + pairSizes[i-1];
-                    }
-
-                    Array<OneD, int> first (totPairSizes, 0);
-                    Array<OneD, int> second(totPairSizes, 0);
-
-                    cnt = pairOffsets[p];
-
-                    for (auto &pIt : allCompPairs)
-                    {
-                        first [cnt  ] = pIt.first;
-                        second[cnt++] = pIt.second;
-                    }
-
-                    vComm->AllReduce(first,  LibUtilities::ReduceSum);
-                    vComm->AllReduce(second, LibUtilities::ReduceSum);
-
+                    // Distribute the size of the periodic boundary to all 
+                    // processes. We assume that all processes who own periodic
+                    // faces have the same local copy of allCompPairs
+                    int NPairs  = allCompPairs.size();
+                    vComm->AllReduce(NPairs, LibUtilities::ReduceMax);
+
+                    // Check that the previous assertion regarding allCompPairs
+                    // is correct
+                    ASSERTL0(
+                        allCompPairs.size() == NPairs || allCompPairs.size() == 0,
+                        "Local copy of allCompPairs not the same for all ranks"
+                    );
+
+                    // Allocate local vectors that will contain the content of
+                    // allCompPairs if process owns faces on periodic boundary
+                    Array<OneD, int> first(NPairs, -1);
+                    Array<OneD, int> second(NPairs, -1);
+                    cnt = 0;
+                    for(const auto &it : allCompPairs)
+                    {
+                        first[cnt]    = it.first;
+                        second[cnt++] = it.second;
+                    }
+                    
+                    // Distribute the content in first and second to all processes
+                    vComm->AllReduce(first,  LibUtilities::ReduceMax);
+                    vComm->AllReduce(second, LibUtilities::ReduceMax);
+
+                    // Check that the MPI Allreduce routine worked
+                    ASSERTL0(std::count(first.begin(), first.end(), -1) == 0, 
+                        "Distribution of allCompPairs failed");
+                    ASSERTL0(std::count(second.begin(), second.end(), -1) == 0, 
+                        "Distribution of allCompParis failed")
+
+                    // Put content back in allCompPairs
                     allCompPairs.clear();
-
-                    for(cnt = 0; cnt < totPairSizes; ++cnt)
+                    for(cnt = 0; cnt < NPairs; ++cnt)
                     {
                         allCompPairs[first[cnt]] = second[cnt];
                     }
->>>>>>> 1282073d
 
                     // Search for periodic vertices and edges which are not in
                     // a periodic composite but lie in this process. First, loop
@@ -2375,137 +2338,79 @@
                             }
                         }
                     }
-<<<<<<< HEAD
-                }
-
-                // Make sure that the nubmer of face paris and the
-                // face Id to composite Id map match in size
-                ASSERTL1(allCompPairs.size() == fIdToCompId.size(),
-                         "At this point the size of allCompPairs "
-                         "should have been the same as fIdToCompId");
-
-                // Distribute the size of the periodic boundary to all 
-                // processes. We assume that all processes who own periodic
-                // faces have the same local copy of allCompPairs
-                int NPairs  = allCompPairs.size();
-                vComm->AllReduce(NPairs, LibUtilities::ReduceMax);
-
-                // Check that the previous assertion regarding allCompPairs
-                // is correct
-                ASSERTL0(
-                    allCompPairs.size() == NPairs || allCompPairs.size() == 0,
-                    "Local copy of allCompPairs not the same for all ranks"
-                );
-
-                // Allocate local vectors that will contain the content of
-                // allCompPairs if process owns faces on periodic boundary
-                Array<OneD, int> first(NPairs, -1);
-                Array<OneD, int> second(NPairs, -1);
-                cnt = 0;
-                for(const auto &it : allCompPairs)
-                {
-                    first[cnt]    = it.first;
-                    second[cnt++] = it.second;
-                }
-                
-                // Distribute the content in first and second to all processes
-                vComm->AllReduce(first,  LibUtilities::ReduceMax);
-                vComm->AllReduce(second, LibUtilities::ReduceMax);
-
-                // Check that the MPI Allreduce routine worked
-                ASSERTL0(std::count(first.begin(), first.end(), -1) == 0, 
-                    "Distribution of allCompPairs failed");
-                ASSERTL0(std::count(second.begin(), second.end(), -1) == 0, 
-                    "Distribution of allCompParis failed")
-
-                // Put content back in allCompPairs
-                allCompPairs.clear();
-                for(cnt = 0; cnt < NPairs; ++cnt)
-                {
-                    allCompPairs[first[cnt]] = second[cnt];
-                }
-
-                // Store face ID to composite ID map for rotational boundaries
-                if(rotComp.size())
-                {   
-                    // Set values to -1
-                    std::fill(first.begin(), first.end(), -1);
-                    std::fill(second.begin(), second.end(), -1);
-
+
+                    // Make sure that the nubmer of face pairs and the
+                    // face Id to composite Id map match in size
+                    ASSERTL1(allCompPairs.size() == fIdToCompId.size(),
+                            "At this point the size of allCompPairs "
+                            "should have been the same as fIdToCompId");
+
+                    // Distribute the size of the periodic boundary to all 
+                    // processes. We assume that all processes who own periodic
+                    // faces have the same local copy of allCompPairs
+                    int NPairs  = allCompPairs.size();
+                    vComm->AllReduce(NPairs, LibUtilities::ReduceMax);
+
+                    // Check that the previous assertion regarding allCompPairs
+                    // is correct
+                    ASSERTL0(
+                        allCompPairs.size() == NPairs || allCompPairs.size() == 0,
+                        "Local copy of allCompPairs not the same for all ranks"
+                    );
+
+                    // Allocate local vectors that will contain the content of
+                    // allCompPairs if process owns faces on periodic boundary
+                    Array<OneD, int> first(NPairs, -1);
+                    Array<OneD, int> second(NPairs, -1);
                     cnt = 0;
-                    for (const auto &pIt : fIdToCompId)
-=======
-
-                    Array<OneD, int> pairSizes(n, 0);
-                    pairSizes[p] = allCompPairs.size();
-                    vComm->AllReduce(pairSizes, LibUtilities::ReduceSum);
-
-                    int totPairSizes = Vmath::Vsum(n, pairSizes, 1);
-
-                    Array<OneD, int> pairOffsets(n, 0);
-                    pairOffsets[0] = 0;
-
-                    for (i = 1; i < n; ++i)
-                    {
-                        pairOffsets[i] = pairOffsets[i-1] + pairSizes[i-1];
-                    }
-
-                    ASSERTL1(allCompPairs.size() == fIdToCompId.size(),
-                             "At this point the size of allCompPairs "
-                             "should have been the same as fIdToCompId");
-
-                    Array<OneD, int> first (totPairSizes, 0);
-                    Array<OneD, int> second(totPairSizes, 0);
-
-                    cnt = pairOffsets[p];
-
-                    for (auto &pIt : allCompPairs)
->>>>>>> 1282073d
-                    {
-                        first [cnt  ] = pIt.first;
-                        second[cnt++] = pIt.second;
-                    }
-
+                    for(const auto &it : allCompPairs)
+                    {
+                        first[cnt]    = it.first;
+                        second[cnt++] = it.second;
+                    }
+                    
+                    // Distribute the content in first and second to all processes
                     vComm->AllReduce(first,  LibUtilities::ReduceMax);
                     vComm->AllReduce(second, LibUtilities::ReduceMax);
 
-<<<<<<< HEAD
                     // Check that the MPI Allreduce routine worked
-                    ASSERTL0(std::count(first.begin(), first.end(), -1) == 0,
-                        "Distribution of rotComp failed");
-                    ASSERTL0(std::count(second.begin(), second.end(), -1) == 0,
-                        "Distribution of rotComp failed")
-=======
+                    ASSERTL0(std::count(first.begin(), first.end(), -1) == 0, 
+                        "Distribution of allCompPairs failed");
+                    ASSERTL0(std::count(second.begin(), second.end(), -1) == 0, 
+                        "Distribution of allCompPairs failed")
+
+                    // Put content back in allCompPairs
                     allCompPairs.clear();
->>>>>>> 1282073d
-
-                    fIdToCompId.clear();
                     for(cnt = 0; cnt < NPairs; ++cnt)
                     {
                         allCompPairs[first[cnt]] = second[cnt];
                     }
 
-                    // make global list of faces to composite ids if rotComp is non-zero
-
+                    // Store face ID to composite ID map for rotational boundaries
                     if(rotComp.size())
-                    {
-                        Vmath::Zero(totPairSizes,first,1);
-                        Vmath::Zero(totPairSizes,second,1);
-
-                        cnt = pairOffsets[p];
-
-                        for (auto &pIt : fIdToCompId)
+                    {   
+                        // Set values to -1
+                        std::fill(first.begin(), first.end(), -1);
+                        std::fill(second.begin(), second.end(), -1);
+
+                        cnt = 0;
+                        for (const auto &pIt : fIdToCompId)
                         {
                             first [cnt  ] = pIt.first;
                             second[cnt++] = pIt.second;
                         }
 
-                        vComm->AllReduce(first,  LibUtilities::ReduceSum);
-                        vComm->AllReduce(second, LibUtilities::ReduceSum);
+                        vComm->AllReduce(first,  LibUtilities::ReduceMax);
+                        vComm->AllReduce(second, LibUtilities::ReduceMax);
+
+                        // Check that the MPI Allreduce routine worked
+                        ASSERTL0(std::count(first.begin(), first.end(), -1) == 0,
+                            "Distribution of fIdToCompId failed");
+                        ASSERTL0(std::count(second.begin(), second.end(), -1) == 0,
+                            "Distribution of fIdToCompId failed")
 
                         fIdToCompId.clear();
-
-                        for(cnt = 0; cnt < totPairSizes; ++cnt)
+                        for(cnt = 0; cnt < NPairs; ++cnt)
                         {
                             fIdToCompId[first[cnt]] = second[cnt];
                         }
