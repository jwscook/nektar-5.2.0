///////////////////////////////////////////////////////////////////////////////
//
// File LocTraceToTraceMap.h
//
// For more information, please see: http://www.nektar.info
//
// The MIT License
//
// Copyright (c) 2006 Division of Applied Mathematics, Brown University (USA),
// Department of Aeronautics, Imperial College London (UK), and Scientific
// Computing and Imaging Institute, University of Utah (USA).
//
// Permission is hereby granted, free of charge, to any person obtaining a
// copy of this software and associated documentation files (the "Software"),
// to deal in the Software without restriction, including without limitation
// the rights to use, copy, modify, merge, publish, distribute, sublicense,
// and/or sell copies of the Software, and to permit persons to whom the
// Software is furnished to do so, subject to the following conditions:
//
// The above copyright notice and this permission notice shall be included
// in all copies or substantial portions of the Software.
//
// THE SOFTWARE IS PROVIDED "AS IS", WITHOUT WARRANTY OF ANY KIND, EXPRESS
// OR IMPLIED, INCLUDING BUT NOT LIMITED TO THE WARRANTIES OF MERCHANTABILITY,
// FITNESS FOR A PARTICULAR PURPOSE AND NONINFRINGEMENT. IN NO EVENT SHALL
// THE AUTHORS OR COPYRIGHT HOLDERS BE LIABLE FOR ANY CLAIM, DAMAGES OR OTHER
// LIABILITY, WHETHER IN AN ACTION OF CONTRACT, TORT OR OTHERWISE, ARISING
// FROM, OUT OF OR IN CONNECTION WITH THE SOFTWARE OR THE USE OR OTHER
// DEALINGS IN THE SOFTWARE.
//
// Description: Local Trace to general trace map information
//
///////////////////////////////////////////////////////////////////////////////

#ifndef MULTIREGIONS_LOCTRACETOTRACEMAP_H
#define MULTIREGIONS_LOCTRACETOTRACEMAP_H

#include <tuple>

#include <LibUtilities/Foundations/Points.h>
#include <LibUtilities/LinearAlgebra/NekTypeDefs.hpp>
#include <LibUtilities/BasicUtils/SharedArray.hpp>
#include <MultiRegions/MultiRegionsDeclspec.h>

namespace Nektar
{
namespace LocalRegions
{
class Expansion;
typedef std::shared_ptr<Expansion> ExpansionSharedPtr;
}

namespace MultiRegions
{
class ExpList;
typedef std::shared_ptr<ExpList> ExpListSharedPtr;

enum InterpLocTraceToTrace
{
    eNoInterp,
    eInterpDir0,
    eInterpEndPtDir0,
    eInterpDir1,
    eInterpEndPtDir1,
    eInterpBothDirs,
    eInterpEndPtDir0InterpDir1
};

/**
 * @brief Map holding points distributions required for interpolation of local
 * traces onto global trace in two and three dimensions.
 *
 * The tuple contains four PointsKey entries. All four are used in 3D, but for
 * 2D only two are used. The first two denote the local elemental points
 * distributions, the latter the target trace distributions. In the 2D case,
 * unused trace directions are set to LibUtilities::eNoPointsType.
 */
typedef std::tuple<LibUtilities::PointsKey,
                   LibUtilities::PointsKey,
                   LibUtilities::PointsKey,
                   LibUtilities::PointsKey> TraceInterpPoints;

struct cmpop
{
    bool operator()(TraceInterpPoints const &a,
                    TraceInterpPoints const &b) const
    {
        if (std::get<0>(a) < std::get<0>(b))
        {
            return true;
        }

        if (std::get<0>(b) < std::get<0>(a))
        {
            return false;
        }

        if (std::get<1>(a) < std::get<1>(b))
        {
            return true;
        }
        if (std::get<1>(b) < std::get<1>(a))
        {
            return false;
        }

        if (std::get<2>(a) < std::get<2>(b))
        {
            return true;
        }

        if (std::get<2>(b) < std::get<2>(a))
        {
            return false;
        }

        if (std::get<3>(a) < std::get<3>(b))
        {
            return true;
        }

        return false;
    }
};

/**
 * @brief A helper class to deal with trace operations in the discontinuous
 * Galerkin code.
 *
 * This class sets up a number of mappings to deal with operations that take the
 * "local trace" of an expansion list -- i.e. the concatenation of all elemental
 * facets -- to the "global trace" -- where the duplicate facets between
 * connected elements have been removed.
 *
 * <pre>
 * Elements:      Local trace:              Global trace:
 * +----+----+    + +---+ +   + +---+ +     + +---+ + +---+ +
 * |    |    |    |       |   |       |     |       |       |
 * |    |    |    |       |   |       |     |       |       |
 * +----+----+    + +---+ +   + +---+ +     + +---+ + +---+ +
 * </pre>
 *
 * There are a number of mappings that are required that this class provides
 * maps for:
 *
 *   - Extracting the local trace from the elements in physical space
 *   - Dealing with cases that need interpolation (i.e. where the polynomial
 *     order varies between two elements)
 *   - Adding global trace contributions back into the elements.
 *
 * These are documented in the member variables and class functions.
 */
class LocTraceToTraceMap
{
public:
    // Constructor
    MULTI_REGIONS_EXPORT LocTraceToTraceMap(
        const ExpList &locExp,
        const ExpListSharedPtr &trace,
        const Array<OneD, Array<OneD, LocalRegions::ExpansionSharedPtr> >
            &elmtToTrace,
        const std::vector<bool> &LeftAdjacents);

    // Destructor
    MULTI_REGIONS_EXPORT virtual ~LocTraceToTraceMap();

    MULTI_REGIONS_EXPORT void Setup(
        const ExpList &locExp,
        const ExpListSharedPtr &trace,
        const Array<OneD, Array<OneD, LocalRegions::ExpansionSharedPtr> >
        &elmtToTrace,
        const std::vector<bool> &LeftAdjacents);
        
    MULTI_REGIONS_EXPORT void LocTracesFromField(
        const Array<OneD, const NekDouble> &field,
        Array<OneD, NekDouble> faces);

    MULTI_REGIONS_EXPORT void FwdLocTracesFromField(
        const Array<OneD, const NekDouble> &field,
        Array<OneD, NekDouble> faces);
    MULTI_REGIONS_EXPORT void AddLocTracesToField(
        const Array<OneD, const NekDouble>  &faces,
        Array<OneD, NekDouble>              &field);


    MULTI_REGIONS_EXPORT void ReshuffleLocTracesForInterp(
        const int dir,
        const Array<OneD, const NekDouble> &loctraces,
        Array<OneD, NekDouble> reshuffle);

    MULTI_REGIONS_EXPORT void UnshuffleLocTraces(const int dir,
                             const Array<OneD, const NekDouble> &loctraces,
                             Array<OneD, NekDouble> unshuffle);
    
    MULTI_REGIONS_EXPORT void InterpLocTracesToTrace(
        const int dir,
        const Array<OneD, const NekDouble> &loctraces,
        Array<OneD, NekDouble> &traces);

    MULTI_REGIONS_EXPORT void InterpTraceToLocTrace(
        const int dir,
        const Array<OneD, NekDouble> &traces,
        Array<OneD, NekDouble> &loctraces);
        
    MULTI_REGIONS_EXPORT inline void InterpLocEdgesToTrace(
        const int dir,
        const Array<OneD, const NekDouble> &locfaces,
        Array<OneD, NekDouble> &edges);

    MULTI_REGIONS_EXPORT inline void InterpTraceToLocEdges(
        const int dir,
        const Array<OneD, const NekDouble> &locfaces,
        Array<OneD, NekDouble> &edges);

   /// Right inner product with(IPTW) localedgetoTrace Interpolation Matrix.
    MULTI_REGIONS_EXPORT void RightIPTWLocEdgesToTraceInterpMat(
        const int                           dir,
        const Array<OneD, const NekDouble>  &edges,
        Array<OneD, NekDouble>              &locedges);

    MULTI_REGIONS_EXPORT void InterpLocFacesToTrace(
        const int dir,
        const Array<OneD, const NekDouble> &locfaces,
        Array<OneD, NekDouble> faces);

    MULTI_REGIONS_EXPORT void InterpTraceToLocFaces(
        const int dir,
        const Array<OneD, const NekDouble> &faces,
        Array<OneD,  NekDouble> &locfaces);

    /// Right inner product with(IPTW) FacesToTrace Interpolation Matrix.
    MULTI_REGIONS_EXPORT void RightIPTWLocFacesToTraceInterpMat(
        const int                           dir,
        const Array<OneD, const NekDouble>  &traces,
        Array<OneD, NekDouble>              &loctraces);

    MULTI_REGIONS_EXPORT void AddTraceCoeffsToFieldCoeffs(
        const Array<OneD, const NekDouble> &trace,
        Array<OneD, NekDouble> &field);

    MULTI_REGIONS_EXPORT void AddTraceCoeffsToFieldCoeffs(
        const int dir,
        const Array<OneD, const NekDouble> &race,
        Array<OneD, NekDouble> &field);

    MULTI_REGIONS_EXPORT void CalcLocTracePhysToTraceIDMap(
        const ExpListSharedPtr &tracelist,
        const int               ndim);
    
    MULTI_REGIONS_EXPORT void CalcLocTracePhysToTraceIDMap_2D(
        const ExpListSharedPtr &tracelist);

    MULTI_REGIONS_EXPORT void CalcLocTracePhysToTraceIDMap_3D(
        const ExpListSharedPtr &tracelist);

    /**
     * @brief Return the number of `forward' local trace points.
     */
    MULTI_REGIONS_EXPORT inline int GetNFwdLocTracePts()
    {
        return m_nFwdLocTracePts;
    }

    /**
     * @brief Return the number of local trace points.
     */
    MULTI_REGIONS_EXPORT inline int GetNLocTracePts()
    {
        return m_nLocTracePts;
    }

    MULTI_REGIONS_EXPORT inline const Array<OneD, const Array<OneD, bool>>
        &GetLeftRightAdjacentExpFlag() const
    {
        return m_leftRightAdjacentExpFlag;
    }

    MULTI_REGIONS_EXPORT inline const Array<OneD, const Array<OneD, int >>
        &GetLeftRightAdjacentExpId() const
    {
        return m_leftRightAdjacentExpId;
    }

    MULTI_REGIONS_EXPORT inline const Array<OneD,
        const Array<OneD, Array<OneD, int > > >
        &GetTraceCoeffToLeftRightExpCoeffMap() const
    {
        return m_traceCoeffToLeftRightExpCoeffMap;
    }

    MULTI_REGIONS_EXPORT inline const Array<OneD,
        const Array<OneD, Array<OneD, int > > >
        &GetTraceCoeffToLeftRightExpCoeffSign() const
    {
        return m_traceCoeffToLeftRightExpCoeffSign;
    }

    MULTI_REGIONS_EXPORT inline const Array<OneD, int >
           &GetElemNeighbsNumb() const
    {
        return m_ElemNeighbsNumb;
    }

    MULTI_REGIONS_EXPORT inline const Array<OneD, const Array<OneD, int > >
           &GetElemNeighbsId() const
    {
        return m_ElemNeighbsId;
    }

    MULTI_REGIONS_EXPORT inline const Array<OneD, const Array<OneD, int > >
           &GetLocTracephysToTraceIDMap() const
    {
        return m_LocTracephysToTraceIDMap;
    }

    MULTI_REGIONS_EXPORT inline void SetLocTracePhysToTraceIDMap
            (const Array<OneD, Array<OneD, int > > & inarray)
    {
        m_LocTracephysToTraceIDMap = inarray;
    }

    MULTI_REGIONS_EXPORT inline const Array<OneD, const int >
           &GetfieldToLocTraceMap() const
    {
        return m_fieldToLocTraceMap;
    }

    MULTI_REGIONS_EXPORT void TraceLocToElmtLocCoeffMap(
        const ExpList &locExp,
        const ExpListSharedPtr &trace);

private:
    /// Expansion Dimension we have setup for trace mapping. 
    int m_expdim;
    /// The number of forward trace points. A local trace element is `forward'
    /// if it is the side selected for the global trace.
    int m_nFwdLocTracePts;
    /// The number of local trace points.
    int m_nLocTracePts;
    /// The number of global trace points.
    int m_nTracePts;
    /// A mapping from the local elemental trace points, arranged as all forwards traces
    /// followed by backwards traces, to elemental storage.
    Array<OneD, int> m_locTraceToFieldMap;
    /// A mapping from the local elemental trace points, arranged as all forwards traces
    /// followed by backwards traces, to elemental storage.
    Array<OneD, Array<OneD, int> > m_locTraceToElmtTraceMap;
    /// A mapping from local trace points to the global trace. Dimension 0 holds
    /// forward traces, dimension 1 backward.
    Array<OneD, Array<OneD, int> > m_locInterpTraceToTraceMap;
    /// A mapping holding the type of interpolation needed for each local trace.
    /// Dimension 0 holds forward traces, dimension 1 backward.
    Array<OneD, Array<OneD, InterpLocTraceToTrace> > m_interpTrace;
    /// Interpolation matrices for either 2D edges or first coordinate of 3D
    /// face.
    Array<OneD, Array<OneD, DNekMatSharedPtr> > m_interpTraceI0;
    /// Interpolation matrices for the second coordinate of 3D face, not used in
    /// 2D.
    Array<OneD, Array<OneD, DNekMatSharedPtr> > m_interpTraceI1;
    /// Interpolation matrices for either 2D edges or first coordinate
    /// of 3D face using going "from' to 'to' points (i.e. the reverse
    /// of other techniques)
    Array<OneD, Array<OneD, DNekMatSharedPtr> > m_interpFromTraceI0;
    /// Interpolation matrices for either 2D edges or first coordinate
    /// of 3D face using going "from' to 'to' points (i.e. the reverse
    /// of other techniques)
    Array<OneD, Array<OneD, DNekMatSharedPtr> > m_interpFromTraceI1;
    /// Interpolation points key distributions to each of the local to global
    /// mappings.
    Array<OneD, Array<OneD, TraceInterpPoints> > m_interpPoints;
    /// Mapping to hold first coordinate direction endpoint interpolation, which
    /// can be more optimal if using Gauss-Radau distribution for triangles
    Array<OneD, Array<OneD, Array<OneD, NekDouble> > > m_interpEndPtI0;
    /// Mapping to hold second coordinate direction endpoint interpolation,
    /// which can be more optimal if using Gauss-Radau distribution for
    /// triangles
    Array<OneD, Array<OneD, Array<OneD, NekDouble> > > m_interpEndPtI1;
    /// Number of edges/faces on a 2D/3D element that require interpolation.
    Array<OneD, Array<OneD, int> > m_interpNtraces;
    /// Number of forwards/backwards trace coefficients.
    int m_nTraceCoeffs[2];
    /// Mapping from forwards/backwards trace coefficients to elemental
    /// coefficient storage.
    Array<OneD, Array<OneD, int> > m_traceCoeffsToElmtMap;
    /// Mapping from forwards/backwards trace coefficients to the position of
    /// the trace element in global storage.
    Array<OneD, Array<OneD, int> > m_traceCoeffsToElmtTrace;
    /// Sign array for mapping from forwards/backwards trace coefficients to
    /// local trace storage.
    Array<OneD, Array<OneD, int> > m_traceCoeffsToElmtSign;
    /// Flag indicates whether the expansion that are the left & right adjacent
    /// to current trace exists.
    Array<OneD, Array<OneD, bool> > m_leftRightAdjacentExpFlag;
    /// The expansion ID that are the left & right adjacent to current trace.
    Array<OneD, Array<OneD, int> > m_leftRightAdjacentExpId;
    /// The map of every coeff from current trace to the left & right adjacent
    /// expasion coeffs.
    Array<OneD, Array<OneD, Array<OneD, int> > >
        m_traceCoeffToLeftRightExpCoeffMap;
    /// The sign of every coeff from current trace to the left & right adjacent
    /// expasion coeffs.
    Array<OneD, Array<OneD, Array<OneD, int> > >
        m_traceCoeffToLeftRightExpCoeffSign;
<<<<<<< HEAD
    /// The map of every phys from current trace to the left & right adjacent
    /// expasion phys. This map is only used when no interpolation is needed in
    /// getting GetFwdBwdTracePhys. If interpolation is needed, it should be
    /// determined as the InnerProduct of m_locTraceToFieldMap matrix and
    /// interpolation matrix.
    Array<OneD, Array<OneD, Array<OneD, int> > >
        m_tracePhysToLeftRightExpPhysMap;
    bool m_flagTracePhysToLeftRightExpPhysMap;
=======
>>>>>>> aaa8f7eb

    // store the number of neighbor elements for each element
    Array<OneD, int >                               m_ElemNeighbsNumb;
    // store the id of neighbor elements for each element
    Array<OneD, Array<OneD, int > >                 m_ElemNeighbsId;

    Array<OneD, Array<OneD, int> >                  m_LocTracephysToTraceIDMap;

    void FindElmtNeighbors(
        const ExpList &locExp,
        const ExpListSharedPtr &trace);
};

typedef std::shared_ptr<LocTraceToTraceMap> LocTraceToTraceMapSharedPtr;

    static LocTraceToTraceMapSharedPtr NullLocTraceToTraceMapSharedPtr;

}
}

#endif<|MERGE_RESOLUTION|>--- conflicted
+++ resolved
@@ -320,9 +320,9 @@
     }
 
     MULTI_REGIONS_EXPORT inline const Array<OneD, const int >
-           &GetfieldToLocTraceMap() const
-    {
-        return m_fieldToLocTraceMap;
+           &GetLocTraceToFieldMap() const
+    {
+        return m_locTraceToFieldMap;
     }
 
     MULTI_REGIONS_EXPORT void TraceLocToElmtLocCoeffMap(
@@ -339,11 +339,13 @@
     int m_nLocTracePts;
     /// The number of global trace points.
     int m_nTracePts;
-    /// A mapping from the local elemental trace points, arranged as all forwards traces
-    /// followed by backwards traces, to elemental storage.
+    /// A mapping from the local elemental trace points, arranged as
+    /// all forwards traces followed by backwards traces, to elemental
+    /// storage.
     Array<OneD, int> m_locTraceToFieldMap;
-    /// A mapping from the local elemental trace points, arranged as all forwards traces
-    /// followed by backwards traces, to elemental storage.
+    /// A mapping from the local elemental trace points, arranged as
+    /// all forwards traces followed by backwards traces, to elemental
+    /// storage.
     Array<OneD, Array<OneD, int> > m_locTraceToElmtTraceMap;
     /// A mapping from local trace points to the global trace. Dimension 0 holds
     /// forward traces, dimension 1 backward.
@@ -401,7 +403,6 @@
     /// expasion coeffs.
     Array<OneD, Array<OneD, Array<OneD, int> > >
         m_traceCoeffToLeftRightExpCoeffSign;
-<<<<<<< HEAD
     /// The map of every phys from current trace to the left & right adjacent
     /// expasion phys. This map is only used when no interpolation is needed in
     /// getting GetFwdBwdTracePhys. If interpolation is needed, it should be
@@ -409,9 +410,6 @@
     /// interpolation matrix.
     Array<OneD, Array<OneD, Array<OneD, int> > >
         m_tracePhysToLeftRightExpPhysMap;
-    bool m_flagTracePhysToLeftRightExpPhysMap;
-=======
->>>>>>> aaa8f7eb
 
     // store the number of neighbor elements for each element
     Array<OneD, int >                               m_ElemNeighbsNumb;
