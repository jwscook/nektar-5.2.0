--- conflicted
+++ resolved
@@ -93,8 +93,6 @@
 
             MULTI_REGIONS_EXPORT const Array<OneD, NekDouble>& GetLocalToGlobalSign() const;
 
-            MULTI_REGIONS_EXPORT Gs::gs_data * GetDirBndGsh();
-            
             MULTI_REGIONS_EXPORT void LocalToGlobal(
                     const Array<OneD, const NekDouble>& loc,
                     Array<OneD,       NekDouble>& global,
@@ -411,11 +409,7 @@
 
             Gs::gs_data * m_gsh;
             Gs::gs_data * m_bndGsh;
-<<<<<<< HEAD
-            /// gs gatehr communication to impose Dirhichlet BCs. 
-=======
             /// gs gather communication to impose Dirhichlet BCs. 
->>>>>>> 81af24da
             Gs::gs_data * m_dirBndGsh; 
             
             /// The level of recursion in the case of multi-level static
