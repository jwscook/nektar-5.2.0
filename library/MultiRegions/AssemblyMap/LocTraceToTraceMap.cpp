///////////////////////////////////////////////////////////////////////////////
//
// File LocTraceToTraceMap.cpp
//
// For more information, please see: http://www.nektar.info
//
// The MIT License
//
// Copyright (c) 2006 Division of Applied Mathematics, Brown University (USA),
// Department of Aeronautics, Imperial College London (UK), and Scientific
// Computing and Imaging Institute, University of Utah (USA).
//
// Permission is hereby granted, free of charge, to any person obtaining a
// copy of this software and associated documentation files (the "Software"),
// to deal in the Software without restriction, including without limitation
// the rights to use, copy, modify, merge, publish, distribute, sublicense,
// and/or sell copies of the Software, and to permit persons to whom the
// Software is furnished to do so, subject to the following conditions:
//
// The above copyright notice and this permission notice shall be included
// in all copies or substantial portions of the Software.
//
// THE SOFTWARE IS PROVIDED "AS IS", WITHOUT WARRANTY OF ANY KIND, EXPRESS
// OR IMPLIED, INCLUDING BUT NOT LIMITED TO THE WARRANTIES OF MERCHANTABILITY,
// FITNESS FOR A PARTICULAR PURPOSE AND NONINFRINGEMENT. IN NO EVENT SHALL
// THE AUTHORS OR COPYRIGHT HOLDERS BE LIABLE FOR ANY CLAIM, DAMAGES OR OTHER
// LIABILITY, WHETHER IN AN ACTION OF CONTRACT, TORT OR OTHERWISE, ARISING
// FROM, OUT OF OR IN CONNECTION WITH THE SOFTWARE OR THE USE OR OTHER
// DEALINGS IN THE SOFTWARE.
//
// Description: Local trace to general trace mapping information
//
///////////////////////////////////////////////////////////////////////////////

#include <MultiRegions/AssemblyMap/LocTraceToTraceMap.h>
#include <MultiRegions/ExpList.h>
#include <LibUtilities/Foundations/ManagerAccess.h>
#include <LocalRegions/Expansion1D.h>
#include <LocalRegions/Expansion2D.h>
#include <LocalRegions/Expansion3D.h>
#include <MultiRegions/AssemblyMap/AssemblyMap.h>
#include <MultiRegions/AssemblyMap/AssemblyMap.h>
#include <LibUtilities/LinearAlgebra/Blas.hpp>
#include <LibUtilities/LibUtilitiesDeclspec.h>

using namespace std;

namespace Nektar
{
namespace MultiRegions
{

/**
 * @brief Set up trace to trace mapping components.
 *
 * @param locExp         Expansion list of full dimension problem.
 * @param trace          Expansion list of one dimension lower trace.
 * @param elmtToTrace    Mapping from elemental facets to trace.
 * @param leftAdjacents  Vector of bools denoting forwards-oriented traces.
 *
 * @todo Add 1D support
 */
LocTraceToTraceMap::LocTraceToTraceMap(
    const ExpList          &locExp,
    const ExpListSharedPtr &trace,
    const Array<OneD, Array<OneD, LocalRegions::ExpansionSharedPtr> >
        &elmtToTrace,
    const vector<bool>     &LeftAdjacents)
{
    const LocalRegions::ExpansionVector &locExpVector = *(locExp.GetExp());

    // Assume that all the elements have same dimension
    m_expdim = locExpVector[0]->GetShapeDimension();

    // set up interpolation details for all dimension elements.
    Setup(locExp, trace, elmtToTrace, LeftAdjacents);
}

LocTraceToTraceMap::~LocTraceToTraceMap()
{
}

/**
 * @brief Set up member variables for a two-dimensional problem.
 *
 * @param locExp         Expansion list of elements
 * @param trace          Expansion list of the trace.
 * @param elmtToTrace    Mapping from elemental trace to unique trace.
 * @param leftAdjacents  Vector of bools denoting forwards-oriented traces.
 */
void LocTraceToTraceMap::Setup(
    const ExpList &locExp,
    const ExpListSharedPtr &trace,
    const Array<OneD, Array<OneD, LocalRegions::ExpansionSharedPtr> >
        &elmtToTrace,
    const vector<bool> &LeftAdjacents)
{
    m_locInterpTraceToTraceMap = Array<OneD, Array<OneD, int> >(2);
    m_locTraceToElmtTraceMap   = Array<OneD, Array<OneD, int> >(2);
    m_interpTrace        = Array<OneD, Array<OneD, InterpLocTraceToTrace> >(2);
    m_interpTraceI0      = Array<OneD, Array<OneD, DNekMatSharedPtr> >(2);
    m_interpEndPtI0      = Array<OneD, Array<OneD, Array<OneD, NekDouble> > >(2);
    m_interpFromTraceI0      = Array<OneD, Array<OneD, DNekMatSharedPtr> >(2);
    m_interpPoints       = Array<OneD, Array<OneD, TraceInterpPoints> >(2);
    m_interpNtraces      = Array<OneD, Array<OneD, int> >(2);

    if(m_expdim == 3)
    {
        m_interpTraceI1 = Array<OneD, Array<OneD, DNekMatSharedPtr> >(2);
        m_interpFromTraceI1 = Array<OneD, Array<OneD, DNekMatSharedPtr> >(2);
        m_interpEndPtI1 = Array<OneD, Array<OneD, Array<OneD, NekDouble> > >(2);
    }

    m_traceCoeffsToElmtMap   = Array<OneD, Array<OneD, int> >(2);
    m_traceCoeffsToElmtTrace = Array<OneD, Array<OneD, int> >(2);
    m_traceCoeffsToElmtSign  = Array<OneD, Array<OneD, int> >(2);

    LocalRegions::ExpansionSharedPtr elmt;
    const std::shared_ptr<LocalRegions::ExpansionVector> exp =
        locExp.GetExp();

    int cnt, n, e, phys_offset;

    int nexp    = exp->size();
    m_nTracePts = trace->GetTotPoints();

    // Count number of traces and points required for maps
    int nFwdPts       = 0;
    int nBwdPts       = 0;
    int nFwdCoeffs    = 0;
    int nBwdCoeffs    = 0;
    m_nFwdLocTracePts = 0;
    m_nLocTracePts    = 0;

    for (cnt = n = 0; n < nexp; ++n)
    {
        elmt = (*exp)[n];

        for (int i = 0; i < elmt->GetNtraces(); ++i, ++cnt)
        {
            int nLocPts = elmt->GetTraceNumPoints(i);
            m_nLocTracePts += nLocPts;

            if (LeftAdjacents[cnt])
            {
                nFwdPts += elmtToTrace[n][i]->GetTotPoints();
                nFwdCoeffs += elmtToTrace[n][i]->GetNcoeffs();
                m_nFwdLocTracePts += nLocPts;
            }
            else
            {
                nBwdPts += elmtToTrace[n][i]->GetTotPoints();
                nBwdCoeffs += elmtToTrace[n][i]->GetNcoeffs();
            }
        }
    }

    m_locTraceToFieldMap = Array<OneD, int>(m_nLocTracePts);

    m_locTraceToElmtTraceMap[0] = Array<OneD, int>(m_nFwdLocTracePts);
    m_locTraceToElmtTraceMap[1] = Array<OneD, int>(m_nLocTracePts-m_nFwdLocTracePts);

    m_locInterpTraceToTraceMap[0] = Array<OneD, int>(nFwdPts);
    m_locInterpTraceToTraceMap[1] = Array<OneD, int>(nBwdPts);

    m_nTraceCoeffs[0] = nFwdCoeffs;
    m_nTraceCoeffs[1] = nBwdCoeffs;

    m_traceCoeffsToElmtMap[0]   = Array<OneD, int>(nFwdCoeffs + nBwdCoeffs);
    m_traceCoeffsToElmtMap[1]   = m_traceCoeffsToElmtMap[0] + nFwdCoeffs;
    m_traceCoeffsToElmtTrace[0] = Array<OneD, int>(nFwdCoeffs + nBwdCoeffs);
    m_traceCoeffsToElmtTrace[1] = m_traceCoeffsToElmtTrace[0] + nFwdCoeffs;
    m_traceCoeffsToElmtSign[0]  = Array<OneD, int>(nFwdCoeffs + nBwdCoeffs);
    m_traceCoeffsToElmtSign[1]  = m_traceCoeffsToElmtSign[0] + nFwdCoeffs;

    // Gather information about trace interpolations
    map<TraceInterpPoints, vector<pair<int, int> >, cmpop> TraceInterpMap;

    vector<vector<int> > TraceOrder;
    TraceOrder.resize(nexp);
    vector<vector<int> > ElmtPhysTraceOffset;
    ElmtPhysTraceOffset.resize(nexp);
    int ntrace;
    int fwdcnt = 0;
    int bwdcnt = 0;
    int neoffset = 0; 
    // Generate a map of similar traces with the same
    // interpolation requirements

    for (cnt = n = 0; n < nexp; ++n)
    {
        elmt = (*exp)[n];
        ntrace = elmt->GetNtraces();
        TraceOrder[n].resize(ntrace);
        ElmtPhysTraceOffset[n].resize(ntrace);

        int coeffoffset = locExp.GetCoeff_Offset(n);
        for (e = 0; e < ntrace; ++e, ++cnt)
        {
            LocalRegions::ExpansionSharedPtr elmttrace = elmtToTrace[n][e];
            StdRegions::Orientation orient = elmt->GetTraceOrient(e);

            LibUtilities::PointsKey fromPointsKey0, fromPointsKey1;
            LibUtilities::PointsKey toPointsKey0,   toPointsKey1;
            Array<OneD, int> P(2,-1);

            switch(m_expdim)
            {
            case 1:
                {
                    fromPointsKey0 = elmt->GetBasis(0)->GetPointsKey();
                    fromPointsKey1 =
                        LibUtilities::PointsKey(0, LibUtilities::eNoPointsType);
                    // dummy info since no interpolation is required in this case.
                    toPointsKey0 =
                        LibUtilities::PointsKey(0, LibUtilities::eNoPointsType);
                    toPointsKey1 =
                        LibUtilities::PointsKey(0, LibUtilities::eNoPointsType);
                }
                break;
            case 2:
                {
                    int dir0 = elmt->GetGeom()->GetDir(e, 0);

                    fromPointsKey0 = elmt->GetBasis(dir0)->GetPointsKey();
                    fromPointsKey1 =
                        LibUtilities::PointsKey(0, LibUtilities::eNoPointsType);

                    toPointsKey0 = elmttrace->GetBasis(0)->GetPointsKey();
                    toPointsKey1 =
                        LibUtilities::PointsKey(0, LibUtilities::eNoPointsType);

                    P[0] = elmttrace->GetBasisNumModes(0);
                }
                break;
            case 3:
                {
                    int dir0 = elmt->GetGeom()->GetDir(e, 0);
                    int dir1 = elmt->GetGeom()->GetDir(e, 1);

                    fromPointsKey0 = elmt->GetBasis(dir0)->GetPointsKey();
                    fromPointsKey1 = elmt->GetBasis(dir1)->GetPointsKey();

                    if (orient < StdRegions::eDir1FwdDir2_Dir2FwdDir1)
                    {
                        toPointsKey0 = elmttrace->GetBasis(0)->GetPointsKey();
                        toPointsKey1 = elmttrace->GetBasis(1)->GetPointsKey();
                    }
                    else // transpose points key evaluation
                    {
                        toPointsKey0 = elmttrace->GetBasis(1)->GetPointsKey();
                        toPointsKey1 = elmttrace->GetBasis(0)->GetPointsKey();
                    }

                    P[0] = elmttrace->GetBasisNumModes(0);
                    P[1] = elmttrace->GetBasisNumModes(1);
                }
                break;
            }

            TraceInterpPoints fpoint(fromPointsKey0, fromPointsKey1,
<<<<<<< HEAD
                                     toPointsKey0,   toPointsKey1);
            
=======
                                      toPointsKey0,   toPointsKey1);

>>>>>>> 6aeec03e
            pair<int, int> epf(n, e);
            TraceInterpMap[fpoint].push_back(epf);
            TraceOrder[n][e] = cnt;

            ElmtPhysTraceOffset[n][e] = neoffset;
            neoffset += elmt->GetTraceNumPoints(e); 
                
            // Setup for coefficient mapping from trace normal flux
            // to elements
            Array<OneD, unsigned int> map;
            Array<OneD, int> sign;

            elmt->GetTraceToElementMap(e, map, sign, orient, P[0], P[1]);

            int order_t  = elmttrace->GetNcoeffs();
            int t_offset = trace->GetCoeff_Offset(elmttrace->GetElmtId());

            double fac = 1.0;

            if (elmt->GetTraceExp(e)->GetRightAdjacentElementExp())
            {
                if (elmttrace->GetRightAdjacentElementExp()
                    ->GetGeom()->GetGlobalID() == elmt->GetGeom()
                    ->GetGlobalID())
                {
                    fac = -1.0;
                }
            }

            if (LeftAdjacents[cnt])
            {
                for (int i = 0; i < order_t; ++i)
                {
                    m_traceCoeffsToElmtMap[0][fwdcnt]    = coeffoffset + map[i];
                    m_traceCoeffsToElmtTrace[0][fwdcnt]  = t_offset + i;
                    m_traceCoeffsToElmtSign[0][fwdcnt++] = fac * sign[i];
                }
            }
            else
            {
                for (int i = 0; i < order_t; ++i)
                {
                    m_traceCoeffsToElmtMap[1][bwdcnt]    = coeffoffset + map[i];
                    m_traceCoeffsToElmtTrace[1][bwdcnt]  = t_offset + i;
                    m_traceCoeffsToElmtSign[1][bwdcnt++] = fac * sign[i];
                }
            }
        }
    }

    int nInterpType = TraceInterpMap.size();

    // need to decide on 1D case here !!!!!
    for (int i = 0; i < 2; ++i)
    {
        m_interpTrace[i]   = Array<OneD, InterpLocTraceToTrace>(nInterpType);
        m_interpTraceI0[i] = Array<OneD, DNekMatSharedPtr>(nInterpType);
        m_interpEndPtI0[i] = Array<OneD, Array<OneD, NekDouble> >(nInterpType);
        m_interpFromTraceI0[i] = Array<OneD, DNekMatSharedPtr>(nInterpType);
        m_interpPoints[i]  = Array<OneD, TraceInterpPoints>(nInterpType);
        m_interpNtraces[i]  = Array<OneD, int>(nInterpType, 0);
    }

    if(m_expdim > 2)
    {
        for (int i = 0; i < 2; ++i)
        {
            m_interpTraceI1[i] = Array<OneD, DNekMatSharedPtr>(nInterpType);
            m_interpFromTraceI1[i] = Array<OneD, DNekMatSharedPtr>(nInterpType);
            m_interpEndPtI1[i] = Array<OneD, Array<OneD, NekDouble> >
                (nInterpType);
        }
    }

    int ntracepts, ntracepts1;
    int cnt1    = 0;
    int cnt2    = 0;
    int cntFwd  = 0;
    int cntBwd  = 0;
    int cntFwd1 = 0;
    int cntBwd1 = 0;
    int set;
    Array<OneD, int> traceids;
    Array<OneD, int> locTraceToTraceMap;
    cnt = 0;

    for (auto it = TraceInterpMap.begin(); it != TraceInterpMap.end();
         ++it, ++cnt1)
    {
        LibUtilities::PointsKey fromPointsKey0 = std::get<0>(it->first);
        LibUtilities::PointsKey fromPointsKey1 = std::get<1>(it->first);
        LibUtilities::PointsKey toPointsKey0   = std::get<2>(it->first);
        LibUtilities::PointsKey toPointsKey1   = std::get<3>(it->first);

        bool fwdSet = false;
        bool bwdSet = false;

        for (int f = 0; f < it->second.size(); ++f, ++cnt2)
        {
            n = it->second[f].first;
            e = it->second[f].second;

            StdRegions::StdExpansionSharedPtr elmttrace = elmtToTrace[n][e];

            elmt        = (*exp)[n];
            phys_offset = locExp.GetPhys_Offset(n);

            // Mapping of new edge order to one that loops over elmts
            // then set up mapping of faces in standard cartesian order
            elmt->GetTracePhysMap(e, traceids);

            ntracepts  = elmt->GetTraceNumPoints(e);
            ntracepts1 = elmttrace->GetTotPoints();

            StdRegions::Orientation orient = elmt->GetTraceOrient(e);

            elmt->ReOrientTracePhysMap(orient, locTraceToTraceMap,
                                       toPointsKey0.GetNumPoints(),
                                       toPointsKey1.GetNumPoints());

            int offset = trace->GetPhys_Offset(elmtToTrace[n][e]->GetElmtId());

            if (LeftAdjacents[TraceOrder[n][e]])
            {
                for (int i = 0; i < ntracepts; ++i)
                {
                    m_locTraceToFieldMap[cntFwd + i] =
                        phys_offset + traceids[i];
                }

                for (int i = 0; i < ntracepts; ++i)
                {
                    m_locTraceToElmtTraceMap[0][cntFwd + i] =
                        ElmtPhysTraceOffset[n][e] + i;
                }
                
                for (int i = 0; i < ntracepts1; ++i)
                {
                    m_locInterpTraceToTraceMap[0][cntFwd1 + i] =
                        offset + locTraceToTraceMap[i];
                }

                cntFwd += ntracepts;
                cntFwd1 += ntracepts1;
                set = 0;
            }
            else
            {
                for (int i = 0; i < ntracepts; ++i)
                {
                    m_locTraceToFieldMap[m_nFwdLocTracePts + cntBwd + i] =
                        phys_offset + traceids[i];
                }
                
                for (int i = 0; i < ntracepts; ++i)
                {
                    m_locTraceToElmtTraceMap[1][cntBwd + i] =
                        ElmtPhysTraceOffset[n][e] + i;
                }

                for (int i = 0; i < ntracepts1; ++i)
                {
                    m_locInterpTraceToTraceMap[1][cntBwd1 + i] =
                        offset + locTraceToTraceMap[i];
                }

                cntBwd += ntracepts;
                cntBwd1 += ntracepts1;
                set = 1;
            }

            m_interpNtraces[set][cnt1] += 1;

            if ((fwdSet == false && set == 0) ||
                (bwdSet == false && set == 1))
            {
                m_interpPoints[set][cnt1] = it->first;

                switch(m_expdim)
                {
                case 1:
                    {
                        // Always no interplation in this case
                        m_interpTrace[set][cnt1] = eNoInterp;
                    }
                    break;
                case 2:
                    {
                        if (fromPointsKey0 == toPointsKey0)
                        {
                            m_interpTrace[set][cnt1] = eNoInterp;
                        }
                        else
                        {
                            m_interpTrace[set][cnt1] = eInterpDir0;
                            m_interpTraceI0[set][cnt1] =
                                LibUtilities::PointsManager()
                                [fromPointsKey0]->GetI(toPointsKey0);

                            // Check to see if we can
                            // just interpolate endpoint
                            if ((fromPointsKey0.GetPointsType() ==
                                 LibUtilities::eGaussRadauMAlpha1Beta0) &&
                                (toPointsKey0.GetPointsType() ==
                                 LibUtilities::eGaussLobattoLegendre))
                            {
                                if (fromPointsKey0.GetNumPoints() + 1 ==
                                    toPointsKey0.GetNumPoints())
                                {
                                    m_interpTrace[set][cnt1] = eInterpEndPtDir0;

                                    int fnp0 = fromPointsKey0.GetNumPoints();
                                    int tnp0 = toPointsKey0.GetNumPoints();

                                    m_interpEndPtI0[set][cnt1] =
                                        Array<OneD, NekDouble>(fnp0);

                                    Vmath::Vcopy
                                        (fnp0,
                                         m_interpTraceI0[set][cnt1]->
                                         GetPtr().get() +  tnp0 - 1, tnp0,
                                         &m_interpEndPtI0[set][cnt1][0],1);
                                }
                            }
                            else
                            {
                                m_interpTrace[set][cnt1] = eInterpDir0;
                                m_interpTraceI0[set][cnt1] =
                                    LibUtilities::PointsManager()
                                    [fromPointsKey0]->GetI(toPointsKey0);
                                m_interpFromTraceI0[set][cnt1] =
                                    LibUtilities::PointsManager()
                                    [toPointsKey0]->GetI(fromPointsKey0);
                            }
                        }
                    }
                    break;
                case 3:
                    {
                        if (fromPointsKey0 == toPointsKey0)
                        {
                            if (fromPointsKey1 == toPointsKey1)
                            {
                                m_interpTrace[set][cnt1] = eNoInterp;
                            }
                            else
                            {
                                m_interpTrace[set][cnt1] = eInterpDir1;
                                m_interpTraceI1[set][cnt1] =
                                    LibUtilities::PointsManager()
                                    [fromPointsKey1]->GetI(toPointsKey1);
<<<<<<< HEAD
                                m_interpFromTraceI1[set][cnt1] =
                                    LibUtilities::PointsManager()
                                    [toPointsKey1]->GetI(fromPointsKey1);
                                
=======

>>>>>>> 6aeec03e
                                // Check to see if we can just
                                // interpolate endpoint
                                if ((fromPointsKey1.GetPointsType() ==
                                     LibUtilities::eGaussRadauMAlpha1Beta0) &&
                                    (toPointsKey1.GetPointsType() ==
                                     LibUtilities::eGaussLobattoLegendre))
                                {
                                    if (fromPointsKey1.GetNumPoints() + 1 ==
                                        toPointsKey1.GetNumPoints())
                                    {
                                        m_interpTrace[set][cnt1] = eInterpEndPtDir1;
                                        int fnp1 = fromPointsKey1.GetNumPoints();
                                        int tnp1 = toPointsKey1.GetNumPoints();
                                        m_interpEndPtI1[set][cnt1] =
                                            Array<OneD, NekDouble>(fnp1);
                                        Vmath::Vcopy
                                            (fnp1,
                                             m_interpTraceI1[set][cnt1]->GetPtr().get()+
                                             tnp1 - 1, tnp1,
                                             &m_interpEndPtI1[set][cnt1][0], 1);
                                    }
                                }
                            }
                        }
                        else
                        {
                            if (fromPointsKey1 == toPointsKey1)
                            {
                                m_interpTrace[set][cnt1] = eInterpDir0;
                                m_interpTraceI0[set][cnt1] =
                                    LibUtilities::PointsManager()
                                    [fromPointsKey0]->GetI(toPointsKey0);
<<<<<<< HEAD
                                m_interpFromTraceI0[set][cnt1] =
                                    LibUtilities::PointsManager()
                                    [toPointsKey0]->GetI(fromPointsKey0);
                                
=======

>>>>>>> 6aeec03e
                                // Check to see if we can just
                                // interpolate endpoint
                                if ((fromPointsKey0.GetPointsType() ==
                                     LibUtilities::eGaussRadauMAlpha1Beta0) &&
                                    (toPointsKey0.GetPointsType() ==
                                     LibUtilities::eGaussLobattoLegendre))
                                {
                                    if (fromPointsKey0.GetNumPoints() + 1 ==
                                        toPointsKey0.GetNumPoints())
                                    {
                                        m_interpTrace[set][cnt1] =
                                            eInterpEndPtDir0;
                                        int fnp0 = fromPointsKey0.GetNumPoints();
                                        int tnp0 = toPointsKey0.GetNumPoints();
                                        m_interpEndPtI0[set][cnt1] =
                                            Array<OneD, NekDouble>(fnp0);
                                        Vmath::Vcopy
                                            (fnp0,
                                             m_interpTraceI0[set][cnt1]->
                                             GetPtr().get()+ tnp0 - 1,tnp0,
                                             &m_interpEndPtI0[set][cnt1][0],
                                             1);
                                    }
                                }
                            }
                            else
                            {
                                m_interpTrace[set][cnt1] = eInterpBothDirs;
                                m_interpTraceI0[set][cnt1] =
                                    LibUtilities::PointsManager()
                                    [fromPointsKey0]->GetI(toPointsKey0);
                                m_interpFromTraceI0[set][cnt1] =
                                    LibUtilities::PointsManager()
                                    [toPointsKey0]->GetI(fromPointsKey0);
                                m_interpTraceI1[set][cnt1] =
<<<<<<< HEAD
                                    LibUtilities::PointsManager()
                                    [fromPointsKey1]->GetI(toPointsKey1);
                                m_interpFromTraceI1[set][cnt1] =
                                    LibUtilities::PointsManager()
                                    [toPointsKey1]->GetI(fromPointsKey1);
                                
=======
                                    LibUtilities::PointsManager()[fromPointsKey1]
                                    ->GetI(toPointsKey1);

>>>>>>> 6aeec03e
                                // check to see if we can just
                                // interpolate endpoint
                                if ((fromPointsKey0.GetPointsType() ==
                                     LibUtilities::eGaussRadauMAlpha1Beta0) &&
                                    (toPointsKey0.GetPointsType() ==
                                     LibUtilities::eGaussLobattoLegendre))
                                {
                                    if (fromPointsKey0.GetNumPoints() + 1 ==
                                        toPointsKey0.GetNumPoints())
                                    {
                                        m_interpTrace[set][cnt1] =
                                            eInterpEndPtDir0InterpDir1;
                                        int fnp0 = fromPointsKey0.GetNumPoints();
                                        int tnp0 = toPointsKey0.GetNumPoints();
                                        m_interpEndPtI0[set][cnt1] =
                                            Array<OneD, NekDouble>(fnp0);
                                        Vmath::Vcopy
                                            (fnp0,
                                             m_interpTraceI0[set][cnt1]->
                                             GetPtr().get()+
                                             tnp0 - 1,tnp0,
                                             &m_interpEndPtI0[set][cnt1][0],1);
                                    }
                                }
                            }
                        }
                    }
                }

                if (set == 0)
                {
                    fwdSet = true;
                }
                else
                {
                    bwdSet = true;
                }
            }
        }
    }
}

/**
 * @brief Set up maps between coefficients on trace and in cells.
 *
 * @param locExp         Expansion list in elements
 * @param trace          Expansion list on traces.
 */
void LocTraceToTraceMap::TraceLocToElmtLocCoeffMap(
    const ExpList &locExp,
    const ExpListSharedPtr &trace)
{
    const std::shared_ptr<LocalRegions::ExpansionVector> exptrac =
        trace->GetExp();
    size_t ntrace = exptrac->size();

    Array<OneD, Array<OneD, int >> LRAdjExpid{2};
    Array<OneD, Array<OneD, bool>> LRAdjflag{2};

    TensorOfArray3D<int> elmtLRMap{2};
    TensorOfArray3D<int> elmtLRSign{2};

    for (int lr = 0; lr < 2; ++lr)
    {
        LRAdjExpid[lr]  =   Array<OneD, int > {ntrace, 0};
        LRAdjflag[lr]   =   Array<OneD, bool> {ntrace, false};
        elmtLRMap[lr]   =   Array<OneD, Array<OneD, int > > {ntrace};
        elmtLRSign[lr]  =   Array<OneD, Array<OneD, int > > {ntrace};
        for (int i = 0; i < ntrace; ++i)
        {
            size_t ncoeff  =   trace->GetNcoeffs(i);
            elmtLRMap[lr][i]      =   Array<OneD, int >{ncoeff, 0};
            elmtLRSign[lr][i]     =   Array<OneD, int >{ncoeff, 0};
        }
    }

    const Array<OneD, const pair<int, int> > field_coeffToElmt  =
            locExp.GetCoeffsToElmt();
    const Array<OneD, const pair<int, int> > trace_coeffToElmt  =
            trace->GetCoeffsToElmt();

    for (int lr = 0; lr < 2; ++lr)
    {
        int ntotcoeffs = m_nTraceCoeffs[lr];
        for (int  i = 0; i < ntotcoeffs; ++i)
        {
            int ncoeffField =   m_traceCoeffsToElmtMap[lr][i];
            int ncoeffTrace =   m_traceCoeffsToElmtTrace[lr][i];
            int sign        =   m_traceCoeffsToElmtSign[lr][i];

            int ntraceelmt   = trace_coeffToElmt[ncoeffTrace].first;
            int ntracelocN   = trace_coeffToElmt[ncoeffTrace].second;

            int nfieldelmt   = field_coeffToElmt[ncoeffField].first;
            int nfieldlocN   = field_coeffToElmt[ncoeffField].second;

            LRAdjflag[lr][ntraceelmt]    =   true;
            LRAdjExpid[lr][ntraceelmt]   =   nfieldelmt;

            elmtLRMap[lr][ntraceelmt][ntracelocN]  =   nfieldlocN;
            elmtLRSign[lr][ntraceelmt][ntracelocN]  =   sign;
        }
    }
    m_leftRightAdjacentExpId                = LRAdjExpid;
    m_leftRightAdjacentExpFlag              = LRAdjflag;
    m_traceCoeffToLeftRightExpCoeffMap      = elmtLRMap;
    m_traceCoeffToLeftRightExpCoeffSign     = elmtLRSign;
}

/**
 * @brief Gather the local elemental traces in physical space from
 * field using #m_locTraceToFieldMap. Note traces are blocked together
 * in similar trace point ordering
 *
 * @param field  Solution field in physical space
 * @param faces  Resulting local traces.
 */
void LocTraceToTraceMap::LocTracesFromField(
    const Array<OneD, const NekDouble> &field, Array<OneD, NekDouble> faces)
{
<<<<<<< HEAD
    Vmath::Gathr(m_locTraceToFieldMap.size(),
=======
    // The static cast is necessary because m_fieldToLocTraceMap should be
    // Array<OneD, size_t> ... or at least the same type as
    // m_fieldToLocTraceMap.size() ...
    Vmath::Gathr(static_cast<int>(m_fieldToLocTraceMap.size()),
>>>>>>> 6aeec03e
                 field,
                 m_locTraceToFieldMap,
                 faces);
}

/**
 * @brief Reverse process of LocTracesFromField()
 * Add the local traces in physical space to field using
 * #m_locTraceToFieldMap.
 *
 * @param field  Solution field in physical space
 * @param faces  local traces.
 */
void LocTraceToTraceMap::AddLocTracesToField(
    const Array<OneD, const NekDouble>  &faces,
    Array<OneD, NekDouble>              &field)
{
    size_t nfield  =   field.size();
    Array<OneD, NekDouble> tmp {nfield, 0.0};
    Vmath::Scatr(m_locTraceToFieldMap.size(),
                 faces,
                 m_locTraceToFieldMap,
                 tmp);
    Vmath::Vadd(nfield, tmp, 1, field, 1, field, 1);
}

/**
 * @brief Gather the forwards-oriented local traces in physical space from field
 * using #m_locTraceToFieldMap.
 *
 * @param field  Solution field in physical space
 * @param faces  Resulting local forwards-oriented traces.
 */
void LocTraceToTraceMap::FwdLocTracesFromField(
    const Array<OneD, const NekDouble> &field, Array<OneD, NekDouble> faces)
{
    Vmath::Gathr(m_nFwdLocTracePts, field, m_locTraceToFieldMap, faces);
}


/**
 * @brief Reshuffle local elemental traces in physical space so that
 * similar faces points are blocked together so they can then be
 * interpolated with InterpLocTraceToTrace method.
 *
 * @param loctrace  local traces in physical space
 * @param reshuffle traces ordered in reshuffled format of similar patterns. 
 */
void LocTraceToTraceMap::ReshuffleLocTracesForInterp(const int dir,
                         const Array<OneD, const NekDouble> &loctraces,
                         Array<OneD, NekDouble> reshuffle)
{
    ASSERTL1(dir < 2,
             "option dir out of range, "
             " dir=0 is fwd, dir=1 is bwd");

    Vmath::Gathr(m_locTraceToElmtTraceMap[dir].size(),
                 loctraces,
                 m_locTraceToElmtTraceMap[dir],
                 reshuffle);
}


/**
 * @brief Unshuffle local elemental traces in physical space from
 * similar faces points are blocked together to the local elemental trace format
 *
 * @param loctrace  local traces in physical space
 * @param reshuffle traces ordered in reshuffled format of similar patterns. 
 */
void LocTraceToTraceMap::UnshuffleLocTraces(const int dir,
                         const Array<OneD, const NekDouble> &loctraces,
                         Array<OneD, NekDouble> unshuffle)
{
    ASSERTL1(dir < 2,
             "option dir out of range, "
             " dir=0 is fwd, dir=1 is bwd");

    Vmath::Scatr(m_locTraceToElmtTraceMap[dir].size(),
                 loctraces,
                 m_locTraceToElmtTraceMap[dir],
                 unshuffle);
}

void LocTraceToTraceMap::InterpLocTracesToTrace(
    const int dir,
    const Array<OneD, const NekDouble> &loctraces,
    Array<OneD, NekDouble> &traces)
{
    switch(m_expdim)
    {
    case 1: // Essentially do copy
        Vmath::Scatr(m_locInterpTraceToTraceMap[dir].size(),
                     loctraces.get(),
                     m_locInterpTraceToTraceMap[dir].get(),
                     traces.get());
        break;
    case 2:
        InterpLocEdgesToTrace(dir,loctraces,traces);
        break;
    case 3:
        InterpLocFacesToTrace(dir,loctraces,traces);
        break;
    default:
        ASSERTL0(false,"Not set up");
        break;
    }
}
<<<<<<< HEAD
            
void LocTraceToTraceMap::InterpTraceToLocTrace(
    const int dir,
    const Array<OneD, NekDouble> &traces,
    Array<OneD, NekDouble> &loctraces)
{
    switch(m_expdim)
    {
    case 1: // Essentially do copy
        Vmath::Gathr(m_locInterpTraceToTraceMap[dir].size(),
                     traces.get(),
                     m_locInterpTraceToTraceMap[dir].get(),
                     loctraces.get());
        break;
    case 2:
        InterpTraceToLocEdges(dir,traces,loctraces);
        break;
    case 3:
        InterpTraceToLocFaces(dir,traces,loctraces);
        break;
    default:
        ASSERTL0(false,"Not set up");
        break;
    }
}
=======
>>>>>>> 6aeec03e

/**
 * @brief Interpolate local trace edges to global trace edge point distributions
 * where required.
 *
 * @param dir       Selects forwards (0) or backwards (1) direction.
 * @param locfaces  Local trace edge storage.
 * @param faces     Global trace edge storage
 */
void LocTraceToTraceMap::InterpLocEdgesToTrace(
    const int dir,
    const Array<OneD, const NekDouble> &locedges,
    Array<OneD, NekDouble> &edges)
{
    ASSERTL1(dir < 2,
             "option dir out of range, "
             " dir=0 is fwd, dir=1 is bwd");

    int cnt  = 0;
    int cnt1 = 0;

    // tmp space assuming forward map is of size of trace
    Array<OneD, NekDouble> tmp(m_nTracePts);

    for (int i = 0; i < m_interpTrace[dir].size(); ++i)
    {
        // Check if there are edges to interpolate
        if (m_interpNtraces[dir][i])
        {
            // Get to/from points
            LibUtilities::PointsKey fromPointsKey0 =
                std::get<0>(m_interpPoints[dir][i]);
            LibUtilities::PointsKey toPointsKey0 =
                std::get<2>(m_interpPoints[dir][i]);

            int fnp    = fromPointsKey0.GetNumPoints();
            int tnp    = toPointsKey0.GetNumPoints();
            int nedges = m_interpNtraces[dir][i];

            // Do interpolation here if required
            switch (m_interpTrace[dir][i])
            {
                case eNoInterp: // Just copy
                {
                    Vmath::Vcopy(nedges * fnp,
                                 locedges.get() + cnt,
                                 1,
                                 tmp.get() + cnt1,
                                 1);
                }
                break;
                case eInterpDir0:
                {
                    DNekMatSharedPtr I0 = m_interpTraceI0[dir][i];
                    Blas::Dgemm('N','N', tnp, nedges,
                                fnp,1.0, I0->GetPtr().get(),
                                tnp, locedges.get() + cnt,
                                fnp, 0.0, tmp.get() + cnt1,
                                tnp);
                }
                break;
                case eInterpEndPtDir0:
                {
                    Array<OneD, NekDouble> I0 = m_interpEndPtI0[dir][i];

                    for (int k = 0; k < nedges; ++k)
                    {
                        Vmath::Vcopy(fnp,
                                     &locedges[cnt + k * fnp],
                                     1,
                                     &tmp[cnt1 + k * tnp],
                                     1);

                        tmp[cnt1 + k * tnp + tnp - 1] = Blas::Ddot(
                            fnp, locedges.get() + cnt + k * fnp, 1, &I0[0], 1);
                    }
                }
                break;
                default:
                    ASSERTL0(false,
                             "Invalid interpolation type for 2D elements");
                    break;
            }

            cnt += nedges * fnp;
            cnt1 += nedges * tnp;
        }
    }

    Vmath::Scatr(m_locInterpTraceToTraceMap[dir].size(),
                 tmp.get(),
                 m_locInterpTraceToTraceMap[dir].get(),
                 edges.get());
}

/**
 * @brief Interpolate global trace edge to local trace edges  point distributions
 * where required.
 *
 * @param dir       Selects forwards (0) or backwards (1) direction.
 * @param locfaces  Local trace edge storage.
 * @param faces     Global trace edge storage
 */
void LocTraceToTraceMap::InterpTraceToLocEdges(
    const int dir,
    const Array<OneD, const NekDouble> &edges,
    Array<OneD,  NekDouble> &locedges)
{
    ASSERTL1(dir < 2,
             "option dir out of range, "
             " dir=0 is fwd, dir=1 is bwd");

    int cnt  = 0;
    int cnt1 = 0;

    Array<OneD, NekDouble> tmp(m_nTracePts);

    //unshuffles trace into lcoally orientated format. 
    Vmath::Gathr(m_locInterpTraceToTraceMap[dir].size(),
                 edges.get(),
                 m_locInterpTraceToTraceMap[dir].get(),
                 tmp.get());
    
    for (int i = 0; i < m_interpTrace[dir].size(); ++i)
    {
        // Check if there are edges to interpolate
        if (m_interpNtraces[dir][i])
        {
            // Get to/from points
            LibUtilities::PointsKey fromPointsKey0 =
                std::get<2>(m_interpPoints[dir][i]);
            LibUtilities::PointsKey toPointsKey0 =
                std::get<0>(m_interpPoints[dir][i]);

            int fnp    = fromPointsKey0.GetNumPoints();
            int tnp    = toPointsKey0.GetNumPoints();
            int nedges = m_interpNtraces[dir][i];

            // Do interpolation here if required
            switch (m_interpTrace[dir][i])
            {
                case eNoInterp: // Just copy
                {
                    Vmath::Vcopy(nedges * fnp,
                                 tmp.get() + cnt,
                                 1,
                                 locedges.get() + cnt1,
                                 1);
                }
                break;
                case eInterpDir0:
                {
                    DNekMatSharedPtr I0 = m_interpFromTraceI0[dir][i];
                    Blas::Dgemm('N','N', tnp, nedges,
                                fnp,1.0, I0->GetPtr().get(),
                                tnp, tmp.get() + cnt,
                                fnp, 0.0, locedges.get() + cnt1,
                                tnp);
                }
                break;
                case eInterpEndPtDir0:
                {
                    // Just copy points back 
                    for (int k = 0; k < nedges; ++k)
                    {
                        Vmath::Vcopy(fnp,  &tmp[cnt + k * fnp], 1,
                                     &locedges[cnt1 + k * tnp], 1);
                    }
                }
                break;
                default:
                    ASSERTL0(false,
                             "Invalid interpolation type for 2D elements");
                    break;
            }

            cnt  += nedges * fnp;
            cnt1 += nedges * tnp;
        }
    }

}
    

/**
 * @brief Interpolate global trace edge to local trace edges  point distributions
 * where required.
 *
 * @param dir       Selects forwards (0) or backwards (1) direction.
 * @param locfaces  Local trace edge storage.
 * @param faces     Global trace edge storage
 */
void LocTraceToTraceMap::InterpTraceToLocFaces(
    const int dir,
    const Array<OneD, const NekDouble> &faces,
    Array<OneD,  NekDouble> &locfaces)
{
    ASSERTL1(dir < 2,
             "option dir out of range, "
             " dir=0 is fwd, dir=1 is bwd");

    int cnt  = 0;
    int cnt1 = 0;

    Array<OneD, NekDouble> tmp(m_nTracePts);

    //unshuffles trace into lcoally orientated format. 
    Vmath::Gathr(m_locInterpTraceToTraceMap[dir].size(),
                 faces.get(),
                 m_locInterpTraceToTraceMap[dir].get(),
                 tmp.get());
    
    for (int i = 0; i < m_interpTrace[dir].size(); ++i)
    {
        // Check if there are faces to interpolate
        if (m_interpNtraces[dir][i])
        {
            // Get to/from points
            LibUtilities::PointsKey fromPointsKey0 =
                std::get<2>(m_interpPoints[dir][i]);
            LibUtilities::PointsKey fromPointsKey1 =
                std::get<3>(m_interpPoints[dir][i]);
            LibUtilities::PointsKey toPointsKey0 =
                std::get<0>(m_interpPoints[dir][i]);
            LibUtilities::PointsKey toPointsKey1 =
                std::get<1>(m_interpPoints[dir][i]);

            int fnp0         = fromPointsKey0.GetNumPoints();
            int fnp1         = fromPointsKey1.GetNumPoints();
            int tnp0         = toPointsKey0.GetNumPoints();
            int tnp1         = toPointsKey1.GetNumPoints();
            int nfaces       = m_interpNtraces[dir][i];
            int nfromfacepts = nfaces * fnp0 * fnp1;
            

            // Do interpolation here if required
            switch (m_interpTrace[dir][i])
            {
                case eNoInterp: // Just copy
                {
                    Vmath::Vcopy(nfromfacepts,
                                 tmp.get() + cnt,
                                 1,
                                 locfaces.get() + cnt1,
                                 1);
                }
                break;
                case eInterpDir0:
                {
                    DNekMatSharedPtr I0 = m_interpFromTraceI0[dir][i];
                    Blas::Dgemm('N','N', tnp0, tnp1*nfaces, fnp0, 1.0,
                                I0->GetPtr().get(), tnp0,
                                tmp.get() + cnt, fnp0, 0.0,
                                locfaces.get() + cnt1, tnp0);
                }
                break;
                case eInterpDir1:
                {
                    DNekMatSharedPtr I1 = m_interpFromTraceI1[dir][i];
                    for (int j = 0; j < nfaces; ++j)
                    {
                        Blas::Dgemm('N', 'T', tnp0, tnp1, fnp1, 1.0,
                                    tmp.get() + cnt + j * fnp0 * fnp1,
                                    tnp0, I1->GetPtr().get(), tnp1,
                                    0.0, locfaces.get() + cnt1 + j * tnp0 * tnp1,
                                    tnp0);
                    }
                }
                break;
                case eInterpEndPtDir1:
                {
                    for (int j = 0; j < nfaces; ++j)
                    {
                        // copy all points missing off top verex in dir 1
                        Vmath::Vcopy(tnp0 * tnp1, tmp.get() + cnt +
                                     j*fnp0*fnp1, 1, locfaces.get() +
                                     cnt1 + j*tnp0*tnp1, 1);
                    }
                }
                break;
                case eInterpBothDirs:
                {
                    DNekMatSharedPtr I0 = m_interpFromTraceI0[dir][i];
                    DNekMatSharedPtr I1 = m_interpFromTraceI1[dir][i];
                    Array<OneD, NekDouble> wsp(nfaces * fnp0 * tnp1 * fnp0);

                    for (int j = 0; j < nfaces; ++j)
                    {
                        Blas::Dgemm('N', 'T', fnp0, tnp1, fnp1, 1.0,
                                    tmp.get() + cnt + j * fnp0 * fnp1,
                                    fnp0, I1->GetPtr().get(), tnp1, 0.0,
                                    wsp.get() + j * fnp0 * tnp1, fnp0);
                    }

                    Blas::Dgemm('N', 'N', tnp0, tnp1 * nfaces, fnp0,
                                1.0, I0->GetPtr().get(), tnp0, wsp.get(),
                                fnp0, 0.0, locfaces.get() + cnt1, tnp0);
                }
                break;
                case eInterpEndPtDir0InterpDir1:
                {
                    DNekMatSharedPtr I1 = m_interpFromTraceI1[dir][i];
                    for (int j = 0; j < nfaces; ++j)
                    {
                        Blas::Dgemm('N', 'T', tnp0, tnp1, fnp1,
                                    1.0, tmp.get() + cnt + j * fnp0 * fnp1,
                                    fnp0, I1->GetPtr().get(),
                                    tnp1, 0.0, locfaces.get() + cnt1 +
                                    j * tnp0 * tnp1, tnp0);
                    }
                }
                break;
            default:
                ASSERTL0(false,"Interpolation case not implemneted (yet)");
                break; 
            }
            cnt += nfromfacepts;
            cnt1 += m_interpNtraces[dir][i] * tnp0 * tnp1;
        }
    }
}

/**
 * @brief Right inner product with localedgetoTrace Interpolation Matrix.
 *
 * @param dir       Selects forwards (0) or backwards (1) direction.
 * @param locedges  Local trace edge storage.
 * @param edges     Global trace edge storage
 */
void LocTraceToTraceMap::RightIPTWLocEdgesToTraceInterpMat(
    const int                           dir,
    const Array<OneD, const NekDouble>  &edges,
    Array<OneD, NekDouble>              &locedges)
{
    ASSERTL1(dir < 2,
             "option dir out of range, "
             " dir=0 is fwd, dir=1 is bwd");

    int cnt  = 0;
    int cnt1 = 0;

    // tmp space assuming forward map is of size of trace
    Array<OneD, NekDouble> tmp{size_t(m_nTracePts)};
<<<<<<< HEAD
    Vmath::Gathr(m_locInterpTraceToTraceMap[dir].size(),
                 edges.get(),
                 m_locInterpTraceToTraceMap[dir].get(),
                 tmp.get());
=======
    // The static cast is necessary because m_LocTraceToTraceMap should be
    // Array<OneD, size_t> ... or at least the same type as
    // m_LocTraceToTraceMap.size() ...
    Vmath::Gathr(static_cast<int>(m_LocTraceToTraceMap[dir].size()),
                 edges,
                 m_LocTraceToTraceMap[dir],
                 tmp);
>>>>>>> 6aeec03e

    for (int i = 0; i < m_interpTrace[dir].size(); ++i)
    {
        // Check if there are edges to interpolate
        if (m_interpNtraces[dir][i])
        {
            // Get to/from points
            LibUtilities::PointsKey fromPointsKey0 =
                std::get<0>(m_interpPoints[dir][i]);
            LibUtilities::PointsKey toPointsKey0 =
                std::get<2>(m_interpPoints[dir][i]);

            int fnp    = fromPointsKey0.GetNumPoints();
            int tnp    = toPointsKey0.GetNumPoints();
            int nedges = m_interpNtraces[dir][i];

            // Do interpolation here if required
            switch (m_interpTrace[dir][i])
            {
                case eNoInterp: // Just copy
                {
                    Vmath::Vcopy(nedges * fnp,
                                 tmp.get() + cnt1,
                                 1,
                                 locedges.get() + cnt,
                                 1);
                }
                break;
                case eInterpDir0:
                {
                    DNekMatSharedPtr I0 = m_interpTraceI0[dir][i];
                    Blas::Dgemm('T',
                                'N',
                                fnp,
                                nedges,
                                tnp,
                                1.0,
                                I0->GetPtr().get(),
                                tnp,
                                tmp.get() + cnt1,
                                tnp,
                                0.0,
                                locedges.get() + cnt,
                                fnp);
                }
                break;
                case eInterpEndPtDir0:
                {
                    Array<OneD, NekDouble> I0 = m_interpEndPtI0[dir][i];

                    for (int k = 0; k < nedges; ++k)
                    {
                        Vmath::Vcopy(fnp,
                                     &tmp[cnt1 + k * tnp],
                                     1,
                                     &locedges[cnt + k * fnp],
                                     1);

                        Vmath::Svtvp(fnp,tmp[cnt1 + k * tnp + tnp - 1],
                            &I0[0], 1,locedges.get() + cnt + k * fnp, 1,
                            locedges.get() + cnt + k * fnp, 1);
                    }
                }
                break;
                default:
                    ASSERTL0(false,
                             "Invalid interpolation type for 2D elements");
                    break;
            }

            cnt += nedges * fnp;
            cnt1 += nedges * tnp;
        }
    }
}

/**
 * @brief Interpolate local faces to trace face point distributions where
 * required.
 *
 * @param dir       Selects forwards (0) or backwards (1) direction.
 * @param locfaces  Local trace face storage.
 * @param faces     Global trace face storage
 */
void LocTraceToTraceMap::InterpLocFacesToTrace(
    const int dir,
    const Array<OneD, const NekDouble> &locfaces,
    Array<OneD, NekDouble> faces)
{
    ASSERTL1(dir < 2,
             "option dir out of range, "
             " dir=0 is fwd, dir=1 is bwd");

    int cnt1 = 0;
    int cnt  = 0;

    // tmp space assuming forward map is of size of trace
    Array<OneD, NekDouble> tmp(m_nTracePts);

    for (int i = 0; i < m_interpTrace[dir].size(); ++i)
    {
        // Check if there are faces to interpolate
        if (m_interpNtraces[dir][i])
        {
            // Get to/from points
            LibUtilities::PointsKey fromPointsKey0 =
                std::get<0>(m_interpPoints[dir][i]);
            LibUtilities::PointsKey fromPointsKey1 =
                std::get<1>(m_interpPoints[dir][i]);
            LibUtilities::PointsKey toPointsKey0 =
                std::get<2>(m_interpPoints[dir][i]);
            LibUtilities::PointsKey toPointsKey1 =
                std::get<3>(m_interpPoints[dir][i]);

            int fnp0         = fromPointsKey0.GetNumPoints();
            int fnp1         = fromPointsKey1.GetNumPoints();
            int tnp0         = toPointsKey0.GetNumPoints();
            int tnp1         = toPointsKey1.GetNumPoints();
<<<<<<< HEAD
            int nfaces       = m_interpNtraces[dir][i];
            int nfromfacepts = nfaces* fnp0 * fnp1;
            ;
=======
            int nfromfacepts = m_interpNfaces[dir][i] * fnp0 * fnp1;
>>>>>>> 6aeec03e

            // Do interpolation here if required
            switch (m_interpTrace[dir][i])
            {
                case eNoInterp: // Just copy
                {
                    Vmath::Vcopy(nfromfacepts,
                                 locfaces.get() + cnt,
                                 1,
                                 tmp.get() + cnt1,
                                 1);
                }
                break;
                case eInterpDir0:
                {
                    DNekMatSharedPtr I0 = m_interpTraceI0[dir][i];
                    Blas::Dgemm('N',
                                'N',
                                tnp0,
                                tnp1*nfaces,
                                fnp0,
                                1.0,
                                I0->GetPtr().get(),
                                tnp0,
                                locfaces.get() + cnt,
                                fnp0,
                                0.0,
                                tmp.get() + cnt1,
                                tnp0);
                }
                break;
                case eInterpDir1:
                {
                    DNekMatSharedPtr I1 = m_interpTraceI1[dir][i];
                    for (int j = 0; j < m_interpNtraces[dir][i]; ++j)
                    {
                        Blas::Dgemm('N',
                                    'T',
                                    tnp0,
                                    tnp1,
                                    fnp1,
                                    1.0,
                                    locfaces.get() + cnt + j * fnp0 * fnp1,
                                    tnp0,
                                    I1->GetPtr().get(),
                                    tnp1,
                                    0.0,
                                    tmp.get() + cnt1 + j * tnp0 * tnp1,
                                    tnp0);
                    }
                }
                break;
                case eInterpEndPtDir1:
                {
                    Array<OneD, NekDouble> I1 = m_interpEndPtI1[dir][i];
                    for (int j = 0; j < m_interpNtraces[dir][i]; ++j)
                    {
                        // copy all points
                        Vmath::Vcopy(fnp0 * fnp1,
                                     locfaces.get() + cnt + j * fnp0 * fnp1,
                                     1,
                                     tmp.get() + cnt1 + j * tnp0 * tnp1,
                                     1);

                        // interpolate end points
                        for (int k = 0; k < tnp0; ++k)
                        {
                            tmp[cnt1 + k + (j + 1) * tnp0 * tnp1 - tnp0] =
                                Blas::Ddot(fnp1,
                                           locfaces.get() + cnt +
                                               j * fnp0 * fnp1 + k,
                                           fnp0,
                                           &I1[0],
                                           1);
                        }
                    }
                }
                break;
                case eInterpBothDirs:
                {
                    DNekMatSharedPtr I0 = m_interpTraceI0[dir][i];
                    DNekMatSharedPtr I1 = m_interpTraceI1[dir][i];
                    Array<OneD, NekDouble> wsp(m_interpNtraces[dir][i] * fnp0 *
                                               tnp1 * fnp0);

                    for (int j = 0; j < m_interpNtraces[dir][i]; ++j)
                    {
                        Blas::Dgemm('N',
                                    'T',
                                    fnp0,
                                    tnp1,
                                    fnp1,
                                    1.0,
                                    locfaces.get() + cnt + j * fnp0 * fnp1,
                                    fnp0,
                                    I1->GetPtr().get(),
                                    tnp1,
                                    0.0,
                                    wsp.get() + j * fnp0 * tnp1,
                                    fnp0);
                    }
                    Blas::Dgemm('N',
                                'N',
                                tnp0,
                                tnp1 * m_interpNtraces[dir][i],
                                fnp0,
                                1.0,
                                I0->GetPtr().get(),
                                tnp0,
                                wsp.get(),
                                fnp0,
                                0.0,
                                tmp.get() + cnt1,
                                tnp0);
                }
                break;
                case eInterpEndPtDir0InterpDir1:
                {
                    DNekMatSharedPtr I1 = m_interpTraceI1[dir][i];

                    for (int j = 0; j < m_interpNtraces[dir][i]; ++j)
                    {
                        Blas::Dgemm('N',
                                    'T',
                                    fnp0,
                                    tnp1,
                                    fnp1,
                                    1.0,
                                    locfaces.get() + cnt + j * fnp0 * fnp1,
                                    fnp0,
                                    I1->GetPtr().get(),
                                    tnp1,
                                    0.0,
                                    tmp.get() + cnt1 + j * tnp0 * tnp1,
                                    tnp0);
                    }

                    Array<OneD, NekDouble> I0 = m_interpEndPtI0[dir][i];
                    Blas::Dgemv('T',
                                fnp0,
                                tnp1 * m_interpNtraces[dir][i],
                                1.0,
                                tmp.get() + cnt1,
                                tnp0,
                                I0.get(),
                                1,
                                0.0,
                                tmp.get() + cnt1 + tnp0 - 1,
                                tnp0);
                }
                break;
            default:
                ASSERTL0(false,"Interplation case needs implementing");
                break;
            }
            cnt += nfromfacepts;
            cnt1 += m_interpNtraces[dir][i] * tnp0 * tnp1;
        }
    }

    Vmath::Scatr(m_locInterpTraceToTraceMap[dir].size(),
                 tmp.get(),
                 m_locInterpTraceToTraceMap[dir].get(),
                 faces.get());
}

/**
 * @brief Right inner product with localedgetoTrace Interpolation Matrix.
 *
 * @param dir           Selects forwards (0) or backwards (1) direction.
 * @param traces        trace .
 * @param loctraces     Local trace
 */
void LocTraceToTraceMap::RightIPTWLocFacesToTraceInterpMat(
    const int                           dir,
    const Array<OneD, const NekDouble>  &traces,
    Array<OneD, NekDouble>              &loctraces)
{
    ASSERTL1(dir < 2,
             "option dir out of range, "
             " dir=0 is fwd, dir=1 is bwd");

    int cnt  = 0;
    int cnt1 = 0;

    // tmp space assuming forward map is of size of trace
    Array<OneD, NekDouble> tmp{size_t(m_nTracePts)};
<<<<<<< HEAD
    Vmath::Gathr(m_locInterpTraceToTraceMap[dir].size(),
                 traces.get(),
                 m_locInterpTraceToTraceMap[dir].get(),
                 tmp.get());
=======
    // The static cast is necessary because m_LocTraceToTraceMap should be
    // Array<OneD, size_t> ... or at least the same type as
    // m_LocTraceToTraceMap.size() ...
    Vmath::Gathr(static_cast<int>(m_LocTraceToTraceMap[dir].size()),
                 traces,
                 m_LocTraceToTraceMap[dir],
                 tmp);
>>>>>>> 6aeec03e

    for (int i = 0; i < m_interpTrace[dir].size(); ++i)
    {
        // Check if there are elementboundaries to interpolate
        if (m_interpNtraces[dir][i])
        {
            // Get to/from points
            LibUtilities::PointsKey fromPointsKey0 =
                std::get<0>(m_interpPoints[dir][i]);
            LibUtilities::PointsKey fromPointsKey1 =
                std::get<1>(m_interpPoints[dir][i]);
            LibUtilities::PointsKey toPointsKey0 =
                std::get<2>(m_interpPoints[dir][i]);
            LibUtilities::PointsKey toPointsKey1 =
                std::get<3>(m_interpPoints[dir][i]);

            int fnp0         = fromPointsKey0.GetNumPoints();
            int fnp1         = fromPointsKey1.GetNumPoints();
            int tnp0         = toPointsKey0.GetNumPoints();
            int tnp1         = toPointsKey1.GetNumPoints();
            int nfromfacepts = m_interpNtraces[dir][i] * fnp0 * fnp1;

            // Do interpolation here if required
            switch (m_interpTrace[dir][i])
            {
                case eNoInterp: // Just copy
                {
                    Vmath::Vcopy(nfromfacepts,
                                 tmp.get() + cnt1,
                                 1,
                                 loctraces.get() + cnt,
                                 1);
                }
                break;
                case eInterpDir0:
                {
                    DNekMatSharedPtr I0 = m_interpTraceI0[dir][i];
                    Blas::Dgemm('T',
                                'N',
                                fnp0,
                                tnp1,
                                tnp0,
                                1.0,
                                I0->GetPtr().get(),
                                tnp0,
                                tmp.get() + cnt1,
                                tnp0,
                                0.0,
                                loctraces.get() + cnt,
                                fnp0);
                }
                break;
                case eInterpEndPtDir0:
                {
                    int nfaces = m_interpNtraces[dir][i];
                    for (int k = 0; k < fnp0; ++k)
                    {
                        Vmath::Vcopy(nfaces * fnp1,
                                     tmp.get() + cnt1 + k,
                                     tnp0,
                                     loctraces.get() + cnt + k,
                                     fnp0);
                    }
                    Array<OneD, NekDouble> I0 = m_interpEndPtI0[dir][i];
                    for(int k = 0; k< tnp1 * m_interpNtraces[dir][i]; k++)
                    {
                        Vmath::Svtvp(fnp0,tmp[cnt1 + tnp0-1+k*tnp0],
                                    &I0[0],1,&loctraces[cnt],1,
                                    &loctraces[cnt],1);
                    }
                }
                break;
                case eInterpDir1:
                {
                    DNekMatSharedPtr I1 = m_interpTraceI1[dir][i];

                    for (int j = 0; j < m_interpNtraces[dir][i]; ++j)
                    {
                        Blas::Dgemm('N',
                                    'N',
                                    tnp0,
                                    fnp1,
                                    tnp1,
                                    1.0,
                                    tmp.get() + cnt1 + j * tnp0 * tnp1,
                                    tnp0,
                                    I1->GetPtr().get(),
                                    tnp1,
                                    0.0,
                                    loctraces.get() + cnt + j * fnp0 * fnp1,
                                    tnp0);
                    }
                }
                break;
                case eInterpEndPtDir1:
                {
                    Array<OneD, NekDouble> I1 = m_interpEndPtI1[dir][i];
                    for (int j = 0; j < m_interpNtraces[dir][i]; ++j)
                    {
                        Vmath::Vcopy(fnp0 * fnp1,
                                     tmp.get() + cnt1 + j * tnp0 * tnp1,
                                     1,
                                     loctraces.get() + cnt + j * fnp0 * fnp1,
                                     1);

                        for(int k = 0; k< tnp1; k++)
                        {
                            Vmath::Svtvp(fnp0,I1[k],
                                &tmp[cnt1 + (j + 1) * tnp0 * tnp1 - tnp0],1,
                                &loctraces[cnt+k*fnp0],1,
                                &loctraces[cnt+k*fnp0],1);
                        }
                    }

                }
                break;
                case eInterpBothDirs:
                {
                    DNekMatSharedPtr I0 = m_interpTraceI0[dir][i];
                    DNekMatSharedPtr I1 = m_interpTraceI1[dir][i];

                    Array<OneD, NekDouble>
                        wsp{size_t(m_interpNtraces[dir][i] * fnp0 * tnp1)};

                    Blas::Dgemm('T',
                                'N',
                                fnp0,
                                tnp1 * m_interpNtraces[dir][i],
                                tnp0,
                                1.0,
                                I0->GetPtr().get(),
                                tnp0,
                                tmp.get() + cnt1,
                                tnp0,
                                0.0,
                                wsp.get(),
                                fnp0);
                    for (int j = 0; j < m_interpNtraces[dir][i]; ++j)
                    {
                        Blas::Dgemm('N',
                                    'N',
                                    fnp0,
                                    fnp1,
                                    tnp1,
                                    1.0,
                                    wsp.get() + j * fnp0 * tnp1,
                                    fnp0,
                                    I1->GetPtr().get(),
                                    tnp1,
                                    0.0,
                                    loctraces.get() + cnt + j * fnp0 * fnp1,
                                    fnp0);
                    }
                }
                break;
                case eInterpEndPtDir0InterpDir1:
                {
                    DNekMatSharedPtr I1 = m_interpTraceI1[dir][i];

                    for (int j = 0; j < m_interpNtraces[dir][i]; ++j)
                    {
                        Blas::Dgemm('N',
                                    'N',
                                    fnp0,
                                    fnp1,
                                    tnp1,
                                    1.0,
                                    tmp.get() + cnt1 + j * tnp0 * tnp1,
                                    tnp0,
                                    I1->GetPtr().get(),
                                    tnp1,
                                    0.0,
                                    loctraces.get() + cnt + j * fnp0 * fnp1,
                                    fnp0);
                    }

                    Array<OneD, NekDouble> I0 = m_interpEndPtI0[dir][i];
                    for(int k = 0; k< tnp1 * m_interpNtraces[dir][i]; k++)
                    {
                        Vmath::Svtvp(fnp0,tmp[cnt1 + tnp0-1+k*tnp0],
                                    &I0[0],1,&loctraces[cnt],1,
                                    &loctraces[cnt],1);
                    }
                }
                break;
            }
            cnt += nfromfacepts;
            cnt1 += m_interpNtraces[dir][i] * tnp0 * tnp1;
        }
    }
}

/**
 * @brief Add contributions from trace coefficients to the elemental field
 * storage.
 *
 * @param trace  Array of global trace coefficients.
 * @param field  Array containing field coefficients storage.
 */
void LocTraceToTraceMap::AddTraceCoeffsToFieldCoeffs(
    const Array<OneD, const NekDouble> &trace, Array<OneD, NekDouble> &field)
{
    int nvals = m_nTraceCoeffs[0] + m_nTraceCoeffs[1];
    for (int i = 0; i < nvals; ++i)
    {
        field[m_traceCoeffsToElmtMap[0][i]] +=
            m_traceCoeffsToElmtSign[0][i] *
            trace[m_traceCoeffsToElmtTrace[0][i]];
    }
}

/**
 * @brief Add contributions from backwards or forwards oriented trace
 * coefficients to the elemental field storage.
 *
 * @param dir    Selects forwards (0) or backwards (1) direction
 * @param trace  Array of global trace coefficients.
 * @param field  Array containing field coefficients storage.
 */
void LocTraceToTraceMap::AddTraceCoeffsToFieldCoeffs(
    const int dir,
    const Array<OneD, const NekDouble> &trace,
    Array<OneD, NekDouble> &field)
{
    int nvals = m_nTraceCoeffs[dir];
    for (int i = 0; i < nvals; ++i)
    {
        field[m_traceCoeffsToElmtMap[dir][i]] +=
            m_traceCoeffsToElmtSign[dir][i] *
            trace[m_traceCoeffsToElmtTrace[dir][i]];
    }
}

}
}<|MERGE_RESOLUTION|>--- conflicted
+++ resolved
@@ -259,13 +259,8 @@
             }
 
             TraceInterpPoints fpoint(fromPointsKey0, fromPointsKey1,
-<<<<<<< HEAD
-                                     toPointsKey0,   toPointsKey1);
-            
-=======
                                       toPointsKey0,   toPointsKey1);
 
->>>>>>> 6aeec03e
             pair<int, int> epf(n, e);
             TraceInterpMap[fpoint].push_back(epf);
             TraceOrder[n][e] = cnt;
@@ -517,14 +512,10 @@
                                 m_interpTraceI1[set][cnt1] =
                                     LibUtilities::PointsManager()
                                     [fromPointsKey1]->GetI(toPointsKey1);
-<<<<<<< HEAD
                                 m_interpFromTraceI1[set][cnt1] =
                                     LibUtilities::PointsManager()
                                     [toPointsKey1]->GetI(fromPointsKey1);
                                 
-=======
-
->>>>>>> 6aeec03e
                                 // Check to see if we can just
                                 // interpolate endpoint
                                 if ((fromPointsKey1.GetPointsType() ==
@@ -557,14 +548,10 @@
                                 m_interpTraceI0[set][cnt1] =
                                     LibUtilities::PointsManager()
                                     [fromPointsKey0]->GetI(toPointsKey0);
-<<<<<<< HEAD
                                 m_interpFromTraceI0[set][cnt1] =
                                     LibUtilities::PointsManager()
                                     [toPointsKey0]->GetI(fromPointsKey0);
                                 
-=======
-
->>>>>>> 6aeec03e
                                 // Check to see if we can just
                                 // interpolate endpoint
                                 if ((fromPointsKey0.GetPointsType() ==
@@ -600,18 +587,12 @@
                                     LibUtilities::PointsManager()
                                     [toPointsKey0]->GetI(fromPointsKey0);
                                 m_interpTraceI1[set][cnt1] =
-<<<<<<< HEAD
                                     LibUtilities::PointsManager()
                                     [fromPointsKey1]->GetI(toPointsKey1);
                                 m_interpFromTraceI1[set][cnt1] =
                                     LibUtilities::PointsManager()
                                     [toPointsKey1]->GetI(fromPointsKey1);
                                 
-=======
-                                    LibUtilities::PointsManager()[fromPointsKey1]
-                                    ->GetI(toPointsKey1);
-
->>>>>>> 6aeec03e
                                 // check to see if we can just
                                 // interpolate endpoint
                                 if ((fromPointsKey0.GetPointsType() ==
@@ -732,14 +713,10 @@
 void LocTraceToTraceMap::LocTracesFromField(
     const Array<OneD, const NekDouble> &field, Array<OneD, NekDouble> faces)
 {
-<<<<<<< HEAD
-    Vmath::Gathr(m_locTraceToFieldMap.size(),
-=======
     // The static cast is necessary because m_fieldToLocTraceMap should be
     // Array<OneD, size_t> ... or at least the same type as
     // m_fieldToLocTraceMap.size() ...
-    Vmath::Gathr(static_cast<int>(m_fieldToLocTraceMap.size()),
->>>>>>> 6aeec03e
+    Vmath::Gathr(static_cast<int>(m_locTraceToFieldMap.size()),
                  field,
                  m_locTraceToFieldMap,
                  faces);
@@ -796,7 +773,7 @@
              "option dir out of range, "
              " dir=0 is fwd, dir=1 is bwd");
 
-    Vmath::Gathr(m_locTraceToElmtTraceMap[dir].size(),
+    Vmath::Gathr(static_cast<int>(m_locTraceToElmtTraceMap[dir].size()),
                  loctraces,
                  m_locTraceToElmtTraceMap[dir],
                  reshuffle);
@@ -848,7 +825,6 @@
         break;
     }
 }
-<<<<<<< HEAD
             
 void LocTraceToTraceMap::InterpTraceToLocTrace(
     const int dir,
@@ -858,7 +834,7 @@
     switch(m_expdim)
     {
     case 1: // Essentially do copy
-        Vmath::Gathr(m_locInterpTraceToTraceMap[dir].size(),
+        Vmath::Gathr(static_cast<int>(m_locInterpTraceToTraceMap[dir].size()),
                      traces.get(),
                      m_locInterpTraceToTraceMap[dir].get(),
                      loctraces.get());
@@ -874,8 +850,6 @@
         break;
     }
 }
-=======
->>>>>>> 6aeec03e
 
 /**
  * @brief Interpolate local trace edges to global trace edge point distributions
@@ -994,7 +968,7 @@
     Array<OneD, NekDouble> tmp(m_nTracePts);
 
     //unshuffles trace into lcoally orientated format. 
-    Vmath::Gathr(m_locInterpTraceToTraceMap[dir].size(),
+    Vmath::Gathr(static_cast<int>(m_locInterpTraceToTraceMap[dir].size()),
                  edges.get(),
                  m_locInterpTraceToTraceMap[dir].get(),
                  tmp.get());
@@ -1083,7 +1057,7 @@
     Array<OneD, NekDouble> tmp(m_nTracePts);
 
     //unshuffles trace into lcoally orientated format. 
-    Vmath::Gathr(m_locInterpTraceToTraceMap[dir].size(),
+    Vmath::Gathr(static_cast<int>(m_locInterpTraceToTraceMap[dir].size()),
                  faces.get(),
                  m_locInterpTraceToTraceMap[dir].get(),
                  tmp.get());
@@ -1219,20 +1193,13 @@
 
     // tmp space assuming forward map is of size of trace
     Array<OneD, NekDouble> tmp{size_t(m_nTracePts)};
-<<<<<<< HEAD
-    Vmath::Gathr(m_locInterpTraceToTraceMap[dir].size(),
+    // The static cast is necessary because m_LocTraceToTraceMap should be
+    // Array<OneD, size_t> ... or at least the same type as
+    // m_LocTraceToTraceMap.size() ...
+    Vmath::Gathr(static_cast<int>(m_locInterpTraceToTraceMap[dir].size()),
                  edges.get(),
                  m_locInterpTraceToTraceMap[dir].get(),
                  tmp.get());
-=======
-    // The static cast is necessary because m_LocTraceToTraceMap should be
-    // Array<OneD, size_t> ... or at least the same type as
-    // m_LocTraceToTraceMap.size() ...
-    Vmath::Gathr(static_cast<int>(m_LocTraceToTraceMap[dir].size()),
-                 edges,
-                 m_LocTraceToTraceMap[dir],
-                 tmp);
->>>>>>> 6aeec03e
 
     for (int i = 0; i < m_interpTrace[dir].size(); ++i)
     {
@@ -1351,13 +1318,8 @@
             int fnp1         = fromPointsKey1.GetNumPoints();
             int tnp0         = toPointsKey0.GetNumPoints();
             int tnp1         = toPointsKey1.GetNumPoints();
-<<<<<<< HEAD
             int nfaces       = m_interpNtraces[dir][i];
             int nfromfacepts = nfaces* fnp0 * fnp1;
-            ;
-=======
-            int nfromfacepts = m_interpNfaces[dir][i] * fnp0 * fnp1;
->>>>>>> 6aeec03e
 
             // Do interpolation here if required
             switch (m_interpTrace[dir][i])
@@ -1545,20 +1507,14 @@
 
     // tmp space assuming forward map is of size of trace
     Array<OneD, NekDouble> tmp{size_t(m_nTracePts)};
-<<<<<<< HEAD
-    Vmath::Gathr(m_locInterpTraceToTraceMap[dir].size(),
+    // The static cast is necessary because m_LocTraceToTraceMap should be
+    // Array<OneD, size_t> ... or at least the same type as
+    // m_LocTraceToTraceMap.size() ...
+    Vmath::Gathr(static_cast<int>(m_locInterpTraceToTraceMap[dir].size()),
                  traces.get(),
                  m_locInterpTraceToTraceMap[dir].get(),
                  tmp.get());
-=======
-    // The static cast is necessary because m_LocTraceToTraceMap should be
-    // Array<OneD, size_t> ... or at least the same type as
-    // m_LocTraceToTraceMap.size() ...
-    Vmath::Gathr(static_cast<int>(m_LocTraceToTraceMap[dir].size()),
-                 traces,
-                 m_LocTraceToTraceMap[dir],
-                 tmp);
->>>>>>> 6aeec03e
+
 
     for (int i = 0; i < m_interpTrace[dir].size(); ++i)
     {
