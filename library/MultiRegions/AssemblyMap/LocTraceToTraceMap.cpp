--- conflicted
+++ resolved
@@ -262,20 +262,12 @@
 
             elmt->GetTraceToElementMap(e, map, sign, orient, P[0], P[1]);
 
-<<<<<<< HEAD
-            double fac = (*exp)[n]->TraceNormalNegated(e) ? -1.0 : 1.0;
-=======
             int order_t  = elmttrace->GetNcoeffs();
             int t_offset = trace->GetCoeff_Offset(elmttrace->GetElmtId());
->>>>>>> 81af24da
 
             double fac = elmt->TraceNormalNegated(e) ? -1.0 : 1.0;
 
-<<<<<<< HEAD
-            if (exp2d->GetTraceExp(e)->GetRightAdjacentElementExp())
-=======
             if (elmt->GetTraceExp(e)->GetRightAdjacentElementExp())
->>>>>>> 81af24da
             {
                 if (elmttrace->GetRightAdjacentElementExp()
                     ->GetGeom()->GetGlobalID() == elmt->GetGeom()
@@ -322,87 +314,9 @@
     {
         for (int i = 0; i < 2; ++i)
         {
-<<<<<<< HEAD
-            StdRegions::StdExpansionSharedPtr face = elmtToTrace[n][e];
-            StdRegions::Orientation orient         = exp3d->GetForient(e);
-
-            LibUtilities::PointsKey fromPointsKey0, fromPointsKey1;
-            LibUtilities::PointsKey toPointsKey0, toPointsKey1;
-
-            // 3D specific
-            int dir0 = exp3d->GetGeom3D()->GetDir(e, 0);
-            int dir1 = exp3d->GetGeom3D()->GetDir(e, 1);
-
-            fromPointsKey0 = exp3d->GetBasis(dir0)->GetPointsKey();
-            fromPointsKey1 = exp3d->GetBasis(dir1)->GetPointsKey();
-
-            if (orient < StdRegions::eDir1FwdDir2_Dir2FwdDir1)
-            {
-                toPointsKey0 = face->GetBasis(0)->GetPointsKey();
-                toPointsKey1 = face->GetBasis(1)->GetPointsKey();
-            }
-            else // transpose points key evaluation
-            {
-                toPointsKey0 = face->GetBasis(1)->GetPointsKey();
-                toPointsKey1 = face->GetBasis(0)->GetPointsKey();
-            }
-
-            TraceInterpPoints fpoint(
-                fromPointsKey0, fromPointsKey1, toPointsKey0, toPointsKey1);
-
-            pair<int, int> epf(n, e);
-            TraceInterpMap[fpoint].push_back(epf);
-            TraceOrder[n][e] = cnt;
-
-            // Setup for coefficient mapping from trace normal
-            // flux to elements
-            Array<OneD, unsigned int> map;
-            Array<OneD, int> sign;
-            exp3d->GetFaceToElementMap(e,
-                                       orient,
-                                       map,
-                                       sign,
-                                       face->GetBasisNumModes(0),
-                                       face->GetBasisNumModes(1));
-
-            int order_f = face->GetNcoeffs();
-            int foffset = trace->GetCoeff_Offset(face->GetElmtId());
-
-            int fac = (*exp)[n]->TraceNormalNegated(e) ? -1.0 : 1.0;
-
-            if (exp3d->GetTraceExp(e)->GetRightAdjacentElementExp())
-            {
-                if (exp3d->GetTraceExp(e)
-                        ->GetRightAdjacentElementExp()->GetGeom()
-                        ->GetGlobalID() == exp3d->GetGeom()->GetGlobalID())
-                {
-                    fac = -1.0;
-                }
-            }
-
-            if (LeftAdjacents[cnt])
-            {
-                for (int i = 0; i < order_f; ++i)
-                {
-                    m_traceCoeffsToElmtMap[0][fwdcnt]    = coeffoffset + map[i];
-                    m_traceCoeffsToElmtTrace[0][fwdcnt]  = foffset + i;
-                    m_traceCoeffsToElmtSign[0][fwdcnt++] = fac * sign[i];
-                }
-            }
-            else
-            {
-                for (int i = 0; i < order_f; ++i)
-                {
-                    m_traceCoeffsToElmtMap[1][bwdcnt]    = coeffoffset + map[i];
-                    m_traceCoeffsToElmtTrace[1][bwdcnt]  = foffset + i;
-                    m_traceCoeffsToElmtSign[1][bwdcnt++] = fac * sign[i];
-                }
-            }
-=======
             m_interpTraceI1[i] = Array<OneD, DNekMatSharedPtr>(nInterpType);
             m_interpEndPtI1[i] = Array<OneD, Array<OneD, NekDouble> >
                 (nInterpType);
->>>>>>> 81af24da
         }
     }
 
@@ -709,15 +623,12 @@
 {
     switch(m_expdim)
     {
-<<<<<<< HEAD
-=======
     case 1: // Essentially do copy
         Vmath::Scatr(m_LocTraceToTraceMap[dir].size(),
                      loctraces.get(),
                      m_LocTraceToTraceMap[dir].get(),
                      traces.get());
         break;
->>>>>>> 81af24da
     case 2:
         InterpLocEdgesToTrace(dir,loctraces,traces);
         break;
