///////////////////////////////////////////////////////////////////////////////
//
// File AssemblyMapCG3D.cpp
//
// For more information, please see: http://www.nektar.info
//
// The MIT License
//
// Copyright (c) 2006 Division of Applied Mathematics, Brown University (USA),
// Department of Aeronautics, Imperial College London (UK), and Scientific
// Computing and Imaging Institute, University of Utah (USA).
//
// License for the specific language governing rights and limitations under
// Permission is hereby granted, free of charge, to any person obtaining a
// copy of this software and associated documentation files (the "Software"),
// to deal in the Software without restriction, including without limitation
// the rights to use, copy, modify, merge, publish, distribute, sublicense,
// and/or sell copies of the Software, and to permit persons to whom the
// Software is furnished to do so, subject to the following conditions:
//
// The above copyright notice and this permission notice shall be included
// in all copies or substantial portions of the Software.
//
// THE SOFTWARE IS PROVIDED "AS IS", WITHOUT WARRANTY OF ANY KIND, EXPRESS
// OR IMPLIED, INCLUDING BUT NOT LIMITED TO THE WARRANTIES OF MERCHANTABILITY,
// FITNESS FOR A PARTICULAR PURPOSE AND NONINFRINGEMENT. IN NO EVENT SHALL
// THE AUTHORS OR COPYRIGHT HOLDERS BE LIABLE FOR ANY CLAIM, DAMAGES OR OTHER
// LIABILITY, WHETHER IN AN ACTION OF CONTRACT, TORT OR OTHERWISE, ARISING
// FROM, OUT OF OR IN CONNECTION WITH THE SOFTWARE OR THE USE OR OTHER
// DEALINGS IN THE SOFTWARE.
//
// Description: C0-continuous assembly mappings specific to 3D
//
///////////////////////////////////////////////////////////////////////////////

#include <MultiRegions/MultiRegions.hpp>
#include <MultiRegions/AssemblyMap/AssemblyMapCG3D.h>

#include <boost/config.hpp>
#include <boost/graph/adjacency_list.hpp>
#include <boost/graph/cuthill_mckee_ordering.hpp>
#include <boost/graph/properties.hpp>
#include <boost/graph/bandwidth.hpp>

namespace Nektar
{
    namespace MultiRegions
    {
        /**
         * @class AssemblyMapCG3D
         * Mappings are created for three possible global solution types:
         *  - Direct full matrix
         *  - Direct static condensation
         *  - Direct multi-level static condensation
         * In the latter case, mappings are created recursively for the
         * different levels of static condensation.
         *
         * These mappings are used by GlobalLinSys to generate the global
         * system.
         */

        /**
         *
         */
        AssemblyMapCG3D::AssemblyMapCG3D(
                                         const LibUtilities::SessionReaderSharedPtr &pSession, const std::string variable):
            AssemblyMapCG(pSession,variable)
        {
        }



        /**
         *
         */
        AssemblyMapCG3D::AssemblyMapCG3D(
                const LibUtilities::SessionReaderSharedPtr &pSession,
                const int numLocalCoeffs,
                const ExpList &locExp,
                const Array<OneD, const ExpListSharedPtr> &bndCondExp,
                const Array<OneD, const SpatialDomains::BoundaryConditionShPtr>
                                                                &bndConditions,
                const map<int,int>& periodicVerticesId,
                const map<int,int>& periodicEdgesId,
                const map<int,pair<int, StdRegions::Orientation> >& periodicFacesId,
                const std::string variable):
            AssemblyMapCG(pSession,variable)
        {
            SetUp3DExpansionC0ContMap(numLocalCoeffs,
                                      locExp,
                                      bndCondExp,
                                      bndConditions,
                                      periodicVerticesId,
                                      periodicEdgesId,
                                      periodicFacesId);

            CalculateBndSystemBandWidth();
            CalculateFullSystemBandWidth();
        }


        /**
         *
         */
        AssemblyMapCG3D::AssemblyMapCG3D(
                const LibUtilities::SessionReaderSharedPtr &pSession,
                const int numLocalCoeffs,
                const ExpList &locExp):
            AssemblyMapCG(pSession)
        {
            SetUp3DExpansionC0ContMap(numLocalCoeffs, locExp);
            CalculateBndSystemBandWidth();
            CalculateFullSystemBandWidth();
        }


        /**
         *
         */
        AssemblyMapCG3D::~AssemblyMapCG3D()
        {
        }




        /**
         * Construction of the local->global map is achieved in several stages.
         * A mesh vertex, mesh edge and mesh face renumbering is constructed
         * in #vertReorderedGraphVertId, #edgeReorderedGraphVertId and
         * #faceReorderedGraphVertId
         *
         * The only unique identifiers of the vertices, edges and faces of the
         * mesh are the vertex id and the mesh id (stored in their corresponding
         * Geometry object).  However, setting up a global numbering based on
         * these id's will not lead to a suitable or optimal numbering. Mainly
         * because:
         *  - we want the Dirichlet DOF's to be listed first
         *  - we want an optimal global numbering of the remaining DOF's
         *    (strategy still need to be defined but can for example be:
         *    minimum bandwith or minimum fill-in of the resulting global
         *    system matrix)
         *
         * That's why the vertices, edges and faces will be rearranged. This is
         * done in the following way: The vertices, edges and faces of the mesh
         * are considered as vertices of a graph (in a computer science way)
         * (equivalently, they can also be considered as boundary degrees of
         * freedom, whereby all boundary modes of a single edge are considered
         * as a single DOF). We then will use algorithms to reorder these
         * graph-vertices (or boundary DOF's).
         *
         * We will use a boost graph object to store this graph the first
         * template parameter (=OutEdgeList) is chosen to be of type std::set
         * as in the set up of the adjacency, a similar edge might be created
         * multiple times.  And to prevent the definition of parallel edges,
         * we use std::set (=boost::setS) rather than std::vector
         * (=boost::vecS).
         *
         * Two different containers are used to store the graph vertex id's of
         * the different mesh vertices and edges. They are implemented as a STL
         * map such that the graph vertex id can later be retrieved by the
         * unique mesh vertex or edge id's which serve as the key of the map.
         *
         * Therefore, the algorithm proceeds as follows:
         */
        void AssemblyMapCG3D::SetUp3DExpansionC0ContMap(
            const int numLocalCoeffs,
            const ExpList &locExp,
            const Array<OneD, const ExpListSharedPtr> &bndCondExp,
            const Array<OneD, const SpatialDomains::BoundaryConditionShPtr> &bndConditions,
            const map<int,int>& periodicVerticesId,
            const map<int,int>& periodicEdgesId,
            const map<int,pair<int, StdRegions::Orientation> >& periodicFacesId)
        {
            int i,j,k,l;
            int cnt = 0;
            int intDofCnt;
            int meshVertId;
            int meshVertId2;
            int meshEdgeId;
            int meshEdgeId2;
            int meshFaceId;
            int meshFaceId2;
            int globalId;
            int nEdgeInteriorCoeffs;
            int nFaceInteriorCoeffs;
            int firstNonDirGraphVertId;
            int nLocBndCondDofs = 0;
            int nLocDirBndCondDofs = 0;
            int graphVertId = 0;
            StdRegions::StdExpansion3DSharedPtr locExpansion;
            StdRegions::StdExpansion2DSharedPtr bndCondFaceExp;
            LibUtilities::BasisType             bType;
            StdRegions::Orientation             edgeOrient;
            StdRegions::Orientation             faceOrient;
            Array<OneD, unsigned int>           edgeInteriorMap;
            Array<OneD, int>                    edgeInteriorSign;
            Array<OneD, unsigned int>           faceInteriorMap;
            Array<OneD, int>                    faceInteriorSign;

            const StdRegions::StdExpansionVector &locExpVector = *(locExp.GetExp());

            m_signChange = false;
            //m_systemSingular = false;

            map<int,int> vertReorderedGraphVertId;
            map<int,int> edgeReorderedGraphVertId;
            map<int,int> faceReorderedGraphVertId;
            map<int,int>::iterator mapIt;
            map<int,int>::const_iterator mapConstIt;
            map<int,pair<int, StdRegions::Orientation> >::const_iterator mapFaceIt;

            bool systemSingular = true;

            /**
             * STEP 1: Order the Dirichlet vertices and edges first
             */
            for(i = 0; i < bndCondExp.num_elements(); i++)
            {
                // Check to see if any value on face has Dirichlet value.
                cnt = 0;
                for(j = 0; j < bndCondExp[i]->GetNumElmts(); j++)
                {
                    bndCondFaceExp = boost::dynamic_pointer_cast<
                        StdRegions::StdExpansion2D>(
                            bndCondExp[i]->GetExp(j));
                    if (bndConditions[i]->GetBoundaryConditionType() == 
                        SpatialDomains::eDirichlet)
                    {
                        for(k = 0; k < bndCondFaceExp->GetNverts(); k++)
                        {
                            meshVertId = (bndCondFaceExp->GetGeom2D())->GetVid(k);
                            if(vertReorderedGraphVertId.count(meshVertId) == 0)
                            {
                                vertReorderedGraphVertId[meshVertId] = graphVertId++;
                            }
                        }

                        for(k = 0; k < bndCondFaceExp->GetNedges(); k++)
                        {
                            meshEdgeId = (bndCondFaceExp->GetGeom2D())->GetEid(k);
                            if(edgeReorderedGraphVertId.count(meshEdgeId) == 0)
                            {
                                edgeReorderedGraphVertId[meshEdgeId] = graphVertId++;
                            }
                        }
                        meshFaceId = (bndCondFaceExp->GetGeom2D())->GetFid();
                        faceReorderedGraphVertId[meshFaceId] = graphVertId++;
                        nLocDirBndCondDofs += bndCondFaceExp->GetNcoeffs();
                    }
                    if (bndConditions[i]->GetBoundaryConditionType() !=
                        SpatialDomains::eNeumann)
                    {
                        systemSingular = false;
                    }
                    nLocBndCondDofs += bndCondFaceExp->GetNcoeffs();
                }
            }

            // Number of dirichlet edges and faces
            m_numDirEdges=edgeReorderedGraphVertId.size();
            m_numDirFaces=faceReorderedGraphVertId.size();

            /**
             * STEP 1.5: Exchange Dirichlet mesh vertices between processes and
             * check for singular problems.
             */
            
            // Collate information on Dirichlet vertices from all processes
            int n = m_comm->GetSize();
            int p = m_comm->GetRank();

            Array<OneD, int> vertcounts (n, 0);
            Array<OneD, int> vertoffsets(n, 0);
            Array<OneD, int> edgecounts (n, 0);
            Array<OneD, int> edgeoffsets(n, 0);
            vertcounts[p] = vertReorderedGraphVertId.size();
            edgecounts[p] = edgeReorderedGraphVertId.size();
            m_comm->AllReduce(vertcounts, LibUtilities::ReduceSum);
            m_comm->AllReduce(edgecounts, LibUtilities::ReduceSum);

            for (i = 1; i < n; ++i)
            {
                vertoffsets[i] = vertoffsets[i-1] + vertcounts[i-1];
                edgeoffsets[i] = edgeoffsets[i-1] + edgecounts[i-1];
            }

            int nTotVerts = Vmath::Vsum(n,vertcounts,1);
            int nTotEdges = Vmath::Vsum(n,edgecounts,1);
            
            Array<OneD, int> vertlist(nTotVerts, 0);
            Array<OneD, int> edgelist(nTotEdges, 0);
            std::map<int, int>::iterator it;
            for (it  = vertReorderedGraphVertId.begin(), i = 0;
                 it != vertReorderedGraphVertId.end();
                 ++it, ++i)
            {
                vertlist[vertoffsets[p] + i] = it->first;
            }
            
            for (it  = edgeReorderedGraphVertId.begin(), i = 0;
                 it != edgeReorderedGraphVertId.end();
                 ++it, ++i)
            {
                edgelist[edgeoffsets[p] + i] = it->first;
            }
            m_comm->AllReduce(vertlist, LibUtilities::ReduceSum);
            m_comm->AllReduce(edgelist, LibUtilities::ReduceSum);
            
            int nExtraDirichlet = 0;
            map<int, int> extraDirVertIds, extraDirEdgeIds;
            
            // Ensure Dirchlet vertices are consistently recorded between
            // processes (e.g. Dirichlet region meets Neumann region across a
            // partition boundary requires vertex on partition to be Dirichlet).
            for (i = 0; i < n; ++i)
            {
                if (i == p)
                {
                    continue;
                }
                
                for(j = 0; j < locExpVector.size(); j++)
                {
                    locExpansion = boost::dynamic_pointer_cast<
                    StdRegions::StdExpansion3D>(
                            locExpVector[locExp.GetOffset_Elmt_Id(j)]);
                    
                    for(k = 0; k < locExpansion->GetNverts(); k++)
                    {
                        meshVertId = locExpansion->GetGeom3D()->GetVid(k);
                        if(vertReorderedGraphVertId.count(meshVertId) == 0)
                        {
                            for (l = 0; l < vertcounts[i]; ++l)
                            {
                                if (vertlist[vertoffsets[i]+l] == meshVertId)
                                {
                                    extraDirVertIds[meshVertId] = i;
                                    vertReorderedGraphVertId[meshVertId] = graphVertId++;
                                    nExtraDirichlet++;
                                }
                            }
                        }
                    }
                    
                    for(k = 0; k < locExpansion->GetNedges(); k++)
                    {
                        meshEdgeId = locExpansion->GetGeom3D()->GetEid(k);
                        if(edgeReorderedGraphVertId.count(meshEdgeId) == 0)
                        {
                            for (l = 0; l < edgecounts[i]; ++l)
                            {
                                if (edgelist[edgeoffsets[i]+l] == meshEdgeId)
                                {
                                    extraDirEdgeIds[meshEdgeId] = i;
                                    edgeReorderedGraphVertId[meshEdgeId] = graphVertId++;
                                    nExtraDirichlet += locExpansion->GetEdgeNcoeffs(k) - 2;
                                }
                            }
                        }
                    }
                }
            }

            //Low Energy preconditioner needs to know how many extra dirichlet
            //edges are on this process
            int m_extradiredges=extraDirEdgeIds.size();
            m_extraDirEdges = Array<OneD, int>(m_extradiredges,-1);
            i=0;
            for(mapConstIt  = extraDirEdgeIds.begin(); 
                mapConstIt != extraDirEdgeIds.end(); mapConstIt++)
            {
                meshEdgeId=mapConstIt->first;
                m_extraDirEdges[i++]=meshEdgeId;
            }

            for (i = 0; i < n; ++i)
            {
                vertcounts [i] = 0;
                vertoffsets[i] = 0;
                edgecounts [i] = 0;
                edgeoffsets[i] = 0;
            }
            
            vertcounts[p] = extraDirVertIds.size();
            edgecounts[p] = extraDirEdgeIds.size();
            m_comm->AllReduce(vertcounts, LibUtilities::ReduceSum);
            m_comm->AllReduce(edgecounts, LibUtilities::ReduceSum);
            nTotVerts = Vmath::Vsum(n, vertcounts, 1);
            nTotEdges = Vmath::Vsum(n, edgecounts, 1);
            
            vertoffsets[0] = edgeoffsets[0] = 0;
            
            for (i = 1; i < n; ++i)
            {
                vertoffsets[i] = vertoffsets[i-1] + vertcounts[i-1];
                edgeoffsets[i] = edgeoffsets[i-1] + edgecounts[i-1];
            }

            Array<OneD, int> vertids  (nTotVerts, 0);
            Array<OneD, int> edgeids  (nTotEdges, 0);
            Array<OneD, int> vertprocs(nTotVerts, 0);
            Array<OneD, int> edgeprocs(nTotEdges, 0);
            
            for (it  = extraDirVertIds.begin(), i = 0; 
                 it != extraDirVertIds.end(); ++it, ++i)
            {
                vertids  [vertoffsets[p]+i] = it->first;
                vertprocs[vertoffsets[p]+i] = it->second;
            }

            for (it  = extraDirEdgeIds.begin(), i = 0; 
                 it != extraDirEdgeIds.end(); ++it, ++i)
            {
                edgeids  [edgeoffsets[p]+i] = it->first;
                edgeprocs[edgeoffsets[p]+i] = it->second;
            }

            m_comm->AllReduce(vertids,   LibUtilities::ReduceSum);
            m_comm->AllReduce(vertprocs, LibUtilities::ReduceSum);
            m_comm->AllReduce(edgeids,   LibUtilities::ReduceSum);
            m_comm->AllReduce(edgeprocs, LibUtilities::ReduceSum);
            
            set<int> extraDirVerts;
            set<int> extraDirEdges;

            for (i = 0; i < nTotVerts; ++i)
            {
                if (m_comm->GetRank() != vertprocs[i])
                {
                    continue;
                }
                
                extraDirVerts.insert(vertids[i]);
            }
            
            for (i = 0; i < nTotEdges; ++i)
            {
                if (m_comm->GetRank() != edgeprocs[i])
                {
                    continue;
                }
                
                extraDirEdges.insert(edgeids[i]);
            }

            // Check between processes if the whole system is singular
            int s = (systemSingular ? 1 : 0);
            m_comm->AllReduce(s, LibUtilities::ReduceMin);
            systemSingular = (s == 1 ? true : false);

            // Count the number of boundary regions on each process
            Array<OneD, int> bccounts(n, 0);
            bccounts[p] = bndCondExp.num_elements();
            m_comm->AllReduce(bccounts, LibUtilities::ReduceSum);

            // Find the process rank with the maximum number of boundary regions
            int maxBCIdx = Vmath::Imax(n, bccounts, 1);

            // If the system is singular, the process with the maximum number of
            // BCs will set a Dirichlet vertex to make system non-singular.
            // Note: we find the process with maximum boundary regions to ensure
            // we do not try to set a Dirichlet vertex on a partition with no
            // intersection with the boundary.
            if(systemSingular == true && maxBCIdx == p)
            {
                if(m_session->DefinesParameter("SingularElement"))
                {
                    int s_eid;
                    m_session->LoadParameter("SingularElement", s_eid);

                    ASSERTL1(s_eid < locExpVector.size(),
                             "SingularElement Parameter is too large");
                    
                    meshVertId = locExpVector[s_eid]->GetGeom2D()->GetVid(0);
                }
                else
                {
                    //last region i and j=0 edge
                    bndCondFaceExp = boost::dynamic_pointer_cast<
                        StdRegions::StdExpansion2D>(
                            bndCondExp[bndCondExp.num_elements()-1]->GetExp(0));
                    
                    //first vertex 0 of the edge
                    meshVertId = bndCondFaceExp->GetGeom2D()->GetVid(0);
                }

                if(vertReorderedGraphVertId.count(meshVertId) == 0)
                {
                    vertReorderedGraphVertId[meshVertId] = graphVertId++;
                }
            }
            

            m_numLocalDirBndCoeffs = nLocDirBndCondDofs + nExtraDirichlet;
            firstNonDirGraphVertId = graphVertId;

            /**
             * STEP 2: Now order all other vertices and edges in the graph and
             * create a temporary numbering of domain-interior vertices and
             * edges.
             */
            typedef boost::adjacency_list<
                boost::setS, boost::vecS, boost::undirectedS> BoostGraph;
            typedef boost::graph_traits<
                BoostGraph>::vertex_descriptor BoostVertex;
            BoostGraph boostGraphObj;

            map<int, int>    vertTempGraphVertId;
            map<int, int>    edgeTempGraphVertId;
            map<int, int>    faceTempGraphVertId;
            map<int, int>    vwgts_map;
            Array<OneD, int> localVerts;
            Array<OneD, int> localEdges;
            Array<OneD, int> localFaces;

            int tempGraphVertId = 0;
            int localVertOffset = 0;
            int localEdgeOffset = 0;
            int localFaceOffset = 0;
            int nTotalVerts     = 0;
            int nTotalEdges     = 0;
            int nTotalFaces     = 0;
            int nVerts;
            int nEdges;
            int nFaces;
            int vertCnt;
            int edgeCnt;
            int faceCnt;

            m_numNonDirVertexModes = 0;
            m_numNonDirEdgeModes   = 0;
            m_numNonDirFaceModes   = 0;

            m_numLocalBndCoeffs = 0;

            /// - Periodic vertices
            for(mapConstIt  = periodicVerticesId.begin(); 
                mapConstIt != periodicVerticesId.end(); mapConstIt++)
            {
                meshVertId  = mapConstIt->first;
                meshVertId2 = mapConstIt->second;

                if(vertReorderedGraphVertId.count(meshVertId) == 0)
                {

                    if(vertReorderedGraphVertId.count(meshVertId2) == 0)
                    {

                        if(vertTempGraphVertId.count(meshVertId) == 0)
                        {
                            vertTempGraphVertId[meshVertId]  = tempGraphVertId;
                            if(vertTempGraphVertId.count(meshVertId2) == 0)
                            {
                                vertTempGraphVertId[meshVertId2] = tempGraphVertId++;
                            }
                            else
                            {
                                ASSERTL0(false,"Unexplained Periodicity connectivity");
                            }
                        }
                        else
                        {
                            if(vertTempGraphVertId.count(meshVertId2) == 0)
                            {
                                ASSERTL0(false,"Unexplained Periodicity connectivity");
                            }
                            else // Doubly periodic region
                            {
                                int id1 = vertTempGraphVertId[meshVertId];
                                int id2 = vertTempGraphVertId[meshVertId2];
                                int id;

                                if(id1 != id2)
                                {
                                    // Reset any values set to
                                    // id2 to id1. In addition
                                    // if local id is greater
                                    // than id2 decrement list
                                    for(mapIt = vertTempGraphVertId.begin();
                                        mapIt != vertTempGraphVertId.end(); mapIt++)
                                    {
                                        id = mapIt->second;
                                        if(id == id2)
                                        {
                                            vertTempGraphVertId[mapIt->first] = id1;
                                        }
                                        else if (id > id2)
                                        {
                                            vertTempGraphVertId[mapIt->first] = id-1;
                                        }
                                    }
                                    tempGraphVertId--;
                                }
                            }
                        }

                    }
                    else
                    {
                        vertReorderedGraphVertId[meshVertId] = vertReorderedGraphVertId[meshVertId2];
                    }
                }
                else
                {
                    if(vertReorderedGraphVertId.count(meshVertId2) == 0)
                    {
                        vertReorderedGraphVertId[meshVertId2] = vertReorderedGraphVertId[meshVertId];
                    }
                }
            }

            /// - Periodic edges
            for(mapConstIt  = periodicEdgesId.begin(); 
                mapConstIt != periodicEdgesId.end(); 
                mapConstIt++)
            {
                meshEdgeId  = mapConstIt->first;
                meshEdgeId2 = mapConstIt->second;

                if(edgeReorderedGraphVertId.count(meshEdgeId) == 0)
                {
                    if(edgeReorderedGraphVertId.count(meshEdgeId2) == 0)
                    {
                        if(edgeTempGraphVertId.count(meshEdgeId) == 0)
                        {
                            edgeTempGraphVertId[meshEdgeId]  = tempGraphVertId;
                            if(edgeTempGraphVertId.count(meshEdgeId2) == 0)
                            {
                                edgeTempGraphVertId[meshEdgeId2] = tempGraphVertId++;
                            }
                            else
                            {
                                ASSERTL0(false,"Unexplained Periodicity connectivity");
                            }
                        }
                        else
                        {
                            if(edgeTempGraphVertId.count(meshEdgeId2) == 0)
                            {
                                ASSERTL0(false,"Unexplained Periodicity connectivity");
                            }
                            else // Doubly periodic region
                            {
                                int id1 = edgeTempGraphVertId[meshEdgeId];
                                int id2 = edgeTempGraphVertId[meshEdgeId2];
                                int id;

                                if(id1 != id2)
                                {
                                    // Reset any values set to
                                    // id2 to id1. In addition
                                    // if local id is greater
                                    // than id2 decrement list
                                    for(mapIt = edgeTempGraphVertId.begin();
                                        mapIt != edgeTempGraphVertId.end(); mapIt++)
                                    {
                                        id = mapIt->second;
                                        if(id == id2)
                                        {
                                            edgeTempGraphVertId[mapIt->first] = id1;
                                        }
                                        else if (id > id2)
                                        {
                                            edgeTempGraphVertId[mapIt->first] = id-1;
                                        }
                                    }
                                    tempGraphVertId--;
                                }
                            }
                        }
                    }
                    else
                    {
                        edgeReorderedGraphVertId[meshEdgeId] = edgeReorderedGraphVertId[meshEdgeId2];
                    }
                }
                else
                {
                    if(edgeReorderedGraphVertId.count(meshEdgeId2) == 0)
                    {
                        edgeReorderedGraphVertId[meshEdgeId2] = edgeReorderedGraphVertId[meshEdgeId];
                    }
                    /*
                    else
                    {
                        ASSERTL0(edgeReorderedGraphVertId[meshEdgeId2] == edgeReorderedGraphVertId[meshEdgeId],
                                 "These values should be equal");
                    }
                    */
                }
            }

            /// - Periodic faces
            for(mapFaceIt  = periodicFacesId.begin(); 
                mapFaceIt != periodicFacesId.end(); 
                mapFaceIt++)
            {
                meshFaceId  = mapFaceIt->first;
                meshFaceId2 = mapFaceIt->second.first;

                if(meshFaceId < meshFaceId2)
                {
                    ASSERTL0(faceReorderedGraphVertId.count(meshFaceId) == 0,
                             "This periodic boundary face has been specified before");
                    ASSERTL0(faceReorderedGraphVertId.count(meshFaceId2) == 0,
                             "This periodic boundary face has been specified before");

                    faceTempGraphVertId[meshFaceId]  = tempGraphVertId;
                    faceTempGraphVertId[meshFaceId2] = tempGraphVertId++;
                }
            }


            /// - All other vertices and edges
            for(i = 0; i < locExpVector.size(); ++i)
            {
                if((locExpansion = boost::dynamic_pointer_cast<StdRegions::StdExpansion3D>(
                        locExpVector[locExp.GetOffset_Elmt_Id(i)])))
                {
                    nTotalVerts += locExpansion->GetNverts();
                    nTotalEdges += locExpansion->GetNedges();
                    nTotalFaces += locExpansion->GetNfaces();
                }
            }

            // Store the temporary graph vertex
            // id's of all element edges and
            // vertices in these 3 arrays below
            localVerts = Array<OneD, int>(nTotalVerts,-1);
            localEdges = Array<OneD, int>(nTotalEdges,-1);
            localFaces = Array<OneD, int>(nTotalFaces,-1);

            for(i = 0; i < locExpVector.size(); ++i)
            {
                if((locExpansion = boost::dynamic_pointer_cast<StdRegions::StdExpansion3D>(
                        locExpVector[locExp.GetOffset_Elmt_Id(i)])))
                {
                    vertCnt = 0;
                    nVerts = locExpansion->GetNverts();
                    for(j = 0; j < nVerts; ++j)
                    {
                        meshVertId = (locExpansion->GetGeom3D())->GetVid(j);
                        if(vertReorderedGraphVertId.count(meshVertId) == 0)
                        {
                            if(vertTempGraphVertId.count(meshVertId) == 0)
                            {
                                boost::add_vertex(boostGraphObj);
                                vertTempGraphVertId[meshVertId] = tempGraphVertId++;
                                m_numNonDirVertexModes+=1;
                            }
                            localVerts[localVertOffset+vertCnt++] = vertTempGraphVertId[meshVertId];
                            vwgts_map[ vertTempGraphVertId[meshVertId] ] = 1;
                        }
                    }
                }
                else
                {
                    ASSERTL0(false,"dynamic cast to a local 3D expansion failed");
                }
                localVertOffset+=nVerts;
            }



            for(i = 0; i < locExpVector.size(); ++i)
            {
                if((locExpansion = boost::dynamic_pointer_cast<StdRegions::StdExpansion3D>(
                        locExpVector[locExp.GetOffset_Elmt_Id(i)])))
                {
                    edgeCnt = 0;
                    nEdges = locExpansion->GetNedges();

                    for(j = 0; j < nEdges; ++j)
                    {
                        nEdgeInteriorCoeffs = locExpansion->GetEdgeNcoeffs(j) - 2;
                        meshEdgeId = (locExpansion->GetGeom3D())->GetEid(j);
                        if(edgeReorderedGraphVertId.count(meshEdgeId) == 0)
                        {
                            if(edgeTempGraphVertId.count(meshEdgeId) == 0)
                            {
                                boost::add_vertex(boostGraphObj);
                                edgeTempGraphVertId[meshEdgeId] = tempGraphVertId++;
                                m_numNonDirEdgeModes+=nEdgeInteriorCoeffs;
                            }
                            localEdges[localEdgeOffset+edgeCnt++] = edgeTempGraphVertId[meshEdgeId];
                            vwgts_map[ edgeTempGraphVertId[meshEdgeId] ] = nEdgeInteriorCoeffs;
                        }
                    }
                }
                else
                {
                    ASSERTL0(false,"dynamic cast to a local 3D expansion failed");
                }
                localEdgeOffset+=nEdges;
            }

            for(i = 0; i < locExpVector.size(); ++i)
            {
                if((locExpansion = boost::dynamic_pointer_cast<StdRegions::StdExpansion3D>(
                        locExpVector[locExp.GetOffset_Elmt_Id(i)])))
                {
                    nFaces = locExpansion->GetNfaces();
                    faceCnt = 0;
                    for(j = 0; j < nFaces; ++j)
                    {
                        nFaceInteriorCoeffs = locExpansion->GetFaceIntNcoeffs(j);
                        meshFaceId = (locExpansion->GetGeom3D())->GetFid(j);
                        if(faceReorderedGraphVertId.count(meshFaceId) == 0)
                        {
                            if(faceTempGraphVertId.count(meshFaceId) == 0)
                            {
                                boost::add_vertex(boostGraphObj);
                                faceTempGraphVertId[meshFaceId] = tempGraphVertId++;
                                m_numNonDirFaceModes+=nFaceInteriorCoeffs;
                            }
                            localFaces[localFaceOffset+faceCnt++] = faceTempGraphVertId[meshFaceId];
                            vwgts_map[ faceTempGraphVertId[meshFaceId] ] = nFaceInteriorCoeffs;
                        }
                    }
                    m_numLocalBndCoeffs += locExpansion->NumBndryCoeffs();
                }
                else
                {
                    ASSERTL0(false,"dynamic cast to a local 3D expansion failed");
                }
                localFaceOffset+=nFaces;
            }

            // Number of non dirichlet edges and faces
            m_numNonDirEdges=edgeTempGraphVertId.size();
            m_numNonDirFaces=faceTempGraphVertId.size();

            localVertOffset=0;
            localEdgeOffset=0;
            localFaceOffset=0;
            for(i = 0; i < locExpVector.size(); ++i)
            {
                if((locExpansion = boost::dynamic_pointer_cast<StdRegions::StdExpansion3D>(
                        locExpVector[locExp.GetOffset_Elmt_Id(i)])))
                {
                    nVerts = locExpansion->GetNverts();
                    nEdges = locExpansion->GetNedges();
                    nFaces = locExpansion->GetNfaces();
                    // Now loop over all local faces, edges and vertices
                    // of this element and define that all other
                    // faces, edges and verices of this element are
                    // adjacent to them.

                    // Vertices
                    for(j = 0; j < nVerts; j++)
                    {
                        if(localVerts[j+localVertOffset]==-1)
                        {
                            break;
                        }
                        // associate to other vertices
                        for(k = 0; k < nVerts; k++)
                        {
                            if(localVerts[k+localVertOffset]==-1)
                            {
                                break;
                            }
                            if(k!=j)
                            {
                                boost::add_edge( (size_t) localVerts[j+localVertOffset], 
                                                 (size_t) localVerts[k+localVertOffset],boostGraphObj);
                            }
                        }
                        // associate to other edges
                        for(k = 0; k < nEdges; k++)
                        {
                            if(localEdges[k+localEdgeOffset]==-1)
                            {
                                break;
                            }
                            boost::add_edge( (size_t) localVerts[j+localVertOffset], 
                                             (size_t) localEdges[k+localEdgeOffset],boostGraphObj);
                        }
                        // associate to other faces
                        for(k = 0; k < nFaces; k++)
                        {
                            if(localFaces[k+localFaceOffset]==-1)
                            {
                                break;
                            }
                            boost::add_edge( (size_t) localVerts[j+localVertOffset], 
                                             (size_t) localFaces[k+localFaceOffset],boostGraphObj);
                        }
                    }

                    // Edges
                    for(j = 0; j < nEdges; j++)
                    {
                        if(localEdges[j+localEdgeOffset]==-1)
                        {
                            break;
                        }
                        // Associate to other edges
                        for(k = 0; k < nEdges; k++)
                        {
                            if(localEdges[k+localEdgeOffset]==-1)
                            {
                                break;
                            }
                            if(k!=j)
                            {
                                boost::add_edge( (size_t) localEdges[j+localEdgeOffset], 
                                                 (size_t) localEdges[k+localEdgeOffset],boostGraphObj);
                            }
                        }
                        // Associate to vertices
                        for(k = 0; k < nVerts; k++)
                        {
                            if(localVerts[k+localVertOffset]==-1)
                            {
                                break;
                            }
                            boost::add_edge( (size_t) localEdges[j+localEdgeOffset], 
                                             (size_t) localVerts[k+localVertOffset],boostGraphObj);
                        }
                        // Associate to faces
                        for(k = 0; k < nFaces; k++)
                        {
                            if(localFaces[k+localFaceOffset]==-1)
                            {
                                break;
                            }
                            boost::add_edge( (size_t) localEdges[j+localEdgeOffset], 
                                             (size_t) localFaces[k+localFaceOffset],boostGraphObj);
                        }
                    }

                    // Faces
                    for(j = 0; j < nFaces; j++)
                    {
                        if(localFaces[j+localFaceOffset]==-1)
                        {
                            break;
                        }
                        // Associate to other faces
                        for(k = 0; k < nFaces; k++)
                        {
                            if(localFaces[k+localFaceOffset]==-1)
                            {
                                break;
                            }
                            if(k!=j)
                            {
                                boost::add_edge( (size_t) localFaces[j+localFaceOffset], 
                                                 (size_t) localFaces[k+localFaceOffset],boostGraphObj);
                            }
                        }
                        // Associate to vertices
                        for(k = 0; k < nVerts; k++)
                        {
                            if(localVerts[k+localVertOffset]==-1)
                            {
                                break;
                            }
                            boost::add_edge( (size_t) localFaces[j+localFaceOffset], 
                                             (size_t) localVerts[k+localVertOffset],boostGraphObj);
                        }
                        // Associate to edges
                        for(k = 0; k < nEdges; k++)
                        {
                            if(localEdges[k+localEdgeOffset]==-1)
                            {
                                break;
                            }
                            boost::add_edge( (size_t) localFaces[j+localFaceOffset], 
                                             (size_t) localEdges[k+localEdgeOffset],boostGraphObj);
                        }
                    }
                }
                else
                {
                    ASSERTL0(false,"dynamic cast to a local 3D expansion failed");
                }
                localVertOffset+=nVerts;
                localEdgeOffset+=nEdges;
                localFaceOffset+=nFaces;
            }

            // Container to store vertices of the graph which correspond to
            // degrees of freedom along the boundary.
            set<int> partVerts;
            
            if (m_solnType == eIterativeMultiLevelStaticCond)
            {
                vector<long> procVerts,  procEdges,  procFaces;
                set   <int>  foundVerts, foundEdges, foundFaces;
                
                // Loop over element and construct the procVerts and procEdges
                // vectors, which store the geometry IDs of mesh vertices and
                // edges respectively which are local to this process.
                for(i = cnt = 0; i < locExpVector.size(); ++i)
                {
                    int elmtid = locExp.GetOffset_Elmt_Id(i);
                    if((locExpansion = boost::dynamic_pointer_cast<
                            StdRegions::StdExpansion3D>(locExpVector[elmtid])))
                    {
                        for (j = 0; j < locExpansion->GetNverts(); ++j)
                        {
                            int vid = locExpansion->GetGeom3D()->GetVid(j)+1;
                            
                            if (foundVerts.count(vid) == 0)
                            {
                                procVerts.push_back(vid);
                                foundVerts.insert(vid);
                            }
                        }

                        for (j = 0; j < locExpansion->GetNedges(); ++j)
                        {
                            int eid = locExpansion->GetGeom3D()->GetEid(j)+1;

                            if (foundEdges.count(eid) == 0)
                            {
                                procEdges.push_back(eid);
                                foundEdges.insert(eid);
                            }
                        }

                        for (j = 0; j < locExpansion->GetNfaces(); ++j)
                        {
                            int fid = locExpansion->GetGeom3D()->GetFid(j)+1;
                            
                            if (foundFaces.count(fid) == 0)
                            {
                                procFaces.push_back(fid);
                                foundFaces.insert(fid);
                            }
                        }
                    }
                    else
                    {
                        ASSERTL0(false,
                                 "dynamic cast to a local 3D expansion failed");
                    }
                }

                int unique_verts = foundVerts.size();
                int unique_edges = foundEdges.size();
                int unique_faces = foundFaces.size();

                // Now construct temporary GS objects. These will be used to
                // populate the arrays tmp3 and tmp4 with the multiplicity of
                // the vertices and edges respectively to identify those
                // vertices and edges which are located on partition boundary.
                Array<OneD, long> vertArray(unique_verts, &procVerts[0]);
                Array<OneD, long> edgeArray(unique_edges, &procEdges[0]);
                Array<OneD, long> faceArray(unique_faces, &procFaces[0]);
                Gs::gs_data *tmp1 = Gs::Init(vertArray, m_comm);
                Gs::gs_data *tmp2 = Gs::Init(edgeArray, m_comm);
                Gs::gs_data *tmp3 = Gs::Init(faceArray, m_comm);
                Array<OneD, NekDouble> tmp4(unique_verts, 1.0);
                Array<OneD, NekDouble> tmp5(unique_edges, 1.0);
                Array<OneD, NekDouble> tmp6(unique_faces, 1.0);
                Gs::Gather(tmp4, Gs::gs_add, tmp1);
                Gs::Gather(tmp5, Gs::gs_add, tmp2);
                Gs::Gather(tmp6, Gs::gs_add, tmp3);

                // Finally, fill the partVerts set with all non-Dirichlet
                // vertices which lie on a partition boundary.
                for (i = 0; i < unique_verts; ++i)
                {
                    if (tmp4[i] > 1.0)
                    {
                        if (vertReorderedGraphVertId.count(procVerts[i]-1) == 0)
                        {
                            partVerts.insert(vertTempGraphVertId[procVerts[i]-1]);
                        }
                    }
                }
            
                for (i = 0; i < unique_edges; ++i)
                {
                    if (tmp5[i] > 1.0)
                    {
                        if (edgeReorderedGraphVertId.count(procEdges[i]-1) == 0)
                        {
                            partVerts.insert(edgeTempGraphVertId[procEdges[i]-1]);
                        }
                    }
                }

                for (i = 0; i < unique_faces; ++i)
                {
                    if (tmp6[i] > 1.0)
                    {
                        if (faceReorderedGraphVertId.count(procFaces[i]-1) == 0)
                        {
                            partVerts.insert(faceTempGraphVertId[procFaces[i]-1]);
                        }
                    }
                }
            }
            
            /**
             * STEP 3: Reorder graph for optimisation.
             */
            BottomUpSubStructuredGraphSharedPtr bottomUpGraph;
            int nGraphVerts = tempGraphVertId;
            Array<OneD, int> perm(nGraphVerts);
            Array<OneD, int> iperm(nGraphVerts);
            Array<OneD, int> vwgts(nGraphVerts);
            ASSERTL1(vwgts_map.size()==nGraphVerts,"Non matching dimensions");
            for(i = 0; i < nGraphVerts; ++i)
            {
                vwgts[i] = vwgts_map[i];
            }

            if(nGraphVerts)
            {
                switch(m_solnType)
                {
                case eDirectFullMatrix:
                case eIterativeFull:
                case eIterativeStaticCond:
                case eXxtFullMatrix:
                case eXxtStaticCond:
                    {
                        NoReordering(boostGraphObj,perm,iperm);
                    }
                    break;
                case eDirectStaticCond:
                    {
                        CuthillMckeeReordering(boostGraphObj,perm,iperm);
                    }
                    break;
                case eDirectMultiLevelStaticCond:
                case eIterativeMultiLevelStaticCond:
                case eXxtMultiLevelStaticCond:
                    {
                        MultiLevelBisectionReordering(boostGraphObj,perm,iperm,bottomUpGraph,partVerts);
                    }
                    break;
                default:
                    {
                        ASSERTL0(false,"Unrecognised solution type: " + std::string(MultiRegions::GlobalSysSolnTypeMap[m_solnType]));
                    }
                }
            }

            // For parallel multi-level static condensation determine the lowest
            // static condensation level amongst processors.
            if (m_solnType == eIterativeMultiLevelStaticCond)
            {
                m_lowestStaticCondLevel = bottomUpGraph->GetNlevels()-1;
                m_comm->AllReduce(m_lowestStaticCondLevel, 
                                  LibUtilities::ReduceMax);
            }
            else
            {
                m_lowestStaticCondLevel = 0;
            }

            /**
             * STEP 4: Fill the #vertReorderedGraphVertId and
             * #edgeReorderedGraphVertId with the optimal ordering from boost.
             */
            for(mapIt = vertTempGraphVertId.begin(); mapIt != vertTempGraphVertId.end(); mapIt++)
            {
                vertReorderedGraphVertId[mapIt->first] = iperm[mapIt->second] + graphVertId;
            }
            for(mapIt = edgeTempGraphVertId.begin(); mapIt != edgeTempGraphVertId.end(); mapIt++)
            {
                edgeReorderedGraphVertId[mapIt->first] = iperm[mapIt->second] + graphVertId;
            }
            for(mapIt = faceTempGraphVertId.begin(); mapIt != faceTempGraphVertId.end(); mapIt++)
            {
                faceReorderedGraphVertId[mapIt->first] = iperm[mapIt->second] + graphVertId;
            }


            /**
             * STEP 5: Set up an array which contains the offset information of
             * the different graph vertices.
             *
             * This basically means to identify to how many global degrees of
             * freedom the individual graph vertices correspond. Obviously,
             * the graph vertices corresponding to the mesh-vertices account
             * for a single global DOF. However, the graph vertices
             * corresponding to the element edges correspond to N-2 global DOF
             * where N is equal to the number of boundary modes on this edge.
             */
            Array<OneD, int> graphVertOffset(vertReorderedGraphVertId.size()+
                                             edgeReorderedGraphVertId.size()+
                                             faceReorderedGraphVertId.size()+1);
            graphVertOffset[0] = 0;

            for(i = 0; i < locExpVector.size(); ++i)
            {
                locExpansion = boost::dynamic_pointer_cast<StdRegions::StdExpansion3D>(locExpVector[locExp.GetOffset_Elmt_Id(i)]);

                for(j = 0; j < locExpansion->GetNverts(); ++j)
                {
                    meshVertId = (locExpansion->GetGeom3D())->GetVid(j);
                    graphVertOffset[vertReorderedGraphVertId[meshVertId]+1] = 1;
                }

                for(j = 0; j < locExpansion->GetNedges(); ++j)
                {
                    nEdgeInteriorCoeffs = locExpansion->GetEdgeNcoeffs(j) - 2;
                    meshEdgeId = (locExpansion->GetGeom3D())->GetEid(j);
                    graphVertOffset[edgeReorderedGraphVertId[meshEdgeId]+1] = nEdgeInteriorCoeffs;

                    bType = locExpansion->GetEdgeBasisType(j);
                    // need a sign vector for modal expansions if nEdgeCoeffs >=4
                    if( (nEdgeInteriorCoeffs+2 >= 4)&&
                        ( (bType == LibUtilities::eModified_A)||
                          (bType == LibUtilities::eModified_B) ) )
                    {
                        m_signChange = true;
                    }
                }

                for(j = 0; j < locExpansion->GetNfaces(); ++j)
                {
                    nFaceInteriorCoeffs = locExpansion->GetFaceIntNcoeffs(j);
                    meshFaceId = (locExpansion->GetGeom3D())->GetFid(j);
                    graphVertOffset[faceReorderedGraphVertId[meshFaceId]+1] = nFaceInteriorCoeffs;
                }
            }

            for(i = 1; i < graphVertOffset.num_elements(); i++)
            {
                graphVertOffset[i] += graphVertOffset[i-1];
            }
            
            // Allocate the proper amount of space for the class-data
            m_numLocalCoeffs                 = numLocalCoeffs;
            m_numGlobalDirBndCoeffs          = graphVertOffset[firstNonDirGraphVertId];
            m_localToGlobalMap               = Array<OneD, int>(m_numLocalCoeffs,-1);
            m_localToGlobalBndMap            = Array<OneD, int>(m_numLocalBndCoeffs,-1);
            m_bndCondCoeffsToGlobalCoeffsMap = Array<OneD,int>(nLocBndCondDofs,-1);
            // If required, set up the sign-vector
            if(m_signChange)
            {
                m_localToGlobalSign = Array<OneD, NekDouble>(m_numLocalCoeffs,1.0);
                m_localToGlobalBndSign = Array<OneD, NekDouble>(m_numLocalBndCoeffs,1.0);
                m_bndCondCoeffsToGlobalCoeffsSign = Array<OneD,NekDouble>(nLocBndCondDofs,1.0);
            }

            m_staticCondLevel = 0;
            m_numPatches =  locExpVector.size();
            m_numLocalBndCoeffsPerPatch = Array<OneD, unsigned int>(m_numPatches);
            m_numLocalIntCoeffsPerPatch = Array<OneD, unsigned int>(m_numPatches);
            for(i = 0; i < m_numPatches; ++i)
            {
                m_numLocalBndCoeffsPerPatch[i] = (unsigned int) 
                    locExpVector[locExp.GetOffset_Elmt_Id(i)]->NumBndryCoeffs();
                m_numLocalIntCoeffsPerPatch[i] = (unsigned int) 
                    locExpVector[locExp.GetOffset_Elmt_Id(i)]->GetNcoeffs() - 
                    locExpVector[locExp.GetOffset_Elmt_Id(i)]->NumBndryCoeffs();
            }

            /**
             * STEP 6: Now, all ingredients are ready to set up the actual
             * local to global mapping.
             *
             * The remainder of the map consists of the element-interior
             * degrees of freedom. This leads to the block-diagonal submatrix
             * as each element-interior mode is globally orthogonal to modes
             * in all other elements.
             */
            cnt = 0;
            // Loop over all the elements in the domain
            for(i = 0; i < locExpVector.size(); ++i)
            {
                locExpansion = boost::dynamic_pointer_cast<StdRegions::StdExpansion3D>(locExpVector[i]);
                cnt = locExp.GetCoeff_Offset(i);
                for(j = 0; j < locExpansion->GetNverts(); ++j)
                {
                    meshVertId          = (locExpansion->GetGeom3D())->GetVid(j);

                    // Set the global DOF for vertex j of element i
                    m_localToGlobalMap[cnt+locExpansion->GetVertexMap(j)] =
                        graphVertOffset[vertReorderedGraphVertId[meshVertId]];
                }

                for(j = 0; j < locExpansion->GetNedges(); ++j)
                {
                    nEdgeInteriorCoeffs = locExpansion->GetEdgeNcoeffs(j)-2;
                    edgeOrient          = (locExpansion->GetGeom3D())->GetEorient(j);
                    meshEdgeId          = (locExpansion->GetGeom3D())->GetEid(j);

                    locExpansion->GetEdgeInteriorMap(j,edgeOrient,edgeInteriorMap,edgeInteriorSign);

                    // Set the global DOF's for the interior modes of edge j
                    for(k = 0; k < nEdgeInteriorCoeffs; ++k)
                    {
                        m_localToGlobalMap[cnt+edgeInteriorMap[k]] =
                            graphVertOffset[edgeReorderedGraphVertId[meshEdgeId]]+k;
                    }

                    // Fill the sign vector if required
                    if(m_signChange)
                    {
                        for(k = 0; k < nEdgeInteriorCoeffs; ++k)
                        {
                            m_localToGlobalSign[cnt+edgeInteriorMap[k]] = (NekDouble) edgeInteriorSign[k];
                        }
                    }
                }

                for(j = 0; j < locExpansion->GetNfaces(); ++j)
                {
                    map<int, pair<int, StdRegions::Orientation> >::const_iterator it;
                    
                    nFaceInteriorCoeffs = locExpansion->GetFaceIntNcoeffs(j);
                    faceOrient          = (locExpansion->GetGeom3D())->GetFaceOrient(j);
                    meshFaceId          = (locExpansion->GetGeom3D())->GetFid(j);
                    
                    /*
                    it = periodicFaces.find(meshFaceId);
                    if (it == periodicFaces.begin())
                    {
                        
                    }
                    */
                    
                    locExpansion->GetFaceInteriorMap(j,faceOrient,faceInteriorMap,faceInteriorSign);

                    // Set the global DOF's for the interior modes of face j
                    for(k = 0; k < nFaceInteriorCoeffs; ++k)
                    {
                        m_localToGlobalMap[cnt+faceInteriorMap[k]] =
                            graphVertOffset[faceReorderedGraphVertId[meshFaceId]]+k;
                    }

                    if(m_signChange)
                    {
                        for(k = 0; k < nFaceInteriorCoeffs; ++k)
                        {
                            m_localToGlobalSign[cnt+faceInteriorMap[k]] = (NekDouble) faceInteriorSign[k];
                        }
                    }
                }
            }

            // Set up the mapping for the boundary conditions
            cnt = 0;
            int offset = 0;
            for(i = 0; i < bndCondExp.num_elements(); i++)
            {
                set<int> foundExtraVerts, foundExtraEdges;
                for(j = 0; j < bndCondExp[i]->GetNumElmts(); j++)
                {
                    bndCondFaceExp  = boost::dynamic_pointer_cast<StdRegions::StdExpansion2D>(bndCondExp[i]->GetExp(j));
                    cnt = offset + bndCondExp[i]->GetCoeff_Offset(j);
                    for(k = 0; k < bndCondFaceExp->GetNverts(); k++)
                    {
                        meshVertId = (bndCondFaceExp->GetGeom2D())->GetVid(k);
                        m_bndCondCoeffsToGlobalCoeffsMap[cnt+bndCondFaceExp->GetVertexMap(k)] = graphVertOffset[vertReorderedGraphVertId[meshVertId]];

                        if (bndConditions[i]->GetBoundaryConditionType() != 
                                SpatialDomains::eDirichlet)
                        {
                            continue;
                        }
                        
                        set<int>::iterator iter = extraDirVerts.find(meshVertId);
                        if (iter != extraDirVerts.end() && 
                            foundExtraVerts.count(meshVertId) == 0)
                        {
                            int loc = bndCondExp[i]->GetCoeff_Offset(j) + 
                                bndCondFaceExp->GetVertexMap(k);
                            int gid = graphVertOffset[
                                vertReorderedGraphVertId[meshVertId]];
                            m_extraDirDofs[i].push_back(make_pair(loc,gid));
                            foundExtraVerts.insert(meshVertId);
                        }
                    }

                    for(k = 0; k < bndCondFaceExp->GetNedges(); k++)
                    {
                        nEdgeInteriorCoeffs = bndCondFaceExp->GetEdgeNcoeffs(k)-2;
                        edgeOrient          = (bndCondFaceExp->GetGeom2D())->GetEorient(k);
                        meshEdgeId          = (bndCondFaceExp->GetGeom2D())->GetEid(k);

                        bndCondFaceExp->GetEdgeInteriorMap(
                            k,edgeOrient,edgeInteriorMap,edgeInteriorSign);

                        for(l = 0; l < nEdgeInteriorCoeffs; ++l)
                        {
                            m_bndCondCoeffsToGlobalCoeffsMap[cnt+edgeInteriorMap[l]] =
                                graphVertOffset[edgeReorderedGraphVertId[meshEdgeId]]+l;
                        }

                        // Fill the sign vector if required
                        if(m_signChange)
                        {
                            for(l = 0; l < nEdgeInteriorCoeffs; ++l)
                            {
                                m_bndCondCoeffsToGlobalCoeffsSign[cnt+edgeInteriorMap[l]] = (NekDouble) edgeInteriorSign[l];
                            }
                        }
                        
                        if (bndConditions[i]->GetBoundaryConditionType() != 
                                SpatialDomains::eDirichlet)
                        {
                            continue;
                        }
                        
                        set<int>::iterator iter = extraDirEdges.find(meshEdgeId);
                        if (iter != extraDirEdges.end()            && 
                            foundExtraEdges.count(meshEdgeId) == 0 &&
                            nEdgeInteriorCoeffs > 0)
                        {
                            for(l = 0; l < nEdgeInteriorCoeffs; ++l)
                            {
                                int loc = bndCondExp[i]->GetCoeff_Offset(j) + 
                                    edgeInteriorMap[l];
                                int gid = graphVertOffset[
                                    edgeReorderedGraphVertId[meshEdgeId]]+l;
                                m_extraDirDofs[i].push_back(make_pair(loc,gid));
                            }
                            foundExtraEdges.insert(meshEdgeId);
                        }
                    }

                    meshFaceId = (bndCondFaceExp->GetGeom2D())->GetFid();
                    intDofCnt = 0;
                    for(k = 0; k < bndCondFaceExp->GetNcoeffs(); k++)
                    {
                        if(m_bndCondCoeffsToGlobalCoeffsMap[cnt+k] == -1)
                        {
                            m_bndCondCoeffsToGlobalCoeffsMap[cnt+k] =
                                graphVertOffset[faceReorderedGraphVertId[meshFaceId]]+intDofCnt;
                            intDofCnt++;
                        }
                    }
                }
                offset += bndCondExp[i]->GetNcoeffs();
            }

            globalId = Vmath::Vmax(m_numLocalCoeffs,&m_localToGlobalMap[0],1)+1;
            m_numGlobalBndCoeffs = globalId;


            /**
             * STEP 7: The boundary condition mapping is generated from the
             * same vertex renumbering.
             */
            cnt=0;
            for(i = 0; i < m_numLocalCoeffs; ++i)
            {
                if(m_localToGlobalMap[i] == -1)
                {
                    m_localToGlobalMap[i] = globalId++;
                }
                else
                {
                    if(m_signChange)
                    {
                        m_localToGlobalBndSign[cnt]=m_localToGlobalSign[i];
                    }
                    m_localToGlobalBndMap[cnt++]=m_localToGlobalMap[i];
                }
            }

            m_numGlobalCoeffs = globalId;

            SetUpUniversalC0ContMap(locExp);

            // Set up the local to global map for the next level when using
            // multi-level static condensation
            if ((m_solnType == eDirectMultiLevelStaticCond ||
                 m_solnType == eIterativeMultiLevelStaticCond) && nGraphVerts)
            {
                if (m_staticCondLevel < (bottomUpGraph->GetNlevels()-1))
                {
                    Array<OneD, int> vwgts_perm(nGraphVerts);
                    for(i = 0; i < nGraphVerts; ++i)
                    {
                        vwgts_perm[i] = vwgts[perm[i]];
                    }

                    bottomUpGraph->ExpandGraphWithVertexWeights(vwgts_perm);
                    m_nextLevelLocalToGlobalMap = MemoryManager<
                        AssemblyMap>::AllocateSharedPtr(this,bottomUpGraph);
                }
            }

            m_hash = boost::hash_range(m_localToGlobalMap.begin(), 
                                       m_localToGlobalMap.end());
<<<<<<< HEAD
            
            // Add up hash values if parallel
            int hash = m_hash;
            m_comm->AllReduce(hash, 
=======

            // Add up hash values if parallel
            int hash = m_hash;
            m_comm->GetRowComm()->AllReduce(hash, 
>>>>>>> f5d59946
                              LibUtilities::ReduceSum);
            m_hash = hash;
        }
    } // namespace
} // namespace<|MERGE_RESOLUTION|>--- conflicted
+++ resolved
@@ -1486,17 +1486,10 @@
 
             m_hash = boost::hash_range(m_localToGlobalMap.begin(), 
                                        m_localToGlobalMap.end());
-<<<<<<< HEAD
-            
-            // Add up hash values if parallel
-            int hash = m_hash;
-            m_comm->AllReduce(hash, 
-=======
 
             // Add up hash values if parallel
             int hash = m_hash;
             m_comm->GetRowComm()->AllReduce(hash, 
->>>>>>> f5d59946
                               LibUtilities::ReduceSum);
             m_hash = hash;
         }
