///////////////////////////////////////////////////////////////////////////////
//
// File ExpList.h
//
// For more information, please see: http://www.nektar.info
//
// The MIT License
//
// Copyright (c) 2006 Division of Applied Mathematics, Brown University (USA),
// Department of Aeronautics, Imperial College London (UK), and Scientific
// Computing and Imaging Institute, University of Utah (USA).
//
// Permission is hereby granted, free of charge, to any person obtaining a
// copy of this software and associated documentation files (the "Software"),
// to deal in the Software without restriction, including without limitation
// the rights to use, copy, modify, merge, publish, distribute, sublicense,
// and/or sell copies of the Software, and to permit persons to whom the
// Software is furnished to do so, subject to the following conditions:
//
// The above copyright notice and this permission notice shall be included
// in all copies or substantial portions of the Software.
//
// THE SOFTWARE IS PROVIDED "AS IS", WITHOUT WARRANTY OF ANY KIND, EXPRESS
// OR IMPLIED, INCLUDING BUT NOT LIMITED TO THE WARRANTIES OF MERCHANTABILITY,
// FITNESS FOR A PARTICULAR PURPOSE AND NONINFRINGEMENT. IN NO EVENT SHALL
// THE AUTHORS OR COPYRIGHT HOLDERS BE LIABLE FOR ANY CLAIM, DAMAGES OR OTHER
// LIABILITY, WHETHER IN AN ACTION OF CONTRACT, TORT OR OTHERWISE, ARISING
// FROM, OUT OF OR IN CONNECTION WITH THE SOFTWARE OR THE USE OR OTHER
// DEALINGS IN THE SOFTWARE.
//
// Description: Expansion list top class definition
//
///////////////////////////////////////////////////////////////////////////////

#ifndef NEKTAR_LIBS_MULTIREGIONS_EXPLIST_H
#define NEKTAR_LIBS_MULTIREGIONS_EXPLIST_H

#include <boost/core/ignore_unused.hpp>

#include <LibUtilities/Communication/Transposition.h>
#include <LibUtilities/Communication/Comm.h>
#include <LibUtilities/BasicUtils/SessionReader.h>
#include <SpatialDomains/MeshGraph.h>
#include <LocalRegions/Expansion.h>
#include <Collections/Collection.h>
#include <MultiRegions/MultiRegionsDeclspec.h>
#include <MultiRegions/MultiRegions.hpp>
#include <MultiRegions/AssemblyMap/LocTraceToTraceMap.h>
#include <MultiRegions/GlobalMatrix.h>
#include <MultiRegions/GlobalMatrixKey.h>
#include <MultiRegions/GlobalLinSysKey.h>
#include <MultiRegions/AssemblyMap/AssemblyMap.h>
#include <tinyxml.h>

namespace Nektar
{
    namespace MultiRegions
    {
        // Forward declarations
        class GlobalLinSys;
        class AssemblyMapDG;

        class AssemblyMapCG;
        class GlobalLinSysKey;
        class GlobalMatrix;

        enum Direction
        {
            eX,
            eY,
            eZ,
            eS,
            eN
        };

        enum ExpansionType
        {
            e0D,
            e1D,
            e2D,
            e2DH1D,
            e3DH1D,
            e3DH2D,
            e3D,
            eNoType
        };

        MultiRegions::Direction const DirCartesianMap[] =
        {
            eX,
            eY,
            eZ
        };

        /// A map between global matrix keys and their associated block
        /// matrices.
        typedef std::map<GlobalMatrixKey,DNekScalBlkMatSharedPtr> BlockMatrixMap;
        /// A shared pointer to a BlockMatrixMap.
        typedef std::shared_ptr<BlockMatrixMap> BlockMatrixMapShPtr;


        /// Base class for all multi-elemental spectral/hp expansions.
        class ExpList: public std::enable_shared_from_this<ExpList>
        {
        public:
            /// The default constructor.
            MULTI_REGIONS_EXPORT ExpList();

            /// The default constructor.
            MULTI_REGIONS_EXPORT ExpList(
                    const LibUtilities::SessionReaderSharedPtr &pSession);

            /// The default constructor.
            MULTI_REGIONS_EXPORT ExpList(
                    const LibUtilities::SessionReaderSharedPtr &pSession,
                    const SpatialDomains::MeshGraphSharedPtr &pGraph);

            /// Constructor copying only elements defined in eIds.
            MULTI_REGIONS_EXPORT ExpList(
                const ExpList &in,
                const std::vector<unsigned int> &eIDs,
                const bool DeclareCoeffPhysArrays = true);

            /// The copy constructor.
            MULTI_REGIONS_EXPORT ExpList(
                const ExpList &in,
                const bool DeclareCoeffPhysArrays = true);

            /// The default destructor.
            MULTI_REGIONS_EXPORT virtual ~ExpList();

            /// Returns the total number of local degrees of freedom
            /// \f$N_{\mathrm{eof}}=\sum_{e=1}^{{N_{\mathrm{el}}}}N^{e}_m\f$.
            inline int GetNcoeffs(void) const;

            /// Returns the total number of local degrees of freedom
            /// for element eid
            MULTI_REGIONS_EXPORT int GetNcoeffs(const int eid) const;

            /// Returns the type of the expansion
            MULTI_REGIONS_EXPORT ExpansionType GetExpType(void);

            /// Returns the type of the expansion
            MULTI_REGIONS_EXPORT void SetExpType(ExpansionType Type);

            /// Evaulates the maximum number of modes in the elemental basis
            /// order over all elements
            inline int EvalBasisNumModesMax(void) const;

            /// Returns the vector of the number of modes in the elemental
            /// basis order over all elements.
            MULTI_REGIONS_EXPORT const Array<OneD,int>
                EvalBasisNumModesMaxPerExp(void) const;
            
            /// Returns the total number of quadrature points #m_npoints
            /// \f$=Q_{\mathrm{tot}}\f$.
            inline int GetTotPoints(void) const;

            /// Returns the total number of quadrature points for eid's element
            /// \f$=Q_{\mathrm{tot}}\f$.
            inline int GetTotPoints(const int eid) const;

            /// Returns the total number of quadrature points #m_npoints
            /// \f$=Q_{\mathrm{tot}}\f$.
            inline int GetNpoints(void) const;


            /// Returns the total number of qudature points scaled by
            /// the factor scale on each 1D direction
            inline int Get1DScaledTotPoints(const NekDouble scale) const;

            /// Sets the wave space to the one of the possible configuration
            /// true or false
            inline void SetWaveSpace(const bool wavespace);


            ///Set Modified Basis for the stability analysis
            inline void SetModifiedBasis(const bool modbasis);

            /// Set the \a i th value of \a m_phys to value \a val
            inline void SetPhys(int i, NekDouble val);

            /// This function returns the third direction expansion condition,
            /// which can be in wave space (coefficient) or not
            /// It is stored in the variable m_WaveSpace.
            inline bool GetWaveSpace(void) const;

            /// Fills the array #m_phys
            inline void SetPhys(const Array<OneD, const NekDouble> &inarray);

            /// Sets the array #m_phys
            inline void SetPhysArray(Array<OneD, NekDouble> &inarray);

            /// This function manually sets whether the array of physical
            /// values \f$\boldsymbol{u}_l\f$ (implemented as #m_phys) is
            /// filled or not.
            inline void SetPhysState(const bool physState);

            /// This function indicates whether the array of physical values
            /// \f$\boldsymbol{u}_l\f$ (implemented as #m_phys) is filled or
            /// not.
            inline bool GetPhysState(void) const;

            /// This function integrates a function \f$f(\boldsymbol{x})\f$
            /// over the domain consisting of all the elements of the expansion.
            MULTI_REGIONS_EXPORT NekDouble PhysIntegral (void);

            /// This function integrates a function \f$f(\boldsymbol{x})\f$
            /// over the domain consisting of all the elements of the expansion.
            MULTI_REGIONS_EXPORT NekDouble PhysIntegral(
                const Array<OneD,
                const NekDouble> &inarray);

            /// multiply the metric jacobi and quadrature weights
            MULTI_REGIONS_EXPORT void MultiplyByQuadratureMetric(
                const Array<OneD, const NekDouble>  &inarray,
                Array<OneD, NekDouble>              &outarray);

            /// Divided by the metric jacobi and quadrature weights
            MULTI_REGIONS_EXPORT void DivideByQuadratureMetric(
                const Array<OneD, const NekDouble>  &inarray,
                Array<OneD, NekDouble>              &outarray);

            /// This function calculates the inner product of a function
            /// \f$f(\boldsymbol{x})\f$ with respect to all \em local
            /// expansion modes \f$\phi_n^e(\boldsymbol{x})\f$.
            inline void   IProductWRTBase_IterPerExp(
                const Array<OneD, const NekDouble> &inarray,
                      Array<OneD,       NekDouble> &outarray);

            ///
            inline void IProductWRTBase(
                const Array<OneD, const NekDouble> &inarray,
                Array<OneD,       NekDouble> &outarray);

            /// This function calculates the inner product of a function
            /// \f$f(\boldsymbol{x})\f$ with respect to the derivative (in
            /// direction \param dir) of all \em local expansion modes
            /// \f$\phi_n^e(\boldsymbol{x})\f$.
            MULTI_REGIONS_EXPORT void   IProductWRTDerivBase(
                const int dir,
                const Array<OneD, const NekDouble> &inarray,
                      Array<OneD,       NekDouble> &outarray);

            MULTI_REGIONS_EXPORT void   IProductWRTDirectionalDerivBase(
                const Array<OneD, const NekDouble> &direction,
                const Array<OneD, const NekDouble> &inarray,
                      Array<OneD,       NekDouble> &outarray);

            /// This function calculates the inner product of a function
            /// \f$f(\boldsymbol{x})\f$ with respect to the derivative (in
            /// direction \param dir) of all \em local expansion modes
            /// \f$\phi_n^e(\boldsymbol{x})\f$.
            MULTI_REGIONS_EXPORT void   IProductWRTDerivBase
                (const Array<OneD, const Array<OneD, NekDouble> > &inarray,
                 Array<OneD,       NekDouble> &outarray);

            /// This function elementally evaluates the forward transformation
            /// of a function \f$u(\boldsymbol{x})\f$ onto the global
            /// spectral/hp expansion.
            inline void  FwdTrans_IterPerExp (
                const Array<OneD,
                const NekDouble> &inarray,
                      Array<OneD,NekDouble> &outarray);

            ///
            inline void FwdTrans(
                const Array<OneD,
                const NekDouble> &inarray,
                Array<OneD,       NekDouble> &outarray);

            MULTI_REGIONS_EXPORT void   ExponentialFilter(
                Array<OneD, NekDouble> &array,
                const NekDouble        alpha,
                const NekDouble        exponent,
                const NekDouble        cutoff);

            /// This function elementally mulplies the coefficient space of
            /// Sin my the elemental inverse of the mass matrix.
            MULTI_REGIONS_EXPORT void  MultiplyByElmtInvMass (
                 const Array<OneD,
                 const NekDouble> &inarray,
                 Array<OneD,       NekDouble> &outarray);

            ///
            inline void MultiplyByInvMassMatrix(
                const Array<OneD,const NekDouble> &inarray,
                Array<OneD,      NekDouble> &outarray);

            /// Smooth a field across elements
            inline void SmoothField(Array<OneD,NekDouble> &field);

            /// Solve helmholtz problem
            inline void HelmSolve(
                const Array<OneD, const NekDouble> &inarray,
                      Array<OneD,       NekDouble> &outarray,
                const StdRegions::ConstFactorMap &factors,
                const StdRegions::VarCoeffMap &varcoeff =
                                StdRegions::NullVarCoeffMap,
                const MultiRegions::VarFactorsMap &varfactors =
                                 MultiRegions::NullVarFactorsMap,
                const Array<OneD, const NekDouble> &dirForcing =
                NullNekDouble1DArray,
                const bool PhysSpaceForcing = true);

            /// Solve Advection Diffusion Reaction
            inline void LinearAdvectionDiffusionReactionSolve(
                const Array<OneD, Array<OneD, NekDouble> > &velocity,
                       const Array<OneD, const NekDouble> &inarray,
                       Array<OneD, NekDouble> &outarray,
                       const NekDouble lambda,
                       const Array<OneD, const NekDouble>&
                       dirForcing = NullNekDouble1DArray);


            /// Solve Advection Diffusion Reaction
            inline void LinearAdvectionReactionSolve(
                const Array<OneD, Array<OneD, NekDouble> > &velocity,
                const Array<OneD, const NekDouble> &inarray,
                      Array<OneD, NekDouble> &outarray,
                const NekDouble lambda,
                const Array<OneD, const NekDouble>&
                      dirForcing = NullNekDouble1DArray);

            ///
            MULTI_REGIONS_EXPORT void FwdTrans_BndConstrained(
                const Array<OneD, const NekDouble> &inarray,
                      Array<OneD,       NekDouble> &outarray);


            /// This function elementally evaluates the backward transformation
            /// of the global spectral/hp element expansion.
            inline void BwdTrans_IterPerExp (
                const Array<OneD, const NekDouble> &inarray,
                      Array<OneD,NekDouble> &outarray);

            ///
            inline void BwdTrans (
                const Array<OneD,
                const NekDouble> &inarray,
                Array<OneD,NekDouble> &outarray);

            /// This function calculates the coordinates of all the elemental
            /// quadrature points \f$\boldsymbol{x}_i\f$.
            inline void GetCoords(
                Array<OneD, NekDouble> &coord_0,
                Array<OneD, NekDouble> &coord_1 = NullNekDouble1DArray,
                Array<OneD, NekDouble> &coord_2 = NullNekDouble1DArray);

            // Homogeneous transforms
            inline void HomogeneousFwdTrans(
                const Array<OneD, const NekDouble> &inarray,
                      Array<OneD, NekDouble> &outarray,
                bool Shuff = true,
                bool UnShuff = true);

            inline void HomogeneousBwdTrans(
                const Array<OneD, const NekDouble> &inarray,
                      Array<OneD, NekDouble> &outarray,
                bool Shuff = true,
                bool UnShuff = true);

            inline void DealiasedProd(
                const Array<OneD, NekDouble> &inarray1,
                const Array<OneD, NekDouble> &inarray2,
                Array<OneD, NekDouble> &outarray);

            inline void DealiasedDotProd(
                const Array<OneD, Array<OneD, NekDouble> > &inarray1,
                const Array<OneD, Array<OneD, NekDouble> > &inarray2,
                Array<OneD, Array<OneD, NekDouble> > &outarray);

            inline void GetBCValues(
                      Array<OneD, NekDouble> &BndVals,
                const Array<OneD, NekDouble> &TotField,
                int BndID);

            inline void NormVectorIProductWRTBase(
                Array<OneD, const NekDouble> &V1,
                Array<OneD, const NekDouble> &V2,
                Array<OneD, NekDouble> &outarray,
                int BndID);

            inline void NormVectorIProductWRTBase(
                Array<OneD, Array<OneD, NekDouble> > &V,
                Array<OneD, NekDouble> &outarray);

            /// Apply geometry information to each expansion.
            MULTI_REGIONS_EXPORT void ApplyGeomInfo();

            /// Reset geometry information and reset matrices
            MULTI_REGIONS_EXPORT void Reset()
            {
                v_Reset();
            }

            void WriteTecplotHeader(std::ostream &outfile,
                                    std::string var = "")
            {
                v_WriteTecplotHeader(outfile, var);
            }

            void WriteTecplotZone(
                std::ostream &outfile,
                int expansion = -1)
            {
                v_WriteTecplotZone(outfile, expansion);
            }

            void WriteTecplotField(std::ostream &outfile,
                                   int expansion = -1)
            {
                v_WriteTecplotField(outfile, expansion);
            }

            void WriteTecplotConnectivity(std::ostream &outfile,
                                          int expansion = -1)
            {
                v_WriteTecplotConnectivity(outfile, expansion);
            }

            MULTI_REGIONS_EXPORT void WriteVtkHeader(std::ostream &outfile);
            MULTI_REGIONS_EXPORT void WriteVtkFooter(std::ostream &outfile);

            void WriteVtkPieceHeader(std::ostream &outfile, int expansion,
                                     int istrip = 0)
            {
                v_WriteVtkPieceHeader(outfile, expansion, istrip);
            }

            MULTI_REGIONS_EXPORT void WriteVtkPieceFooter(
                std::ostream &outfile,
                int expansion);

            void WriteVtkPieceData  (
                std::ostream &outfile,
                int expansion,
                std::string var = "v")
            {
                v_WriteVtkPieceData(outfile, expansion, var);
            }

            /// This function returns the dimension of the coordinates of the
            /// element \a eid.
            // inline
            MULTI_REGIONS_EXPORT int GetCoordim(int eid);

            /// Set the \a i th coefficiient in \a m_coeffs to value \a val
            inline void SetCoeff(int i, NekDouble val);

            /// Set the \a i th coefficiient in  #m_coeffs to value \a val
            inline void SetCoeffs(int i, NekDouble val);

            /// Set the  #m_coeffs array to inarray
            inline void SetCoeffsArray(Array<OneD, NekDouble> &inarray);

            /// This function returns the dimension of the shape of the
            /// element \a eid.
            // inline
            MULTI_REGIONS_EXPORT int GetShapeDimension();

            /// This function returns (a reference to) the array
            /// \f$\boldsymbol{\hat{u}}_l\f$ (implemented as #m_coeffs)
            /// containing all local expansion coefficients.
            inline const Array<OneD, const NekDouble> &GetCoeffs() const;

            /// Impose Dirichlet Boundary Conditions onto Array
            inline void ImposeDirichletConditions(
                Array<OneD,NekDouble>& outarray);


            /// Fill Bnd Condition expansion from the values stored in expansion
            inline void FillBndCondFromField(void);

            /// Fill Bnd Condition expansion in nreg from the values stored in expansion
            inline void FillBndCondFromField(const int nreg);

            /// Gathers the global coefficients \f$\boldsymbol{\hat{u}}_g\f$
            /// from the local coefficients \f$\boldsymbol{\hat{u}}_l\f$.
            // inline
            MULTI_REGIONS_EXPORT inline void LocalToGlobal(bool useComm = true);

            MULTI_REGIONS_EXPORT inline void LocalToGlobal(
                const Array<OneD, const NekDouble> &inarray,
                Array<OneD,NekDouble> &outarray,
                bool useComm = true);

            /// Scatters from the global coefficients
            /// \f$\boldsymbol{\hat{u}}_g\f$ to the local coefficients
            /// \f$\boldsymbol{\hat{u}}_l\f$.
            // inline
            MULTI_REGIONS_EXPORT inline void GlobalToLocal(void);

            /**
             * This operation is evaluated as:
             * \f{tabbing}
             * \hspace{1cm}  \= Do \= $e=$  $1, N_{\mathrm{el}}$ \\
             * \> \> Do \= $i=$  $0,N_m^e-1$ \\
             * \> \> \> $\boldsymbol{\hat{u}}^{e}[i] = \mbox{sign}[e][i] \cdot
             * \boldsymbol{\hat{u}}_g[\mbox{map}[e][i]]$ \\
             * \> \> continue \\
             * \> continue
             * \f}
             * where \a map\f$[e][i]\f$ is the mapping array and \a
             * sign\f$[e][i]\f$ is an array of similar dimensions ensuring the
             * correct modal connectivity between the different elements (both
             * these arrays are contained in the data member #m_locToGloMap). This
             * operation is equivalent to the scatter operation
             * \f$\boldsymbol{\hat{u}}_l=\mathcal{A}\boldsymbol{\hat{u}}_g\f$,
             * where \f$\mathcal{A}\f$ is the
             * \f$N_{\mathrm{eof}}\times N_{\mathrm{dof}}\f$ permutation matrix.
             *
             * @param   inarray     An array of size \f$N_\mathrm{dof}\f$
             *                      containing the global degrees of freedom
             *                      \f$\boldsymbol{x}_g\f$.
             * @param   outarray    The resulting local degrees of freedom
             *                      \f$\boldsymbol{x}_l\f$ will be stored in this
             *                      array of size \f$N_\mathrm{eof}\f$.
             */
            MULTI_REGIONS_EXPORT inline void GlobalToLocal(
                const Array<OneD, const NekDouble> &inarray,
                Array<OneD,NekDouble> &outarray);

            /// Get the \a i th value  (coefficient) of #m_coeffs
            inline NekDouble GetCoeff(int i);

            /// Get the \a i th value  (coefficient) of #m_coeffs
            inline NekDouble GetCoeffs(int i);

            /// This function returns (a reference to) the array
            /// \f$\boldsymbol{u}_l\f$ (implemented as #m_phys) containing the
            /// function \f$u^{\delta}(\boldsymbol{x})\f$ evaluated at the
            /// quadrature points.
            // inline
            MULTI_REGIONS_EXPORT const Array<OneD, const NekDouble>
                &GetPhys()  const;

            /// This function calculates the \f$L_\infty\f$ error of the global
            /// spectral/hp element approximation.
            MULTI_REGIONS_EXPORT NekDouble Linf (
                const Array<OneD, const NekDouble> &inarray,
                const Array<OneD, const NekDouble> &soln = NullNekDouble1DArray);

            /// This function calculates the \f$L_2\f$ error with
            /// respect to soln of the global
            /// spectral/hp element approximation.
            NekDouble L2(
                const Array<OneD, const NekDouble> &inarray,
                const Array<OneD, const NekDouble> &soln = NullNekDouble1DArray)
            {
                return v_L2(inarray, soln);
            }

            /// Calculates the \f$H^1\f$ error of the global spectral/hp
            /// element approximation.
            MULTI_REGIONS_EXPORT NekDouble H1 (
                const Array<OneD, const NekDouble> &inarray,
                const Array<OneD, const NekDouble> &soln = NullNekDouble1DArray);

            NekDouble Integral (const Array<OneD, const NekDouble> &inarray)
            {
                return v_Integral(inarray);
            }

            NekDouble VectorFlux(const Array<OneD, Array<OneD, NekDouble> > &inarray)
            {
                return v_VectorFlux(inarray);
            }

            /// This function calculates the energy associated with
            /// each one of the modesof a 3D homogeneous nD expansion
            Array<OneD, const NekDouble> HomogeneousEnergy (void)
            {
                return v_HomogeneousEnergy();
            }

            /// This function sets the Spectral Vanishing Viscosity
            /// in homogeneous1D expansion.
            void SetHomo1DSpecVanVisc(Array<OneD, NekDouble> visc)
            {
                v_SetHomo1DSpecVanVisc(visc);
            }

            /// This function returns a vector containing the wave
            /// numbers in z-direction associated
            /// with the 3D homogenous expansion. Required if a
            /// parellelisation is applied in the Fourier direction
            Array<OneD, const unsigned int> GetZIDs(void)
            {
                return v_GetZIDs();
            }

            /// This function returns the transposition class
            /// associaed with the homogeneous expansion.
            LibUtilities::TranspositionSharedPtr GetTransposition(void)
            {
                return v_GetTransposition();
            }

            /// This function returns the Width of homogeneous direction
            /// associaed with the homogeneous expansion.
            NekDouble GetHomoLen(void)
            {
                return v_GetHomoLen();
            }

            /// This function sets the Width of homogeneous direction
            /// associaed with the homogeneous expansion.
            void SetHomoLen(const NekDouble lhom)
            {
                return v_SetHomoLen(lhom);
            }

            /// This function returns a vector containing the wave
            /// numbers in y-direction associated
            /// with the 3D homogenous expansion. Required if a
            /// parellelisation is applied in the Fourier direction
            Array<OneD, const unsigned int> GetYIDs(void)
            {
                return v_GetYIDs();
            }

            /// This function interpolates the physical space points in
            /// \a inarray to \a outarray using the same points defined in the
            /// expansion but where the number of points are rescaled
            /// by \a 1DScale
            void PhysInterp1DScaled(
                const NekDouble scale,
                const Array<OneD, NekDouble> &inarray,
                      Array<OneD, NekDouble>  &outarray)
            {
                v_PhysInterp1DScaled(scale, inarray,outarray);
            }

            /// This function Galerkin projects the physical space points in
            /// \a inarray to \a outarray where inarray is assumed to
            /// be defined in the expansion but where the number of
            /// points are rescaled by \a 1DScale
            void PhysGalerkinProjection1DScaled(
                const NekDouble scale,
                const Array<OneD, NekDouble> &inarray,
                      Array<OneD, NekDouble> &outarray)
            {
                v_PhysGalerkinProjection1DScaled(scale, inarray, outarray);
            }

            /// This function returns the number of elements in the expansion.
            inline int GetExpSize(void);


            /// This function returns the number of elements in the
            /// expansion which may be different for a homogeoenous extended
            /// expansionp.
            inline int GetNumElmts(void)
            {
                return v_GetNumElmts();
            }

            /// This function returns the vector of elements in the expansion.
            inline const std::shared_ptr<LocalRegions::ExpansionVector>
                    GetExp() const;

            /// This function returns (a shared pointer to) the local elemental
            /// expansion of the \f$n^{\mathrm{th}}\f$ element.
            inline LocalRegions::ExpansionSharedPtr& GetExp(int n) const;

            /// This function returns (a shared pointer to) the local elemental
            /// expansion containing the arbitrary point given by \a gloCoord.
            MULTI_REGIONS_EXPORT LocalRegions::ExpansionSharedPtr& GetExp(
                const Array<OneD, const NekDouble> &gloCoord);

            /** This function returns the index of the local elemental
             * expansion containing the arbitrary point given by \a gloCoord.
             **/
            MULTI_REGIONS_EXPORT int GetExpIndex(
                const Array<OneD, const NekDouble> &gloCoord,
                NekDouble tol = 0.0,
                bool returnNearestElmt = false);

            /** This function returns the index and the Local
             * Cartesian Coordinates \a locCoords of the local
             * elemental expansion containing the arbitrary point
             * given by \a gloCoords.
             **/
            MULTI_REGIONS_EXPORT int GetExpIndex(
                const Array<OneD, const NekDouble> &gloCoords,
                Array<OneD, NekDouble>       &locCoords,
                NekDouble tol = 0.0,
                bool returnNearestElmt = false);

            /** This function return the expansion field value
             * at the coordinates given as input.
             **/
            MULTI_REGIONS_EXPORT NekDouble PhysEvaluate(
                const Array<OneD, const NekDouble> &coords,
                const Array<OneD, const NekDouble> &phys);

            /// Get the start offset position for a global list of #m_coeffs
            /// correspoinding to element n.
            inline int GetCoeff_Offset(int n) const;

            /// Get the start offset position for a global list of m_phys
            /// correspoinding to element n.
            inline int GetPhys_Offset(int n) const;

            /// This function returns (a reference to) the array
            /// \f$\boldsymbol{\hat{u}}_l\f$ (implemented as #m_coeffs)
            /// containing all local expansion coefficients.
            inline Array<OneD, NekDouble> &UpdateCoeffs();

            /// This function returns (a reference to) the array
            /// \f$\boldsymbol{u}_l\f$ (implemented as #m_phys) containing the
            /// function \f$u^{\delta}(\boldsymbol{x})\f$ evaluated at the
            /// quadrature points.
            inline Array<OneD, NekDouble> &UpdatePhys();

            inline void PhysDeriv(
                Direction edir,
                const Array<OneD, const NekDouble> &inarray,
                      Array<OneD, NekDouble> &out_d);

            /// This function discretely evaluates the derivative of a function
            /// \f$f(\boldsymbol{x})\f$ on the domain consisting of all
            /// elements of the expansion.
            inline void PhysDeriv(
                const Array<OneD, const NekDouble> &inarray,
                      Array<OneD, NekDouble> &out_d0,
                      Array<OneD, NekDouble> &out_d1 = NullNekDouble1DArray,
                      Array<OneD, NekDouble> &out_d2 = NullNekDouble1DArray);

            inline void PhysDeriv(
                const int dir,
                const Array<OneD, const NekDouble> &inarray,
                      Array<OneD, NekDouble> &out_d);

            inline void CurlCurl(
                Array<OneD, Array<OneD, NekDouble> > &Vel,
                Array<OneD, Array<OneD, NekDouble> > &Q);

            inline void PhysDirectionalDeriv(
                const Array<OneD, const NekDouble> &direction,
                const Array<OneD, const NekDouble> &inarray,
                      Array<OneD, NekDouble> &outarray);

            inline void GetMovingFrames(
                const SpatialDomains::GeomMMF MMFdir,
                const Array<OneD, const NekDouble> &CircCentre,
                      Array<OneD, Array<OneD, NekDouble> > &outarray);

            // functions associated with DisContField
            inline const Array<OneD, const  std::shared_ptr<ExpList> >
                &GetBndCondExpansions();

            /// Get the weight value for boundary conditions
            inline const Array<OneD, const NekDouble>
                &GetBndCondBwdWeight();

            /// Set the weight value for boundary conditions
            inline void SetBndCondBwdWeight(
                const int index, 
                const NekDouble value);
      
            inline std::shared_ptr<ExpList> &UpdateBndCondExpansion(int i);

            inline void Upwind(
                const Array<OneD, const Array<OneD,       NekDouble> > &Vec,
                const Array<OneD,                   const NekDouble>   &Fwd,
                const Array<OneD,                   const NekDouble>   &Bwd,
                      Array<OneD,                         NekDouble>   &Upwind);

            inline void Upwind(
                const Array<OneD, const NekDouble> &Vn,
                const Array<OneD, const NekDouble> &Fwd,
                const Array<OneD, const NekDouble> &Bwd,
                      Array<OneD,       NekDouble> &Upwind);

            /**
             * Return a reference to the trace space associated with this
             * expansion list.
             */
            inline std::shared_ptr<ExpList> &GetTrace();

            inline std::shared_ptr<AssemblyMapDG> &GetTraceMap(void);

            inline const Array<OneD, const int> &GetTraceBndMap(void);

            inline void GetNormals(Array<OneD, Array<OneD, NekDouble> > &normals);

            /// Get the length of elements in boundary normal direction
            inline void GetElmtNormalLength(
                Array<OneD, NekDouble>  &lengthsFwd,
                Array<OneD, NekDouble>  &lengthsBwd);

            /// Get the weight value for boundary conditions
            /// for boundary average and jump calculations
            MULTI_REGIONS_EXPORT void GetBwdWeight(
                Array<OneD, NekDouble>  &weightAver,
                Array<OneD, NekDouble>  &weightJump);

            inline void AddTraceIntegral(
                const Array<OneD, const NekDouble> &Fx,
                const Array<OneD, const NekDouble> &Fy,
                Array<OneD, NekDouble> &outarray);

            inline void AddTraceIntegral(
                const Array<OneD, const NekDouble> &Fn,
                      Array<OneD, NekDouble> &outarray);

            inline void AddFwdBwdTraceIntegral(
                const Array<OneD, const NekDouble> &Fwd,
                const Array<OneD, const NekDouble> &Bwd,
                      Array<OneD, NekDouble> &outarray);

            inline void GetFwdBwdTracePhys(
                Array<OneD,NekDouble> &Fwd,
                Array<OneD,NekDouble> &Bwd);

            inline void GetFwdBwdTracePhys(
                const Array<OneD,const NekDouble> &field,
                      Array<OneD,NekDouble> &Fwd,
                      Array<OneD,NekDouble> &Bwd);

            /// GetFwdBwdTracePhys without parallel communication
            inline void GetFwdBwdTracePhys_serial(
                const Array<OneD, const NekDouble> &field,
                      Array<OneD, NekDouble> &Fwd,
                      Array<OneD, NekDouble> &Bwd);

            /// GetFwdBwdTracePhys of derivatives
            inline void GetFwdBwdTracePhysDeriv(
                const int                          Dir,
                const Array<OneD, const NekDouble> &field,
                      Array<OneD, NekDouble> &Fwd,
                      Array<OneD, NekDouble> &Bwd);
            
            /// GetFwdBwdTracePhysDeriv without parallel communication
            inline void GetFwdBwdTracePhysDeriv_serial(
                const int                          Dir,
                const Array<OneD, const NekDouble> &field,
                      Array<OneD, NekDouble> &Fwd,
                      Array<OneD, NekDouble> &Bwd);
            
            /// GetFwdBwdTracePhys without filling boundary conditions
            inline void GetFwdBwdTracePhysNoBndFill(
                const Array<OneD, const NekDouble> &field,
                      Array<OneD, NekDouble> &Fwd,
                      Array<OneD, NekDouble> &Bwd);

            /// Add Fwd and Bwd value to field, 
            /// a reverse procedure of GetFwdBwdTracePhys
            inline void AddTraceQuadPhysToField(
                const Array<OneD, const NekDouble>  &Fwd,
                const Array<OneD, const NekDouble>  &Bwd,
                Array<OneD,       NekDouble>        &field);

            /// Fill Bwd with boundary conditions
            inline void FillBwdWithBound(
                const Array<OneD, const NekDouble> &Fwd,
                      Array<OneD,       NekDouble> &Bwd);
            
            /// Fill Bwd with boundary conditions for derivatives 
            inline void FillBwdWithBoundDeriv(
                const int                          Dir,
                const Array<OneD, const NekDouble> &Fwd,
                      Array<OneD,       NekDouble> &Bwd);

            /// Fill Bwd with boundary conditions
            inline void FillBwdWithBwdWeight(
                    Array<OneD,       NekDouble> &weightave,
                    Array<OneD,       NekDouble> &weightjmp);

            /// Copy and fill the Periodic boundaries
            inline void PeriodicBwdCopy(
                const Array<OneD, const NekDouble> &Fwd,
                      Array<OneD,       NekDouble> &Bwd);

            inline const std::vector<bool> &GetLeftAdjacentFaces(void) const;

            inline void ExtractTracePhys(Array<OneD,NekDouble> &outarray);

            inline void ExtractTracePhys(
                const Array<OneD, const NekDouble> &inarray,
                      Array<OneD,NekDouble> &outarray);

            inline const Array<OneD, const SpatialDomains::
                BoundaryConditionShPtr>& GetBndConditions();

            inline Array<OneD, SpatialDomains::
                BoundaryConditionShPtr>& UpdateBndConditions();

            inline void EvaluateBoundaryConditions(
                const NekDouble   time      = 0.0,
                const std::string varName   = "",
                const             NekDouble = NekConstants::kNekUnsetDouble,
                const             NekDouble = NekConstants::kNekUnsetDouble);

            // Routines for continous matrix solution
            /// This function calculates the result of the multiplication of a
            /// matrix of type specified by \a mkey with a vector given by \a
            /// inarray.
            inline void GeneralMatrixOp(
                const GlobalMatrixKey             &gkey,
                const Array<OneD,const NekDouble> &inarray,
                Array<OneD,      NekDouble> &outarray);

            MULTI_REGIONS_EXPORT void GeneralMatrixOp_IterPerExp(
                const GlobalMatrixKey      &gkey,
                const Array<OneD,const NekDouble> &inarray,
                      Array<OneD,      NekDouble> &outarray);

            inline void SetUpPhysNormals();

            inline void GetBoundaryToElmtMap(Array<OneD, int> &ElmtID,
                                             Array<OneD,int> &EdgeID);

            inline void GetBndElmtExpansion(int i,
                            std::shared_ptr<ExpList> &result,
                            const bool DeclareCoeffPhysArrays = true);

            inline void ExtractElmtToBndPhys(int i,
                                             const Array<OneD, NekDouble> &elmt,
                                             Array<OneD, NekDouble> &boundary);

            inline void ExtractPhysToBndElmt(int i,
                            const Array<OneD, const NekDouble> &phys,
                            Array<OneD, NekDouble> &bndElmt);

            inline void ExtractPhysToBnd(int i,
                            const Array<OneD, const NekDouble> &phys,
                            Array<OneD, NekDouble> &bnd);

            inline void GetBoundaryNormals(int i,
                            Array<OneD, Array<OneD, NekDouble> > &normals);

            MULTI_REGIONS_EXPORT void  GeneralGetFieldDefinitions(
                std::vector<LibUtilities::FieldDefinitionsSharedPtr> &fielddef,
                int NumHomoDir = 0,
                Array<OneD, LibUtilities::BasisSharedPtr> &HomoBasis =
                    LibUtilities::NullBasisSharedPtr1DArray,
                std::vector<NekDouble> &HomoLen =
                    LibUtilities::NullNekDoubleVector,
                bool  homoStrips = false,
                std::vector<unsigned int> &HomoSIDs =
                    LibUtilities::NullUnsignedIntVector,
                std::vector<unsigned int> &HomoZIDs =
                    LibUtilities::NullUnsignedIntVector,
                std::vector<unsigned int> &HomoYIDs =
                    LibUtilities::NullUnsignedIntVector);


            std::map<int, RobinBCInfoSharedPtr> GetRobinBCInfo()
            {
                return v_GetRobinBCInfo();
            }

            void GetPeriodicEntities(
                PeriodicMap &periodicVerts,
                PeriodicMap &periodicEdges,
                PeriodicMap &periodicFaces = NullPeriodicMap)
            {
                v_GetPeriodicEntities(periodicVerts, periodicEdges, periodicFaces);
            }

            std::vector<LibUtilities::FieldDefinitionsSharedPtr>
                GetFieldDefinitions()
            {
                return v_GetFieldDefinitions();
            }


            void GetFieldDefinitions(std::vector<LibUtilities::FieldDefinitionsSharedPtr> &fielddef)
            {
                v_GetFieldDefinitions(fielddef);
            }



            /// Append the element data listed in elements
            /// fielddef->m_ElementIDs onto fielddata
            void AppendFieldData(
                LibUtilities::FieldDefinitionsSharedPtr &fielddef,
                std::vector<NekDouble> &fielddata)
            {
                v_AppendFieldData(fielddef,fielddata);
            }


            /// Append the data in coeffs listed in elements
            /// fielddef->m_ElementIDs onto fielddata
            void AppendFieldData(
                LibUtilities::FieldDefinitionsSharedPtr &fielddef,
                std::vector<NekDouble> &fielddata,
                Array<OneD, NekDouble> &coeffs)
            {
                v_AppendFieldData(fielddef,fielddata,coeffs);
            }


            /** \brief Extract the data in fielddata into the coeffs
             * using the basic ExpList Elemental expansions rather
             * than planes in homogeneous case
             */
            MULTI_REGIONS_EXPORT void ExtractElmtDataToCoeffs(
                LibUtilities::FieldDefinitionsSharedPtr &fielddef,
                std::vector<NekDouble> &fielddata,
                std::string &field,
                Array<OneD, NekDouble> &coeffs);


            /** \brief Extract the data from fromField using
             * fromExpList the coeffs using the basic ExpList
             * Elemental expansions rather than planes in homogeneous
             * case
             */
            MULTI_REGIONS_EXPORT  void ExtractCoeffsToCoeffs(
                const std::shared_ptr<ExpList> &fromExpList,
                const Array<OneD, const NekDouble> &fromCoeffs,
                      Array<OneD, NekDouble> &toCoeffs);


            //Extract data in fielddata into the m_coeffs_list for the 3D stability analysis (base flow is 2D)
            MULTI_REGIONS_EXPORT void ExtractDataToCoeffs(
                LibUtilities::FieldDefinitionsSharedPtr &fielddef,
                std::vector<NekDouble> &fielddata,
                std::string &field,
                Array<OneD, NekDouble> &coeffs);

            MULTI_REGIONS_EXPORT void GenerateElementVector(
                const int ElementID,
                const NekDouble scalar1,
                const NekDouble scalar2,
                Array<OneD, NekDouble> &outarray);

            /// Returns a shared pointer to the current object.
            std::shared_ptr<ExpList> GetSharedThisPtr()
            {
                return shared_from_this();
            }

            /// Returns the session object
            std::shared_ptr<LibUtilities::SessionReader> GetSession() const
            {
                return m_session;
            }

            /// Returns the comm object
            std::shared_ptr<LibUtilities::Comm> GetComm()
            {
                return m_comm;
            }

            SpatialDomains::MeshGraphSharedPtr GetGraph()
            {
                return m_graph;
            }

            // Wrapper functions for Homogeneous Expansions
            inline LibUtilities::BasisSharedPtr  GetHomogeneousBasis(void)
            {
                return v_GetHomogeneousBasis();
            }

            std::shared_ptr<ExpList> &GetPlane(int n)
            {
                return v_GetPlane(n);
            }
             
            //expansion type
            ExpansionType m_expType;

            MULTI_REGIONS_EXPORT void CreateCollections(
                    Collections::ImplementationType ImpType
                                                    = Collections::eNoImpType);

            MULTI_REGIONS_EXPORT void ClearGlobalLinSysManager(void);

            /// Get m_coeffs to elemental value map
            MULTI_REGIONS_EXPORT inline const 
                Array<OneD, const std::pair<int, int> > 
                &GetCoeffsToElmt() const;

            MULTI_REGIONS_EXPORT inline const LocTraceToTraceMapSharedPtr 
                &GetLocTraceToTraceMap() const;
        protected:
            /// Definition of the total number of degrees of freedom and
            /// quadrature points and offsets to access data
            void SetCoeffPhysOffsets();

            std::shared_ptr<DNekMat> GenGlobalMatrixFull(
                const GlobalLinSysKey &mkey,
                const std::shared_ptr<AssemblyMapCG> &locToGloMap);

            /// Communicator
            LibUtilities::CommSharedPtr m_comm;

            /// Session
            LibUtilities::SessionReaderSharedPtr m_session;

            /// Mesh associated with this expansion list.
            SpatialDomains::MeshGraphSharedPtr m_graph;

            /// The total number of local degrees of freedom. #m_ncoeffs
            /// \f$=N_{\mathrm{eof}}=\sum_{e=1}^{{N_{\mathrm{el}}}}N^{e}_l\f$
            int m_ncoeffs;

            /** The total number of quadrature points. #m_npoints
             *\f$=Q_{\mathrm{tot}}=\sum_{e=1}^{{N_{\mathrm{el}}}}N^{e}_Q\f$
             **/
            int m_npoints;

            /**
             * \brief Concatenation of all local expansion coefficients.
             *
             * The array of length #m_ncoeffs\f$=N_{\mathrm{eof}}\f$ which is
             * the concatenation of the local expansion coefficients
             * \f$\hat{u}_n^e\f$ over all \f$N_{\mathrm{el}}\f$ elements
             * \f[\mathrm{\texttt{m\_coeffs}}=\boldsymbol{\hat{u}}_{l} =
             * \underline{\boldsymbol{\hat{u}}}^e = \left [ \begin{array}{c}
             * \boldsymbol{\hat{u}}^{1} \       \
             * \boldsymbol{\hat{u}}^{2} \       \
             * \vdots \                                                 \
             * \boldsymbol{\hat{u}}^{{{N_{\mathrm{el}}}}} \end{array} \right ],
             * \quad
             * \mathrm{where}\quad \boldsymbol{\hat{u}}^{e}[n]=\hat{u}_n^{e}\f]
             */
            Array<OneD, NekDouble> m_coeffs;

            /**
             * \brief The global expansion evaluated at the quadrature points
             *
             * The array of length #m_npoints\f$=Q_{\mathrm{tot}}\f$ containing
             * the evaluation of \f$u^{\delta}(\boldsymbol{x})\f$ at the
             * quadrature points \f$\boldsymbol{x}_i\f$.
             * \f[\mathrm{\texttt{m\_phys}}=\boldsymbol{u}_{l} =
             * \underline{\boldsymbol{u}}^e = \left [ \begin{array}{c}
             * \boldsymbol{u}^{1} \             \
             * \boldsymbol{u}^{2} \             \
             * \vdots \                                                 \
             * \boldsymbol{u}^{{{N_{\mathrm{el}}}}} \end{array} \right ],\quad
             * \mathrm{where}\quad
             * \boldsymbol{u}^{e}[i]=u^{\delta}(\boldsymbol{x}_i)\f]
             */
            Array<OneD, NekDouble> m_phys;

            /**
             * \brief The state of the array #m_phys.
             *
             * Indicates whether the array #m_phys, created to contain the
             * evaluation of \f$u^{\delta}(\boldsymbol{x})\f$ at the quadrature
             * points \f$\boldsymbol{x}_i\f$, is filled with these values.
             */
            bool       m_physState;

            /**
             * \brief The list of local expansions.
             *
             * The (shared pointer to the) vector containing (shared pointers
             * to) all local expansions. The fact that the local expansions are
             * all stored as a (pointer to a) #StdExpansion, the abstract base
             * class for all local expansions, allows a general implementation
             * where most of the routines for the derived classes are defined
             * in the #ExpList base class.
             */
            std::shared_ptr<LocalRegions::ExpansionVector> m_exp;

            Collections::CollectionVector m_collections;

            /// Offset of elemental data into the array #m_coeffs
            std::vector<int>  m_coll_coeff_offset;

            /// Offset of elemental data into the array #m_phys
            std::vector<int>  m_coll_phys_offset;

            /// Offset of elemental data into the array #m_coeffs
            Array<OneD, int>  m_coeff_offset;

            /// Offset of elemental data into the array #m_phys
            Array<OneD, int>  m_phys_offset;

<<<<<<< HEAD
            /// m_coeffs to elemental value map
            Array<OneD, std::pair<int, int> >  m_coeffsToElmt;

            NekOptimize::GlobalOptParamSharedPtr m_globalOptParam;

=======
>>>>>>> 22dfdeae
            BlockMatrixMapShPtr  m_blockMat;

            //@todo should this be in ExpList or ExpListHomogeneous1D.cpp
            // it's a bool which determine if the expansion is in the wave space (coefficient space)
            // or not
            bool m_WaveSpace;

            /// Mapping from geometry ID of element to index inside #m_exp
            std::unordered_map<int, int> m_elmtToExpId;

            /// This function assembles the block diagonal matrix of local
            /// matrices of the type \a mtype.
            const DNekScalBlkMatSharedPtr GenBlockMatrix(
                const GlobalMatrixKey &gkey);

            const DNekScalBlkMatSharedPtr& GetBlockMatrix(
                const GlobalMatrixKey &gkey);  

            void MultiplyByBlockMatrix(
                const GlobalMatrixKey             &gkey,
                const Array<OneD,const NekDouble> &inarray,
                      Array<OneD,      NekDouble> &outarray);

            /// Generates a global matrix from the given key and map.
            std::shared_ptr<GlobalMatrix>  GenGlobalMatrix(
                const GlobalMatrixKey &mkey,
                const std::shared_ptr<AssemblyMapCG> &locToGloMap);


            void GlobalEigenSystem(
                const std::shared_ptr<DNekMat> &Gmat,
                Array<OneD, NekDouble> &EigValsReal,
                Array<OneD, NekDouble> &EigValsImag,
                Array<OneD, NekDouble> &EigVecs
                = NullNekDouble1DArray);


            /// This operation constructs the global linear system of type \a
            /// mkey.
            std::shared_ptr<GlobalLinSys>  GenGlobalLinSys(
                const GlobalLinSysKey &mkey,
                const std::shared_ptr<AssemblyMapCG> &locToGloMap);

            /// Generate a GlobalLinSys from information provided by the key
            /// "mkey" and the mapping provided in LocToGloBaseMap.
            std::shared_ptr<GlobalLinSys> GenGlobalBndLinSys(
                const GlobalLinSysKey     &mkey,
                const AssemblyMapSharedPtr &locToGloMap);

            // Virtual prototypes

            virtual int v_GetNumElmts(void)
            {
                return (*m_exp).size();
            }

            virtual const Array<OneD,const std::shared_ptr<ExpList> >
                &v_GetBndCondExpansions(void);

            virtual const Array<OneD, const NekDouble>
                &v_GetBndCondBwdWeight();

            virtual void v_SetBndCondBwdWeight(
                const int index, 
                const NekDouble value);

            virtual std::shared_ptr<ExpList> &v_UpdateBndCondExpansion(int i);

            virtual void v_Upwind(
                const Array<OneD, const Array<OneD,       NekDouble> > &Vec,
                const Array<OneD,                   const NekDouble>   &Fwd,
                const Array<OneD,                   const NekDouble>   &Bwd,
                      Array<OneD,                         NekDouble>   &Upwind);

            virtual void v_Upwind(
                const Array<OneD, const NekDouble> &Vn,
                const Array<OneD, const NekDouble> &Fwd,
                const Array<OneD, const NekDouble> &Bwd,
                      Array<OneD,       NekDouble> &Upwind);

            virtual std::shared_ptr<ExpList> &v_GetTrace();

            virtual std::shared_ptr<AssemblyMapDG> &v_GetTraceMap();

            virtual const Array<OneD, const int> &v_GetTraceBndMap();

            virtual void v_GetNormals(
                Array<OneD, Array<OneD, NekDouble> > &normals);

            virtual void v_GetElmtNormalLength(
                Array<OneD, NekDouble>  &lengthsFwd,
                Array<OneD, NekDouble>  &lengthsBwd);

            virtual void v_AddTraceIntegral(
                const Array<OneD, const NekDouble> &Fx,
                const Array<OneD, const NekDouble> &Fy,
                      Array<OneD, NekDouble> &outarray);

            virtual void v_AddTraceIntegral(
                const Array<OneD, const NekDouble> &Fn,
                      Array<OneD, NekDouble> &outarray);

            virtual void v_AddFwdBwdTraceIntegral(
                const Array<OneD, const NekDouble> &Fwd,
                const Array<OneD, const NekDouble> &Bwd,
                      Array<OneD, NekDouble> &outarray);

            virtual void v_GetFwdBwdTracePhys(
                Array<OneD,NekDouble> &Fwd,
                Array<OneD,NekDouble> &Bwd);

            virtual void v_GetFwdBwdTracePhys(
                const Array<OneD,const NekDouble>  &field,
                      Array<OneD,NekDouble> &Fwd,
                      Array<OneD,NekDouble> &Bwd);

            virtual void v_GetFwdBwdTracePhysDeriv(
                const int                          Dir,
                const Array<OneD, const NekDouble>  &field,
                      Array<OneD, NekDouble> &Fwd,
                      Array<OneD, NekDouble> &Bwd);
            
            virtual void v_GetFwdBwdTracePhysDeriv_serial(
                const int                          Dir,
                const Array<OneD, const NekDouble>  &field,
                      Array<OneD, NekDouble> &Fwd,
                      Array<OneD, NekDouble> &Bwd);

            virtual void v_GetFwdBwdTracePhysNoBndFill(
                const Array<OneD, const NekDouble>  &field,
                      Array<OneD, NekDouble> &Fwd,
                      Array<OneD, NekDouble> &Bwd);

            virtual void v_GetFwdBwdTracePhys_serial(
                const Array<OneD, const NekDouble>  &field,
                      Array<OneD, NekDouble> &Fwd,
                      Array<OneD, NekDouble> &Bwd);
            virtual void v_GetFwdBwdTracePhysInterior(
                const Array<OneD,const NekDouble>  &field,
                      Array<OneD,NekDouble> &Fwd,
                      Array<OneD,NekDouble> &Bwd);
            
            virtual void v_AddTraceQuadPhysToField(
                const Array<OneD, const NekDouble>  &Fwd,
                const Array<OneD, const NekDouble>  &Bwd,
                Array<OneD,       NekDouble>        &field);
                      
            virtual void v_FillBwdWithBound(
                const Array<OneD, const NekDouble> &Fwd,
                      Array<OneD,       NekDouble> &Bwd);
            
            virtual void v_FillBwdWithBoundDeriv(
                const int                          Dir,
                const Array<OneD, const NekDouble> &Fwd,
                      Array<OneD,       NekDouble> &Bwd);
            
            virtual void v_FillBwdWithBwdWeight(
                Array<OneD,       NekDouble> &weightave,
                Array<OneD,       NekDouble> &weightjmp);

            virtual void v_PeriodicBwdCopy(
                const Array<OneD, const NekDouble> &Fwd,
                      Array<OneD,       NekDouble> &Bwd);

            virtual const std::vector<bool> &v_GetLeftAdjacentFaces(void) const;

            virtual void v_ExtractTracePhys(
                Array<OneD,NekDouble> &outarray);

            virtual void v_ExtractTracePhys(
                const Array<OneD, const NekDouble> &inarray,
                      Array<OneD,NekDouble> &outarray);

            virtual void v_MultiplyByInvMassMatrix(
                const Array<OneD,const NekDouble> &inarray,
                Array<OneD,      NekDouble> &outarray);

            virtual void v_HelmSolve(
                const Array<OneD, const NekDouble> &inarray,
                      Array<OneD,       NekDouble> &outarray,
                const StdRegions::ConstFactorMap &factors,
                const StdRegions::VarCoeffMap &varcoeff,
                const MultiRegions::VarFactorsMap &varfactors,
                const Array<OneD, const NekDouble> &dirForcing,
                const bool PhysSpaceForcing);

            virtual void v_LinearAdvectionDiffusionReactionSolve(
                const Array<OneD, Array<OneD, NekDouble> > &velocity,
                const Array<OneD, const NekDouble> &inarray,
                      Array<OneD, NekDouble> &outarray,
                const NekDouble lambda,
                const Array<OneD, const NekDouble>&
                      dirForcing = NullNekDouble1DArray);

            virtual void v_LinearAdvectionReactionSolve(
                const Array<OneD, Array<OneD, NekDouble> > &velocity,
                const Array<OneD, const NekDouble> &inarray,
                      Array<OneD, NekDouble> &outarray,
                const NekDouble lambda,
                const Array<OneD, const NekDouble>&
                      dirForcing = NullNekDouble1DArray);

            // wrapper functions about virtual functions
            virtual void v_ImposeDirichletConditions(Array<OneD,NekDouble>& outarray);

            virtual void v_FillBndCondFromField();

            virtual void v_FillBndCondFromField(const int nreg);

            virtual void v_Reset();

            virtual void v_LocalToGlobal(bool UseComm);

            virtual void v_LocalToGlobal(
                const Array<OneD, const NekDouble> &inarray,
                Array<OneD,NekDouble> &outarray,
                bool UseComm);

            virtual void v_GlobalToLocal(void);

            virtual void v_GlobalToLocal(
                const Array<OneD, const NekDouble> &inarray,
                Array<OneD,NekDouble> &outarray);

            virtual void v_BwdTrans(
                const Array<OneD,const NekDouble> &inarray,
                Array<OneD,      NekDouble> &outarray);
            
            virtual void v_BwdTrans_IterPerExp(
                const Array<OneD,const NekDouble> &inarray,
                      Array<OneD,NekDouble> &outarray);

            virtual void v_FwdTrans(
                const Array<OneD,const NekDouble> &inarray,
                Array<OneD,      NekDouble> &outarray);

            virtual void v_FwdTrans_IterPerExp(
                const Array<OneD,const NekDouble> &inarray,
                      Array<OneD,NekDouble> &outarray);

            virtual void v_FwdTrans_BndConstrained(
                const Array<OneD,const NekDouble> &inarray,
                      Array<OneD,NekDouble> &outarray);

            virtual void v_SmoothField(Array<OneD,NekDouble> &field);

            virtual void v_IProductWRTBase(
                const Array<OneD, const NekDouble> &inarray,
                Array<OneD,       NekDouble> &outarray);
            
            virtual void v_IProductWRTBase_IterPerExp(
                const Array<OneD,const NekDouble> &inarray,
                      Array<OneD,      NekDouble> &outarray);

            virtual void v_GeneralMatrixOp(
                const GlobalMatrixKey             &gkey,
                const Array<OneD,const NekDouble> &inarray,
                Array<OneD,      NekDouble> &outarray);
            
            virtual void v_GetCoords(
                Array<OneD, NekDouble> &coord_0,
                Array<OneD, NekDouble> &coord_1,
                Array<OneD, NekDouble> &coord_2 = NullNekDouble1DArray);

            virtual void v_PhysDeriv(
                const Array<OneD, const NekDouble> &inarray,
                Array<OneD, NekDouble> &out_d0,
                Array<OneD, NekDouble> &out_d1,
                Array<OneD, NekDouble> &out_d2);

            virtual void v_PhysDeriv(
                const int dir,
                const Array<OneD, const NekDouble> &inarray,
                Array<OneD, NekDouble> &out_d);

            virtual void v_PhysDeriv(
                Direction edir,
                const Array<OneD, const NekDouble> &inarray,
                Array<OneD, NekDouble> &out_d);

            virtual void v_CurlCurl(
                Array<OneD, Array<OneD, NekDouble> > &Vel,
                Array<OneD, Array<OneD, NekDouble> > &Q);

            virtual void v_PhysDirectionalDeriv(
                const Array<OneD, const NekDouble> &direction,
                const Array<OneD, const NekDouble> &inarray,
                      Array<OneD, NekDouble> &outarray);

            virtual void v_GetMovingFrames(
                const SpatialDomains::GeomMMF MMFdir,
                const Array<OneD, const NekDouble> &CircCentre,
                      Array<OneD, Array<OneD, NekDouble> > &outarray);

            virtual void v_HomogeneousFwdTrans(
                const Array<OneD, const NekDouble> &inarray,
                      Array<OneD, NekDouble> &outarray,
                bool Shuff = true,
                bool UnShuff = true);

            virtual void v_HomogeneousBwdTrans(
                const Array<OneD, const NekDouble> &inarray,
                      Array<OneD, NekDouble> &outarray,
                bool Shuff = true,
                bool UnShuff = true);

            virtual void v_DealiasedProd(
                const Array<OneD, NekDouble> &inarray1,
                const Array<OneD, NekDouble> &inarray2,
                Array<OneD, NekDouble> &outarray);

            virtual void v_DealiasedDotProd(
                const Array<OneD, Array<OneD, NekDouble> > &inarray1,
                const Array<OneD, Array<OneD, NekDouble> > &inarray2,
                Array<OneD, Array<OneD, NekDouble> > &outarray);

            virtual void v_GetBCValues(
                      Array<OneD, NekDouble> &BndVals,
                const Array<OneD, NekDouble> &TotField,
                int BndID);

            virtual void v_NormVectorIProductWRTBase(
                Array<OneD, const NekDouble> &V1,
                Array<OneD, const NekDouble> &V2,
                Array<OneD, NekDouble> &outarray,
                int BndID);

            virtual void v_NormVectorIProductWRTBase(
                Array<OneD, Array<OneD, NekDouble> > &V,
                Array<OneD, NekDouble> &outarray);

            virtual void v_SetUpPhysNormals();

            virtual void v_GetBoundaryToElmtMap(Array<OneD, int> &ElmtID,
                                                Array<OneD,int> &EdgeID);

            virtual void v_GetBndElmtExpansion(int i,
                            std::shared_ptr<ExpList> &result,
                            const bool DeclareCoeffPhysArrays);

            virtual void v_ExtractElmtToBndPhys( const int                      i,
                                                 const Array<OneD, NekDouble> & elmt,
                                                       Array<OneD, NekDouble> & boundary );

            virtual void v_ExtractPhysToBndElmt( const int                            i,
                                                 const Array<OneD, const NekDouble> & phys,
                                                       Array<OneD, NekDouble>       & bndElmt );

            virtual void v_ExtractPhysToBnd( const int                            i,
                                             const Array<OneD, const NekDouble> & phys,
                                                   Array<OneD, NekDouble>       & bnd );

            virtual void v_GetBoundaryNormals(int i,
                            Array<OneD, Array<OneD, NekDouble> > &normals);

            virtual std::vector<LibUtilities::FieldDefinitionsSharedPtr>
                v_GetFieldDefinitions(void);

            virtual void  v_GetFieldDefinitions(
                std::vector<LibUtilities::FieldDefinitionsSharedPtr> &fielddef);

            virtual void v_AppendFieldData(
                LibUtilities::FieldDefinitionsSharedPtr &fielddef,
                std::vector<NekDouble> &fielddata);

            virtual void v_AppendFieldData(
                LibUtilities::FieldDefinitionsSharedPtr &fielddef,
                std::vector<NekDouble> &fielddata,
                Array<OneD, NekDouble> &coeffs);

            virtual void v_ExtractDataToCoeffs(
                LibUtilities::FieldDefinitionsSharedPtr &fielddef,
                std::vector<NekDouble> &fielddata, std::string &field,
                Array<OneD, NekDouble> &coeffs);

            virtual void v_ExtractCoeffsToCoeffs(const std::shared_ptr<ExpList> &fromExpList, const Array<OneD, const NekDouble> &fromCoeffs, Array<OneD, NekDouble> &toCoeffs);

            virtual void v_WriteTecplotHeader(std::ostream &outfile,
                                              std::string var = "");
            virtual void v_WriteTecplotZone(std::ostream &outfile,
                                            int expansion);
            virtual void v_WriteTecplotField(std::ostream &outfile,
                                             int expansion);
            virtual void v_WriteTecplotConnectivity(std::ostream &outfile,
                                                    int expansion);
            virtual void v_WriteVtkPieceHeader(
                std::ostream &outfile,
                int expansion,
                int istrip);

            virtual void v_WriteVtkPieceData(
                std::ostream &outfile,
                int expansion,
                std::string var);

            virtual NekDouble v_L2(
                const Array<OneD, const NekDouble> &phys,
                const Array<OneD, const NekDouble> &soln = NullNekDouble1DArray);

            virtual NekDouble v_Integral (
                const Array<OneD, const NekDouble> &inarray);
            virtual NekDouble v_VectorFlux (
                const Array<OneD, Array<OneD, NekDouble> > &inarray);

            virtual Array<OneD, const NekDouble> v_HomogeneousEnergy(void);
            virtual LibUtilities::TranspositionSharedPtr v_GetTransposition(void);
            virtual NekDouble v_GetHomoLen(void);
            virtual void      v_SetHomoLen(const NekDouble lhom);
            virtual Array<OneD, const unsigned int> v_GetZIDs(void);
            virtual Array<OneD, const unsigned int> v_GetYIDs(void);

            // 1D Scaling and projection
            virtual void v_PhysInterp1DScaled(
                const NekDouble scale, const Array<OneD, NekDouble> &inarray,
                      Array<OneD, NekDouble> &outarray);

            virtual void v_PhysGalerkinProjection1DScaled(
                const NekDouble scale,
                const Array<OneD, NekDouble> &inarray,
                      Array<OneD, NekDouble> &outarray);

            virtual void v_ClearGlobalLinSysManager(void);

            void ExtractFileBCs(const std::string                &fileName,
                                LibUtilities::CommSharedPtr       comm,
                                const std::string                &varName,
                                const std::shared_ptr<ExpList>  locExpList);

            // Utility function for a common case of retrieving a
            // BoundaryCondition from a boundary condition collection.
            MULTI_REGIONS_EXPORT
                static SpatialDomains::BoundaryConditionShPtr
                    GetBoundaryCondition(const SpatialDomains::
                            BoundaryConditionCollection& collection,
                            unsigned int index, const std::string& variable);


        private:

            virtual const LocTraceToTraceMapSharedPtr 
                &v_GetLocTraceToTraceMap() const;

            virtual const Array<OneD, const SpatialDomains::BoundaryConditionShPtr> &v_GetBndConditions();

            virtual Array<OneD, SpatialDomains::BoundaryConditionShPtr>
                &v_UpdateBndConditions();

            virtual void v_EvaluateBoundaryConditions(
                const NekDouble   time    = 0.0,
                const std::string varName = "",
                const NekDouble   x2_in   = NekConstants::kNekUnsetDouble,
                const NekDouble   x3_in   = NekConstants::kNekUnsetDouble);

            virtual std::map<int, RobinBCInfoSharedPtr> v_GetRobinBCInfo(void);


            virtual void v_GetPeriodicEntities(
                PeriodicMap &periodicVerts,
                PeriodicMap &periodicEdges,
                PeriodicMap &periodicFaces);

            // Homogeneous direction wrapper functions.
            virtual LibUtilities::BasisSharedPtr  v_GetHomogeneousBasis(void)
            {
                NEKERROR(ErrorUtil::efatal,
                    "This method is not defined or valid for this class type");
                return LibUtilities::NullBasisSharedPtr;
            }

            // wrapper function to set viscosity for Homo1D expansion
            virtual void v_SetHomo1DSpecVanVisc(Array<OneD, NekDouble> visc)
            {
                boost::ignore_unused(visc);
                NEKERROR(ErrorUtil::efatal,
                    "This method is not defined or valid for this class type");
            }


            virtual std::shared_ptr<ExpList> &v_GetPlane(int n);
        };


        /// Shared pointer to an ExpList object.
        typedef std::shared_ptr<ExpList>      ExpListSharedPtr;
        /// An empty ExpList object.
        static ExpList NullExpList;
        static ExpListSharedPtr NullExpListSharedPtr;

        // Inline routines follow.

        /**
         * Returns the total number of local degrees of freedom
         * \f$N_{\mathrm{eof}}=\sum_{e=1}^{{N_{\mathrm{el}}}}N^{e}_m\f$.
         */
        inline int ExpList::GetNcoeffs() const
        {
            return m_ncoeffs;
        }

        inline int ExpList::GetNcoeffs(const int eid) const
        {
            return (*m_exp)[eid]->GetNcoeffs();
        }

        /**
         * Evaulates the maximum number of modes in the elemental basis
         * order over all elements
         */
        inline int ExpList::EvalBasisNumModesMax() const
        {
            unsigned int i;
            int returnval = 0;

            for(i= 0; i < (*m_exp).size(); ++i)
            {
                returnval = (std::max)(returnval,
                                (*m_exp)[i]->EvalBasisNumModesMax());
            }

            return returnval;
        }

        /**
         *
         */
        inline const Array<OneD,int> ExpList::EvalBasisNumModesMaxPerExp(void)
            const
        {
            unsigned int i;
            Array<OneD,int> returnval((*m_exp).size(),0);

            for(i= 0; i < (*m_exp).size(); ++i)
            {
                returnval[i]
                    = (std::max)(returnval[i],(*m_exp)[i]->EvalBasisNumModesMax());
            }

            return returnval;
        }


        /**
         *
         */
        inline int ExpList::GetTotPoints() const
        {
            return m_npoints;
        }

        inline int ExpList::GetTotPoints(const int eid) const
        {
            return (*m_exp)[eid]->GetTotPoints();
        }


        inline int ExpList::Get1DScaledTotPoints(const NekDouble scale) const
        {
            int returnval = 0;
            int cnt;
            int nbase = (*m_exp)[0]->GetNumBases();

            for(int i = 0; i < (*m_exp).size(); ++i)
            {
                cnt = 1;
                for(int j = 0; j < nbase; ++j)
                {
                    cnt *= (int)(scale*((*m_exp)[i]->GetNumPoints(j)));
                }
                returnval += cnt;
            }
            return returnval;
        }

        /**
         *
         */
        inline int ExpList::GetNpoints() const
        {
            return m_npoints;
        }


        /**
         *
         */
        inline void ExpList::SetWaveSpace(const bool wavespace)
        {
            m_WaveSpace = wavespace;
        }

        /**
         *
         */
        inline bool ExpList::GetWaveSpace() const
        {
            return m_WaveSpace;
        }

        /// Set the \a i th value of\a m_phys to value \a val
        inline void ExpList::SetPhys(int i, NekDouble val)
        {
            m_phys[i] = val;
        }


        /**
         * This function fills the array \f$\boldsymbol{u}_l\f$, the evaluation
         * of the expansion at the quadrature points (implemented as #m_phys),
         * with the values of the array \a inarray.
         *
         * @param   inarray         The array containing the values where
         *                          #m_phys should be filled with.
         */
        inline void ExpList::SetPhys(
            const Array<OneD, const NekDouble> &inarray)
        {
            ASSERTL0(inarray.size() == m_npoints,
                     "Input array does not have correct number of elements.");

            Vmath::Vcopy(m_npoints,&inarray[0],1,&m_phys[0],1);
            m_physState = true;
        }


        inline void ExpList::SetPhysArray(Array<OneD, NekDouble> &inarray)
        {
            m_phys = inarray;
        }


        /**
         * @param   physState       \a true (=filled) or \a false (=not filled).
         */
        inline void ExpList::SetPhysState(const bool physState)
        {
            m_physState = physState;
        }


        /**
         * @return  physState       \a true (=filled) or \a false (=not filled).
         */
        inline bool ExpList::GetPhysState() const
        {
            return m_physState;
        }

        /**
         *
         */
        inline void ExpList::IProductWRTBase(
            const Array<OneD, const NekDouble> &inarray,
            Array<OneD, NekDouble> &outarray)
        {
            v_IProductWRTBase(inarray,outarray);
        }

        /**
         *
         */
        inline void ExpList::IProductWRTBase_IterPerExp(
            const Array<OneD, const NekDouble> &inarray,
                  Array<OneD,       NekDouble> &outarray)
        {
            v_IProductWRTBase_IterPerExp(inarray,outarray);
        }

        /**
         *
         */
        inline void ExpList::FwdTrans(
            const Array<OneD, const NekDouble> &inarray,
            Array<OneD,       NekDouble> &outarray)
        {
            v_FwdTrans(inarray,outarray);
        }

        /**
         *
         */
        inline void ExpList::FwdTrans_IterPerExp (
            const Array<OneD, const NekDouble> &inarray,
                  Array<OneD,NekDouble> &outarray)
        {
            v_FwdTrans_IterPerExp(inarray,outarray);
        }

        /**
         *
         */
        inline void ExpList::FwdTrans_BndConstrained (
            const Array<OneD, const NekDouble> &inarray,
                  Array<OneD,NekDouble> &outarray)
        {
            v_FwdTrans_BndConstrained(inarray,outarray);
        }


        /**
         *
         */
        inline void ExpList::SmoothField(Array<OneD,NekDouble> &field)
        {
            v_SmoothField(field);
        }

        /**
         *
         */
        inline void ExpList::BwdTrans (
            const Array<OneD, const NekDouble> &inarray,
            Array<OneD,       NekDouble> &outarray)
        {
            v_BwdTrans(inarray,outarray);
        }

        /**
         *
         */
        inline void ExpList::BwdTrans_IterPerExp (
            const Array<OneD, const NekDouble> &inarray,
                  Array<OneD,       NekDouble> &outarray)
        {
            v_BwdTrans_IterPerExp(inarray,outarray);
        }


        /**
         *
         */
        inline void ExpList::MultiplyByInvMassMatrix(
            const Array<OneD,const NekDouble> &inarray,
            Array<OneD,      NekDouble> &outarray)
        {
            v_MultiplyByInvMassMatrix(inarray,outarray);
        }

        /**
         *
         */
        inline void ExpList::HelmSolve(
            const Array<OneD, const NekDouble> &inarray,
                  Array<OneD,       NekDouble> &outarray,
            const StdRegions::ConstFactorMap &factors,
            const StdRegions::VarCoeffMap &varcoeff,
            const MultiRegions::VarFactorsMap &varfactors,
            const Array<OneD, const NekDouble> &dirForcing,
            const bool PhysSpaceForcing)

        {
            v_HelmSolve(inarray, outarray, factors, varcoeff,
                        varfactors, dirForcing, PhysSpaceForcing);
        }


        /**
         *
         */
        inline void ExpList::LinearAdvectionDiffusionReactionSolve(
            const Array<OneD, Array<OneD, NekDouble> > &velocity,
            const Array<OneD, const NekDouble> &inarray,
                  Array<OneD, NekDouble> &outarray,
            const NekDouble lambda,
            const Array<OneD, const NekDouble>&  dirForcing)
        {
            v_LinearAdvectionDiffusionReactionSolve(velocity,inarray, outarray,
                                                lambda, dirForcing);
        }

        inline void ExpList::LinearAdvectionReactionSolve(
            const Array<OneD, Array<OneD, NekDouble> > &velocity,
            const Array<OneD, const NekDouble> &inarray,
                  Array<OneD, NekDouble> &outarray,
            const NekDouble lambda,
            const Array<OneD, const NekDouble>&  dirForcing)
        {
            v_LinearAdvectionReactionSolve(velocity,inarray, outarray,
                                           lambda, dirForcing);
        }

        /**
         *
         */
        inline void ExpList::GetCoords(Array<OneD, NekDouble> &coord_0,
                                       Array<OneD, NekDouble> &coord_1,
                                       Array<OneD, NekDouble> &coord_2)

        {
            v_GetCoords(coord_0,coord_1,coord_2);
        }


        /**
         *
         */
        inline void ExpList::GetMovingFrames(
            const SpatialDomains::GeomMMF MMFdir,
            const Array<OneD, const NekDouble> &CircCentre,
                  Array<OneD, Array<OneD, NekDouble> > &outarray)
        {
             v_GetMovingFrames(MMFdir,CircCentre,outarray);
        }


        /**
         *
         */
        inline void ExpList::PhysDeriv(const Array<OneD, const NekDouble> &inarray,
                                       Array<OneD, NekDouble> &out_d0,
                                       Array<OneD, NekDouble> &out_d1,
                                       Array<OneD, NekDouble> &out_d2)
        {
            v_PhysDeriv(inarray,out_d0,out_d1,out_d2);
        }

        /**
         *
         */
        inline void ExpList::PhysDeriv(
            const int dir,
            const Array<OneD, const NekDouble> &inarray,
                  Array<OneD, NekDouble> &out_d)
        {
            v_PhysDeriv(dir,inarray,out_d);
        }

        inline void ExpList::PhysDeriv(
            Direction edir,
            const Array<OneD, const NekDouble> &inarray,
                  Array<OneD, NekDouble> &out_d)
        {
            v_PhysDeriv(edir, inarray,out_d);
        }


        /**
         *
         */
        inline void ExpList::PhysDirectionalDeriv(
            const Array<OneD, const NekDouble> &direction,
            const Array<OneD, const NekDouble> &inarray,
                  Array<OneD, NekDouble> &outarray)
        {
            v_PhysDirectionalDeriv(direction, inarray, outarray);
        }


        /**
         *
         */

        inline void ExpList::CurlCurl(
                Array<OneD, Array<OneD, NekDouble> > &Vel,
                Array<OneD, Array<OneD, NekDouble> > &Q)
        {
            v_CurlCurl(Vel, Q);
        }

        /**
         *
         */
        inline void ExpList::HomogeneousFwdTrans(
            const Array<OneD, const NekDouble> &inarray,
                  Array<OneD, NekDouble> &outarray,
            bool Shuff,
            bool UnShuff)
        {
            v_HomogeneousFwdTrans(inarray,outarray,Shuff,UnShuff);
        }

        /**
         *
         */
        inline void ExpList::HomogeneousBwdTrans(
            const Array<OneD, const NekDouble> &inarray,
                  Array<OneD, NekDouble> &outarray,
            bool Shuff,
            bool UnShuff)
        {
            v_HomogeneousBwdTrans(inarray,outarray,Shuff,UnShuff);
        }

        /**
         *
         */
        inline void ExpList::DealiasedProd(
            const Array<OneD, NekDouble> &inarray1,
            const Array<OneD, NekDouble> &inarray2,
            Array<OneD, NekDouble> &outarray)
        {
            v_DealiasedProd(inarray1,inarray2,outarray);
        }

        /**
         *
         */
        inline void ExpList::DealiasedDotProd(
                const Array<OneD, Array<OneD, NekDouble> > &inarray1,
                const Array<OneD, Array<OneD, NekDouble> > &inarray2,
                Array<OneD, Array<OneD, NekDouble> > &outarray)
        {
            v_DealiasedDotProd(inarray1,inarray2,outarray);
        }

        /**
         *
         */
        inline void ExpList::GetBCValues(
                  Array<OneD, NekDouble> &BndVals,
            const Array<OneD, NekDouble> &TotField,
            int BndID)
        {
            v_GetBCValues(BndVals,TotField,BndID);
        }

        /**
         *
         */
        inline void ExpList::NormVectorIProductWRTBase(
            Array<OneD, const NekDouble> &V1,
            Array<OneD, const NekDouble> &V2,
            Array<OneD, NekDouble> &outarray,
            int BndID)
        {
            v_NormVectorIProductWRTBase(V1,V2,outarray,BndID);
        }

        inline void ExpList::NormVectorIProductWRTBase(
            Array<OneD, Array<OneD, NekDouble> > &V,
            Array<OneD, NekDouble> &outarray)
        {
            v_NormVectorIProductWRTBase(V, outarray);
        }

        /**
         * @param   eid         The index of the element to be checked.
         * @return  The dimension of the coordinates of the specific element.
         */
        inline int ExpList::GetCoordim(int eid)
        {
            ASSERTL2(eid <= (*m_exp).size(),
                     "eid is larger than number of elements");
            return (*m_exp)[eid]->GetCoordim();
        }

        /**
         * @param   eid         The index of the element to be checked.
         * @return  The dimension of the shape of the specific element.
         */
        inline int ExpList::GetShapeDimension()
        {
            return (*m_exp)[0]->GetShapeDimension();
        }

        /**
         * @param   i           The index of m_coeffs to be set
         * @param   val         The value which m_coeffs[i] is to be set to.
         */
        inline void ExpList::SetCoeff(int i, NekDouble val)
        {
            m_coeffs[i] = val;
        }


        /**
         * @param   i           The index of #m_coeffs to be set.
         * @param   val         The value which #m_coeffs[i] is to be set to.
         */
        inline void ExpList::SetCoeffs(int i, NekDouble val)
        {
            m_coeffs[i] = val;
        }


        inline void ExpList::SetCoeffsArray(Array<OneD, NekDouble> &inarray)
        {
            m_coeffs = inarray;
        }

        /**
         * As the function returns a constant reference to a
         * <em>const Array</em>, it is not possible to modify the
         * underlying data of the array #m_coeffs. In order to do
         * so, use the function #UpdateCoeffs instead.
         *
         * @return  (A constant reference to) the array #m_coeffs.
         */
        inline const Array<OneD, const NekDouble> &ExpList::GetCoeffs() const
        {
            return m_coeffs;
        }

        inline void ExpList::ImposeDirichletConditions(
            Array<OneD,NekDouble>& outarray)
        {
            v_ImposeDirichletConditions(outarray);
        }

        inline void ExpList::FillBndCondFromField(void)
        {
            v_FillBndCondFromField();
        }

        inline void ExpList::FillBndCondFromField(const int nreg)
        {
            v_FillBndCondFromField(nreg);
        }

        inline void ExpList::LocalToGlobal(bool useComm)
        {
            v_LocalToGlobal(useComm);
        }

        inline void ExpList::LocalToGlobal(
                const Array<OneD, const NekDouble> &inarray,
                Array<OneD,NekDouble> &outarray,
                bool useComm)
        {
            v_LocalToGlobal(inarray, outarray,useComm);
        }

        inline void ExpList::GlobalToLocal(void)
        {
            v_GlobalToLocal();
        }

        /**
         * This operation is evaluated as:
         * \f{tabbing}
         * \hspace{1cm}  \= Do \= $e=$  $1, N_{\mathrm{el}}$ \\
         * \> \> Do \= $i=$  $0,N_m^e-1$ \\
         * \> \> \> $\boldsymbol{\hat{u}}^{e}[i] = \mbox{sign}[e][i] \cdot
         * \boldsymbol{\hat{u}}_g[\mbox{map}[e][i]]$ \\
         * \> \> continue \\
         * \> continue
         * \f}
         * where \a map\f$[e][i]\f$ is the mapping array and \a
         * sign\f$[e][i]\f$ is an array of similar dimensions ensuring the
         * correct modal connectivity between the different elements (both
         * these arrays are contained in the data member #m_locToGloMap). This
         * operation is equivalent to the scatter operation
         * \f$\boldsymbol{\hat{u}}_l=\mathcal{A}\boldsymbol{\hat{u}}_g\f$, where
         * \f$\mathcal{A}\f$ is the
         * \f$N_{\mathrm{eof}}\times N_{\mathrm{dof}}\f$ permutation matrix.
         *
         * @param   inarray     An array of size \f$N_\mathrm{dof}\f$
         *                      containing the global degrees of freedom
         *                      \f$\boldsymbol{x}_g\f$.
         * @param   outarray    The resulting local degrees of freedom
         *                      \f$\boldsymbol{x}_l\f$ will be stored in this
         *                      array of size \f$N_\mathrm{eof}\f$.
         */
        inline void ExpList::GlobalToLocal(
                const Array<OneD, const NekDouble> &inarray,
                Array<OneD,NekDouble> &outarray)
        {
            v_GlobalToLocal(inarray, outarray);
        }


        /**
         * @param   i               The index of #m_coeffs to be returned
         * @return  The NekDouble held in #m_coeffs[i].
         */
        inline NekDouble ExpList::GetCoeff(int i)
        {
            return m_coeffs[i];
        }

        /**
         * @param   i               The index of #m_coeffs to be returned
         * @return  The NekDouble held in #m_coeffs[i].
         */
        inline NekDouble ExpList::GetCoeffs(int i)
        {
            return m_coeffs[i];
        }

        /**
         * As the function returns a constant reference to a
         * <em>const Array</em> it is not possible to modify the
         * underlying data of the array #m_phys. In order to do
         * so, use the function #UpdatePhys instead.
         *
         * @return  (A constant reference to) the array #m_phys.
         */
        inline const Array<OneD, const NekDouble> &ExpList::GetPhys()  const
        {
            return m_phys;
        }

        /**
         * @return  \f$N_{\mathrm{el}}\f$, the number of elements in the
         *          expansion.
         */
        inline int ExpList::GetExpSize(void)
        {
            return (*m_exp).size();
        }


        /**
         * @param   n               The index of the element concerned.
         *
         * @return  (A shared pointer to) the local expansion of the
         *          \f$n^{\mathrm{th}}\f$ element.
         */
        inline LocalRegions::ExpansionSharedPtr& ExpList::GetExp(int n) const
        {
            return (*m_exp)[n];
        }

        /**
         * @return  (A const shared pointer to) the local expansion vector #m_exp
         */
        inline const std::shared_ptr<LocalRegions::ExpansionVector>
            ExpList::GetExp(void) const
        {
            return m_exp;
        }


        /**
         *
         */
        inline int ExpList::GetCoeff_Offset(int n) const
        {
            return m_coeff_offset[n];
        }

        /**
         *
         */
        inline int ExpList::GetPhys_Offset(int n) const
        {
            return m_phys_offset[n];
        }

        /**
         * If one wants to get hold of the underlying data without modifying
         * them, rather use the function #GetCoeffs instead.
         *
         * @return  (A reference to) the array #m_coeffs.
         */
        inline Array<OneD, NekDouble> &ExpList::UpdateCoeffs()
        {
            return m_coeffs;
        }

        /**
         * If one wants to get hold of the underlying data without modifying
         * them,  rather use the function #GetPhys instead.
         *
         * @return  (A reference to) the array #m_phys.
         */
        inline Array<OneD, NekDouble> &ExpList::UpdatePhys()
        {
            m_physState = true;
            return m_phys;
        }


        // functions associated with DisContField
        inline const Array<OneD, const  std::shared_ptr<ExpList> >
            &ExpList::GetBndCondExpansions()
        {
            return v_GetBndCondExpansions();
        }

        /// Get m_coeffs to elemental value map
        MULTI_REGIONS_EXPORT inline const 
            Array<OneD, const std::pair<int, int> > 
            &ExpList::GetCoeffsToElmt() const
        {
            return m_coeffsToElmt;
        }

        MULTI_REGIONS_EXPORT inline const LocTraceToTraceMapSharedPtr 
            &ExpList::GetLocTraceToTraceMap() const
        {
            return v_GetLocTraceToTraceMap();
        }

        inline const Array<OneD, const  NekDouble >
            &ExpList::GetBndCondBwdWeight()
        {
            return v_GetBndCondBwdWeight();
        }

        inline void ExpList::SetBndCondBwdWeight(
            const int index, 
            const NekDouble value)
        {
            v_SetBndCondBwdWeight(index, value);
        }
        
        inline std::shared_ptr<ExpList>  &ExpList::UpdateBndCondExpansion(int i)
        {
            return v_UpdateBndCondExpansion(i);
        }

        inline void ExpList::Upwind(
            const Array<OneD, const Array<OneD,       NekDouble> > &Vec,
            const Array<OneD,                   const NekDouble>   &Fwd,
            const Array<OneD,                   const NekDouble>   &Bwd,
                  Array<OneD,                         NekDouble>   &Upwind)
        {
            v_Upwind(Vec, Fwd, Bwd, Upwind);
        }

        inline void ExpList::Upwind(
            const Array<OneD, const NekDouble> &Vn,
            const Array<OneD, const NekDouble> &Fwd,
            const Array<OneD, const NekDouble> &Bwd,
                  Array<OneD,       NekDouble> &Upwind)
        {
            v_Upwind(Vn, Fwd, Bwd, Upwind);
        }

        inline std::shared_ptr<ExpList> &ExpList::GetTrace()
        {
            return v_GetTrace();
        }

        inline std::shared_ptr<AssemblyMapDG> &ExpList::GetTraceMap()
        {
            return v_GetTraceMap();
        }

        inline const Array<OneD, const int> &ExpList::GetTraceBndMap()
        {
            return v_GetTraceBndMap();
        }

        inline void ExpList::GetNormals(
            Array<OneD, Array<OneD, NekDouble> > &normals)
        {
            v_GetNormals(normals);
        }

        inline void ExpList::GetElmtNormalLength(
            Array<OneD, NekDouble>  &lengthsFwd,
            Array<OneD, NekDouble>  &lengthsBwd)
        {
            v_GetElmtNormalLength(lengthsFwd, lengthsBwd);
        }
        
        inline void ExpList::AddTraceIntegral(
            const Array<OneD, const NekDouble> &Fx,
            const Array<OneD, const NekDouble> &Fy,
            Array<OneD, NekDouble> &outarray)
        {
            v_AddTraceIntegral(Fx,Fy,outarray);
        }

        inline void ExpList::AddTraceIntegral(
            const Array<OneD, const NekDouble> &Fn,
            Array<OneD, NekDouble> &outarray)
        {
            v_AddTraceIntegral(Fn,outarray);
        }

        inline void ExpList::AddFwdBwdTraceIntegral(
            const Array<OneD, const NekDouble> &Fwd,
            const Array<OneD, const NekDouble> &Bwd,
                  Array<OneD, NekDouble> &outarray)
        {
            v_AddFwdBwdTraceIntegral(Fwd,Bwd,outarray);
        }

        inline void ExpList::GetFwdBwdTracePhys(
            Array<OneD,NekDouble> &Fwd,
            Array<OneD,NekDouble> &Bwd)
        {
            v_GetFwdBwdTracePhys(Fwd,Bwd);
        }

        inline void ExpList::GetFwdBwdTracePhys(
            const Array<OneD,const NekDouble>  &field,
                  Array<OneD,NekDouble> &Fwd,
                  Array<OneD,NekDouble> &Bwd)
        {
            v_GetFwdBwdTracePhys(field,Fwd,Bwd);
        }

        inline void ExpList::GetFwdBwdTracePhys_serial(
            const Array<OneD, const NekDouble>  &field,
                  Array<OneD, NekDouble> &Fwd,
                  Array<OneD, NekDouble> &Bwd)
        {
            v_GetFwdBwdTracePhys_serial(field, Fwd, Bwd);
        }

        inline void ExpList::GetFwdBwdTracePhysNoBndFill(
            const Array<OneD, const NekDouble>  &field,
                  Array<OneD, NekDouble> &Fwd,
                  Array<OneD, NekDouble> &Bwd)
        {
            v_GetFwdBwdTracePhysNoBndFill(field, Fwd, Bwd);
        }

        inline void ExpList::GetFwdBwdTracePhysDeriv(
            const int                          Dir,
            const Array<OneD, const NekDouble>  &field,
                  Array<OneD, NekDouble> &Fwd,
                  Array<OneD, NekDouble> &Bwd)
        {
            v_GetFwdBwdTracePhysDeriv(Dir, field, Fwd, Bwd);
        }

        inline void ExpList::GetFwdBwdTracePhysDeriv_serial(
            const int                          Dir,
            const Array<OneD, const NekDouble>  &field,
                  Array<OneD, NekDouble> &Fwd,
                  Array<OneD, NekDouble> &Bwd)
        {
            v_GetFwdBwdTracePhysDeriv_serial(Dir, field, Fwd, Bwd);
        }

        inline void ExpList::AddTraceQuadPhysToField(
                const Array<OneD, const NekDouble>  &Fwd,
                const Array<OneD, const NekDouble>  &Bwd,
                Array<OneD,       NekDouble>        &field)
        {
            v_AddTraceQuadPhysToField(Fwd, Bwd, field);
        }

        inline void ExpList::FillBwdWithBound(
            const Array<OneD, const NekDouble> &Fwd,
                  Array<OneD,       NekDouble> &Bwd)
        {
            v_FillBwdWithBound(Fwd, Bwd);
        }

        inline void ExpList::FillBwdWithBoundDeriv(
            const int                          Dir,
            const Array<OneD, const NekDouble> &Fwd,
                  Array<OneD,       NekDouble> &Bwd)
        {
            v_FillBwdWithBoundDeriv(Dir, Fwd, Bwd);
        }

        inline void ExpList::FillBwdWithBwdWeight(
            Array<OneD,       NekDouble> &weightave,
            Array<OneD,       NekDouble> &weightjmp)
        {
            v_FillBwdWithBwdWeight(weightave, weightjmp);
        }

        inline void ExpList::PeriodicBwdCopy(
                const Array<OneD, const NekDouble> &Fwd,
                      Array<OneD,       NekDouble> &Bwd)
        {
            v_PeriodicBwdCopy(Fwd, Bwd);
        }

        inline const std::vector<bool> &ExpList::GetLeftAdjacentFaces(void) const
        {
            return v_GetLeftAdjacentFaces();
        }

        inline void ExpList::ExtractTracePhys(Array<OneD,NekDouble> &outarray)
        {
            v_ExtractTracePhys(outarray);
        }


        inline void ExpList::ExtractTracePhys(
                const Array<OneD, const NekDouble> &inarray,
                      Array<OneD,NekDouble> &outarray)
        {
            v_ExtractTracePhys(inarray,outarray);
        }

        inline const Array<OneD,const SpatialDomains::BoundaryConditionShPtr>
                            &ExpList::GetBndConditions()
        {
            return v_GetBndConditions();
        }

        inline Array<OneD, SpatialDomains::BoundaryConditionShPtr>
            &ExpList::UpdateBndConditions()
        {
            return v_UpdateBndConditions();
        }

        inline void ExpList::EvaluateBoundaryConditions(
            const NekDouble   time,
            const std::string varName,
            const NekDouble   x2_in,
            const NekDouble   x3_in)
        {
            v_EvaluateBoundaryConditions(time, varName, x2_in, x3_in);
        }

        // Routines for continous matrix solution
        /**
         * This operation is equivalent to the evaluation of
         * \f$\underline{\boldsymbol{M}}^e\boldsymbol{\hat{u}}_l\f$, that is,
         * \f[ \left[
         * \begin{array}{cccc}
         * \boldsymbol{M}^1 & 0 & \hspace{3mm}0 \hspace{3mm}& 0 \\
         * 0 & \boldsymbol{M}^2 & 0 & 0 \\
         * 0 &  0 & \ddots &  0 \\
         * 0 &  0 & 0 & \boldsymbol{M}^{N_{\mathrm{el}}} \end{array} \right]
         *\left [ \begin{array}{c}
         * \boldsymbol{\hat{u}}^{1} \\
         * \boldsymbol{\hat{u}}^{2} \\
         * \vdots \\
         * \boldsymbol{\hat{u}}^{{{N_{\mathrm{el}}}}} \end{array} \right ]\f]
         * where \f$\boldsymbol{M}^e\f$ are the local matrices of type
         * specified by the key \a mkey. The decoupling of the local matrices
         * allows for a local evaluation of the operation. However, rather than
         * a local matrix-vector multiplication, the local operations are
         * evaluated as implemented in the function
         * StdRegions#StdExpansion#GeneralMatrixOp.
         *
         * @param   mkey            This key uniquely defines the type matrix
         *                          required for the operation.
         * @param   inarray         The vector \f$\boldsymbol{\hat{u}}_l\f$ of
         *                          size \f$N_{\mathrm{eof}}\f$.
         * @param   outarray        The resulting vector of size
         *                          \f$N_{\mathrm{eof}}\f$.
         */
        inline void ExpList::GeneralMatrixOp(
                                const GlobalMatrixKey             &gkey,
                                const Array<OneD,const NekDouble> &inarray,
                                Array<OneD,      NekDouble> &outarray)
        {
            v_GeneralMatrixOp(gkey,inarray,outarray);
        }


        inline void ExpList::SetUpPhysNormals()
        {
            v_SetUpPhysNormals();
        }

        inline void ExpList::GetBoundaryToElmtMap( Array<OneD, int> &ElmtID,
                                            Array<OneD,int> &EdgeID)
        {
            v_GetBoundaryToElmtMap(ElmtID,EdgeID);
        }

        inline void ExpList::GetBndElmtExpansion(int i,
                            std::shared_ptr<ExpList> &result,
                            const bool DeclareCoeffPhysArrays)
        {
            v_GetBndElmtExpansion(i, result, DeclareCoeffPhysArrays);
        }

        inline void ExpList::ExtractElmtToBndPhys(int i,
                                                  const Array<OneD, NekDouble> &elmt,
                                                  Array<OneD, NekDouble> &boundary)
        {
            v_ExtractElmtToBndPhys(i, elmt, boundary);
        }

        inline void ExpList::ExtractPhysToBndElmt(int i,
                            const Array<OneD, const NekDouble> &phys,
                            Array<OneD, NekDouble> &bndElmt)
        {
            v_ExtractPhysToBndElmt(i, phys, bndElmt);
        }

        inline void ExpList::ExtractPhysToBnd(int i,
                            const Array<OneD, const NekDouble> &phys,
                            Array<OneD, NekDouble> &bnd)
        {
            v_ExtractPhysToBnd(i, phys, bnd);
        }

        inline void ExpList::GetBoundaryNormals(int i,
                            Array<OneD, Array<OneD, NekDouble> > &normals)
        {
            v_GetBoundaryNormals(i, normals);
        }

        const static Array<OneD, ExpListSharedPtr> NullExpListSharedPtrArray;

    } //end of namespace
} //end of namespace

#endif // EXPLIST_H
<|MERGE_RESOLUTION|>--- conflicted
+++ resolved
@@ -49,6 +49,7 @@
 #include <MultiRegions/GlobalMatrix.h>
 #include <MultiRegions/GlobalMatrixKey.h>
 #include <MultiRegions/GlobalLinSysKey.h>
+#include <MultiRegions/GlobalOptimizationParameters.h>
 #include <MultiRegions/AssemblyMap/AssemblyMap.h>
 #include <tinyxml.h>
 
@@ -1177,14 +1178,11 @@
             /// Offset of elemental data into the array #m_phys
             Array<OneD, int>  m_phys_offset;
 
-<<<<<<< HEAD
             /// m_coeffs to elemental value map
             Array<OneD, std::pair<int, int> >  m_coeffsToElmt;
 
             NekOptimize::GlobalOptParamSharedPtr m_globalOptParam;
 
-=======
->>>>>>> 22dfdeae
             BlockMatrixMapShPtr  m_blockMat;
 
             //@todo should this be in ExpList or ExpListHomogeneous1D.cpp
