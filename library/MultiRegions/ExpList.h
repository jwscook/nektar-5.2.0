--- conflicted
+++ resolved
@@ -1356,14 +1356,6 @@
                             std::shared_ptr<ExpList> &result,
                             const bool DeclareCoeffPhysArrays);
             
-<<<<<<< HEAD
-            virtual void v_ExtractElmtToBndPhys(int i,
-                                                const Array<OneD, NekDouble> &elmt,
-                                                Array<OneD, NekDouble> &boundary);
-            virtual void v_ExtractPhysToBndElmt(int i,
-                            const Array<OneD, const NekDouble> &phys,
-                            Array<OneD, NekDouble> &bndElmt);
-=======
             virtual void v_ExtractElmtToBndPhys( const int                      i,
                                                  const Array<OneD, NekDouble> & elmt,
                                                        Array<OneD, NekDouble> & boundary );
@@ -1371,7 +1363,6 @@
             virtual void v_ExtractPhysToBndElmt( const int                            i,
                                                  const Array<OneD, const NekDouble> & phys,
                                                        Array<OneD, NekDouble>       & bndElmt );
->>>>>>> 33806ae8
 
             virtual void v_ExtractPhysToBnd( const int                            i,
                                              const Array<OneD, const NekDouble> & phys,
