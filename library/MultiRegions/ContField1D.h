--- conflicted
+++ resolved
@@ -101,20 +101,13 @@
             // inline
             MULTI_REGIONS_EXPORT const Array<OneD,const SpatialDomains
                                 ::BoundaryConditionShPtr>& GetBndConditions();
-<<<<<<< HEAD
+
             /// Scatters from the global coefficients
             /// \f$\boldsymbol{\hat{u}}_g\f$ to the local coefficients
             /// \f$\boldsymbol{\hat{u}}_l\f$.
             // inline
             MULTI_REGIONS_EXPORT void GlobalToLocal( const Array<OneD, const NekDouble> &inarray,
                                       Array<OneD,NekDouble> &outarray);
-
-            /// Gathers the global coefficients \f$\boldsymbol{\hat{u}}_g\f$
-            /// from the local coefficients \f$\boldsymbol{\hat{u}}_l\f$.
-            // inline
-            MULTI_REGIONS_EXPORT void LocalToGlobal(bool useComm = true);
-=======
->>>>>>> 57f65371
 
             /// Assembles the global coefficients \f$\boldsymbol{\hat{u}}_g\f$
             /// from the local coefficients \f$\boldsymbol{\hat{u}}_l\f$.
@@ -206,15 +199,12 @@
             /// Gathers the global coefficients \f$\boldsymbol{\hat{u}}_g\f$
             /// from the local coefficients \f$\boldsymbol{\hat{u}}_l\f$.
             // inline
-<<<<<<< HEAD
-            MULTI_REGIONS_EXPORT virtual void v_LocalToGlobal(bool useComm);
-=======
             MULTI_REGIONS_EXPORT virtual void v_LocalToGlobal(
                 const Array<OneD, const NekDouble> &inarray,
-                Array<OneD,NekDouble> &outarray);
-
-            MULTI_REGIONS_EXPORT virtual void v_LocalToGlobal(void);
->>>>>>> 57f65371
+                Array<OneD,NekDouble> &outarray,
+                bool useComm);
+
+            MULTI_REGIONS_EXPORT virtual void v_LocalToGlobal(bool useComm);
 
             virtual void v_HelmSolve(
                     const Array<OneD, const NekDouble> &inarray,
