///////////////////////////////////////////////////////////////////////////////
//
// File ExpList0D.cpp
//
// For more information, please see: http://www.nektar.info
//
// The MIT License
//
// Copyright (c) 2006 Division of Applied Mathematics, Brown University (USA),
// Department of Aeronautics, Imperial College London (UK), and Scientific
// Computing and Imaging Institute, University of Utah (USA).
//
// Permission is hereby granted, free of charge, to any person obtaining a
// copy of this software and associated documentation files (the "Software"),
// to deal in the Software without restriction, including without limitation
// the rights to use, copy, modify, merge, publish, distribute, sublicense,
// and/or sell copies of the Software, and to permit persons to whom the
// Software is furnished to do so, subject to the following conditions:
//
// The above copyright notice and this permission notice shall be included
// in all copies or substantial portions of the Software.
//
// THE SOFTWARE IS PROVIDED "AS IS", WITHOUT WARRANTY OF ANY KIND, EXPRESS
// OR IMPLIED, INCLUDING BUT NOT LIMITED TO THE WARRANTIES OF MERCHANTABILITY,
// FITNESS FOR A PARTICULAR PURPOSE AND NONINFRINGEMENT. IN NO EVENT SHALL
// THE AUTHORS OR COPYRIGHT HOLDERS BE LIABLE FOR ANY CLAIM, DAMAGES OR OTHER
// LIABILITY, WHETHER IN AN ACTION OF CONTRACT, TORT OR OTHERWISE, ARISING
// FROM, OUT OF OR IN CONNECTION WITH THE SOFTWARE OR THE USE OR OTHER
// DEALINGS IN THE SOFTWARE.
//
// Description: Expansion list 0D definition
//
///////////////////////////////////////////////////////////////////////////////

#include <boost/core/ignore_unused.hpp>

#include <MultiRegions/ExpList0D.h>

using namespace std;

namespace Nektar
{
    namespace MultiRegions
    {


	/**
         * Default constructor ExpList0D object.
         */
        ExpList0D::ExpList0D():
            ExpList()
        {
            SetExpType(e0D);
        }

        /**
         * Creates an identical copy of another ExpList0D object.
         */
        ExpList0D::ExpList0D(const ExpList0D &In, bool DeclareCoeffPhysArrays):
            ExpList(In,DeclareCoeffPhysArrays)
        {
            SetExpType(e0D);
        }

        ExpList0D::ExpList0D(const SpatialDomains::PointGeomSharedPtr &geom):
            ExpList()
        {
            SetExpType(e0D);
            m_ncoeffs = 1;
            m_npoints = 1;

            // Set up m_coeffs, m_phys.
            m_coeffs = Array<OneD, NekDouble>(m_ncoeffs,0.0);
            m_phys   = Array<OneD, NekDouble>(m_npoints,0.0);

            LocalRegions::PointExpSharedPtr Point = MemoryManager<LocalRegions::PointExp>::AllocateSharedPtr(geom);
            (*m_exp).push_back(Point);

            SetCoeffPhysOffsets();
        }

        /**
         * Store expansions for the trace space expansions used in
         * DisContField1D.
         *
         * @param   bndConstraint   Array of ExpList1D objects each containing a
         *                      1D spectral/hp element expansion on a single
         *                      boundary region.
         * @param   bndCond     Array of BoundaryCondition objects which contain
         *                      information about the boundary conditions on the
         *                      different boundary regions.
         * @param   locexp      Complete domain expansion list.
         * @param   graph1D     1D mesh corresponding to the expansion list.
         * @param   periodicVertices   List of periodic Vertices.
         * @param   UseGenSegExp If true, create general segment expansions
         *                      instead of just normal segment expansions.
         */
        ExpList0D::ExpList0D(
            const Array<OneD, const ExpListSharedPtr> &bndConstraint,
            const Array<OneD, const SpatialDomains::BoundaryConditionShPtr>
                                                      &bndCond,
            const LocalRegions::ExpansionVector       &locexp,
            const SpatialDomains::MeshGraphSharedPtr  &graph1D,
            const PeriodicMap                         &periodicVerts,
            const bool                                 DeclareCoeffPhysArrays)
            : ExpList()
        {
            boost::ignore_unused(graph1D, periodicVerts);

            SetExpType(e0D);

            int i, j, id, elmtid=0;
            map<int,int> EdgeDone;
            map<int,int> NormalSet;

            SpatialDomains::PointGeomSharedPtr PointGeom;
            LocalRegions::PointExpSharedPtr Point;
			LocalRegions::Expansion1DSharedPtr exp;

            // First loop over boundary conditions to renumber Dirichlet boundaries
            for(i = 0; i < bndCond.size(); ++i)
            {
                if(bndCond[i]->GetBoundaryConditionType() == SpatialDomains::eDirichlet)
                {
                    for(j = 0; j < bndConstraint[i]->GetExpSize(); ++j)
                    {
                        PointGeom = bndConstraint[i]->GetExp(0)->GetGeom()->GetVertex(0);
                        Point = MemoryManager<LocalRegions::PointExp>::AllocateSharedPtr(PointGeom);

                        EdgeDone[PointGeom->GetVid()] = elmtid;

                        Point->SetElmtId(elmtid++);
                        (*m_exp).push_back(Point);
                    }
                }
            }

            // loop over all other edges and fill out other connectivities
            for(i = 0; i < locexp.size(); ++i)
            {
                for(j = 0; j < 2; ++j)
                {
                    exp = locexp[i]->as<LocalRegions::Expansion1D>();
                    PointGeom = (exp->GetGeom1D())->GetVertex(j);
					id = PointGeom->GetVid();

                    if(EdgeDone.count(id)==0)
                    {
                        Point = MemoryManager<LocalRegions::PointExp>::AllocateSharedPtr(PointGeom);
                        EdgeDone[id] = elmtid;

                        //if (periodicVertices.count(id) > 0)
                        //{
                        //   EdgeDone[periodicVertices.find(id)->second] = elmtid;
                        //}

                        Point->SetElmtId(elmtid++);
						(*m_exp).push_back(Point);
                    }
                    /*else // variable modes/points
                    {
                        LibUtilities::BasisKey EdgeBkey
						= locexp[i]->DetEdgeBasisKey(j);

                        if((*m_exp)[EdgeDone[id]]->GetNumPoints(0) >= EdgeBkey.GetNumPoints()
						   && (*m_exp)[EdgeDone[id]]->GetBasisNumModes(0) >= EdgeBkey.GetNumModes())
                        {
                        }
                        else if((*m_exp)[EdgeDone[id]]->GetNumPoints(0) <= EdgeBkey.GetNumPoints()
								&& (*m_exp)[EdgeDone[id]]->GetBasisNumModes(0) <= EdgeBkey.GetNumModes())
                        {
                            Seg = MemoryManager<LocalRegions::SegExp>::AllocateSharedPtr(EdgeBkey, SegGeom);
                            Seg->SetElmtId(EdgeDone[id]);
                            (*m_exp)[EdgeDone[id]] = Seg;
                            NormalSet.erase(id);
                        }
                        else
                        {
                            ASSERTL0(false,
									 "inappropriate number of points/modes (max "
									 "num of points is not set with max order)");
                        }
                    }*/
			 }
            }



            // Setup Default optimisation information.
            int nel = GetExpSize();
            m_globalOptParam = MemoryManager<NekOptimize::GlobalOptParam>::AllocateSharedPtr(nel);

            // Set up offset information and array sizes
            SetCoeffPhysOffsets();

            // Set up m_coeffs, m_phys.
            if(DeclareCoeffPhysArrays)
            {
                m_coeffs = Array<OneD, NekDouble>(m_ncoeffs,0.0);
                m_phys   = Array<OneD, NekDouble>(m_npoints,0.0);
            }
        }


        /**
         *
         */
        ExpList0D::~ExpList0D()
        {
        }

        /* For each local element, copy the normals stored in the element list
         * into the array \a normals.
         * @param   normals     Multidimensional array in which to copy normals
         *                      to. Must have dimension equal to or larger than
         *                      the spatial dimension of the elements.
         */
        void ExpList0D::v_GetNormals(Array<OneD, Array<OneD, NekDouble> > &normals)
        {
            int i,j,k,e_npoints,offset;
            Array<OneD,Array<OneD,NekDouble> > locnormals;

            // Assume whole array is of same coordinate dimension
            int coordim = (*m_exp)[0]->GetGeom()->GetCoordim();

            ASSERTL1(normals.size() >= coordim,
                     "Output vector does not have sufficient dimensions to "
                     "match coordim");

            // Process each expansion.
            for(i = 0; i < m_exp->size(); ++i)
            {
                LocalRegions::Expansion0DSharedPtr loc_exp = (*m_exp)[i]->as<LocalRegions::Expansion0D>();

                LocalRegions::Expansion1DSharedPtr loc_elmt = loc_exp->GetLeftAdjacentElementExp();

                // Get the number of points and normals for this expansion.
                e_npoints  = 1;
                locnormals = loc_elmt->GetVertexNormal(loc_exp->GetLeftAdjacentElementVertex());

                // Get the physical data offset for this expansion.
                offset = m_phys_offset[i];

                // Process each point in the expansion.
                for(j = 0; j < e_npoints; ++j)
                {
                    // Process each spatial dimension and copy the values into
                    // the output array.
                    for(k = 0; k < coordim; ++k)
                    {
                        normals[k][offset] = locnormals[k][0];
                    }
                }
            }
        }

<<<<<<< HEAD
        /**
         * For each local element, copy the element length in boundary normal direction stored in the element list
         * into the array \a normals.
         */
        void ExpList0D::v_GetElmtNormalLength(
            Array<OneD, NekDouble>  &lengthsFwd,
            Array<OneD, NekDouble>  &lengthsBwd)
        {
            int i,j,e_npoints,offset;

            Array<OneD,NekDouble> locLeng;
            Array<OneD,NekDouble> lengintp;
            Array<OneD,NekDouble> lengAdd;
            Array<OneD,int      > LRbndnumbs(2);
            Array<OneD, Array<OneD,NekDouble> > lengLR(2);
            lengLR[0]   =   lengthsFwd;
            lengLR[1]   =   lengthsBwd;
            Array<OneD,LocalRegions::Expansion1DSharedPtr> LRelmts(2);
            LocalRegions::Expansion1DSharedPtr loc_elmt;
            LocalRegions::Expansion0DSharedPtr loc_exp;
            int e_npoints0  =   -1; 
            for (i = 0; i < m_exp->size(); ++i)
            {
                loc_exp = (*m_exp)[i]->as<LocalRegions::Expansion0D>();
                offset = m_phys_offset[i];
                
                e_npoints  = (*m_exp)[i]->GetNumPoints(0);
                if(e_npoints0<e_npoints)
                {
                    lengintp = Array<OneD, NekDouble>(e_npoints,0.0);
                    e_npoints0 = e_npoints;
                }
                
                LRelmts[0] = loc_exp->GetLeftAdjacentElementExp();
                LRelmts[1] = loc_exp->GetRightAdjacentElementExp();

                LRbndnumbs[0]   =   loc_exp->GetLeftAdjacentElementVertex();
                LRbndnumbs[1]   =   loc_exp->GetRightAdjacentElementVertex();
                for(int nlr=0;nlr<2;nlr++)
                {
                    Vmath::Zero(e_npoints0,lengintp,1);
                    lengAdd     =   lengintp;
                    int bndNumber = LRbndnumbs[nlr];
                    loc_elmt = LRelmts[nlr];
                    if(bndNumber>=0)
                    {
                        locLeng  = loc_elmt->
                                    GetElmtBndNormalDirctnElmtLength(bndNumber);
                        lengAdd  =   locLeng;
                    }
                    for (j = 0; j < e_npoints; ++j)
                    {
                        lengLR[nlr][offset + j] = lengAdd[j];
                    }
                }
            }
        }
        
=======

>>>>>>> 198bb4a5
        /**
         * One-dimensional upwind.
         *
         * @param   Vn          Velocity field.
         * @param   Fwd         Left state.
         * @param   Bwd         Right state.
         * @param   Upwind      Output vector.
         */
        void ExpList0D::v_Upwind(const Array<OneD, const NekDouble> &Vn,
                                 const Array<OneD, const NekDouble> &Fwd,
                                 const Array<OneD, const NekDouble> &Bwd,
                                       Array<OneD,       NekDouble> &Upwind)
        {
            // Process each point in the expansion.
            for(int j = 0; j < Fwd.size(); ++j)
            {
                // Upwind based on one-dimensional velocity.
                if(Vn[j] > 0.0)
                {
                    Upwind[j] = Fwd[j];
                }
                else
                {
                    Upwind[j] = Bwd[j];
                }
            }
        }
    } //end of namespace
} //end of namespace<|MERGE_RESOLUTION|>--- conflicted
+++ resolved
@@ -254,7 +254,6 @@
             }
         }
 
-<<<<<<< HEAD
         /**
          * For each local element, copy the element length in boundary normal direction stored in the element list
          * into the array \a normals.
@@ -313,9 +312,6 @@
             }
         }
         
-=======
-
->>>>>>> 198bb4a5
         /**
          * One-dimensional upwind.
          *
