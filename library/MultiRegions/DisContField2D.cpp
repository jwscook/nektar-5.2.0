--- conflicted
+++ resolved
@@ -1590,13 +1590,8 @@
                 offset = GetCoeff_Offset(n);
                 for (e = 0; e < (*m_exp)[n]->GetNedges(); ++e)
                 {
-<<<<<<< HEAD
-                    t_offset = GetTrace()->GetPhys_Offset(elmtToTrace[n][e]->
-                                                          GetElmtId());
-=======
                     t_offset = GetTrace()->GetPhys_Offset(
                                             elmtToTrace[n][e]->GetElmtId());
->>>>>>> 5f4c0946
                     
                     // Evaluate upwind flux less local edge 
                     if (IsLeftAdjacentEdge(n, e))
@@ -2168,17 +2163,11 @@
                                  0, filebcs.find_last_of("."));
                              int len = varString.length();
                              varString = varString.substr(len-1, len);
-                             int varInt = 0;
                              cout << "Boundary condition from file:" 
                                   << filebcs << endl;
 
-<<<<<<< HEAD
                              std::vector<LibUtilities::
-                                FieldDefinitionsSharedPtr> FieldDef;
-=======
-                             std::vector<LibUtilities::FieldDefinitionsSharedPtr>
-                                        FieldDef;
->>>>>>> 5f4c0946
+                                    FieldDefinitionsSharedPtr> FieldDef;
                              std::vector<std::vector<NekDouble> > FieldData;
                              LibUtilities::FieldIO f(m_session->GetComm());
                              f.Import(filebcs, FieldDef, FieldData);
@@ -2186,14 +2175,9 @@
                              // copy FieldData into locExpList
                              locExpList->ExtractDataToCoeffs(
                                  FieldDef[0], FieldData[0],
-<<<<<<< HEAD
-                                 FieldDef[0]->m_fields[varInt], 
-                                locExpList->UpdateCoeffs());
-                            
-=======
                                  FieldDef[0]->m_fields[0],
                                  locExpList->UpdateCoeffs());
->>>>>>> 5f4c0946
+
                              locExpList->BwdTrans_IterPerExp(
                                  locExpList->GetCoeffs(), 
                                  locExpList->UpdatePhys());
@@ -2235,13 +2219,8 @@
                              cout << "Boundary condition from file: "
                                   << filebcs << endl;
 
-<<<<<<< HEAD
                              std::vector<LibUtilities::
                                 FieldDefinitionsSharedPtr> FieldDef;
-=======
-                             std::vector<LibUtilities::FieldDefinitionsSharedPtr>
-                                        FieldDef;
->>>>>>> 5f4c0946
                              std::vector<std::vector<NekDouble> > FieldData;
                              LibUtilities::FieldIO f(m_session->GetComm());
                              f.Import(filebcs, FieldDef, FieldData);
@@ -2249,13 +2228,9 @@
                              // copy FieldData into locExpList
                              locExpList->ExtractDataToCoeffs(
                                  FieldDef[0], FieldData[0],
-<<<<<<< HEAD
-                                 FieldDef[0]->m_fields[0], 
-                                locExpList->UpdateCoeffs());
-=======
                                  FieldDef[0]->m_fields[0],
                                  locExpList->UpdateCoeffs());
->>>>>>> 5f4c0946
+
                              locExpList->BwdTrans_IterPerExp(
                                  locExpList->GetCoeffs(), 
                                  locExpList->UpdatePhys());
@@ -2305,26 +2280,16 @@
                             int len = var.length();
                             var = var.substr(len-1,len);
 
-<<<<<<< HEAD
                             std::vector<LibUtilities::
                                 FieldDefinitionsSharedPtr> FieldDef;
                             std::vector<std::vector<NekDouble> > FieldData;
-=======
-                            std::vector<LibUtilities::FieldDefinitionsSharedPtr>
-                                        FieldDef;
-                            std::vector<std::vector<NekDouble> >   FieldData;
->>>>>>> 5f4c0946
                             LibUtilities::FieldIO f(m_session->GetComm());
                             f.Import(filebcs, FieldDef, FieldData);
 
                             // copy FieldData into locExpList
                             locExpList->ExtractDataToCoeffs(
                                 FieldDef[0], FieldData[0],
-<<<<<<< HEAD
-                                FieldDef[0]->m_fields[0], 
-=======
                                 FieldDef[0]->m_fields[0],
->>>>>>> 5f4c0946
                                 locExpList->UpdateCoeffs());
                             locExpList->BwdTrans_IterPerExp(
                                 locExpList->GetCoeffs(), 
