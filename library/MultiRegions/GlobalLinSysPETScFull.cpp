///////////////////////////////////////////////////////////////////////////////
//
// File GlobalLinSysPETScFull.cpp
//
// For more information, please see: http://www.nektar.info
//
// The MIT License
//
// Copyright (c) 2006 Division of Applied Mathematics, Brown University (USA),
// Department of Aeronautics, Imperial College London (UK), and Scientific
// Computing and Imaging Institute, University of Utah (USA).
//
// Permission is hereby granted, free of charge, to any person obtaining a
// copy of this software and associated documentation files (the "Software"),
// to deal in the Software without restriction, including without limitation
// the rights to use, copy, modify, merge, publish, distribute, sublicense,
// and/or sell copies of the Software, and to permit persons to whom the
// Software is furnished to do so, subject to the following conditions:
//
// The above copyright notice and this permission notice shall be included
// in all copies or substantial portions of the Software.
//
// THE SOFTWARE IS PROVIDED "AS IS", WITHOUT WARRANTY OF ANY KIND, EXPRESS
// OR IMPLIED, INCLUDING BUT NOT LIMITED TO THE WARRANTIES OF MERCHANTABILITY,
// FITNESS FOR A PARTICULAR PURPOSE AND NONINFRINGEMENT. IN NO EVENT SHALL
// THE AUTHORS OR COPYRIGHT HOLDERS BE LIABLE FOR ANY CLAIM, DAMAGES OR OTHER
// LIABILITY, WHETHER IN AN ACTION OF CONTRACT, TORT OR OTHERWISE, ARISING
// FROM, OUT OF OR IN CONNECTION WITH THE SOFTWARE OR THE USE OR OTHER
// DEALINGS IN THE SOFTWARE.
//
// Description: GlobalLinSysPETScFull definition
//
///////////////////////////////////////////////////////////////////////////////

#include <MultiRegions/GlobalLinSysPETScFull.h>
#include <MultiRegions/ExpList.h>

#include "petscao.h"
#include "petscis.h"

using namespace std;

namespace Nektar
{
    namespace MultiRegions
    {
        /**
         * @class GlobalLinSysPETScFull
         */

        /**
         * Registers the class with the Factory.
         */
        string GlobalLinSysPETScFull::className
                = GetGlobalLinSysFactory().RegisterCreatorFunction(
                    "PETScFull",
                    GlobalLinSysPETScFull::create,
                    "PETSc Full Matrix.");


        /// Constructor for full direct matrix solve.
        GlobalLinSysPETScFull::GlobalLinSysPETScFull(
            const GlobalLinSysKey                &pLinSysKey,
            const std::weak_ptr<ExpList>         &pExp,
            const std::shared_ptr<AssemblyMap>   &pLocToGloMap)
            : GlobalLinSys     (pLinSysKey, pExp, pLocToGloMap),
              GlobalLinSysPETSc(pLinSysKey, pExp, pLocToGloMap)
        {
            const int nDirDofs = pLocToGloMap->GetNumGlobalDirBndCoeffs();

            int i, j, n, cnt, gid1, gid2, loc_lda;
            NekDouble sign1, sign2, value;
            DNekScalMatSharedPtr loc_mat;

            // CALCULATE REORDERING MAPPING
            CalculateReordering(pLocToGloMap->GetGlobalToUniversalMap(),
                                pLocToGloMap->GetGlobalToUniversalMapUnique(),
                                pLocToGloMap);

            // SET UP VECTORS AND MATRIX
            SetUpMatVec(pLocToGloMap->GetNumGlobalCoeffs(), nDirDofs);

            // SET UP SCATTER OBJECTS
            SetUpScatter();

            // CONSTRUCT KSP OBJECT
            SetUpSolver(pLocToGloMap->GetIterativeTolerance());

            // POPULATE MATRIX
            for(n = cnt = 0; n < m_expList.lock()->GetNumElmts(); ++n)
            {
                loc_mat = GetBlock(n);
                loc_lda = loc_mat->GetRows();

                for(i = 0; i < loc_lda; ++i)
                {
                    gid1 = pLocToGloMap->GetLocalToGlobalMap(cnt+i) - nDirDofs;
                    sign1 = pLocToGloMap->GetLocalToGlobalSign(cnt + i);
                    if(gid1 >= 0)
                    {
                        int gid1ro = m_reorderedMap[gid1];
                        for(j = 0; j < loc_lda; ++j)
                        {
                            gid2 = pLocToGloMap->GetLocalToGlobalMap(cnt + j)
                                                                     - nDirDofs;
                            sign2 = pLocToGloMap->GetLocalToGlobalSign(cnt + j);
                            if(gid2 >= 0)
                            {
                                int gid2ro = m_reorderedMap[gid2];
                                value = sign1*sign2*(*loc_mat)(i,j);
                                MatSetValue(
                                    m_matrix, gid1ro, gid2ro, value, ADD_VALUES);
                            }
                        }
                    }
                }
                cnt += loc_lda;
            }

            // ASSEMBLE MATRIX
            MatAssemblyBegin(m_matrix, MAT_FINAL_ASSEMBLY);
            MatAssemblyEnd  (m_matrix, MAT_FINAL_ASSEMBLY);
        }


        GlobalLinSysPETScFull::~GlobalLinSysPETScFull()
        {

        }


        /**
         * Solve the linear system using a full global matrix system.
         */
        void GlobalLinSysPETScFull::v_Solve(
                    const Array<OneD, const NekDouble>  &pLocInput,
                          Array<OneD,       NekDouble>  &pLocOutput,
                    const AssemblyMapSharedPtr &pLocToGloMap,
                    const Array<OneD, const NekDouble>  &pDirForcing)
        {
<<<<<<< HEAD
            std::shared_ptr<MultiRegions::ExpList> expList = m_expList.lock();
            bool dirForcCalculated = (bool) pDirForcing.num_elements();

=======
            bool dirForcCalculated = (bool) pDirForcing.size();
>>>>>>> ac26f0ba
            int nDirDofs  = pLocToGloMap->GetNumGlobalDirBndCoeffs();
            int nGlobDofs = pLocToGloMap->GetNumGlobalCoeffs();
            int nLocDofs  = pLocToGloMap->GetNumLocalCoeffs();

<<<<<<< HEAD
            m_locToGloMap = pLocToGloMap; // required for DoMatrixMultiply
            
            Array<OneD, NekDouble> tmp(nLocDofs);
            Array<OneD, NekDouble> tmp1(nLocDofs);
            Array<OneD, NekDouble> global(nGlobDofs,0.0);

            expList->GetComm()->GetRowComm()->AllReduce(
                nDirDofs, LibUtilities::ReduceSum);
            
            if(nDirDofs)
=======
            int nDirTotal = nDirDofs;
            m_expList.lock()->GetComm()->GetRowComm()->AllReduce(
                nDirTotal, LibUtilities::ReduceSum);

            if(nDirTotal)
>>>>>>> ac26f0ba
            {
                // calculate the dirichlet forcing
                if(dirForcCalculated)
                {
                    // assume pDirForcing is in local space
                    ASSERTL0(pDirForcing.num_elements() >= nLocDofs,
                             "DirForcing is not of sufficient size. Is it in local space?");
                    Vmath::Vsub(nLocDofs, pLocInput, 1,
                                pDirForcing, 1,tmp1, 1);
                }
                else
                {
                    // Calculate the dirichlet forcing and substract it
                    // from the rhs
                    expList->GeneralMatrixOp(
                                 m_linSysKey, pLocOutput, tmp);

                    // Apply robin boundary conditions to the solution.
                    for(auto &r : m_robinBCInfo) // add robin mass matrix
                    {
                        RobinBCInfoSharedPtr rBC;
                        Array<OneD, NekDouble> tmploc;
                        
                        int n  = r.first;
                        
                        int offset = expList->GetCoeff_Offset(n);
                        LocalRegions::ExpansionSharedPtr vExp = expList->GetExp(n);
                        
                        // add local matrix contribution
                        for(rBC = r.second;rBC; rBC = rBC->next)
                        {
                            vExp->AddRobinEdgeContribution(rBC->m_robinID,
                                                           rBC->m_robinPrimitiveCoeffs,
                                                           pLocOutput + offset,
                                                           tmploc = tmp + offset);
                        }
                    }

<<<<<<< HEAD
                    Vmath::Vsub(nLocDofs, pLocInput, 1, tmp, 1, tmp1, 1);
=======
                    Vmath::Vsub(nGlobDofs,
                                pInput.get(), 1,
                                tmp.get(),    1,
                                tmp.get(),    1);
>>>>>>> ac26f0ba
                }

                pLocToGloMap->Assemble(tmp1,tmp);

                SolveLinearSystem(nGlobDofs,tmp, global, pLocToGloMap, nDirDofs);

                pLocToGloMap->GlobalToLocal(global,tmp);

                // Add back initial and boundary condition
                Vmath::Vadd(nLocDofs, tmp, 1, pLocOutput, 1, pLocOutput, 1);
            }
            else
            {
                pLocToGloMap->Assemble(pLocInput,tmp);
                SolveLinearSystem(nGlobDofs, tmp,global, pLocToGloMap);
                pLocToGloMap->GlobalToLocal(global,pLocOutput);
            }
        }

        /**
         * @brief Apply matrix-vector multiplication using local approach and
         * the assembly map.
         *
         * @param input   Vector input.
         * @param output  Result of multiplication.
         */
        void GlobalLinSysPETScFull::v_DoMatrixMultiply(
            const Array<OneD, const NekDouble> &input,
                  Array<OneD,       NekDouble> &output)
        {
            std::shared_ptr<MultiRegions::ExpList> expList = m_expList.lock();

            int nLocDofs = m_locToGloMap->GetNumLocalCoeffs();
            
            Array<OneD, NekDouble> tmp  (nLocDofs);
            Array<OneD, NekDouble> tmp1 (nLocDofs);

            m_locToGloMap->GlobalToLocal(input,tmp);
            
            // Perform matrix-vector operation A*d_i
            expList->GeneralMatrixOp(m_linSysKey, tmp,tmp1);

            m_locToGloMap->Assemble(tmp1,output);
            
        }
        
    }
}<|MERGE_RESOLUTION|>--- conflicted
+++ resolved
@@ -138,18 +138,12 @@
                     const AssemblyMapSharedPtr &pLocToGloMap,
                     const Array<OneD, const NekDouble>  &pDirForcing)
         {
-<<<<<<< HEAD
             std::shared_ptr<MultiRegions::ExpList> expList = m_expList.lock();
-            bool dirForcCalculated = (bool) pDirForcing.num_elements();
-
-=======
             bool dirForcCalculated = (bool) pDirForcing.size();
->>>>>>> ac26f0ba
             int nDirDofs  = pLocToGloMap->GetNumGlobalDirBndCoeffs();
             int nGlobDofs = pLocToGloMap->GetNumGlobalCoeffs();
             int nLocDofs  = pLocToGloMap->GetNumLocalCoeffs();
 
-<<<<<<< HEAD
             m_locToGloMap = pLocToGloMap; // required for DoMatrixMultiply
             
             Array<OneD, NekDouble> tmp(nLocDofs);
@@ -160,13 +154,6 @@
                 nDirDofs, LibUtilities::ReduceSum);
             
             if(nDirDofs)
-=======
-            int nDirTotal = nDirDofs;
-            m_expList.lock()->GetComm()->GetRowComm()->AllReduce(
-                nDirTotal, LibUtilities::ReduceSum);
-
-            if(nDirTotal)
->>>>>>> ac26f0ba
             {
                 // calculate the dirichlet forcing
                 if(dirForcCalculated)
@@ -205,14 +192,7 @@
                         }
                     }
 
-<<<<<<< HEAD
                     Vmath::Vsub(nLocDofs, pLocInput, 1, tmp, 1, tmp1, 1);
-=======
-                    Vmath::Vsub(nGlobDofs,
-                                pInput.get(), 1,
-                                tmp.get(),    1,
-                                tmp.get(),    1);
->>>>>>> ac26f0ba
                 }
 
                 pLocToGloMap->Assemble(tmp1,tmp);
