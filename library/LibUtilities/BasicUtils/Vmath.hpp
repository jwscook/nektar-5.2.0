--- conflicted
+++ resolved
@@ -89,14 +89,11 @@
     /// \brief Subtract vector z = x-y
     template<class T>  LIB_UTILITIES_EXPORT void Vsub( int n, const T *x, const int incx, const T *y,
                                   const int incy,  T *z, const int incz);
-
-<<<<<<< HEAD
+    
     /// \brief Add vector y = alpha - x
     template<class T>  LIB_UTILITIES_EXPORT void Ssub( int n, const T alpha, 
         const T *x, const int incx, T *y, const int incy);
-    
-=======
->>>>>>> 160d89df
+
     /// \brief Zero vector
     template<class T>  LIB_UTILITIES_EXPORT void Zero(int n, T *x, const int incx);
 
@@ -212,16 +209,11 @@
 
     /// \brief Gather vector z[i] = x[y[i]]
     template<class T, class I, typename = typename std::enable_if
-<<<<<<< HEAD
-             <std::is_floating_point<T>::value &&
-              std::is_integral<I>::value>::type>
-=======
         <
             std::is_floating_point<T>::value &&
             std::is_integral<I>::value
         >::type
     >
->>>>>>> 160d89df
     void Gathr(I n, const T *x, const I *y, T *z)
     {
         while (n--)
