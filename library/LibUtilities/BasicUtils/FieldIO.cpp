////////////////////////////////////////////////////////////////////////////////
//
//  File: FieldIO.cpp
//
//  For more information, please see: http://www.nektar.info/
//
//  The MIT License
//
//  Copyright (c) 2006 Division of Applied Mathematics, Brown University (USA),
//  Department of Aeronautics, Imperial College London (UK), and Scientific
//  Computing and Imaging Institute, University of Utah (USA).
//
//  License for the specific language governing rights and limitations under
//  Permission is hereby granted, free of charge, to any person obtaining a
//  copy of this software and associated documentation files (the "Software"),
//  to deal in the Software without restriction, including without limitation
//  the rights to use, copy, modify, merge, publish, distribute, sublicense,
//  and/or sell copies of the Software, and to permit persons to whom the
//  Software is furnished to do so, subject to the following conditions:
//
//  The above copyright notice and this permission notice shall be included
//  in all copies or substantial portions of the Software.
//
//  THE SOFTWARE IS PROVIDED "AS IS", WITHOUT WARRANTY OF ANY KIND, EXPRESS
//  OR IMPLIED, INCLUDING BUT NOT LIMITED TO THE WARRANTIES OF MERCHANTABILITY,
//  FITNESS FOR A PARTICULAR PURPOSE AND NONINFRINGEMENT. IN NO EVENT SHALL
//  THE AUTHORS OR COPYRIGHT HOLDERS BE LIABLE FOR ANY CLAIM, DAMAGES OR OTHER
//  LIABILITY, WHETHER IN AN ACTION OF CONTRACT, TORT OR OTHERWISE, ARISING
//  FROM, OUT OF OR IN CONNECTION WITH THE SOFTWARE OR THE USE OR OTHER
//  DEALINGS IN THE SOFTWARE.
//
//  Description: I/O routines relating to Fields
//
////////////////////////////////////////////////////////////////////////////////

#include <boost/asio/ip/host_name.hpp>
#include <boost/date_time/posix_time/posix_time.hpp>
#include <boost/date_time/posix_time/posix_time_io.hpp>
#include <boost/make_shared.hpp>
#include <boost/format.hpp>

#include <LibUtilities/BasicConst/GitRevision.h>
#include <LibUtilities/BasicUtils/FieldIO.h>
#include <LibUtilities/BasicUtils/FileSystem.h>

#include <loki/Singleton.h>

#include <fstream>
#include <set>

#ifdef NEKTAR_USE_MPI
#include <mpi.h>
#endif

#ifndef NEKTAR_VERSION
#define NEKTAR_VERSION "Unknown"
#endif

namespace berrc = boost::system::errc;
namespace ptime = boost::posix_time;
namespace ip    = boost::asio::ip;

namespace Nektar
{
namespace LibUtilities
{

std::string fldCmdFormat = SessionReader::RegisterCmdLineArgument(
    "io-format", "i", "Default input/output format (e.g. Xml, Hdf5)");

/**
 * @brief Returns the FieldIO factory.
 */
FieldIOFactory &GetFieldIOFactory()
{
    typedef Loki::
        SingletonHolder<FieldIOFactory, Loki::CreateUsingNew, Loki::NoDestroy>
            Type;
    return Type::Instance();
}

/**
 * @brief Determine file type of given input file.
 *
 * This method attempts to identify the file type of a given input file @p
 * filename. It returns a string corresponding to GetFieldIOFactory() or throws
 * an assertion if it cannot be identified.
 *
 * @param filename  Input filename
 * @param comm      Communicator for parallel runs
 *
 * @return FieldIO format of @p filename.
 */
const std::string FieldIO::GetFileType(const std::string &filename,
                                       CommSharedPtr comm)
{
    // We'll use 0 => XML and 1 => HDF5.
    int code = 0;
    int size = comm->GetSize();
    int rank = comm->GetRank();

    if (size == 1 || rank == 0)
    {
        std::string datafilename;

        // If input is a directory, check for root processor file.
        if (fs::is_directory(filename))
        {
            fs::path p0file("P0000000.fld");
            fs::path fullpath = filename / p0file;
            datafilename      = PortablePath(fullpath);
        }
        else
        {
            datafilename = filename;
        }

        // Read first 8 bytes. If they correspond with magic bytes below it's an
        // HDF5 file. XML is potentially a nightmare with all the different
        // encodings so we'll just assume it's OK if it's not HDF.
        const unsigned char magic[8] = {
            0x89, 0x48, 0x44, 0x46, 0x0d, 0x0a, 0x1a, 0x0a};

        std::ifstream datafile(datafilename.c_str(), ios_base::binary);

        code = 1;
        for (unsigned i = 0; i < 8 && datafile.good(); ++i)
        {
            unsigned char byte = datafile.get();
            if (byte != magic[i])
            {
                code = 0;
                break;
            }
        }
    }

    if (size > 1)
    {
        comm->Bcast(code, 0);
    }

    std::string iofmt;
    if (code == 0)
    {
        iofmt = "Xml";
    }
    else if (code == 1)
    {
        iofmt = "Hdf5";
    }
    else
    {
        // Error
        ASSERTL0(false, "Unknown file format");
    }

    return iofmt;
}

/**
 * @brief Returns an object for the default FieldIO method.
 *
 * This function returns a FieldIO class as determined by the hard-coded default
 * (XML), which can be overridden by changing the session reader SOLVERINFO
 * variable FieldIOFormat.
 *
 * @param session  Session reader
 *
 * @return FieldIO object
 */
FieldIOSharedPtr FieldIO::CreateDefault(
    const LibUtilities::SessionReaderSharedPtr session)
{
    std::string iofmt("Xml");
    if (session->DefinesSolverInfo("IOFormat"))
    {
        iofmt = session->GetSolverInfo("IOFormat");
    }

    if (session->DefinesCmdLineArgument("io-format"))
    {
        iofmt = session->GetCmdLineArgument<std::string>("io-format");
    }

    return GetFieldIOFactory().CreateInstance(
        iofmt,
        session->GetComm(),
        session->GetSharedFilesystem());
}

/**
 * @brief Construct a FieldIO object for a given input filename.
 *
 * This is a convenience function that takes an input filename and constructs
 * the appropriate FieldIO subclass, using FieldIO::GetFileType.
 *
 * @param session   Session reader
 * @param filename  Input filename
 *
 * @return FieldIO class reader for @p filename.
 */
FieldIOSharedPtr FieldIO::CreateForFile(
    const LibUtilities::SessionReaderSharedPtr session,
    const std::string &filename)
{
    const std::string iofmt =
        FieldIO::GetFileType(filename, session->GetComm());
    return GetFieldIOFactory().CreateInstance(
        iofmt,
        session->GetComm(),
        session->DefinesCmdLineArgument("shared-filesystem"));
}

/**
 * @brief This function allows for data to be written to an FLD file when a
 * session and/or communicator is not instantiated. Typically used in utilities
 * which do not take XML input and operate in serial only.
 *
 * @param outFile       Output filename
 * @param fielddefs     Field definitions that define the output
 * @param fielddata     Binary field data that stores the output corresponding
 *                      to @p fielddefs.
 * @param fieldinfomap  Associated field metadata map.
 */
void Write(const std::string &outFile,
           std::vector<FieldDefinitionsSharedPtr> &fielddefs,
           std::vector<std::vector<NekDouble> > &fielddata,
           const FieldMetaDataMap &fieldinfomap)
{
#ifdef NEKTAR_USE_MPI
    int size;
    int init;
    MPI_Initialized(&init);

    // If MPI has been initialised we can check the number of processes
    // and, if > 1, tell the user he should not be running this
    // function in parallel. If it is not initialised, we do not
    // initialise it here, and assume the user knows what they are
    // doing.
    if (init)
    {
        MPI_Comm_size(MPI_COMM_WORLD, &size);
        ASSERTL0(size == 1,
                 "This static function is not available in parallel. Please"
                 "instantiate a FieldIO object for parallel use.");
    }
#endif
    CommSharedPtr c    = GetCommFactory().CreateInstance("Serial", 0, 0);
    FieldIOSharedPtr f = GetFieldIOFactory().CreateInstance("Xml", c, false);
    f->Write(outFile, fielddefs, fielddata, fieldinfomap);
}

/**
 * @brief This function allows for data to be imported from an FLD file when a
 * session and/or communicator is not instantiated. Typically used in utilities
 * which only operate in serial.
 *
 * @param infilename    Input filename (or directory if parallel format)
 * @param fielddefs     On return contains field definitions as read from the
 *                      input.
 * @param fielddata     On return, contains binary field data that stores the
 *                      input corresponding to @p fielddefs.
 * @param fieldinfo     On returnm, contains the associated field metadata map.
 * @param ElementIDs    Element IDs that lie on this processor, which can be
 *                      optionally supplied to avoid reading the entire file on
 *                      each processor.
 */
LIB_UTILITIES_EXPORT void Import(
    const std::string &infilename,
    std::vector<FieldDefinitionsSharedPtr> &fielddefs,
    std::vector<std::vector<NekDouble> > &fielddata,
    FieldMetaDataMap &fieldinfomap,
    const Array<OneD, int> ElementIDs)
{
#ifdef NEKTAR_USE_MPI
    int size;
    int init;
    MPI_Initialized(&init);

    // If MPI has been initialised we can check the number of processes
    // and, if > 1, tell the user he should not be running this
    // function in parallel. If it is not initialised, we do not
    // initialise it here, and assume the user knows what they are
    // doing.
    if (init)
    {
        MPI_Comm_size(MPI_COMM_WORLD, &size);
        ASSERTL0(size == 1,
                 "This static function is not available in parallel. Please"
                 "instantiate a FieldIO object for parallel use.");
    }
#endif
    CommSharedPtr c    = GetCommFactory().CreateInstance("Serial", 0, 0);
    const std::string iofmt = FieldIO::GetFileType(infilename, c);
    std::cout << "LOADING " << iofmt << std::endl;
    FieldIOSharedPtr f = GetFieldIOFactory().CreateInstance(iofmt, c, false);
    f->Import(infilename, fielddefs, fielddata, fieldinfomap, ElementIDs);
}

/**
 * @brief Constructor for FieldIO base class.
 */
FieldIO::FieldIO(LibUtilities::CommSharedPtr pComm, bool sharedFilesystem)
    : m_comm(pComm), m_sharedFilesystem(sharedFilesystem)
{
}

/**
 * @brief Add provenance information to the field metadata map.
 *
 * This routine adds some basic provenance information to the field metadata to
 * enable better tracking of version information:
 *
 *   - Nektar++ version
 *   - Date and time of simulation
 *   - Hostname of the machine the simulation was performed on
 *   - git SHA1 and branch name, if Nektar++ was compiled from git and not
 *     e.g. a tarball.
 *
 * @param root              Root tag, which is encapsulated using the TagWriter
 *                          structure to enable multi-file format support.
 * @param fieldmetadatamap  Any existing field metadata.
 */
void FieldIO::AddInfoTag(TagWriterSharedPtr root,
                         const FieldMetaDataMap &fieldmetadatamap)
{
    FieldMetaDataMap ProvenanceMap;

    // Nektar++ release version from VERSION file
    ProvenanceMap["NektarVersion"] = string(NEKTAR_VERSION);

    // Date/time stamp
    ptime::time_facet *facet = new ptime::time_facet("%d-%b-%Y %H:%M:%S");
    std::stringstream wss;
    wss.imbue(locale(wss.getloc(), facet));
    wss << ptime::second_clock::local_time();
    ProvenanceMap["Timestamp"] = wss.str();

    // Hostname
    boost::system::error_code ec;
    ProvenanceMap["Hostname"] = ip::host_name(ec);

    // Git information
    // If built from a distributed package, do not include this
    if (NekConstants::kGitSha1 != "GITDIR-NOTFOUND")
    {
        ProvenanceMap["GitSHA1"]   = NekConstants::kGitSha1;
        ProvenanceMap["GitBranch"] = NekConstants::kGitBranch;
    }

    TagWriterSharedPtr infoTag = root->AddChild("Metadata");

    FieldMetaDataMap::const_iterator infoit;

    TagWriterSharedPtr provTag = infoTag->AddChild("Provenance");
    for (infoit = ProvenanceMap.begin(); infoit != ProvenanceMap.end();
         ++infoit)
    {
        provTag->SetAttr(infoit->first, infoit->second);
    }

    //---------------------------------------------
    // write field info section
    if (fieldmetadatamap != NullFieldMetaDataMap)
    {
        for (infoit = fieldmetadatamap.begin();
             infoit != fieldmetadatamap.end();
             ++infoit)
        {
            infoTag->SetAttr(infoit->first, infoit->second);
        }
    }
}

/**
 * @brief Set up the filesystem ready for output.
 *
 * This function sets up the output given an output filename @p outname. This
 * will therefore remove any file or directory with the desired output filename
 * and return the absolute path to the output.
 *
 * If @p perRank is set, a new directory will be created to contain one file per
 * process rank.
 *
 * @param outname   Desired output filename.
 * @param perRank   True if one file-per-rank output is required.
 *
 * @return Absolute path to resulting file.
 */
std::string FieldIO::SetUpOutput(const std::string outname, bool perRank)
{
    ASSERTL0(!outname.empty(), "Empty path given to SetUpOutput()");

    int nprocs = m_comm->GetSize();
    int rank   = m_comm->GetRank();

    // Path to output: will be directory if parallel, normal file if
    // serial.
    fs::path specPath(outname), fulloutname;

    if (nprocs == 1)
    {
        fulloutname = specPath;
    }
    else
    {
        // Guess at filename that might belong to this process.
        boost::format pad("P%1$07d.%2$s");
        pad % m_comm->GetRank() % GetFileEnding();

        // Generate full path name
        fs::path poutfile(pad.str());
        fulloutname = specPath / poutfile;
    }

    // Remove any existing file which is in the way
    if (m_comm->RemoveExistingFiles())
    {
        if (m_sharedFilesystem)
        {
            // First, each process clears up its .fld file. This might or might
            // not be there (we might have changed numbers of processors between
            // runs, for example), but we can try anyway.
            try
            {
                fs::remove_all(fulloutname);
            }
            catch (fs::filesystem_error &e)
            {
                ASSERTL0(e.code().value() == berrc::no_such_file_or_directory,
                         "Filesystem error: " + string(e.what()));
            }
        }

        m_comm->Block();

        // Now get rank 0 processor to tidy everything else up.
        if (rank == 0 || !m_sharedFilesystem)
        {
            try
            {
                fs::remove_all(specPath);
            }
            catch (fs::filesystem_error &e)
            {
                ASSERTL0(e.code().value() == berrc::no_such_file_or_directory,
                         "Filesystem error: " + string(e.what()));
            }
        }

        m_comm->Block();
    }

    if (rank == 0)
    {
        cout << "Writing: " << specPath;
    }

    // serial processing just add ending.
    if (nprocs == 1)
    {
        return LibUtilities::PortablePath(specPath);
    }

    // Create the destination directory
    if (perRank)
    {
        try
        {
            if (rank == 0 || !m_sharedFilesystem)
            {
                fs::create_directory(specPath);
            }
        }
        catch (fs::filesystem_error &e)
        {
            ASSERTL0(false, "Filesystem error: " + string(e.what()));
        }

        m_comm->Block();
    }
    else
    {
        fulloutname = specPath;
    }

    // Return the full path to the partition for this process
    return LibUtilities::PortablePath(fulloutname);
}

/**
 * @brief Check field definitions for correctness and return storage size.
 *
 * @param fielddefs  Field definitions to check.
 */
int FieldIO::CheckFieldDefinition(const FieldDefinitionsSharedPtr &fielddefs)
{
    int i;

    if (fielddefs->m_elementIDs.size() == 0) // empty partition
    {
        return 0;
    }
    // ASSERTL0(fielddefs->m_elementIDs.size() > 0, "Fielddefs vector must
    // contain at least one element of data .");

    unsigned int numbasis = 0;

    // Determine nummodes vector lists are correct length
    switch (fielddefs->m_shapeType)
    {
        case eSegment:
            numbasis = 1;
            if (fielddefs->m_numHomogeneousDir)
            {
                numbasis += fielddefs->m_numHomogeneousDir;
            }

            break;
        case eTriangle:
        case eQuadrilateral:
            if (fielddefs->m_numHomogeneousDir)
            {
                numbasis = 3;
            }
            else
            {
                numbasis = 2;
            }
            break;
        case eTetrahedron:
        case ePyramid:
        case ePrism:
        case eHexahedron:
            numbasis = 3;
            break;
        default:
            ASSERTL0(false, "Unsupported shape type.");
            break;
    }

    unsigned int datasize = 0;

    ASSERTL0(fielddefs->m_basis.size() == numbasis,
             "Length of basis vector is incorrect");

    if (fielddefs->m_uniOrder == true)
    {
        unsigned int cnt = 0;
        // calculate datasize
        switch (fielddefs->m_shapeType)
        {
            case eSegment:
            {
                int l = fielddefs->m_numModes[cnt++];
                if (fielddefs->m_numHomogeneousDir == 1)
                {
                    datasize += l * fielddefs->m_numModes[cnt++];
                }
                else if (fielddefs->m_numHomogeneousDir == 2)
                {
                    int m = fielddefs->m_numModes[cnt++];
                    datasize += l * m * fielddefs->m_numModes[cnt++];
                }
                else
                {
                    datasize += l;
                }
            }
            break;
            case eTriangle:
            {
                int l = fielddefs->m_numModes[cnt++];
                int m = fielddefs->m_numModes[cnt++];

                if (fielddefs->m_numHomogeneousDir == 1)
                {
                    datasize += StdTriData::getNumberOfCoefficients(l, m) *
                                fielddefs->m_homogeneousZIDs.size();
                }
                else
                {
                    datasize += StdTriData::getNumberOfCoefficients(l, m);
                }
            }
            break;
            case eQuadrilateral:
            {
                int l = fielddefs->m_numModes[cnt++];
                int m = fielddefs->m_numModes[cnt++];
                if (fielddefs->m_numHomogeneousDir == 1)
                {
                    datasize += l * m * fielddefs->m_homogeneousZIDs.size();
                }
                else
                {
                    datasize += l * m;
                }
            }
            break;
            case eTetrahedron:
            {
                int l = fielddefs->m_numModes[cnt++];
                int m = fielddefs->m_numModes[cnt++];
                int n = fielddefs->m_numModes[cnt++];
                datasize += StdTetData::getNumberOfCoefficients(l, m, n);
            }
            break;
            case ePyramid:
            {
                int l = fielddefs->m_numModes[cnt++];
                int m = fielddefs->m_numModes[cnt++];
                int n = fielddefs->m_numModes[cnt++];
                datasize += StdPyrData::getNumberOfCoefficients(l, m, n);
            }
            break;
            case ePrism:
            {
                int l = fielddefs->m_numModes[cnt++];
                int m = fielddefs->m_numModes[cnt++];
                int n = fielddefs->m_numModes[cnt++];
                datasize += StdPrismData::getNumberOfCoefficients(l, m, n);
            }
            break;
            case eHexahedron:
            {
                int l = fielddefs->m_numModes[cnt++];
                int m = fielddefs->m_numModes[cnt++];
                int n = fielddefs->m_numModes[cnt++];
                datasize += l * m * n;
            }
            break;
            default:
                ASSERTL0(false, "Unsupported shape type.");
                break;
        }

        datasize *= fielddefs->m_elementIDs.size();
    }
    else
    {
        unsigned int cnt = 0;
        // calculate data length
        for (i = 0; i < fielddefs->m_elementIDs.size(); ++i)
        {
            switch (fielddefs->m_shapeType)
            {
                case eSegment:
                {
                    int l = fielddefs->m_numModes[cnt++];
                    if(fielddefs->m_numHomogeneousDir == 1)
                    {
                        datasize += l*fielddefs->m_homogeneousZIDs.size();
                        cnt++;
                    }
                    else if(fielddefs->m_numHomogeneousDir == 2)
                    {
                        datasize += l*fielddefs->m_homogeneousYIDs.size();
                        cnt += 2;
                    }
                    else
                    {
                        datasize += l;
                    }
                    break;
                }
                case eTriangle:
                {
                    int l = fielddefs->m_numModes[cnt++];
                    int m = fielddefs->m_numModes[cnt++];
                    if(fielddefs->m_numHomogeneousDir == 1)
                    {
                        datasize += StdTriData::getNumberOfCoefficients(l,m)*
                            fielddefs->m_homogeneousZIDs.size();
                        cnt++;
                    }
                    else
                    {
                        datasize += StdTriData::getNumberOfCoefficients(l,m);
                    }
                    break;
                }
                case eQuadrilateral:
                {
                    int l = fielddefs->m_numModes[cnt++];
                    int m = fielddefs->m_numModes[cnt++];
                    if(fielddefs->m_numHomogeneousDir == 1)
                    {
                        datasize += l*m*fielddefs->m_homogeneousZIDs.size();
                        cnt++;
                    }
                    else
                    {
                        datasize += l*m;
                    }

                    break;
                }
                case eTetrahedron:
                {
                    int l = fielddefs->m_numModes[cnt++];
                    int m = fielddefs->m_numModes[cnt++];
                    int n = fielddefs->m_numModes[cnt++];
                    datasize += StdTetData::getNumberOfCoefficients(l, m, n);
                    break;
                }
                case ePyramid:
                {
                    int l = fielddefs->m_numModes[cnt++];
                    int m = fielddefs->m_numModes[cnt++];
                    int n = fielddefs->m_numModes[cnt++];
                    datasize += StdPyrData::getNumberOfCoefficients(l, m, n);
                    break;
                }
                case ePrism:
                {
                    int l = fielddefs->m_numModes[cnt++];
                    int m = fielddefs->m_numModes[cnt++];
                    int n = fielddefs->m_numModes[cnt++];
                    datasize += StdPrismData::getNumberOfCoefficients(l, m, n);
                    break;
                }
                case eHexahedron:
                {
                    int l = fielddefs->m_numModes[cnt++];
                    int m = fielddefs->m_numModes[cnt++];
                    int n = fielddefs->m_numModes[cnt++];
                    datasize += l * m * n;
                    break;
                }
                default:
                {
                    ASSERTL0(false, "Unsupported shape type.");
                    break;
                }
            }
<<<<<<< HEAD
=======
            else
            {
                unsigned int cnt = 0;
                // calculate data length
                for(i = 0; i < fielddefs->m_elementIDs.size(); ++i)
                {
                    switch(fielddefs->m_shapeType)
                    {
                    case eSegment:
                        {
                            int l = fielddefs->m_numModes[cnt++];
                            if(fielddefs->m_numHomogeneousDir == 1)
                            {
                                datasize += l*fielddefs->m_homogeneousZIDs.size();
                                cnt++;
                            }
                            else if(fielddefs->m_numHomogeneousDir == 2)
                            {
                                datasize += l*fielddefs->m_homogeneousYIDs.size();
                                cnt += 2;
                            }
                            else
                            {
                                datasize += l;
                            }
                        }
                        break;
                    case eTriangle:
                        {
                            int l = fielddefs->m_numModes[cnt++];
                            int m = fielddefs->m_numModes[cnt++];
                            if(fielddefs->m_numHomogeneousDir == 1)
                            {
                                datasize += StdTriData::getNumberOfCoefficients(l,m)*
                                            fielddefs->m_homogeneousZIDs.size();
                                cnt++;
                            }
                            else
                            {
                                datasize += StdTriData::getNumberOfCoefficients(l,m);
                            }
                        }
                        break;
                    case eQuadrilateral:
                        {
                            int l = fielddefs->m_numModes[cnt++];
                            int m = fielddefs->m_numModes[cnt++];
                            if(fielddefs->m_numHomogeneousDir == 1)
                            {
                                datasize += l*m*fielddefs->
                                                    m_homogeneousZIDs.size();
                                cnt++;
                            }
                            else
                            {
                                datasize += l*m;
                            }
                        }
                        break;
                    case eTetrahedron:
                        {
                            int l = fielddefs->m_numModes[cnt++];
                            int m = fielddefs->m_numModes[cnt++];
                            int n = fielddefs->m_numModes[cnt++];
                            datasize += StdTetData::getNumberOfCoefficients(l,m,n);
                        }
                        break;
                    case ePyramid:
                        {
                            int l = fielddefs->m_numModes[cnt++];
                            int m = fielddefs->m_numModes[cnt++];
                            int n = fielddefs->m_numModes[cnt++];
                            datasize += StdPyrData::getNumberOfCoefficients(l,m,n);
                        }
                        break;
                    case  ePrism:
                        {
                            int l = fielddefs->m_numModes[cnt++];
                            int m = fielddefs->m_numModes[cnt++];
                            int n = fielddefs->m_numModes[cnt++];
                            datasize += StdPrismData::getNumberOfCoefficients(l,m,n);
                        }
                        break;
                    case eHexahedron:
                        {
                            int l = fielddefs->m_numModes[cnt++];
                            int m = fielddefs->m_numModes[cnt++];
                            int n = fielddefs->m_numModes[cnt++];
                            datasize += l*m*n;
                        }
                        break;
                    default:
                        ASSERTL0(false, "Unsupported shape type.");
                        break;
                    }
                }
            }

            return datasize;
>>>>>>> ff501d05
        }
    }

    return datasize;
}
}
}<|MERGE_RESOLUTION|>--- conflicted
+++ resolved
@@ -735,108 +735,6 @@
                     break;
                 }
             }
-<<<<<<< HEAD
-=======
-            else
-            {
-                unsigned int cnt = 0;
-                // calculate data length
-                for(i = 0; i < fielddefs->m_elementIDs.size(); ++i)
-                {
-                    switch(fielddefs->m_shapeType)
-                    {
-                    case eSegment:
-                        {
-                            int l = fielddefs->m_numModes[cnt++];
-                            if(fielddefs->m_numHomogeneousDir == 1)
-                            {
-                                datasize += l*fielddefs->m_homogeneousZIDs.size();
-                                cnt++;
-                            }
-                            else if(fielddefs->m_numHomogeneousDir == 2)
-                            {
-                                datasize += l*fielddefs->m_homogeneousYIDs.size();
-                                cnt += 2;
-                            }
-                            else
-                            {
-                                datasize += l;
-                            }
-                        }
-                        break;
-                    case eTriangle:
-                        {
-                            int l = fielddefs->m_numModes[cnt++];
-                            int m = fielddefs->m_numModes[cnt++];
-                            if(fielddefs->m_numHomogeneousDir == 1)
-                            {
-                                datasize += StdTriData::getNumberOfCoefficients(l,m)*
-                                            fielddefs->m_homogeneousZIDs.size();
-                                cnt++;
-                            }
-                            else
-                            {
-                                datasize += StdTriData::getNumberOfCoefficients(l,m);
-                            }
-                        }
-                        break;
-                    case eQuadrilateral:
-                        {
-                            int l = fielddefs->m_numModes[cnt++];
-                            int m = fielddefs->m_numModes[cnt++];
-                            if(fielddefs->m_numHomogeneousDir == 1)
-                            {
-                                datasize += l*m*fielddefs->
-                                                    m_homogeneousZIDs.size();
-                                cnt++;
-                            }
-                            else
-                            {
-                                datasize += l*m;
-                            }
-                        }
-                        break;
-                    case eTetrahedron:
-                        {
-                            int l = fielddefs->m_numModes[cnt++];
-                            int m = fielddefs->m_numModes[cnt++];
-                            int n = fielddefs->m_numModes[cnt++];
-                            datasize += StdTetData::getNumberOfCoefficients(l,m,n);
-                        }
-                        break;
-                    case ePyramid:
-                        {
-                            int l = fielddefs->m_numModes[cnt++];
-                            int m = fielddefs->m_numModes[cnt++];
-                            int n = fielddefs->m_numModes[cnt++];
-                            datasize += StdPyrData::getNumberOfCoefficients(l,m,n);
-                        }
-                        break;
-                    case  ePrism:
-                        {
-                            int l = fielddefs->m_numModes[cnt++];
-                            int m = fielddefs->m_numModes[cnt++];
-                            int n = fielddefs->m_numModes[cnt++];
-                            datasize += StdPrismData::getNumberOfCoefficients(l,m,n);
-                        }
-                        break;
-                    case eHexahedron:
-                        {
-                            int l = fielddefs->m_numModes[cnt++];
-                            int m = fielddefs->m_numModes[cnt++];
-                            int n = fielddefs->m_numModes[cnt++];
-                            datasize += l*m*n;
-                        }
-                        break;
-                    default:
-                        ASSERTL0(false, "Unsupported shape type.");
-                        break;
-                    }
-                }
-            }
-
-            return datasize;
->>>>>>> ff501d05
         }
     }
 
