--- conflicted
+++ resolved
@@ -243,11 +243,7 @@
 
         /// vector of box size xmin,xmax,ymin,ymax,zmin,zmax
         vector<NekDouble> m_boxSize;
-<<<<<<< HEAD
-
-=======
         
->>>>>>> 271f65ed
         boost::function<void (const int position, const int goal)> m_progressCallback;
 
         LIB_UTILITIES_EXPORT void CalcW_Linear(const int physPtIdx,
