--- conflicted
+++ resolved
@@ -55,10 +55,6 @@
 
 #include <LibUtilities/Foundations/Foundations.hpp>
 
-<<<<<<< HEAD
-=======
-
->>>>>>> 8e0e4d43
 
 #include <boost/algorithm/string.hpp>
 #include <boost/graph/adjacency_list.hpp>
@@ -320,42 +316,41 @@
             const char *IsCompressed = vSubElement->Attribute("COMPRESSED");
             if(IsCompressed)
             {
-<<<<<<< HEAD
-                if(boost::iequals(IsCompressed,CompressData::GetCompressString()))
-                {
-                    m_isCompressed = true;
-                    // Extract the vertex body
-                    TiXmlNode* vertexChild = vSubElement->FirstChild();
-                    ASSERTL0(vertexChild, "Unable to extract the data "
-                             "from the compressed vertex tag.");
-                    
-                    std::string vertexStr;
-                    if (vertexChild->Type() == TiXmlNode::TINYXML_TEXT)
-                    {
-                        vertexStr += vertexChild->ToText()->ValueStr();
-                    }
-                
-                    std::vector<MeshVertex> vertData;
-                    CompressData::ZlibDecodeFromBase64Str(vertexStr,vertData);
-                    
-                    for(int i = 0; i < vertData.size(); ++i)
-                    {
-                        m_meshVertices[vertData[i].id] = vertData[i];
-                    }
-                }
-                else
-                {
-                    ASSERTL0(false,"Compressed formats do not match. Expected :" + CompressData::GetCompressString() + " but got " + boost::lexical_cast<std::string>(IsCompressed));
+                ASSERTL0(boost::iequals(IsCompressed,
+                                        CompressData::GetCompressString()),
+                        "Compressed formats do not match. Expected :"
+                             + CompressData::GetCompressString()
+                             + "but got "+ std::string(IsCompressed));
+
+                m_isCompressed = true;
+
+                // Extract the vertex body
+                TiXmlNode* vertexChild = vSubElement->FirstChild();
+                ASSERTL0(vertexChild, "Unable to extract the data "
+                         "from the compressed vertex tag.");
+
+                std::string vertexStr;
+                if (vertexChild->Type() == TiXmlNode::TINYXML_TEXT)
+                {
+                    vertexStr += vertexChild->ToText()->ValueStr();
+                }
+
+                std::vector<MeshVertex> vertData;
+                CompressData::ZlibDecodeFromBase64Str(vertexStr,vertData);
+
+                for(int i = 0; i < vertData.size(); ++i)
+                {
+                    m_meshVertices[vertData[i].id] = vertData[i];
                 }
             }
             else
             {
-                    x = vSubElement->FirstChildElement();
-                    
-                    while(x)
-                    {
-                        TiXmlAttribute* y = x->FirstAttribute();
-                        ASSERTL0(y, "Failed to get attribute.");
+                x = vSubElement->FirstChildElement();
+
+                while(x)
+                {
+                    TiXmlAttribute* y = x->FirstAttribute();
+                    ASSERTL0(y, "Failed to get attribute.");
                     MeshVertex v;
                     v.id = y->IntValue();
                     std::vector<std::string> vCoords;
@@ -368,38 +363,10 @@
                     x = x->NextSiblingElement();
                 }
             }
-=======
-                ASSERTL0(boost::iequals(IsCompressed,
-                                        CompressData::GetCompressString()),
-                        "Compressed formats do not match. Expected :"
-                             + CompressData::GetCompressString()
-                             + "but got "+ std::string(IsCompressed));
->>>>>>> 8e0e4d43
-
-                m_isCompressed = true;
-
-                // Extract the vertex body
-                TiXmlNode* vertexChild = vSubElement->FirstChild();
-                ASSERTL0(vertexChild, "Unable to extract the data "
-                         "from the compressed vertex tag.");
-
-                std::string vertexStr;
-                if (vertexChild->Type() == TiXmlNode::TINYXML_TEXT)
-                {
-                    vertexStr += vertexChild->ToText()->ValueStr();
-                }
-
-                std::vector<MeshVertex> vertData;
-                CompressData::ZlibDecodeFromBase64Str(vertexStr,vertData);
-
-                for(int i = 0; i < vertData.size(); ++i)
-                {
-                    m_meshVertices[vertData[i].id] = vertData[i];
-                }
-            }
-            else
-            {
-<<<<<<< HEAD
+
+            // Read mesh edges
+            if (m_dim >= 2)
+            {
                 vSubElement = pSession->GetElement("Nektar/Geometry/Edge");
                 ASSERTL0(vSubElement, "Cannot read edges");
 
@@ -407,42 +374,44 @@
                 const char *IsCompressed = vSubElement->Attribute("COMPRESSED");
                 if(IsCompressed)
                 {
-                    if(boost::iequals(IsCompressed,CompressData::GetCompressString()))
-                    {
-                        m_isCompressed = true;
-                        // Extract the edge body
-                        TiXmlNode* edgeChild = vSubElement->FirstChild();
-                        ASSERTL0(edgeChild, "Unable to extract the data from the compressed edge tag.");
-                        
-                        std::string edgeStr;
-                        
-                        if (edgeChild->Type() == TiXmlNode::TINYXML_TEXT)
-                        {
-                            edgeStr += edgeChild->ToText()->ValueStr();
-                        }
-                        
-                        std::vector<MeshEdge> edgeData;
-                        CompressData::ZlibDecodeFromBase64Str(edgeStr,edgeData);
-                        
-                        for(int i = 0; i < edgeData.size(); ++i)
-                        {
-                            MeshEntity e;
-                            e.id = edgeData[i].id;
-                            e.list.push_back(edgeData[i].v0);
-                            e.list.push_back(edgeData[i].v1);
-                            m_meshEdges[e.id] = e;
-                        }
-                    }
-                    else
-                    {
-                        ASSERTL0(false,"Compressed formats do not match. Expected :" + CompressData::GetCompressString() + " but got " + boost::lexical_cast<std::string>(IsCompressed));
-                    }
-                    
+                    ASSERTL0(boost::iequals(IsCompressed,
+                                        CompressData::GetCompressString()),
+                            "Compressed formats do not match. Expected :"
+                            + CompressData::GetCompressString()
+                            + " but got "
+                            + boost::lexical_cast<std::string>(IsCompressed));
+
+                    m_isCompressed = true;
+
+                    // Extract the edge body
+                    TiXmlNode* edgeChild = vSubElement->FirstChild();
+                    ASSERTL0(edgeChild,
+                             "Unable to extract the data from the compressed "
+                             "edge tag.");
+
+                    std::string edgeStr;
+
+                    if (edgeChild->Type() == TiXmlNode::TINYXML_TEXT)
+                    {
+                        edgeStr += edgeChild->ToText()->ValueStr();
+                    }
+
+                    std::vector<MeshEdge> edgeData;
+                    CompressData::ZlibDecodeFromBase64Str(edgeStr,edgeData);
+
+                    for(int i = 0; i < edgeData.size(); ++i)
+                    {
+                        MeshEntity e;
+                        e.id = edgeData[i].id;
+                        e.list.push_back(edgeData[i].v0);
+                        e.list.push_back(edgeData[i].v1);
+                        m_meshEdges[e.id] = e;
+                    }
                 }
                 else
                 {
                     x = vSubElement->FirstChildElement();
-                    
+
                     while(x)
                     {
                         TiXmlAttribute* y = x->FirstAttribute();
@@ -460,92 +429,6 @@
                     }
                 }
             }
-=======
-                x = vSubElement->FirstChildElement();
-
-                while(x)
-                {
-                    TiXmlAttribute* y = x->FirstAttribute();
-                    ASSERTL0(y, "Failed to get attribute.");
-                    MeshVertex v;
-                    v.id = y->IntValue();
-                    std::vector<std::string> vCoords;
-                    std::string vCoordStr = x->FirstChild()->ToText()->Value();
-                    boost::split(vCoords, vCoordStr, boost::is_any_of("\t "));
-                    v.x = atof(vCoords[0].c_str());
-                    v.y = atof(vCoords[1].c_str());
-                    v.z = atof(vCoords[2].c_str());
-                    m_meshVertices[v.id] = v;
-                    x = x->NextSiblingElement();
-                }
-            }
-
-            // Read mesh edges
-            if (m_dim >= 2)
-            {
-                vSubElement = pSession->GetElement("Nektar/Geometry/Edge");
-                ASSERTL0(vSubElement, "Cannot read edges");
-
-                // check to see if compressed
-                const char *IsCompressed = vSubElement->Attribute("COMPRESSED");
-                if(IsCompressed)
-                {
-                    ASSERTL0(boost::iequals(IsCompressed,
-                                        CompressData::GetCompressString()),
-                            "Compressed formats do not match. Expected :"
-                            + CompressData::GetCompressString()
-                            + " but got "
-                            + boost::lexical_cast<std::string>(IsCompressed));
-
-                    m_isCompressed = true;
-
-                    // Extract the edge body
-                    TiXmlNode* edgeChild = vSubElement->FirstChild();
-                    ASSERTL0(edgeChild,
-                             "Unable to extract the data from the compressed "
-                             "edge tag.");
-
-                    std::string edgeStr;
-
-                    if (edgeChild->Type() == TiXmlNode::TINYXML_TEXT)
-                    {
-                        edgeStr += edgeChild->ToText()->ValueStr();
-                    }
-
-                    std::vector<MeshEdge> edgeData;
-                    CompressData::ZlibDecodeFromBase64Str(edgeStr,edgeData);
-
-                    for(int i = 0; i < edgeData.size(); ++i)
-                    {
-                        MeshEntity e;
-                        e.id = edgeData[i].id;
-                        e.list.push_back(edgeData[i].v0);
-                        e.list.push_back(edgeData[i].v1);
-                        m_meshEdges[e.id] = e;
-                    }
-                }
-                else
-                {
-                    x = vSubElement->FirstChildElement();
-
-                    while(x)
-                    {
-                        TiXmlAttribute* y = x->FirstAttribute();
-                        ASSERTL0(y, "Failed to get attribute.");
-                        MeshEntity e;
-                        e.id = y->IntValue();
-                        e.type = 'E';
-                        std::vector<std::string> vVertices;
-                        std::string vVerticesString = x->FirstChild()->ToText()->Value();
-                        boost::split(vVertices, vVerticesString, boost::is_any_of("\t "));
-                        e.list.push_back(atoi(vVertices[0].c_str()));
-                        e.list.push_back(atoi(vVertices[1].c_str()));
-                        m_meshEdges[e.id] = e;
-                        x = x->NextSiblingElement();
-                    }
-                }
-            }
->>>>>>> 8e0e4d43
             
             // Read mesh faces
             if (m_dim == 3)
@@ -560,65 +443,6 @@
                     const char *IsCompressed = x->Attribute("COMPRESSED");
                     if(IsCompressed)
                     {
-<<<<<<< HEAD
-                        if(boost::iequals(IsCompressed,CompressData::GetCompressString()))
-                        {
-                            m_isCompressed = true;
-                            
-                            // Extract the edge body
-                            TiXmlNode* faceChild = x->FirstChild();
-                            ASSERTL0(faceChild, "Unable to extract the data from the compressed edge tag.");
-                            
-                            std::string faceStr;                        
-                            if (faceChild->Type() == TiXmlNode::TINYXML_TEXT)
-                            {
-                                faceStr += faceChild->ToText()->ValueStr();
-                            }
-                            
-                            // uncompress and fill in values. 
-                            const std::string val= x->Value();
-                            
-                            if(boost::iequals(val,"T")) // triangle
-                            {
-                                std::vector<MeshTri> faceData;
-                                CompressData::ZlibDecodeFromBase64Str(faceStr,faceData);
-                                
-                                for(int i= 0; i < faceData.size(); ++i)
-                                {
-                                    MeshEntity f;
-                                    
-                                    f.id = faceData[i].id;
-                                    f.type = 'T';
-                                    for (int j = 0; j < 3; ++j)
-                                    {
-                                        f.list.push_back(faceData[i].e[j]);
-                                    }
-                                    m_meshFaces[f.id] = f;
-                                }
-                                
-                            } 
-                            else if (boost::iequals(val,"Q"))
-                            {
-                                std::vector<MeshQuad> faceData;
-                                CompressData::ZlibDecodeFromBase64Str(faceStr,faceData);
-                                
-                                for(int i= 0; i < faceData.size(); ++i)
-                                {
-                                    MeshEntity f;
-                                    
-                                    f.id = faceData[i].id;
-                                    f.type = 'Q';
-                                    for (int j = 0; j < 4; ++j)
-                                    {
-                                        f.list.push_back(faceData[i].e[j]);
-                                    }
-                                    m_meshFaces[f.id] = f;
-                                }
-                            }
-                            else
-                            {
-                                ASSERTL0(false,"Unrecognised face tag");
-=======
                         ASSERTL0(boost::iequals(IsCompressed,
                                         CompressData::GetCompressString()),
                                  "Compressed formats do not match. Expected :"
@@ -678,16 +502,11 @@
                                     f.list.push_back(faceData[i].e[j]);
                                 }
                                 m_meshFaces[f.id] = f;
->>>>>>> 8e0e4d43
                             }
                         }
                         else
                         {
-<<<<<<< HEAD
-                            ASSERTL0(false,"Compressed formats do not match. Expected :" + CompressData::GetCompressString() + " but got " + boost::lexical_cast<std::string>(IsCompressed));
-=======
                             ASSERTL0(false,"Unrecognised face tag");
->>>>>>> 8e0e4d43
                         }
                     }
                     else
@@ -720,159 +539,6 @@
                 const char *IsCompressed = x->Attribute("COMPRESSED");
                 if(IsCompressed)
                 {
-<<<<<<< HEAD
-                    if(boost::iequals(IsCompressed,CompressData::GetCompressString()))
-                    {
-                        m_isCompressed = true;
-                        
-                        // Extract the body
-                        TiXmlNode* child = x->FirstChild();
-                        ASSERTL0(child, "Unable to extract the data from the compressed element tag.");
-                        
-                        std::string elmtStr;                        
-                        if (child->Type() == TiXmlNode::TINYXML_TEXT)
-                    {
-                        elmtStr += child->ToText()->ValueStr();
-                    }
-                        
-                        // uncompress and fill in values. 
-                        const std::string val= x->Value();
-                        
-                        switch(val[0])
-                        {
-                        case 'S':// triangle
-                            {
-                                std::vector<MeshEdge> data;
-                                CompressData::ZlibDecodeFromBase64Str(elmtStr,data);
-                                
-                                for(int i= 0; i < data.size(); ++i)
-                                {
-                                    MeshEntity e;
-                                    e.id = data[i].id;
-                                    e.type = 'S';
-                                    e.list.push_back(data[i].v0);
-                                    e.list.push_back(data[i].v1);
-                                m_meshElements[e.id] = e;
-                                }
-                            } 
-                            break;
-                        case 'T':// triangle
-                            {
-                                std::vector<MeshTri> data;
-                                CompressData::ZlibDecodeFromBase64Str(elmtStr,data);
-                                
-                                for(int i= 0; i < data.size(); ++i)
-                                {
-                                    MeshEntity f;
-                                    f.id = data[i].id;
-                                    f.type = 'T';
-                                    for (int j = 0; j < 3; ++j)
-                                    {
-                                        f.list.push_back(data[i].e[j]);
-                                    }
-                                    m_meshElements[f.id] = f;
-                                }
-                                
-                            } 
-                            break;
-                        case 'Q':
-                            {
-                                std::vector<MeshQuad> data;
-                                CompressData::ZlibDecodeFromBase64Str(elmtStr,data);
-                                
-                                for(int i= 0; i < data.size(); ++i)
-                                {
-                                    MeshEntity f;
-                                    f.id = data[i].id;
-                                    f.type = 'Q';
-                                    for (int j = 0; j < 4; ++j)
-                                    {
-                                        f.list.push_back(data[i].e[j]);
-                                    }
-                                    m_meshElements[f.id] = f;
-                                }
-                            }
-                            break;
-                        case 'A':
-                            {
-                                std::vector<MeshTet> data;
-                                CompressData::ZlibDecodeFromBase64Str(elmtStr,data);
-                            
-                                for(int i= 0; i < data.size(); ++i)
-                                {
-                                    MeshEntity f;
-                                    f.id = data[i].id;
-                                    f.type = 'A';
-                                    for (int j = 0; j < 4; ++j)
-                                    {
-                                        f.list.push_back(data[i].f[j]);
-                                    }
-                                    m_meshElements[f.id] = f;
-                                }
-                            }
-                            break;
-                        case 'P':
-                            {
-                                std::vector<MeshPyr> data;
-                                CompressData::ZlibDecodeFromBase64Str(elmtStr,data);
-                                
-                                for(int i= 0; i < data.size(); ++i)
-                                {
-                                    MeshEntity f;
-                                    f.id = data[i].id;
-                                    f.type = 'P';
-                                    for (int j = 0; j < 5; ++j)
-                                    {
-                                        f.list.push_back(data[i].f[j]);
-                                    }
-                                    m_meshElements[f.id] = f;
-                                }
-                            }
-                            break;
-                        case 'R':
-                            {
-                                std::vector<MeshPrism> data;
-                                CompressData::ZlibDecodeFromBase64Str(elmtStr,data);
-                                
-                                for(int i= 0; i < data.size(); ++i)
-                                {
-                                    MeshEntity f;
-                                    f.id = data[i].id;
-                                    f.type = 'R';
-                                    for (int j = 0; j < 5; ++j)
-                                    {
-                                        f.list.push_back(data[i].f[j]);
-                                    }
-                                    m_meshElements[f.id] = f;
-                                }
-                            }
-                            break;
-                        case 'H':
-                            {
-                                std::vector<MeshHex> data;
-                                CompressData::ZlibDecodeFromBase64Str(elmtStr,data);
-                                
-                                for(int i= 0; i < data.size(); ++i)
-                                {
-                                    MeshEntity f;
-                                    f.id = data[i].id;
-                                    f.type = 'H';
-                                    for (int j = 0; j < 6; ++j)
-                                    {
-                                        f.list.push_back(data[i].f[j]);
-                                    }
-                                    m_meshElements[f.id] = f;
-                                }
-                            }
-                            break;
-                        default:
-                            ASSERTL0(false,"Unrecognised element tag");
-                        }
-                    }
-                    else
-                    {
-                        ASSERTL0(false,"Compressed formats do not match. Expected :" + CompressData::GetCompressString() + " but got " + boost::lexical_cast<std::string>(IsCompressed));
-=======
                     ASSERTL0(boost::iequals(IsCompressed,
                                         CompressData::GetCompressString()),
                              "Compressed formats do not match. Expected :"
@@ -1023,7 +689,6 @@
                         break;
                         default:
                             ASSERTL0(false,"Unrecognised element tag");
->>>>>>> 8e0e4d43
                     }
                 }
                 else
@@ -1057,93 +722,6 @@
                 {
                     if(IsCompressed)
                     {
-<<<<<<< HEAD
-                        if(boost::iequals(IsCompressed,CompressData::GetCompressString()))
-                        {
-                            m_isCompressed = true;                        
-                            
-                            const char *entitytype = x->Value();
-                            
-                            // read in edge or face info
-                            if(boost::iequals(entitytype,"E")||
-                               boost::iequals(entitytype,"F"))
-                            {
-                                // read in data
-                                std::string elmtStr;             
-                                TiXmlNode* child = x->FirstChild();
-                                
-                                if (child->Type() == TiXmlNode::TINYXML_TEXT)
-                                {
-                                    elmtStr = child->ToText()->ValueStr();
-                                }
-                                
-                                std::vector<MeshCurvedInfo> cinfo;
-                                CompressData::ZlibDecodeFromBase64Str(elmtStr,cinfo);                            
-                                // unpack list of curved edge or faces
-                                for(int i = 0; i < cinfo.size(); ++i)
-                                {
-                                    MeshCurved c;
-                                    c.id         = cinfo[i].id;
-                                    c.entitytype = entitytype[0];
-                                    c.entityid   = cinfo[i].entityid;
-                                    c.npoints    = cinfo[i].npoints;
-                                    c.type       = kPointsTypeStr[cinfo[i].ptype];
-                                    c.ptoffset   = cinfo[i].ptoffset;
-                                    m_meshCurved[std::make_pair(c.entitytype, c.id)] = c;
-                                }
-                            }
-                            else if(boost::iequals(entitytype,"DATAPOINTS"))
-                            {
-                                MeshCurvedPts cpts; 
-                                NekInt id;
-                                
-                                ASSERTL0(x->Attribute("ID", &id),
-                                         "Failed to get ID from PTS section");
-                                cpts.id = id;
-                                
-                                // read in data
-                                std::string elmtStr;             
-                                
-                                TiXmlElement* DataIdx = 
-                                    x->FirstChildElement("INDEX");
-                                ASSERTL0(DataIdx, "Cannot read data index tag in compressed curved section");
-                                
-                                TiXmlNode* child = DataIdx->FirstChild();
-                                
-                                if (child->Type() == TiXmlNode::TINYXML_TEXT)
-                                {
-                                    elmtStr = child->ToText()->ValueStr();
-                                }
-                                
-                                CompressData::ZlibDecodeFromBase64Str(elmtStr,cpts.index);
-                                
-                                TiXmlElement* DataPts = x->FirstChildElement("POINTS");
-                                ASSERTL0(DataPts, "Cannot read data pts tag in compressed curved section");
-                                
-                                
-                                child = DataPts->FirstChild();
-                                
-                                if (child->Type() == TiXmlNode::TINYXML_TEXT)
-                                {
-                                    elmtStr = child->ToText()->ValueStr();
-                                }
-                                
-                                CompressData::ZlibDecodeFromBase64Str(elmtStr,cpts.pts);
-                                
-                                m_meshCurvedPts[cpts.id] = cpts; 
-                            }
-                            else
-                            {
-                                ASSERTL0(false,"Compressed formats do not match. Expected :" + CompressData::GetCompressString() + " but got " + boost::lexical_cast<std::string>(IsCompressed));
-                            }
-                            
-                        }
-                        else
-                        {
-                            ASSERTL0(false,"Unknown tag in curved section");
-                        }
-                        
-=======
                         ASSERTL0(boost::iequals(IsCompressed,
                                             CompressData::GetCompressString()),
                                 "Compressed formats do not match. Expected :"
@@ -1251,7 +829,6 @@
                             ASSERTL0(false, "Unknown tag in curved section");
                         }
 
->>>>>>> 8e0e4d43
                         x = x->NextSiblingElement();
                     }
                     else
@@ -1814,12 +1391,8 @@
             if(m_isCompressed)
             {
                 std::vector<MeshVertex> vertInfo;
-<<<<<<< HEAD
-                for (vVertIt = vVertices.begin(); vVertIt != vVertices.end(); vVertIt++)
-=======
                 for (vVertIt = vVertices.begin();
                      vVertIt != vVertices.end(); vVertIt++)
->>>>>>> 8e0e4d43
                 {
                     MeshVertex v;
                     v.id = vVertIt->first;
@@ -1830,15 +1403,10 @@
                 }
                 std::string vertStr;
                 CompressData::ZlibEncodeToBase64Str(vertInfo,vertStr);
-<<<<<<< HEAD
-                vVertex->SetAttribute("COMPRESSED",CompressData::GetCompressString());
-                vVertex->SetAttribute("BITSIZE",CompressData::GetBitSizeStr());
-=======
                 vVertex->SetAttribute("COMPRESSED",
                                       CompressData::GetCompressString());
                 vVertex->SetAttribute("BITSIZE",
                                       CompressData::GetBitSizeStr());
->>>>>>> 8e0e4d43
                 vVertex->LinkEndChild(new TiXmlText(vertStr));
             }
             else
@@ -1881,15 +1449,10 @@
                     }
                     std::string edgeStr;
                     CompressData::ZlibEncodeToBase64Str(edgeInfo,edgeStr);
-<<<<<<< HEAD
-                    vEdge->SetAttribute("COMPRESSED",CompressData::GetCompressString());
-                    vEdge->SetAttribute("BITSIZE",CompressData::GetBitSizeStr());
-=======
                     vEdge->SetAttribute("COMPRESSED",
                                         CompressData::GetCompressString());
                     vEdge->SetAttribute("BITSIZE",
                                         CompressData::GetBitSizeStr());
->>>>>>> 8e0e4d43
                     vEdge->LinkEndChild(new TiXmlText(edgeStr));
                 }
                 else
@@ -1900,12 +1463,8 @@
                         x->SetAttribute("ID", vIt->first);
                         std::stringstream vVertices;
                         vVertices << std::setw(10) << vIt->second.list[0]
-<<<<<<< HEAD
-                                  << std::setw(10) << vIt->second.list[1] << " ";
-=======
                                   << std::setw(10) << vIt->second.list[1]
                                   << " ";
->>>>>>> 8e0e4d43
                         y = new TiXmlText(vVertices.str());
                         x->LinkEndChild(y);
                         vEdge->LinkEndChild(x);
@@ -1920,24 +1479,14 @@
                 {
                     std::vector<MeshTri>  TriFaceInfo;
                     std::vector<MeshQuad> QuadFaceInfo;
-<<<<<<< HEAD
-                    
-=======
-
->>>>>>> 8e0e4d43
+
                     for (vIt = vFaces.begin(); vIt != vFaces.end(); vIt++)
                     {
                         switch(vIt->second.list.size())
                         {
-<<<<<<< HEAD
-                        case 3:
-                            {
-                                MeshTri f; 
-=======
                             case 3:
                             {
                                 MeshTri f;
->>>>>>> 8e0e4d43
                                 f.id = vIt->first;
                                 for(int i = 0; i < 3; ++i)
                                 {
@@ -1946,15 +1495,9 @@
                                 TriFaceInfo.push_back(f);
                             }
                             break;
-<<<<<<< HEAD
-                        case 4:
-                            {
-                                MeshQuad f; 
-=======
                             case 4:
                             {
                                 MeshQuad f;
->>>>>>> 8e0e4d43
                                 f.id = vIt->first;
                                 for(int i = 0; i < 4; ++i)
                                 {
@@ -1962,15 +1505,9 @@
                                 }
                                 QuadFaceInfo.push_back(f);
                             }
-<<<<<<< HEAD
-                            break;                        
-                        default:
-                            ASSERTL0(false,"Unkonwn face type");
-=======
                             break;
                             default:
                                 ASSERTL0(false,"Unknown face type.");
->>>>>>> 8e0e4d43
                         }
                     }
 
@@ -1978,16 +1515,10 @@
                     {
                         std::string vType("T");
                         x = new TiXmlElement(vType);
-<<<<<<< HEAD
-                        
-                        std::string faceStr;
-                        CompressData::ZlibEncodeToBase64Str(TriFaceInfo,faceStr);
-=======
 
                         std::string faceStr;
                         CompressData::ZlibEncodeToBase64Str(TriFaceInfo,
                                                             faceStr);
->>>>>>> 8e0e4d43
                         x->SetAttribute("COMPRESSED",
                                         CompressData::GetCompressString());
                         x->SetAttribute("BITSIZE",
@@ -1995,22 +1526,14 @@
                         x->LinkEndChild(new TiXmlText(faceStr));
                         vFace->LinkEndChild(x);
                     }
-<<<<<<< HEAD
-                    
-=======
-
->>>>>>> 8e0e4d43
+
                     if(QuadFaceInfo.size())
                     {
                         std::string vType("Q");
                         x = new TiXmlElement(vType);
                         std::string faceStr;
-<<<<<<< HEAD
-                        CompressData::ZlibEncodeToBase64Str(QuadFaceInfo,faceStr);
-=======
                         CompressData::ZlibEncodeToBase64Str(QuadFaceInfo,
                                                             faceStr);
->>>>>>> 8e0e4d43
                         x->SetAttribute("COMPRESSED",
                                         CompressData::GetCompressString());
                         x->SetAttribute("BITSIZE",
@@ -2042,7 +1565,6 @@
 
 
             if(m_isCompressed)
-<<<<<<< HEAD
             {
                 std::vector<MeshEdge>  SegInfo;
                 std::vector<MeshTri>   TriInfo;
@@ -2051,25 +1573,24 @@
                 std::vector<MeshPyr>   PyrInfo;
                 std::vector<MeshPrism> PrismInfo;
                 std::vector<MeshHex>   HexInfo;
-                    
-                //gather elemements in groups. 
+
+                //gather elemements in groups.
                 for (vIt = vElements.begin(); vIt != vElements.end(); vIt++)
                 {
                     switch(vIt->second.type)
                     {
-                    case 'S':
-                        {
-                            MeshEdge e; 
+                        case 'S':
+                        {
+                            MeshEdge e;
                             e.id = vIt->first;
                             e.v0 = vIt->second.list[0];
                             e.v1 = vIt->second.list[1];
                             SegInfo.push_back(e);
                         }
                         break;
-
-                    case 'T':
-                        {
-                            MeshTri f; 
+                        case 'T':
+                        {
+                            MeshTri f;
                             f.id = vIt->first;
                             for(int i = 0; i < 3; ++i)
                             {
@@ -2078,9 +1599,9 @@
                             TriInfo.push_back(f);
                         }
                         break;
-                    case 'Q':
-                        {
-                            MeshQuad f; 
+                        case 'Q':
+                        {
+                            MeshQuad f;
                             f.id = vIt->first;
                             for(int i = 0; i < 4; ++i)
                             {
@@ -2088,10 +1609,10 @@
                             }
                             QuadInfo.push_back(f);
                         }
-                        break;                        
-                    case 'A': 
-                        {
-                            MeshTet vol; 
+                        break;
+                        case 'A':
+                        {
+                            MeshTet vol;
                             vol.id = vIt->first;
                             for(int i = 0; i < 4; ++i)
                             {
@@ -2100,9 +1621,9 @@
                             TetInfo.push_back(vol);
                         }
                         break;
-                    case 'P':
-                        {
-                            MeshPyr vol; 
+                        case 'P':
+                        {
+                            MeshPyr vol;
                             vol.id = vIt->first;
                             for(int i = 0; i < 5; ++i)
                             {
@@ -2111,9 +1632,9 @@
                             PyrInfo.push_back(vol);
                         }
                         break;
-                    case 'R':
-                        {
-                            MeshPrism vol; 
+                        case 'R':
+                        {
+                            MeshPrism vol;
                             vol.id = vIt->first;
                             for(int i = 0; i < 5; ++i)
                             {
@@ -2122,9 +1643,9 @@
                             PrismInfo.push_back(vol);
                         }
                         break;
-                    case 'H':
-                        {
-                            MeshHex vol; 
+                        case 'H':
+                        {
+                            MeshHex vol;
                             vol.id = vIt->first;
                             for(int i = 0; i < 6; ++i)
                             {
@@ -2133,16 +1654,16 @@
                             HexInfo.push_back(vol);
                         }
                         break;
-                    default:
-                        ASSERTL0(false,"Unknown element type");
-                    }         
-                }   
+                        default:
+                            ASSERTL0(false,"Unknown element type");
+                    }
+                }
 
                 if(SegInfo.size())
                 {
                     std::string vType("S");
                     x = new TiXmlElement(vType);
-                    
+
                     std::string segStr;
                     CompressData::ZlibEncodeToBase64Str(SegInfo,segStr);
                     x->SetAttribute("COMPRESSED",
@@ -2157,7 +1678,7 @@
                 {
                     std::string vType("T");
                     x = new TiXmlElement(vType);
-                    
+
                     std::string faceStr;
                     CompressData::ZlibEncodeToBase64Str(TriInfo,faceStr);
                     x->SetAttribute("COMPRESSED",
@@ -2167,7 +1688,7 @@
                     x->LinkEndChild(new TiXmlText(faceStr));
                     vElement->LinkEndChild(x);
                 }
-                
+
                 if(QuadInfo.size())
                 {
                     std::string vType("Q");
@@ -2243,207 +1764,6 @@
             {
                 for (vIt = vElements.begin(); vIt != vElements.end(); vIt++)
                 {
-=======
-            {
-                std::vector<MeshEdge>  SegInfo;
-                std::vector<MeshTri>   TriInfo;
-                std::vector<MeshQuad>  QuadInfo;
-                std::vector<MeshTet>   TetInfo;
-                std::vector<MeshPyr>   PyrInfo;
-                std::vector<MeshPrism> PrismInfo;
-                std::vector<MeshHex>   HexInfo;
-
-                //gather elemements in groups.
-                for (vIt = vElements.begin(); vIt != vElements.end(); vIt++)
-                {
-                    switch(vIt->second.type)
-                    {
-                        case 'S':
-                        {
-                            MeshEdge e;
-                            e.id = vIt->first;
-                            e.v0 = vIt->second.list[0];
-                            e.v1 = vIt->second.list[1];
-                            SegInfo.push_back(e);
-                        }
-                        break;
-                        case 'T':
-                        {
-                            MeshTri f;
-                            f.id = vIt->first;
-                            for(int i = 0; i < 3; ++i)
-                            {
-                                f.e[i] = vIt->second.list[i];
-                            }
-                            TriInfo.push_back(f);
-                        }
-                        break;
-                        case 'Q':
-                        {
-                            MeshQuad f;
-                            f.id = vIt->first;
-                            for(int i = 0; i < 4; ++i)
-                            {
-                                f.e[i] = vIt->second.list[i];
-                            }
-                            QuadInfo.push_back(f);
-                        }
-                        break;
-                        case 'A':
-                        {
-                            MeshTet vol;
-                            vol.id = vIt->first;
-                            for(int i = 0; i < 4; ++i)
-                            {
-                                vol.f[i] = vIt->second.list[i];
-                            }
-                            TetInfo.push_back(vol);
-                        }
-                        break;
-                        case 'P':
-                        {
-                            MeshPyr vol;
-                            vol.id = vIt->first;
-                            for(int i = 0; i < 5; ++i)
-                            {
-                                vol.f[i] = vIt->second.list[i];
-                            }
-                            PyrInfo.push_back(vol);
-                        }
-                        break;
-                        case 'R':
-                        {
-                            MeshPrism vol;
-                            vol.id = vIt->first;
-                            for(int i = 0; i < 5; ++i)
-                            {
-                                vol.f[i] = vIt->second.list[i];
-                            }
-                            PrismInfo.push_back(vol);
-                        }
-                        break;
-                        case 'H':
-                        {
-                            MeshHex vol;
-                            vol.id = vIt->first;
-                            for(int i = 0; i < 6; ++i)
-                            {
-                                vol.f[i] = vIt->second.list[i];
-                            }
-                            HexInfo.push_back(vol);
-                        }
-                        break;
-                        default:
-                            ASSERTL0(false,"Unknown element type");
-                    }
-                }
-
-                if(SegInfo.size())
-                {
-                    std::string vType("S");
-                    x = new TiXmlElement(vType);
-
-                    std::string segStr;
-                    CompressData::ZlibEncodeToBase64Str(SegInfo,segStr);
-                    x->SetAttribute("COMPRESSED",
-                                    CompressData::GetCompressString());
-                    x->SetAttribute("BITSIZE",
-                                    CompressData::GetBitSizeStr());
-                    x->LinkEndChild(new TiXmlText(segStr));
-                    vElement->LinkEndChild(x);
-                }
-
-                if(TriInfo.size())
-                {
-                    std::string vType("T");
-                    x = new TiXmlElement(vType);
-
-                    std::string faceStr;
-                    CompressData::ZlibEncodeToBase64Str(TriInfo,faceStr);
-                    x->SetAttribute("COMPRESSED",
-                                    CompressData::GetCompressString());
-                    x->SetAttribute("BITSIZE",
-                                    CompressData::GetBitSizeStr());
-                    x->LinkEndChild(new TiXmlText(faceStr));
-                    vElement->LinkEndChild(x);
-                }
-
-                if(QuadInfo.size())
-                {
-                    std::string vType("Q");
-                    x = new TiXmlElement(vType);
-                    std::string faceStr;
-                    CompressData::ZlibEncodeToBase64Str(QuadInfo,faceStr);
-                    x->SetAttribute("COMPRESSED",
-                                    CompressData::GetCompressString());
-                    x->SetAttribute("BITSIZE",
-                                    CompressData::GetBitSizeStr());
-                    x->LinkEndChild(new TiXmlText(faceStr));
-                    vElement->LinkEndChild(x);
-                }
-
-                if(TetInfo.size())
-                {
-                    std::string vType("A");
-                    x = new TiXmlElement(vType);
-                    std::string volStr;
-                    CompressData::ZlibEncodeToBase64Str(TetInfo,volStr);
-                    x->SetAttribute("COMPRESSED",
-                                    CompressData::GetCompressString());
-                    x->SetAttribute("BITSIZE",
-                                    CompressData::GetBitSizeStr());
-                    x->LinkEndChild(new TiXmlText(volStr));
-                    vElement->LinkEndChild(x);
-                }
-
-                if(PyrInfo.size())
-                {
-                    std::string vType("P");
-                    x = new TiXmlElement(vType);
-                    std::string volStr;
-                    CompressData::ZlibEncodeToBase64Str(PyrInfo,volStr);
-                    x->SetAttribute("COMPRESSED",
-                                    CompressData::GetCompressString());
-                    x->SetAttribute("BITSIZE",
-                                    CompressData::GetBitSizeStr());
-                    x->LinkEndChild(new TiXmlText(volStr));
-                    vElement->LinkEndChild(x);
-                }
-
-                if(PrismInfo.size())
-                {
-                    std::string vType("R");
-                    x = new TiXmlElement(vType);
-                    std::string volStr;
-                    CompressData::ZlibEncodeToBase64Str(PrismInfo,volStr);
-                    x->SetAttribute("COMPRESSED",
-                                    CompressData::GetCompressString());
-                    x->SetAttribute("BITSIZE",
-                                    CompressData::GetBitSizeStr());
-                    x->LinkEndChild(new TiXmlText(volStr));
-                    vElement->LinkEndChild(x);
-                }
-
-                if(HexInfo.size())
-                {
-                    std::string vType("H");
-                    x = new TiXmlElement(vType);
-                    std::string volStr;
-                    CompressData::ZlibEncodeToBase64Str(HexInfo,volStr);
-                    x->SetAttribute("COMPRESSED",
-                                    CompressData::GetCompressString());
-                    x->SetAttribute("BITSIZE",
-                                    CompressData::GetBitSizeStr());
-                    x->LinkEndChild(new TiXmlText(volStr));
-                    vElement->LinkEndChild(x);
-                }
-
-            }
-            else
-            {
-                for (vIt = vElements.begin(); vIt != vElements.end(); vIt++)
-                {
->>>>>>> 8e0e4d43
                     std::string vType("T");
                     vType[0] = vIt->second.type;
                     x = new TiXmlElement(vType.c_str());
@@ -2468,17 +1788,6 @@
                 {
                     std::vector<MeshCurvedInfo> edgeinfo;
                     std::vector<MeshCurvedInfo> faceinfo;
-<<<<<<< HEAD
-                    MeshCurvedPts  curvedpts; 
-                    curvedpts.id = 0; // assume all points are going in here
-                    int ptoffset = 0; 
-                    int newidx   = 0;
-                    std::map<int,int> idxmap;
-                    
-
-                    for (vItCurve  = m_meshCurved.begin(); 
-                         vItCurve != m_meshCurved.end(); 
-=======
                     MeshCurvedPts  curvedpts;
                     curvedpts.id = 0; // assume all points are going in here
                     int ptoffset = 0;
@@ -2487,7 +1796,6 @@
 
                     for (vItCurve  = m_meshCurved.begin();
                          vItCurve != m_meshCurved.end();
->>>>>>> 8e0e4d43
                          ++vItCurve)
                     {
                         MeshCurved c = vItCurve->second;
@@ -2496,15 +1804,9 @@
                         bool IsFace = boost::iequals(c.entitytype,"F");
 
                         if((IsEdge&&vEdges.find(c.entityid) != vEdges.end())||
-<<<<<<< HEAD
-                           (IsFace&&vFaces.find(c.entityid) != vFaces.end())) 
-                        {
-                            MeshCurvedInfo cinfo; 
-=======
                            (IsFace&&vFaces.find(c.entityid) != vFaces.end()))
                         {
                             MeshCurvedInfo cinfo;
->>>>>>> 8e0e4d43
                             // add in
                             cinfo.id       = c.id;
                             cinfo.entityid = c.entityid;
@@ -2518,35 +1820,18 @@
                                 }
                             }
                             cinfo.ptid   = 0; // set to just one point set
-<<<<<<< HEAD
-                            cinfo.ptoffset = ptoffset; 
-                            ptoffset += c.npoints; 
-                            
-=======
                             cinfo.ptoffset = ptoffset;
                             ptoffset += c.npoints;
 
->>>>>>> 8e0e4d43
                             if (IsEdge)
                             {
                                 edgeinfo.push_back(cinfo);
                             }
-<<<<<<< HEAD
-                            else 
-=======
                             else
->>>>>>> 8e0e4d43
                             {
                                 faceinfo.push_back(cinfo);
                             }
 
-<<<<<<< HEAD
-                            // fill in points to list. 
-                            for(int i =0; i < c.npoints; ++i)
-                            {
-                                // get index from full list; 
-                                int idx = m_meshCurvedPts[c.ptid].index[c.ptoffset+i];
-=======
                             // fill in points to list.
                             for(int i =0; i < c.npoints; ++i)
                             {
@@ -2554,23 +1839,15 @@
                                 int idx = m_meshCurvedPts[c.ptid]
                                                     .index[c.ptoffset+i];
 
->>>>>>> 8e0e4d43
                                 // if index is not already in curved
                                 // points add it or set index to location
                                 if(idxmap.count(idx) == 0)
                                 {
-<<<<<<< HEAD
-                                    idxmap[idx] = newidx; 
-                                    curvedpts.index.push_back(newidx);
-                                    curvedpts.pts.push_back(m_meshCurvedPts[c.ptid].pts[idx]);
-                                    newidx++; 
-=======
                                     idxmap[idx] = newidx;
                                     curvedpts.index.push_back(newidx);
                                     curvedpts.pts.push_back(
                                             m_meshCurvedPts[c.ptid].pts[idx]);
                                     newidx++;
->>>>>>> 8e0e4d43
                                 }
                                 else
                                 {
@@ -2613,28 +1890,17 @@
                     {
                         x = new TiXmlElement("DATAPOINTS");
                         x->SetAttribute("ID", curvedpts.id);
-<<<<<<< HEAD
-                        
-                        TiXmlElement *subx = new TiXmlElement("INDEX");
-                        std::string dataStr;
-                        CompressData::ZlibEncodeToBase64Str(curvedpts.index,dataStr);
-=======
 
                         TiXmlElement *subx = new TiXmlElement("INDEX");
                         std::string dataStr;
                         CompressData::ZlibEncodeToBase64Str(curvedpts.index,
                                                             dataStr);
->>>>>>> 8e0e4d43
                         subx->LinkEndChild(new TiXmlText(dataStr));
                         x->LinkEndChild(subx);
 
                         subx = new TiXmlElement("POINTS");
-<<<<<<< HEAD
-                        CompressData::ZlibEncodeToBase64Str(curvedpts.pts,dataStr);
-=======
                         CompressData::ZlibEncodeToBase64Str(curvedpts.pts,
                                                             dataStr);
->>>>>>> 8e0e4d43
                         subx->LinkEndChild(new TiXmlText(dataStr));
                         x->LinkEndChild(subx);
 
@@ -2643,20 +1909,11 @@
                 }
                 else
                 {
-<<<<<<< HEAD
-                    for (vItCurve  = m_meshCurved.begin(); 
-                         vItCurve != m_meshCurved.end(); 
-                         ++vItCurve)
-                    {
-                        MeshCurved c = vItCurve->second;
-                        
-=======
                     for (vItCurve  = m_meshCurved.begin();
                          vItCurve != m_meshCurved.end();
                          ++vItCurve)
                     {
                         MeshCurved c = vItCurve->second;
->>>>>>> 8e0e4d43
 
                         bool IsEdge = boost::iequals(c.entitytype,"E");
                         bool IsFace = boost::iequals(c.entitytype,"F");
