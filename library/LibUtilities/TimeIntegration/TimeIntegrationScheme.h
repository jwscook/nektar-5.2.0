///////////////////////////////////////////////////////////////////////////////
//
// File: TimeIntegrationScheme.h
//
// For more information, please see: http://www.nektar.info
//
// The MIT License
//
// Copyright (c) 2006 Division of Applied Mathematics, Brown University (USA),
// Department of Aeronautics, Imperial College London (UK), and Scientific
// Computing and Imaging Institute, University of Utah (USA).
//
// Permission is hereby granted, free of charge, to any person obtaining a
// copy of this software and associated documentation files (the "Software"),
// to deal in the Software without restriction, including without limitation
// the rights to use, copy, modify, merge, publish, distribute, sublicense,
// and/or sell copies of the Software, and to permit persons to whom the
// Software is furnished to do so, subject to the following conditions:
//
// The above copyright notice and this permission notice shall be included
// in all copies or substantial portions of the Software.
//
// THE SOFTWARE IS PROVIDED "AS IS", WITHOUT WARRANTY OF ANY KIND, EXPRESS
// OR IMPLIED, INCLUDING BUT NOT LIMITED TO THE WARRANTIES OF MERCHANTABILITY,
// FITNESS FOR A PARTICULAR PURPOSE AND NONINFRINGEMENT. IN NO EVENT SHALL
// THE AUTHORS OR COPYRIGHT HOLDERS BE LIABLE FOR ANY CLAIM, DAMAGES OR OTHER
// LIABILITY, WHETHER IN AN ACTION OF CONTRACT, TORT OR OTHERWISE, ARISING
// FROM, OUT OF OR IN CONNECTION WITH THE SOFTWARE OR THE USE OR OTHER
// DEALINGS IN THE SOFTWARE.
//
// Description: Header file of time integration scheme base class
//
///////////////////////////////////////////////////////////////////////////////

#pragma once

#include <string>

#include <boost/core/ignore_unused.hpp>

#include <LibUtilities/BasicUtils/ErrorUtil.hpp>
#include <LibUtilities/BasicUtils/NekFactory.hpp>
#include <LibUtilities/BasicConst/NektarUnivTypeDefs.hpp>
#include <LibUtilities/BasicUtils/SharedArray.hpp>
#include <LibUtilities/LibUtilitiesDeclspec.h>

#define LUE LIB_UTILITIES_EXPORT

namespace Nektar
{
namespace LibUtilities
{

// Forward declaration of some of the classes in this file...
class TimeIntegrationScheme;
class TimeIntegrationSchemeData;
class TimeIntegrationSolution;
class TimeIntegrationSchemeOperators;

typedef std::shared_ptr<TimeIntegrationScheme> TimeIntegrationSchemeSharedPtr;

/// Datatype of the NekFactory used to instantiate classes derived from the
/// EquationSystem class.
typedef NekFactory<std::string,
                   TimeIntegrationScheme, std::string, unsigned int,
                   std::vector<NekDouble> > TimeIntegrationSchemeFactory;

// Allows a code to create a TimeIntegrator. Usually used like this:
//
//    LibUtilities::TimeIntegrationSchemeSharedPtr timeIntegrationScheme =
//      LibUtilities::GetTimeIntegrationSchemeFactory().CreateInstance(
//                  "IMEXOrder1" );
LUE TimeIntegrationSchemeFactory &GetTimeIntegrationSchemeFactory();

enum TimeIntegrationSchemeType
{
    eNoTimeIntegrationSchemeType,
    eExplicit,           //!< Formally explicit scheme
    eDiagonallyImplicit, //!< Diagonally implicit scheme (e.g. the DIRK schemes)
    eIMEX,               //!< Implicit Explicit General Linear Method
    eImplicit,           //!< Fully implicit scheme
    eExponential,        //!< Exponential scheme
    eFractionalInTime,   //!< Fractional in Time scheme
};


/**
 * @brief Base class for time integration schemes.
 */
class TimeIntegrationScheme
{
public:
    // typedefs
    typedef std::shared_ptr<TimeIntegrationSchemeData>
        TimeIntegrationSchemeDataSharedPtr;
    typedef std::vector<TimeIntegrationSchemeDataSharedPtr>
        TimeIntegrationSchemeDataVector;
    typedef std::vector<TimeIntegrationSchemeDataSharedPtr>::iterator
        TimeIntegrationSchemeDataVectorIter;

    typedef std::shared_ptr<TimeIntegrationSolution>
        TimeIntegrationSolutionSharedPtr;
    typedef std::vector<TimeIntegrationSolutionSharedPtr>
        TimeIntegrationSolutionVector;
    typedef std::vector<TimeIntegrationSolutionSharedPtr>::iterator
        TimeIntegrationSolutionVectorIter;

    typedef const Array<OneD, const Array<OneD, Array<OneD, NekDouble>>>
        ConstTripleArray;
    typedef Array<OneD, Array<OneD, Array<OneD, NekDouble>>> TripleArray;
    typedef const Array<OneD, const Array<OneD, NekDouble>> ConstDoubleArray;
    typedef Array<OneD, Array<OneD, NekDouble>> DoubleArray;
    typedef const Array<OneD, const NekDouble> ConstSingleArray;
    typedef Array<OneD, NekDouble> SingleArray;

    typedef std::function<void(ConstDoubleArray &, DoubleArray &,
                               const NekDouble)>
        FunctorType1;
    typedef std::function<void(ConstDoubleArray &, DoubleArray &,
                               const NekDouble, const NekDouble)>
        FunctorType2;

    // Access methods
    LUE virtual std::string              GetFullName  () const;
    LUE virtual std::string              GetName      () const = 0;
    // Values stored by each integration phase.
    LUE virtual std::string              GetVariant   () const;
    LUE virtual unsigned int             GetOrder     () const;
    LUE virtual std::vector< NekDouble > GetFreeParams() const;

    LUE virtual TimeIntegrationSchemeType GetIntegrationSchemeType() const;

    LUE virtual NekDouble GetTimeStability() const = 0;

    LUE unsigned int GetNumIntegrationPhases() const;

    // The worker methods
    LUE virtual TimeIntegrationSolutionSharedPtr InitializeScheme(
        const NekDouble deltaT, TimeIntegrationScheme::ConstDoubleArray &y_0,
        const NekDouble time, const TimeIntegrationSchemeOperators &op);

    LUE virtual TimeIntegrationScheme::ConstDoubleArray &TimeIntegrate(
        const int timestep, const NekDouble delta_t,
        TimeIntegrationSolutionSharedPtr &solvector,
        const TimeIntegrationSchemeOperators &op);

    // Methods specific to exponential integration schemes.
    LUE void SetExponentialCoefficients(Array<OneD,
                                        std::complex<NekDouble>> &Lambda);

    virtual void SetupSchemeExponentialData(TimeIntegrationSchemeData *phase,
                                            NekDouble deltaT) const;

    inline NekDouble factorial( unsigned int i ) const;
    std::complex<NekDouble> phi_function(const unsigned int order,
                                         const std::complex<NekDouble> z) const;

protected:

    TimeIntegrationSchemeDataVector m_integration_phases;

    virtual ~TimeIntegrationScheme()
    {
<<<<<<< HEAD
        // Forward declaration of all classes in this file
        class TimeIntegrationScheme;
        class TimeIntegrationSolution;

        // typedefs
        typedef std::shared_ptr<TimeIntegrationScheme>                  TimeIntegrationSchemeSharedPtr;
        typedef std::vector<TimeIntegrationSchemeSharedPtr>             TimeIntegrationSchemeVector; 
        typedef std::vector<TimeIntegrationSchemeSharedPtr>::iterator   TimeIntegrationSchemeVectorIter; 
        typedef std::shared_ptr<TimeIntegrationSolution>                TimeIntegrationSolutionSharedPtr;
        typedef std::vector<TimeIntegrationSolutionSharedPtr>           TimeIntegrationSolutionVector; 
        typedef std::vector<TimeIntegrationSolutionSharedPtr>::iterator TimeIntegrationSolutionVectorIter; 

        // =========================================================================
        // ==== ENUM LIST OF ALL SUPPORTED INTEGRATION SCHEMES
        // =========================================================================
        enum TimeIntegrationMethod
        {
            eNoTimeIntegrationMethod,
            eAdamsBashforthOrder1,            //!< Adams-Bashforth Forward multi-step scheme of order 1
            eAdamsBashforthOrder2,            //!< Adams-Bashforth Forward multi-step scheme of order 2
            eAdamsBashforthOrder3,            //!< Adams-Bashforth Forward multi-step scheme of order 3
            eAdamsMoultonOrder1,              //!< Adams-Moulton Forward multi-step scheme of order 1
            eAdamsMoultonOrder2,              //!< Adams-Moulton Forward multi-step scheme of order 2
            eBDFImplicitOrder1,               //!< BDF multi-step scheme of order 1 (implicit)
            eBDFImplicitOrder2,               //!< BDF multi-step scheme of order 2 (implicit)
            eClassicalRungeKutta4,            //!< Runge-Kutta multi-stage scheme 4th order explicit (old name)
            eRungeKutta4,                     //!< Classical RungeKutta4 method (new name for eClassicalRungeKutta4)
            eRungeKutta3_SSP,                 //!< Nonlinear SSP RungeKutta3 explicit
            eRungeKutta2_ImprovedEuler,       //!< Improved RungeKutta2 explicit (old name meaning Heun's method)
            eRungeKutta2_SSP,                 //!< Nonlinear SSP RungeKutta2 explicit (surrogate for eRungeKutta2_ImprovedEuler)
            eForwardEuler,                    //!< Forward Euler scheme
            eBackwardEuler,                   //!< Backward Euler scheme
            eIMEXOrder1,                      //!< IMEX 1st order scheme using Euler Backwards/Euler Forwards
            eIMEXOrder2,                      //!< IMEX 2nd order scheme using Backward Different Formula & Extrapolation
            eIMEXOrder3,                      //!< IMEX 3rd order scheme using Backward Different Formula & Extrapolation
            eMidpoint,                        //!< midpoint method (old name)
            eRungeKutta2,                     //!< Classical RungeKutta2 method (new name for eMidpoint)
            eDIRKOrder2,                      //!< Diagonally Implicit Runge Kutta scheme of order 3
            eDIRKOrder3,                      //!< Diagonally Implicit Runge Kutta scheme of order 3
            eDIRKOrder3Stage5,                 //!< Diagonally Implicit Runge Kutta scheme of order 3 stage 5
            eDIRKOrder4Stage6,                 //!< Diagonally Implicit Runge Kutta scheme of order 4 stage 6
            eCNAB,		                      //!< Crank-Nicolson/Adams-Bashforth Order 2 (CNAB)
            eIMEXGear,		                  //!< IMEX Gear Order 2
            eMCNAB,		                      //!< Modified Crank-Nicolson/Adams-Bashforth Order 2 (MCNAB)
            eIMEXdirk_1_1_1,		      	  //!< Forward-Backward Euler IMEX DIRK(1,1,1)
            eIMEXdirk_1_2_1,		      	  //!< Forward-Backward Euler IMEX DIRK(1,2,1)
            eIMEXdirk_1_2_2,		      	  //!< Implicit-Explicit Midpoint IMEX DIRK(1,2,2)
            eIMEXdirk_2_2_2,		          //!< L-stable, two stage, second order IMEX DIRK(2,2,2)
            eIMEXdirk_2_3_2,                  //!< L-stable, three stage, third order IMEX DIRK(3,4,3)
            eIMEXdirk_2_3_3,		      	  //!< L-stable, two stage, third order IMEX DIRK(2,3,3)
            eIMEXdirk_3_4_3,                  //!< L-stable, three stage, third order IMEX DIRK(3,4,3)
            eIMEXdirk_4_4_3,		      	  //!< L-stable, four stage, third order IMEX DIRK(4,4,3)
            SIZE_TimeIntegrationMethod        //!< Length of enum list
        };

        const char* const TimeIntegrationMethodMap[] = 
        {
            "NoTimeIntegrationMethod",
            "AdamsBashforthOrder1",
            "AdamsBashforthOrder2",
            "AdamsBashforthOrder3",
            "AdamsMoultonOrder1",
            "AdamsMoultonOrder2",
            "BDFImplicitOrder1",
            "BDFImplicitOrder2",
            "ClassicalRungeKutta4",
            "RungeKutta4",
            "RungeKutta3_SSP",
            "RungeKutta2_ImprovedEuler",
            "RungeKutta2_SSP",
            "ForwardEuler",
            "BackwardEuler",
            "IMEXOrder1",
            "IMEXOrder2",
            "IMEXOrder3",
            "Midpoint",
            "RungeKutta2",
            "DIRKOrder2",
            "DIRKOrder3",
            "DIRKOrder3Stage5",
            "DIRKOrder4Stage6",
            "CNAB",
            "IMEXGear",
            "MCNAB",
            "IMEXdirk_1_1_1",
            "IMEXdirk_1_2_1",
            "IMEXdirk_1_2_2",
            "IMEXdirk_2_2_2",
            "IMEXdirk_2_3_2",
            "IMEXdirk_2_3_3",
            "IMEXdirk_3_4_3",
            "IMEXdirk_4_4_3",
        };

        enum TimeIntegrationSchemeType
        {
            eNoTimeIntegrationSchemeType,
            eExplicit,              //!< Formally explicit scheme
            eDiagonallyImplicit,    //!< Diagonally implicit scheme (e.g. the DIRK schemes)
            eIMEX,                  //!< Implicit Explicit General Linear Method
            eImplicit,              //!< Fully implicit scheme
        };

        const char* const TimeIntegrationSchemeTypeMap[] = 
        {
            "NoTimeIntegrationSchemeType",
            "Explicit",
            "DiagonallyImplicit",
            "IMEX",
            "Implicit"
        };

        // =====================================================================

        // =====================================================================
        // ==== DEFINITION OF THE CLASS TimeIntegrationSchemeOperators
        // =====================================================================
        class TimeIntegrationSchemeOperators
        {
        public:
            typedef const Array<OneD, const Array<OneD, NekDouble> > InArrayType;
            typedef       Array<OneD,       Array<OneD, NekDouble> > OutArrayType;
            
            typedef std::function< void (InArrayType&, OutArrayType&, const NekDouble) >                  FunctorType1;
            typedef std::function< void (InArrayType&, OutArrayType&, const NekDouble, const NekDouble) > FunctorType2;

            typedef const FunctorType1& ConstFunctorType1Ref;
            typedef const FunctorType2& ConstFunctorType2Ref;

            typedef Array<OneD, FunctorType1> FunctorType1Array;
            typedef Array<OneD, FunctorType2> FunctorType2Array;
            
            TimeIntegrationSchemeOperators(void):
            m_functors1(4),
            m_functors2(1)
            {
            }

            template<typename FuncPointerT, typename ObjectPointerT> 
                void DefineOdeRhs(FuncPointerT func, ObjectPointerT obj)
            {
                m_functors1[0] =  std::bind(
                    func, obj, std::placeholders::_1, std::placeholders::_2,
                    std::placeholders::_3);
            }

            template<typename FuncPointerT, typename ObjectPointerT> 
                void DefineOdeExplicitRhs(FuncPointerT func, ObjectPointerT obj)
            {
                m_functors1[1] =  std::bind(
                    func, obj, std::placeholders::_1, std::placeholders::_2,
                    std::placeholders::_3);
            }

            template<typename FuncPointerT, typename ObjectPointerT> 
                void DefineOdeImplicitRhs(FuncPointerT func, ObjectPointerT obj)
            {
                m_functors1[2] =  std::bind(
                    func, obj, std::placeholders::_1, std::placeholders::_2,
                    std::placeholders::_3);
            }

            template<typename FuncPointerT, typename ObjectPointerT> 
                void DefineProjection(FuncPointerT func, ObjectPointerT obj)
            {
                m_functors1[3] =  std::bind(
                    func, obj, std::placeholders::_1, std::placeholders::_2,
                    std::placeholders::_3);
            }

            template<typename FuncPointerT, typename ObjectPointerT> 
                void DefineImplicitSolve(FuncPointerT func, ObjectPointerT obj)
            {
                m_functors2[0] =  std::bind(
                    func, obj, std::placeholders::_1, std::placeholders::_2,
                    std::placeholders::_3, std::placeholders::_4);
            }
            

            inline void DoOdeRhs(InArrayType     &inarray, 
                                 OutArrayType    &outarray, 
                                 const NekDouble time) const
            {
                ASSERTL1(m_functors1[0],"OdeRhs should be defined for this time integration scheme");
                m_functors1[0](inarray,outarray,time);
            }
            
            inline void DoOdeExplicitRhs(InArrayType     &inarray, 
                                         OutArrayType    &outarray, 
                                         const NekDouble time) const
            {
                ASSERTL1(m_functors1[1],"OdeExplicitRhs should be defined for this time integration scheme");
                m_functors1[1](inarray,outarray,time);
            }
            
            inline void DoOdeImplicitRhs(InArrayType     &inarray, 
                                        OutArrayType    &outarray, 
                                        const NekDouble time) const
            {
                ASSERTL1(m_functors1[2],"OdeImplictRhs should be defined for this time integration scheme");
                m_functors1[2](inarray,outarray,time);
            }

            inline void DoProjection(InArrayType     &inarray, 
                                     OutArrayType    &outarray, 
                                     const NekDouble time) const
            {
                ASSERTL1(m_functors1[3],"Projection operation should be defined for this time integration scheme");
                m_functors1[3](inarray,outarray,time);
            }
            
            inline void DoImplicitSolve(InArrayType     &inarray, 
                                        OutArrayType    &outarray, 
                                        const NekDouble time, 
                                        const NekDouble lambda) const
            {
                ASSERTL1(m_functors2[0],"ImplicitSolve should be defined for this time integration scheme");
                m_functors2[0](inarray,outarray,time,lambda);
            }


        protected:
            FunctorType1Array m_functors1;
            FunctorType2Array m_functors2;

        private:

        };

        // =========================================================================
        // ==== DEFINITION OF THE CLASS TimeIntegrationSchemeKey
        // =========================================================================
        class TimeIntegrationSchemeKey
        {
        public:
            
            struct opLess
            {
                LIB_UTILITIES_EXPORT bool operator()(const TimeIntegrationSchemeKey &lhs, const TimeIntegrationSchemeKey &rhs) const;
            };
            
            TimeIntegrationSchemeKey(const TimeIntegrationMethod &method): 
            m_method(method)
            {
            }
            
            virtual ~TimeIntegrationSchemeKey()
            {
            }

            TimeIntegrationSchemeKey(const TimeIntegrationSchemeKey &key)
            {
                *this = key; // defer to assignment operator
            }

            TimeIntegrationSchemeKey& operator=(const TimeIntegrationSchemeKey &key)
            {
                m_method  = key.m_method;
                
                return *this;
            }

            inline TimeIntegrationMethod GetIntegrationMethod() const
            {
                return m_method;
            }

            inline bool operator==(const TimeIntegrationSchemeKey &key)
            {
                return (m_method == key.m_method);
            }

            inline bool operator== (const TimeIntegrationSchemeKey *y)
            {
                return (*this == *y);
            }

            inline bool operator != (const TimeIntegrationSchemeKey& y)
            {
                return (!(*this == y));
            }

            inline bool operator != (const TimeIntegrationSchemeKey *y)
            {
                return (!(*this == *y));
            }

            LIB_UTILITIES_EXPORT friend bool operator==(const TimeIntegrationSchemeKey &lhs, const TimeIntegrationSchemeKey &rhs);
            LIB_UTILITIES_EXPORT friend bool operator<(const TimeIntegrationSchemeKey &lhs, const TimeIntegrationSchemeKey &rhs);
            LIB_UTILITIES_EXPORT friend bool opLess::operator()(const TimeIntegrationSchemeKey &lhs, const TimeIntegrationSchemeKey &rhs) const;

        protected:
            TimeIntegrationMethod m_method;  //!< integration method

        private:
            // This should never be called
            TimeIntegrationSchemeKey()
            {
                NEKERROR(ErrorUtil::efatal,"Default Constructor for the TimeIntegrationSchemeKey class should not be called");
            }
        };

        static const TimeIntegrationSchemeKey NullTimeIntegrationSchemeKey(eNoTimeIntegrationMethod);
        LIB_UTILITIES_EXPORT bool operator==(const TimeIntegrationSchemeKey &lhs, const TimeIntegrationSchemeKey &rhs);
        LIB_UTILITIES_EXPORT bool operator<(const TimeIntegrationSchemeKey &lhs, const TimeIntegrationSchemeKey &rhs);
        LIB_UTILITIES_EXPORT std::ostream& operator<<(std::ostream& os, const TimeIntegrationSchemeKey& rhs);

        // =====================================================================


        // =====================================================================
        // ==== DEFINITION OF THE FUNCTION TimeIntegrationSolution
        // =====================================================================
        // This is the interface the user can use to get hold of the different
        // time integration schemes. It returns you the NekManager 
        // singleton which manages all the time integration schemes...
        //
        typedef NekManager<TimeIntegrationSchemeKey, 
                           TimeIntegrationScheme, 
                           TimeIntegrationSchemeKey::opLess> TimeIntegrationSchemeManagerT;
        LIB_UTILITIES_EXPORT TimeIntegrationSchemeManagerT &TimeIntegrationSchemeManager(void);
        // =====================================================================

        // =====================================================================
        // ==== DEFINITION OF THE CLASS TimeIntegrationScheme
        // =====================================================================
        class TimeIntegrationScheme
        {
        public:

                typedef const Array<OneD, const Array<OneD, Array<OneD, NekDouble> > > ConstTripleArray;
                typedef       Array<OneD,       Array<OneD, Array<OneD, NekDouble> > > TripleArray;
                typedef const Array<OneD, const Array<OneD, NekDouble> >               ConstDoubleArray;
                typedef       Array<OneD,       Array<OneD, NekDouble> >               DoubleArray;
                typedef const Array<OneD, const NekDouble >                            ConstSingleArray;
                typedef       Array<OneD,       NekDouble >                            SingleArray;
                typedef std::function< void (ConstDoubleArray&, DoubleArray&, const NekDouble) >                  FunctorType1;
                typedef std::function< void (ConstDoubleArray&, DoubleArray&, const NekDouble, const NekDouble) > FunctorType2;

        public:

            virtual ~TimeIntegrationScheme()
            {
            }

            inline const TimeIntegrationSchemeKey& GetIntegrationSchemeKey() const
            {
                return m_schemeKey;
            }

            inline TimeIntegrationMethod GetIntegrationMethod() const
            {
                return m_schemeKey.GetIntegrationMethod();
            }

            inline TimeIntegrationSchemeType GetIntegrationSchemeType() const
            {
                return m_schemeType;
            }

            inline NekDouble A(const unsigned int i, const unsigned int j) const
            {
                return m_A[0][i][j];
            }

            inline NekDouble B(const unsigned int i, const unsigned int j) const
            {
                return m_B[0][i][j];
            }

            inline NekDouble U(const unsigned int i, const unsigned int j) const
            {
                return m_U[i][j];
            }

            inline NekDouble V(const unsigned int i, const unsigned int j) const
            {
                return m_V[i][j];
            }

            inline NekDouble A_IMEX(const unsigned int i, const unsigned int j) const
            {
                return m_A[1][i][j];
            }

            inline NekDouble B_IMEX(const unsigned int i, const unsigned int j) const
            {
                return m_B[1][i][j];
            }

            inline unsigned int GetNsteps(void) const
            {
                return m_numsteps;
            }

            inline unsigned int GetNstages(void) const
            {
                return m_numstages;
            }

            inline unsigned int GetNmultiStepValues(void) const
            {
                return m_numMultiStepValues;
            }

            inline unsigned int GetNmultiStepDerivs(void) const
            {
                return m_numMultiStepDerivs;
            }

            /**
             * \brief This function initialises the time integration
             * scheme
             *
             * Given the solution at the initial time level
             * \f$\boldsymbol{y}(t_0)\f$, this function generates the
             * vectors \f$\boldsymbol{y}^{[n]}\f$ and \f$t^{[n]}\f$
             * needed to evaluate the time integration scheme
             * formulated as a General Linear Method. These vectors
             * are embedded in an object of the class
             * TimeIntegrationSolution. This class is the abstraction
             * of the input and output vectors of the General Linear
             * Method.
             *
             * For single-step methods, this function is trivial as it
             * just wraps a TimeIntegrationSolution object around the
             * given initial values and initial time.  However, for
             * multistep methods, actual time stepping is being done
             * to evaluate the necessary parameters at multiple time
             * levels needed to start the actual integration.
             *
             * \param timestep The size of the timestep, i.e. \f$\Delta t\f$.
             * \param time on input: the initial time, i.e. \f$t_0\f$.
             * \param time on output: the new time-level after initialisation, in general this yields
             *       \f$t = t_0 + (r-1)\Delta t\f$ where \f$r\f$ is the number of steps of the multi-step method.
             * \param nsteps on output: he number of initialisation steps required. In general this corresponds to \f$r-1\f$
             *       where \f$r\f$ is the number of steps of the multi-step method.
             * \param f an object of the class FuncType, where FuncType should have a method FuncType::ODEforcing
             *       to evaluate the right hand side \f$f(t,\boldsymbol{y})\f$ of the ODE.
             * \param y_0 the initial value \f$\boldsymbol{y}(t_0)\f$
             * \return An object of the class TimeIntegrationSolution which represents the vectors \f$\boldsymbol{y}^{[n]}\f$ and \f$t^{[n]}\f$
             *  that can be used to start the actual integration.
             */
            LIB_UTILITIES_EXPORT TimeIntegrationSolutionSharedPtr InitializeScheme(const NekDouble timestep,
                                                                    ConstDoubleArray               &y_0    ,
                                                              const NekDouble                      time    ,
                                                              const TimeIntegrationSchemeOperators &op     );

            /**
             * \brief Explicit integration of an ODE.
             *
             * This function explicitely perfroms a signle integration step of the ODE system:
             * \f[
             * \frac{d\boldsymbol{y}}{dt}=\boldsymbol{f}(t,\boldsymbol{y})
             * \f]
             *
             * \param timestep The size of the timestep, i.e. \f$\Delta t\f$.
             * \param f an object of the class FuncType, where FuncType should have a method FuncType::ODEforcing
             *       to evaluate the right hand side \f$f(t,\boldsymbol{y})\f$ of the ODE.
             * \param y on input: the vectors \f$\boldsymbol{y}^{[n-1]}\f$ and \f$t^{[n-1]}\f$ (which corresponds to the 
             *    solution at the old time level)
             * \param y on output: the vectors \f$\boldsymbol{y}^{[n]}\f$ and \f$t^{[n]}\f$ (which corresponds to the 
             *    solution at the old new level)
             * \return The actual solution \f$\boldsymbol{y}^{n}\f$ at the new time level 
             *    (which in fact is also embedded in the argument y).
             */
            LIB_UTILITIES_EXPORT ConstDoubleArray& TimeIntegrate(const NekDouble   timestep,          
                                                  TimeIntegrationSolutionSharedPtr &y      ,
                                            const TimeIntegrationSchemeOperators   &op     );

            inline const Array<OneD, const unsigned int>& GetTimeLevelOffset()
            {
                return m_timeLevelOffset;
            }


        protected:
            TimeIntegrationSchemeKey  m_schemeKey; 
            TimeIntegrationSchemeType m_schemeType;
            unsigned int              m_numsteps;   //< Number of steps in multi-step component. 
            unsigned int              m_numstages;  //< Number of stages in multi-stage component. 

            bool m_firstStageEqualsOldSolution; //< Optimisation-flag 
            bool m_lastStageEqualsNewSolution;  //< Optimisation-flag

            unsigned int m_numMultiStepValues; // number of entries in input and output vector that correspond
                                               // to VALUES at previous time levels
            unsigned int m_numMultiStepDerivs; // number of entries in input and output vector that correspond
                                               // to DERIVATIVES at previous time levels
            Array<OneD,unsigned int> m_timeLevelOffset; // denotes to which time-level the entries in both 
                                                        // input and output vector correspond, e.g.
                                                        //     INPUT VECTOR --------> m_inputTimeLevelOffset
                                                        //    _            _               _ _
                                                        //   | u^n          |             | 0 | 
                                                        //   | u^{n-1}      |             | 1 | 
                                                        //   | u^{n-2}      |  ----->     | 2 | 
                                                        //   | dt f(u^{n-1})|             | 1 | 
                                                        //   | dt f(u^{n-2})|             | 2 | 
                                                        //    -            -               - -

            Array<OneD, Array<TwoD,NekDouble> > m_A;
            Array<OneD, Array<TwoD,NekDouble> > m_B;
            Array<TwoD,NekDouble>               m_U;
            Array<TwoD,NekDouble>               m_V;

        private: 
            bool m_initialised;   /// bool to identify if array has been initialised 
            int  m_nvar;          /// The number of variables in integration scheme. 
            int  m_npoints;       /// The size of inner data which is stored for reuse. 
            DoubleArray m_Y;      /// Array containing the stage values 
            DoubleArray m_tmp;    /// explicit right hand side of each stage equation

            TripleArray m_F;      /// Array corresponding to the stage Derivatives 
            TripleArray m_F_IMEX; /// Used to store the Explicit stage derivative of IMEX schemes

            NekDouble   m_T;     ///  Time at the different stages

            template <typename> friend class Nektar::MemoryManager;
            LIB_UTILITIES_EXPORT friend TimeIntegrationSchemeManagerT &TimeIntegrationSchemeManager(void);

            LIB_UTILITIES_EXPORT static std::shared_ptr<TimeIntegrationScheme> Create(const TimeIntegrationSchemeKey &key);

            TimeIntegrationScheme(const TimeIntegrationSchemeKey &key);
            
            // These should never be called
            TimeIntegrationScheme():m_schemeKey(NullTimeIntegrationSchemeKey)
            {
                NEKERROR(ErrorUtil::efatal,"Default Constructor for the TimeIntegrationScheme class should not be called");
            }
            
            TimeIntegrationScheme(const TimeIntegrationScheme &in):m_schemeKey(NullTimeIntegrationSchemeKey)
            {
                NEKERROR(ErrorUtil::efatal,"Copy Constructor for the TimeIntegrationScheme class should not be called");
            }

            LIB_UTILITIES_EXPORT bool VerifyIntegrationSchemeType(TimeIntegrationSchemeType type,
                                             const Array<OneD, const Array<TwoD, NekDouble> >& A,
                                             const Array<OneD, const Array<TwoD, NekDouble> >& B,
                                             const Array<TwoD, const NekDouble>& U,
                                             const Array<TwoD, const NekDouble>& V) const;

            LIB_UTILITIES_EXPORT void TimeIntegrate(const NekDouble timestep,
                                     ConstTripleArray               &y_old  ,
                                     ConstSingleArray               &t_old  ,
                                     TripleArray                    &y_new  ,
                                     SingleArray                    &t_new  ,
                               const TimeIntegrationSchemeOperators &op     );


            inline int GetFirstDim(ConstTripleArray &y) const
            {
                return y[0].num_elements();
            }

            inline int GetSecondDim(ConstTripleArray &y) const
            {
                return y[0][0].num_elements();
            }

            LIB_UTILITIES_EXPORT bool CheckTimeIntegrateArguments(const NekDouble timestep,
                                                   ConstTripleArray               &y_old  ,
                                                   ConstSingleArray               &t_old  ,
                                                   TripleArray                    &y_new  ,
                                                   SingleArray                    &t_new  ,
                                             const TimeIntegrationSchemeOperators &op) const;

            LIB_UTILITIES_EXPORT bool CheckIfFirstStageEqualsOldSolution(const Array<OneD, const Array<TwoD, NekDouble> >& A,
                                                    const Array<OneD, const Array<TwoD, NekDouble> >& B,
                                                    const Array<TwoD, const NekDouble>& U,
                                                    const Array<TwoD, const NekDouble>& V) const;
            
            LIB_UTILITIES_EXPORT bool CheckIfLastStageEqualsNewSolution(const Array<OneD, const Array<TwoD, NekDouble> >& A,
                                                   const Array<OneD, const Array<TwoD, NekDouble> >& B,
                                                   const Array<TwoD, const NekDouble>& U,
                                                   const Array<TwoD, const NekDouble>& V) const;



        };


        // =========================================================================
        // ==== DEFINITION OF THE CLASS TimeIntegrationSolution
        // =========================================================================
        class TimeIntegrationSolution
        {
        public:
            typedef Array<OneD, Array<OneD, Array<OneD, NekDouble> > > TripleArray;
            typedef Array<OneD, Array<OneD, NekDouble> >               DoubleArray;
            
            // Constructor for single step methods
            LIB_UTILITIES_EXPORT TimeIntegrationSolution(const TimeIntegrationSchemeKey &key, 
                                    const DoubleArray& y, 
                                    const NekDouble time, 
                                    const NekDouble timestep);
            // Constructor for multi-step methods
            LIB_UTILITIES_EXPORT TimeIntegrationSolution(const TimeIntegrationSchemeKey &key, 
                                    const TripleArray& y, 
                                    const Array<OneD, NekDouble>& t);
            LIB_UTILITIES_EXPORT TimeIntegrationSolution(const TimeIntegrationSchemeKey &key,
                                    unsigned int nvar,
                                    unsigned int npoints);
            LIB_UTILITIES_EXPORT TimeIntegrationSolution(const TimeIntegrationSchemeKey &key);

            inline const TimeIntegrationSchemeSharedPtr& GetIntegrationScheme() const
            {
                return m_scheme;
            }

            inline const TimeIntegrationSchemeKey& GetIntegrationSchemeKey() const
            {
                return m_scheme->GetIntegrationSchemeKey();
            }
            
            inline TimeIntegrationMethod GetIntegrationMethod() const
            {
                return m_scheme->GetIntegrationMethod();
            }

            inline const TripleArray& GetSolutionVector() const
            {
                return m_solVector;
            }

            inline TripleArray& UpdateSolutionVector()
            {
                return m_solVector;
            }

            inline const DoubleArray& GetSolution() const
            {
                return m_solVector[0];
            }

            inline DoubleArray& UpdateSolution()
            {
                return m_solVector[0];
            }

            inline const Array<OneD, const NekDouble>& GetTimeVector() const
            {
                return m_t;
            }

            inline Array<OneD, NekDouble>& UpdateTimeVector()
            {
                return m_t;
            }

            inline NekDouble GetTime() const
            {
                return m_t[0];
            }

            inline int GetNsteps()
            {
                return m_scheme->GetNsteps();
            }

            inline int GetFirstDim() const
            {
                return m_solVector[0].num_elements();
            }

            inline int GetSecondDim() const
            {
                return m_solVector[0][0].num_elements();
            }

            // Return the number of entries in the solution vector that correspond
            // to (multi-step) values
            inline unsigned int GetNvalues(void) const
            {
                return m_scheme->GetNmultiStepValues();
            }

            // Return the number of entries in the solution vector that correspond
            // to (multi-step) derivatives
            inline unsigned int GetNderivs(void) const
            {
                return m_scheme->GetNmultiStepDerivs();
            }

            // Returns an array which indicates to which time-level the entries in the
            // solution vector correspond
            inline const Array<OneD, const unsigned int>& GetTimeLevelOffset()
            {
                return m_scheme->GetTimeLevelOffset();
            }

            // returns the entry in the solution vector which corresponds to 
            // the (multi-step) value at the time-level with specified offset
            inline DoubleArray& GetValue(const unsigned int timeLevelOffset)
            {
                int nMultiStepVals = m_scheme->GetNmultiStepValues();
                const Array<OneD, const unsigned int>& offsetvec = GetTimeLevelOffset();

                for(int i = 0; i < nMultiStepVals; i++)
                {
                    if( timeLevelOffset == offsetvec[i] )
                    {
                        return m_solVector[i];
                    }
                }
                ASSERTL1(false,"The solution vector of this scheme does not contain a value at the requested time-level");
                return m_solVector[0];
            }

            // returns the entry in the solution vector which corresponds to 
            // the (multi-step) derivative at the time-level with specified offset
            inline DoubleArray& GetDerivative(const unsigned int timeLevelOffset)
            {
                int nMultiStepVals = m_scheme->GetNmultiStepValues();
                int size           = m_scheme->GetNsteps();
                const Array<OneD, const unsigned int>& offsetvec = GetTimeLevelOffset();

                for(int i = nMultiStepVals; i < size; i++)
                {
                    if( timeLevelOffset == offsetvec[i] )
                    {
                        return m_solVector[i];
                    }
                }
                ASSERTL1(false,"The solution vector of this scheme does not contain a derivative at the requested time-level");
                return m_solVector[0];
            }

            // returns the time associated with the (multi-step) value at the time-level with the 
            // given offset
            inline NekDouble GetValueTime(const unsigned int timeLevelOffset)
            {
                int nMultiStepVals = m_scheme->GetNmultiStepValues();
                const Array<OneD, const unsigned int>& offsetvec = GetTimeLevelOffset();

                for(int i = 0; i < nMultiStepVals; i++)
                {
                    if( timeLevelOffset == offsetvec[i] )
                    {
                        return m_t[i];
                    }
                }
                ASSERTL1(false,"The solution vector of this scheme does not contain a value at the requested time-level");
                return m_t[0];
            }

            // sets the (multi-step) value and time in the solution
            // vector which corresponds to
            // the value at the time-level with specified offset
            inline void SetValue(const unsigned int timeLevelOffset, const DoubleArray& y, const NekDouble t)
            {
                int nMultiStepVals = m_scheme->GetNmultiStepValues();
                const Array<OneD, const unsigned int>& offsetvec = GetTimeLevelOffset();

                for(int i = 0; i < nMultiStepVals; i++)
                {
                    if( timeLevelOffset == offsetvec[i] )
                    {
                        m_solVector[i] = y;
                        m_t[i] = t;
                        return;
                    }
                }
            }

            // sets the (multi-step) derivative and time in the
            // solution vector which corresponds to
            // the derivative at the time-level with specified offset
            inline void SetDerivative(const unsigned int timeLevelOffset, const DoubleArray& y, const NekDouble timestep)
            {
                int nMultiStepVals = m_scheme->GetNmultiStepValues();
                int size           = m_scheme->GetNsteps();
                const Array<OneD, const unsigned int>& offsetvec = GetTimeLevelOffset();

                for(int i = nMultiStepVals; i < size; i++)
                {
                    if( timeLevelOffset == offsetvec[i] )
                    {
                        m_solVector[i] = y;
                        m_t[i] = timestep;
                        return;
                    }
                }
            }

            // sets the soln Vector 
            inline void SetSolVector(const  int Offset, const DoubleArray& y)
            {
                m_solVector[Offset] = y;
            }

            // Rotate the solution vector 
            // (i.e. updating without calculating/inserting new values)
            inline void RotateSolutionVector()
            {
                int i;
                int nMultiStepVals = m_scheme->GetNmultiStepValues();
                int size           = m_scheme->GetNsteps();
                for(i = (nMultiStepVals-1); i > 0; i--)
                {
                    m_solVector[i] = m_solVector[i-1];
                }

                for(i = (size-1); i > nMultiStepVals; i--)
                {
                    m_solVector[i] = m_solVector[i-1];
                }
            }


        private:
            TimeIntegrationSchemeSharedPtr m_scheme;
            TripleArray m_solVector;
            Array<OneD,NekDouble> m_t;
        };
        // =========================================================================


        LIB_UTILITIES_EXPORT std::ostream& operator<<(std::ostream& os, const TimeIntegrationScheme& rhs);
        LIB_UTILITIES_EXPORT std::ostream& operator<<(std::ostream& os, const TimeIntegrationSchemeSharedPtr& rhs);
        
        // =========================================================================

    }; // end of namespace
} // end of namespace 

#endif //NEKTAR_LIB_UTILITIES_FOUNDATIONS_TIMEINTEGRATIONSCHEME_H
=======
    }

    LUE friend std::ostream &operator<<(std::ostream &os,
                                    const TimeIntegrationScheme &rhs);
    LUE friend std::ostream &operator<<(std::ostream &os,
                                    const TimeIntegrationSchemeSharedPtr &rhs);

    /**
     * \brief Explicit integration of an ODE.
     *
     * This function explicitely perfroms a signle integration step of the ODE
     * system:
     * \f[
     * \frac{d\boldsymbol{y}}{dt}=\boldsymbol{f}(t,\boldsymbol{y})
     * \f]
     *
     * \param timestep The size of the timestep, i.e. \f$\Delta t\f$.
     * \param f an object of the class FuncType, where FuncType should have a
     * method FuncType::ODEforcing
     *       to evaluate the right hand side \f$f(t,\boldsymbol{y})\f$ of the
     * ODE.
     * \param y on input: the vectors \f$\boldsymbol{y}^{[n-1]}\f$ and
     * \f$t^{[n-1]}\f$ (which corresponds to the
     *    solution at the old time level)
     * \param y on output:  the vectors \f$\boldsymbol{y}^{[n]}\f$ and
     * \f$t^{[n]}\f$ (which corresponds to the
     *    solution at the old new level)
     * \return The actual solution \f$\boldsymbol{y}^{n}\f$ at the new time
     * level
     *    (which in fact is also embedded in the argument y).
     */
    LUE ConstDoubleArray &TimeIntegrate(
        const NekDouble timestep, TimeIntegrationSolutionSharedPtr &y,
        const TimeIntegrationSchemeOperators &op);

    // This should never be used directly... only used by child classes...
    LUE TimeIntegrationScheme(std::string variant, unsigned int order,
                              std::vector<NekDouble> freeParams)
    {
        boost::ignore_unused(variant, order, freeParams);
    }

    LUE TimeIntegrationScheme(const TimeIntegrationScheme &in)
    {
        boost::ignore_unused(in);

        NEKERROR(ErrorUtil::efatal, "Copy Constructor for the "
                                    "TimeIntegrationScheme class should not be "
                                    "called");
    }

    inline int GetFirstDim(ConstTripleArray &y) const
    {
        return y[0].size();
    }

    inline int GetSecondDim(ConstTripleArray &y) const
    {
        return y[0][0].size();
    }

}; // end class TimeIntegrationScheme

LUE std::ostream &operator<<(std::ostream &os,
                             const TimeIntegrationScheme &rhs);
LUE std::ostream &operator<<(std::ostream &os,
                             const TimeIntegrationSchemeSharedPtr &rhs);

} // end of namespace LibUtilities
} // end of namespace Nektar
>>>>>>> 244f4842
<|MERGE_RESOLUTION|>--- conflicted
+++ resolved
@@ -161,834 +161,6 @@
 
     virtual ~TimeIntegrationScheme()
     {
-<<<<<<< HEAD
-        // Forward declaration of all classes in this file
-        class TimeIntegrationScheme;
-        class TimeIntegrationSolution;
-
-        // typedefs
-        typedef std::shared_ptr<TimeIntegrationScheme>                  TimeIntegrationSchemeSharedPtr;
-        typedef std::vector<TimeIntegrationSchemeSharedPtr>             TimeIntegrationSchemeVector; 
-        typedef std::vector<TimeIntegrationSchemeSharedPtr>::iterator   TimeIntegrationSchemeVectorIter; 
-        typedef std::shared_ptr<TimeIntegrationSolution>                TimeIntegrationSolutionSharedPtr;
-        typedef std::vector<TimeIntegrationSolutionSharedPtr>           TimeIntegrationSolutionVector; 
-        typedef std::vector<TimeIntegrationSolutionSharedPtr>::iterator TimeIntegrationSolutionVectorIter; 
-
-        // =========================================================================
-        // ==== ENUM LIST OF ALL SUPPORTED INTEGRATION SCHEMES
-        // =========================================================================
-        enum TimeIntegrationMethod
-        {
-            eNoTimeIntegrationMethod,
-            eAdamsBashforthOrder1,            //!< Adams-Bashforth Forward multi-step scheme of order 1
-            eAdamsBashforthOrder2,            //!< Adams-Bashforth Forward multi-step scheme of order 2
-            eAdamsBashforthOrder3,            //!< Adams-Bashforth Forward multi-step scheme of order 3
-            eAdamsMoultonOrder1,              //!< Adams-Moulton Forward multi-step scheme of order 1
-            eAdamsMoultonOrder2,              //!< Adams-Moulton Forward multi-step scheme of order 2
-            eBDFImplicitOrder1,               //!< BDF multi-step scheme of order 1 (implicit)
-            eBDFImplicitOrder2,               //!< BDF multi-step scheme of order 2 (implicit)
-            eClassicalRungeKutta4,            //!< Runge-Kutta multi-stage scheme 4th order explicit (old name)
-            eRungeKutta4,                     //!< Classical RungeKutta4 method (new name for eClassicalRungeKutta4)
-            eRungeKutta3_SSP,                 //!< Nonlinear SSP RungeKutta3 explicit
-            eRungeKutta2_ImprovedEuler,       //!< Improved RungeKutta2 explicit (old name meaning Heun's method)
-            eRungeKutta2_SSP,                 //!< Nonlinear SSP RungeKutta2 explicit (surrogate for eRungeKutta2_ImprovedEuler)
-            eForwardEuler,                    //!< Forward Euler scheme
-            eBackwardEuler,                   //!< Backward Euler scheme
-            eIMEXOrder1,                      //!< IMEX 1st order scheme using Euler Backwards/Euler Forwards
-            eIMEXOrder2,                      //!< IMEX 2nd order scheme using Backward Different Formula & Extrapolation
-            eIMEXOrder3,                      //!< IMEX 3rd order scheme using Backward Different Formula & Extrapolation
-            eMidpoint,                        //!< midpoint method (old name)
-            eRungeKutta2,                     //!< Classical RungeKutta2 method (new name for eMidpoint)
-            eDIRKOrder2,                      //!< Diagonally Implicit Runge Kutta scheme of order 3
-            eDIRKOrder3,                      //!< Diagonally Implicit Runge Kutta scheme of order 3
-            eDIRKOrder3Stage5,                 //!< Diagonally Implicit Runge Kutta scheme of order 3 stage 5
-            eDIRKOrder4Stage6,                 //!< Diagonally Implicit Runge Kutta scheme of order 4 stage 6
-            eCNAB,		                      //!< Crank-Nicolson/Adams-Bashforth Order 2 (CNAB)
-            eIMEXGear,		                  //!< IMEX Gear Order 2
-            eMCNAB,		                      //!< Modified Crank-Nicolson/Adams-Bashforth Order 2 (MCNAB)
-            eIMEXdirk_1_1_1,		      	  //!< Forward-Backward Euler IMEX DIRK(1,1,1)
-            eIMEXdirk_1_2_1,		      	  //!< Forward-Backward Euler IMEX DIRK(1,2,1)
-            eIMEXdirk_1_2_2,		      	  //!< Implicit-Explicit Midpoint IMEX DIRK(1,2,2)
-            eIMEXdirk_2_2_2,		          //!< L-stable, two stage, second order IMEX DIRK(2,2,2)
-            eIMEXdirk_2_3_2,                  //!< L-stable, three stage, third order IMEX DIRK(3,4,3)
-            eIMEXdirk_2_3_3,		      	  //!< L-stable, two stage, third order IMEX DIRK(2,3,3)
-            eIMEXdirk_3_4_3,                  //!< L-stable, three stage, third order IMEX DIRK(3,4,3)
-            eIMEXdirk_4_4_3,		      	  //!< L-stable, four stage, third order IMEX DIRK(4,4,3)
-            SIZE_TimeIntegrationMethod        //!< Length of enum list
-        };
-
-        const char* const TimeIntegrationMethodMap[] = 
-        {
-            "NoTimeIntegrationMethod",
-            "AdamsBashforthOrder1",
-            "AdamsBashforthOrder2",
-            "AdamsBashforthOrder3",
-            "AdamsMoultonOrder1",
-            "AdamsMoultonOrder2",
-            "BDFImplicitOrder1",
-            "BDFImplicitOrder2",
-            "ClassicalRungeKutta4",
-            "RungeKutta4",
-            "RungeKutta3_SSP",
-            "RungeKutta2_ImprovedEuler",
-            "RungeKutta2_SSP",
-            "ForwardEuler",
-            "BackwardEuler",
-            "IMEXOrder1",
-            "IMEXOrder2",
-            "IMEXOrder3",
-            "Midpoint",
-            "RungeKutta2",
-            "DIRKOrder2",
-            "DIRKOrder3",
-            "DIRKOrder3Stage5",
-            "DIRKOrder4Stage6",
-            "CNAB",
-            "IMEXGear",
-            "MCNAB",
-            "IMEXdirk_1_1_1",
-            "IMEXdirk_1_2_1",
-            "IMEXdirk_1_2_2",
-            "IMEXdirk_2_2_2",
-            "IMEXdirk_2_3_2",
-            "IMEXdirk_2_3_3",
-            "IMEXdirk_3_4_3",
-            "IMEXdirk_4_4_3",
-        };
-
-        enum TimeIntegrationSchemeType
-        {
-            eNoTimeIntegrationSchemeType,
-            eExplicit,              //!< Formally explicit scheme
-            eDiagonallyImplicit,    //!< Diagonally implicit scheme (e.g. the DIRK schemes)
-            eIMEX,                  //!< Implicit Explicit General Linear Method
-            eImplicit,              //!< Fully implicit scheme
-        };
-
-        const char* const TimeIntegrationSchemeTypeMap[] = 
-        {
-            "NoTimeIntegrationSchemeType",
-            "Explicit",
-            "DiagonallyImplicit",
-            "IMEX",
-            "Implicit"
-        };
-
-        // =====================================================================
-
-        // =====================================================================
-        // ==== DEFINITION OF THE CLASS TimeIntegrationSchemeOperators
-        // =====================================================================
-        class TimeIntegrationSchemeOperators
-        {
-        public:
-            typedef const Array<OneD, const Array<OneD, NekDouble> > InArrayType;
-            typedef       Array<OneD,       Array<OneD, NekDouble> > OutArrayType;
-            
-            typedef std::function< void (InArrayType&, OutArrayType&, const NekDouble) >                  FunctorType1;
-            typedef std::function< void (InArrayType&, OutArrayType&, const NekDouble, const NekDouble) > FunctorType2;
-
-            typedef const FunctorType1& ConstFunctorType1Ref;
-            typedef const FunctorType2& ConstFunctorType2Ref;
-
-            typedef Array<OneD, FunctorType1> FunctorType1Array;
-            typedef Array<OneD, FunctorType2> FunctorType2Array;
-            
-            TimeIntegrationSchemeOperators(void):
-            m_functors1(4),
-            m_functors2(1)
-            {
-            }
-
-            template<typename FuncPointerT, typename ObjectPointerT> 
-                void DefineOdeRhs(FuncPointerT func, ObjectPointerT obj)
-            {
-                m_functors1[0] =  std::bind(
-                    func, obj, std::placeholders::_1, std::placeholders::_2,
-                    std::placeholders::_3);
-            }
-
-            template<typename FuncPointerT, typename ObjectPointerT> 
-                void DefineOdeExplicitRhs(FuncPointerT func, ObjectPointerT obj)
-            {
-                m_functors1[1] =  std::bind(
-                    func, obj, std::placeholders::_1, std::placeholders::_2,
-                    std::placeholders::_3);
-            }
-
-            template<typename FuncPointerT, typename ObjectPointerT> 
-                void DefineOdeImplicitRhs(FuncPointerT func, ObjectPointerT obj)
-            {
-                m_functors1[2] =  std::bind(
-                    func, obj, std::placeholders::_1, std::placeholders::_2,
-                    std::placeholders::_3);
-            }
-
-            template<typename FuncPointerT, typename ObjectPointerT> 
-                void DefineProjection(FuncPointerT func, ObjectPointerT obj)
-            {
-                m_functors1[3] =  std::bind(
-                    func, obj, std::placeholders::_1, std::placeholders::_2,
-                    std::placeholders::_3);
-            }
-
-            template<typename FuncPointerT, typename ObjectPointerT> 
-                void DefineImplicitSolve(FuncPointerT func, ObjectPointerT obj)
-            {
-                m_functors2[0] =  std::bind(
-                    func, obj, std::placeholders::_1, std::placeholders::_2,
-                    std::placeholders::_3, std::placeholders::_4);
-            }
-            
-
-            inline void DoOdeRhs(InArrayType     &inarray, 
-                                 OutArrayType    &outarray, 
-                                 const NekDouble time) const
-            {
-                ASSERTL1(m_functors1[0],"OdeRhs should be defined for this time integration scheme");
-                m_functors1[0](inarray,outarray,time);
-            }
-            
-            inline void DoOdeExplicitRhs(InArrayType     &inarray, 
-                                         OutArrayType    &outarray, 
-                                         const NekDouble time) const
-            {
-                ASSERTL1(m_functors1[1],"OdeExplicitRhs should be defined for this time integration scheme");
-                m_functors1[1](inarray,outarray,time);
-            }
-            
-            inline void DoOdeImplicitRhs(InArrayType     &inarray, 
-                                        OutArrayType    &outarray, 
-                                        const NekDouble time) const
-            {
-                ASSERTL1(m_functors1[2],"OdeImplictRhs should be defined for this time integration scheme");
-                m_functors1[2](inarray,outarray,time);
-            }
-
-            inline void DoProjection(InArrayType     &inarray, 
-                                     OutArrayType    &outarray, 
-                                     const NekDouble time) const
-            {
-                ASSERTL1(m_functors1[3],"Projection operation should be defined for this time integration scheme");
-                m_functors1[3](inarray,outarray,time);
-            }
-            
-            inline void DoImplicitSolve(InArrayType     &inarray, 
-                                        OutArrayType    &outarray, 
-                                        const NekDouble time, 
-                                        const NekDouble lambda) const
-            {
-                ASSERTL1(m_functors2[0],"ImplicitSolve should be defined for this time integration scheme");
-                m_functors2[0](inarray,outarray,time,lambda);
-            }
-
-
-        protected:
-            FunctorType1Array m_functors1;
-            FunctorType2Array m_functors2;
-
-        private:
-
-        };
-
-        // =========================================================================
-        // ==== DEFINITION OF THE CLASS TimeIntegrationSchemeKey
-        // =========================================================================
-        class TimeIntegrationSchemeKey
-        {
-        public:
-            
-            struct opLess
-            {
-                LIB_UTILITIES_EXPORT bool operator()(const TimeIntegrationSchemeKey &lhs, const TimeIntegrationSchemeKey &rhs) const;
-            };
-            
-            TimeIntegrationSchemeKey(const TimeIntegrationMethod &method): 
-            m_method(method)
-            {
-            }
-            
-            virtual ~TimeIntegrationSchemeKey()
-            {
-            }
-
-            TimeIntegrationSchemeKey(const TimeIntegrationSchemeKey &key)
-            {
-                *this = key; // defer to assignment operator
-            }
-
-            TimeIntegrationSchemeKey& operator=(const TimeIntegrationSchemeKey &key)
-            {
-                m_method  = key.m_method;
-                
-                return *this;
-            }
-
-            inline TimeIntegrationMethod GetIntegrationMethod() const
-            {
-                return m_method;
-            }
-
-            inline bool operator==(const TimeIntegrationSchemeKey &key)
-            {
-                return (m_method == key.m_method);
-            }
-
-            inline bool operator== (const TimeIntegrationSchemeKey *y)
-            {
-                return (*this == *y);
-            }
-
-            inline bool operator != (const TimeIntegrationSchemeKey& y)
-            {
-                return (!(*this == y));
-            }
-
-            inline bool operator != (const TimeIntegrationSchemeKey *y)
-            {
-                return (!(*this == *y));
-            }
-
-            LIB_UTILITIES_EXPORT friend bool operator==(const TimeIntegrationSchemeKey &lhs, const TimeIntegrationSchemeKey &rhs);
-            LIB_UTILITIES_EXPORT friend bool operator<(const TimeIntegrationSchemeKey &lhs, const TimeIntegrationSchemeKey &rhs);
-            LIB_UTILITIES_EXPORT friend bool opLess::operator()(const TimeIntegrationSchemeKey &lhs, const TimeIntegrationSchemeKey &rhs) const;
-
-        protected:
-            TimeIntegrationMethod m_method;  //!< integration method
-
-        private:
-            // This should never be called
-            TimeIntegrationSchemeKey()
-            {
-                NEKERROR(ErrorUtil::efatal,"Default Constructor for the TimeIntegrationSchemeKey class should not be called");
-            }
-        };
-
-        static const TimeIntegrationSchemeKey NullTimeIntegrationSchemeKey(eNoTimeIntegrationMethod);
-        LIB_UTILITIES_EXPORT bool operator==(const TimeIntegrationSchemeKey &lhs, const TimeIntegrationSchemeKey &rhs);
-        LIB_UTILITIES_EXPORT bool operator<(const TimeIntegrationSchemeKey &lhs, const TimeIntegrationSchemeKey &rhs);
-        LIB_UTILITIES_EXPORT std::ostream& operator<<(std::ostream& os, const TimeIntegrationSchemeKey& rhs);
-
-        // =====================================================================
-
-
-        // =====================================================================
-        // ==== DEFINITION OF THE FUNCTION TimeIntegrationSolution
-        // =====================================================================
-        // This is the interface the user can use to get hold of the different
-        // time integration schemes. It returns you the NekManager 
-        // singleton which manages all the time integration schemes...
-        //
-        typedef NekManager<TimeIntegrationSchemeKey, 
-                           TimeIntegrationScheme, 
-                           TimeIntegrationSchemeKey::opLess> TimeIntegrationSchemeManagerT;
-        LIB_UTILITIES_EXPORT TimeIntegrationSchemeManagerT &TimeIntegrationSchemeManager(void);
-        // =====================================================================
-
-        // =====================================================================
-        // ==== DEFINITION OF THE CLASS TimeIntegrationScheme
-        // =====================================================================
-        class TimeIntegrationScheme
-        {
-        public:
-
-                typedef const Array<OneD, const Array<OneD, Array<OneD, NekDouble> > > ConstTripleArray;
-                typedef       Array<OneD,       Array<OneD, Array<OneD, NekDouble> > > TripleArray;
-                typedef const Array<OneD, const Array<OneD, NekDouble> >               ConstDoubleArray;
-                typedef       Array<OneD,       Array<OneD, NekDouble> >               DoubleArray;
-                typedef const Array<OneD, const NekDouble >                            ConstSingleArray;
-                typedef       Array<OneD,       NekDouble >                            SingleArray;
-                typedef std::function< void (ConstDoubleArray&, DoubleArray&, const NekDouble) >                  FunctorType1;
-                typedef std::function< void (ConstDoubleArray&, DoubleArray&, const NekDouble, const NekDouble) > FunctorType2;
-
-        public:
-
-            virtual ~TimeIntegrationScheme()
-            {
-            }
-
-            inline const TimeIntegrationSchemeKey& GetIntegrationSchemeKey() const
-            {
-                return m_schemeKey;
-            }
-
-            inline TimeIntegrationMethod GetIntegrationMethod() const
-            {
-                return m_schemeKey.GetIntegrationMethod();
-            }
-
-            inline TimeIntegrationSchemeType GetIntegrationSchemeType() const
-            {
-                return m_schemeType;
-            }
-
-            inline NekDouble A(const unsigned int i, const unsigned int j) const
-            {
-                return m_A[0][i][j];
-            }
-
-            inline NekDouble B(const unsigned int i, const unsigned int j) const
-            {
-                return m_B[0][i][j];
-            }
-
-            inline NekDouble U(const unsigned int i, const unsigned int j) const
-            {
-                return m_U[i][j];
-            }
-
-            inline NekDouble V(const unsigned int i, const unsigned int j) const
-            {
-                return m_V[i][j];
-            }
-
-            inline NekDouble A_IMEX(const unsigned int i, const unsigned int j) const
-            {
-                return m_A[1][i][j];
-            }
-
-            inline NekDouble B_IMEX(const unsigned int i, const unsigned int j) const
-            {
-                return m_B[1][i][j];
-            }
-
-            inline unsigned int GetNsteps(void) const
-            {
-                return m_numsteps;
-            }
-
-            inline unsigned int GetNstages(void) const
-            {
-                return m_numstages;
-            }
-
-            inline unsigned int GetNmultiStepValues(void) const
-            {
-                return m_numMultiStepValues;
-            }
-
-            inline unsigned int GetNmultiStepDerivs(void) const
-            {
-                return m_numMultiStepDerivs;
-            }
-
-            /**
-             * \brief This function initialises the time integration
-             * scheme
-             *
-             * Given the solution at the initial time level
-             * \f$\boldsymbol{y}(t_0)\f$, this function generates the
-             * vectors \f$\boldsymbol{y}^{[n]}\f$ and \f$t^{[n]}\f$
-             * needed to evaluate the time integration scheme
-             * formulated as a General Linear Method. These vectors
-             * are embedded in an object of the class
-             * TimeIntegrationSolution. This class is the abstraction
-             * of the input and output vectors of the General Linear
-             * Method.
-             *
-             * For single-step methods, this function is trivial as it
-             * just wraps a TimeIntegrationSolution object around the
-             * given initial values and initial time.  However, for
-             * multistep methods, actual time stepping is being done
-             * to evaluate the necessary parameters at multiple time
-             * levels needed to start the actual integration.
-             *
-             * \param timestep The size of the timestep, i.e. \f$\Delta t\f$.
-             * \param time on input: the initial time, i.e. \f$t_0\f$.
-             * \param time on output: the new time-level after initialisation, in general this yields
-             *       \f$t = t_0 + (r-1)\Delta t\f$ where \f$r\f$ is the number of steps of the multi-step method.
-             * \param nsteps on output: he number of initialisation steps required. In general this corresponds to \f$r-1\f$
-             *       where \f$r\f$ is the number of steps of the multi-step method.
-             * \param f an object of the class FuncType, where FuncType should have a method FuncType::ODEforcing
-             *       to evaluate the right hand side \f$f(t,\boldsymbol{y})\f$ of the ODE.
-             * \param y_0 the initial value \f$\boldsymbol{y}(t_0)\f$
-             * \return An object of the class TimeIntegrationSolution which represents the vectors \f$\boldsymbol{y}^{[n]}\f$ and \f$t^{[n]}\f$
-             *  that can be used to start the actual integration.
-             */
-            LIB_UTILITIES_EXPORT TimeIntegrationSolutionSharedPtr InitializeScheme(const NekDouble timestep,
-                                                                    ConstDoubleArray               &y_0    ,
-                                                              const NekDouble                      time    ,
-                                                              const TimeIntegrationSchemeOperators &op     );
-
-            /**
-             * \brief Explicit integration of an ODE.
-             *
-             * This function explicitely perfroms a signle integration step of the ODE system:
-             * \f[
-             * \frac{d\boldsymbol{y}}{dt}=\boldsymbol{f}(t,\boldsymbol{y})
-             * \f]
-             *
-             * \param timestep The size of the timestep, i.e. \f$\Delta t\f$.
-             * \param f an object of the class FuncType, where FuncType should have a method FuncType::ODEforcing
-             *       to evaluate the right hand side \f$f(t,\boldsymbol{y})\f$ of the ODE.
-             * \param y on input: the vectors \f$\boldsymbol{y}^{[n-1]}\f$ and \f$t^{[n-1]}\f$ (which corresponds to the 
-             *    solution at the old time level)
-             * \param y on output: the vectors \f$\boldsymbol{y}^{[n]}\f$ and \f$t^{[n]}\f$ (which corresponds to the 
-             *    solution at the old new level)
-             * \return The actual solution \f$\boldsymbol{y}^{n}\f$ at the new time level 
-             *    (which in fact is also embedded in the argument y).
-             */
-            LIB_UTILITIES_EXPORT ConstDoubleArray& TimeIntegrate(const NekDouble   timestep,          
-                                                  TimeIntegrationSolutionSharedPtr &y      ,
-                                            const TimeIntegrationSchemeOperators   &op     );
-
-            inline const Array<OneD, const unsigned int>& GetTimeLevelOffset()
-            {
-                return m_timeLevelOffset;
-            }
-
-
-        protected:
-            TimeIntegrationSchemeKey  m_schemeKey; 
-            TimeIntegrationSchemeType m_schemeType;
-            unsigned int              m_numsteps;   //< Number of steps in multi-step component. 
-            unsigned int              m_numstages;  //< Number of stages in multi-stage component. 
-
-            bool m_firstStageEqualsOldSolution; //< Optimisation-flag 
-            bool m_lastStageEqualsNewSolution;  //< Optimisation-flag
-
-            unsigned int m_numMultiStepValues; // number of entries in input and output vector that correspond
-                                               // to VALUES at previous time levels
-            unsigned int m_numMultiStepDerivs; // number of entries in input and output vector that correspond
-                                               // to DERIVATIVES at previous time levels
-            Array<OneD,unsigned int> m_timeLevelOffset; // denotes to which time-level the entries in both 
-                                                        // input and output vector correspond, e.g.
-                                                        //     INPUT VECTOR --------> m_inputTimeLevelOffset
-                                                        //    _            _               _ _
-                                                        //   | u^n          |             | 0 | 
-                                                        //   | u^{n-1}      |             | 1 | 
-                                                        //   | u^{n-2}      |  ----->     | 2 | 
-                                                        //   | dt f(u^{n-1})|             | 1 | 
-                                                        //   | dt f(u^{n-2})|             | 2 | 
-                                                        //    -            -               - -
-
-            Array<OneD, Array<TwoD,NekDouble> > m_A;
-            Array<OneD, Array<TwoD,NekDouble> > m_B;
-            Array<TwoD,NekDouble>               m_U;
-            Array<TwoD,NekDouble>               m_V;
-
-        private: 
-            bool m_initialised;   /// bool to identify if array has been initialised 
-            int  m_nvar;          /// The number of variables in integration scheme. 
-            int  m_npoints;       /// The size of inner data which is stored for reuse. 
-            DoubleArray m_Y;      /// Array containing the stage values 
-            DoubleArray m_tmp;    /// explicit right hand side of each stage equation
-
-            TripleArray m_F;      /// Array corresponding to the stage Derivatives 
-            TripleArray m_F_IMEX; /// Used to store the Explicit stage derivative of IMEX schemes
-
-            NekDouble   m_T;     ///  Time at the different stages
-
-            template <typename> friend class Nektar::MemoryManager;
-            LIB_UTILITIES_EXPORT friend TimeIntegrationSchemeManagerT &TimeIntegrationSchemeManager(void);
-
-            LIB_UTILITIES_EXPORT static std::shared_ptr<TimeIntegrationScheme> Create(const TimeIntegrationSchemeKey &key);
-
-            TimeIntegrationScheme(const TimeIntegrationSchemeKey &key);
-            
-            // These should never be called
-            TimeIntegrationScheme():m_schemeKey(NullTimeIntegrationSchemeKey)
-            {
-                NEKERROR(ErrorUtil::efatal,"Default Constructor for the TimeIntegrationScheme class should not be called");
-            }
-            
-            TimeIntegrationScheme(const TimeIntegrationScheme &in):m_schemeKey(NullTimeIntegrationSchemeKey)
-            {
-                NEKERROR(ErrorUtil::efatal,"Copy Constructor for the TimeIntegrationScheme class should not be called");
-            }
-
-            LIB_UTILITIES_EXPORT bool VerifyIntegrationSchemeType(TimeIntegrationSchemeType type,
-                                             const Array<OneD, const Array<TwoD, NekDouble> >& A,
-                                             const Array<OneD, const Array<TwoD, NekDouble> >& B,
-                                             const Array<TwoD, const NekDouble>& U,
-                                             const Array<TwoD, const NekDouble>& V) const;
-
-            LIB_UTILITIES_EXPORT void TimeIntegrate(const NekDouble timestep,
-                                     ConstTripleArray               &y_old  ,
-                                     ConstSingleArray               &t_old  ,
-                                     TripleArray                    &y_new  ,
-                                     SingleArray                    &t_new  ,
-                               const TimeIntegrationSchemeOperators &op     );
-
-
-            inline int GetFirstDim(ConstTripleArray &y) const
-            {
-                return y[0].num_elements();
-            }
-
-            inline int GetSecondDim(ConstTripleArray &y) const
-            {
-                return y[0][0].num_elements();
-            }
-
-            LIB_UTILITIES_EXPORT bool CheckTimeIntegrateArguments(const NekDouble timestep,
-                                                   ConstTripleArray               &y_old  ,
-                                                   ConstSingleArray               &t_old  ,
-                                                   TripleArray                    &y_new  ,
-                                                   SingleArray                    &t_new  ,
-                                             const TimeIntegrationSchemeOperators &op) const;
-
-            LIB_UTILITIES_EXPORT bool CheckIfFirstStageEqualsOldSolution(const Array<OneD, const Array<TwoD, NekDouble> >& A,
-                                                    const Array<OneD, const Array<TwoD, NekDouble> >& B,
-                                                    const Array<TwoD, const NekDouble>& U,
-                                                    const Array<TwoD, const NekDouble>& V) const;
-            
-            LIB_UTILITIES_EXPORT bool CheckIfLastStageEqualsNewSolution(const Array<OneD, const Array<TwoD, NekDouble> >& A,
-                                                   const Array<OneD, const Array<TwoD, NekDouble> >& B,
-                                                   const Array<TwoD, const NekDouble>& U,
-                                                   const Array<TwoD, const NekDouble>& V) const;
-
-
-
-        };
-
-
-        // =========================================================================
-        // ==== DEFINITION OF THE CLASS TimeIntegrationSolution
-        // =========================================================================
-        class TimeIntegrationSolution
-        {
-        public:
-            typedef Array<OneD, Array<OneD, Array<OneD, NekDouble> > > TripleArray;
-            typedef Array<OneD, Array<OneD, NekDouble> >               DoubleArray;
-            
-            // Constructor for single step methods
-            LIB_UTILITIES_EXPORT TimeIntegrationSolution(const TimeIntegrationSchemeKey &key, 
-                                    const DoubleArray& y, 
-                                    const NekDouble time, 
-                                    const NekDouble timestep);
-            // Constructor for multi-step methods
-            LIB_UTILITIES_EXPORT TimeIntegrationSolution(const TimeIntegrationSchemeKey &key, 
-                                    const TripleArray& y, 
-                                    const Array<OneD, NekDouble>& t);
-            LIB_UTILITIES_EXPORT TimeIntegrationSolution(const TimeIntegrationSchemeKey &key,
-                                    unsigned int nvar,
-                                    unsigned int npoints);
-            LIB_UTILITIES_EXPORT TimeIntegrationSolution(const TimeIntegrationSchemeKey &key);
-
-            inline const TimeIntegrationSchemeSharedPtr& GetIntegrationScheme() const
-            {
-                return m_scheme;
-            }
-
-            inline const TimeIntegrationSchemeKey& GetIntegrationSchemeKey() const
-            {
-                return m_scheme->GetIntegrationSchemeKey();
-            }
-            
-            inline TimeIntegrationMethod GetIntegrationMethod() const
-            {
-                return m_scheme->GetIntegrationMethod();
-            }
-
-            inline const TripleArray& GetSolutionVector() const
-            {
-                return m_solVector;
-            }
-
-            inline TripleArray& UpdateSolutionVector()
-            {
-                return m_solVector;
-            }
-
-            inline const DoubleArray& GetSolution() const
-            {
-                return m_solVector[0];
-            }
-
-            inline DoubleArray& UpdateSolution()
-            {
-                return m_solVector[0];
-            }
-
-            inline const Array<OneD, const NekDouble>& GetTimeVector() const
-            {
-                return m_t;
-            }
-
-            inline Array<OneD, NekDouble>& UpdateTimeVector()
-            {
-                return m_t;
-            }
-
-            inline NekDouble GetTime() const
-            {
-                return m_t[0];
-            }
-
-            inline int GetNsteps()
-            {
-                return m_scheme->GetNsteps();
-            }
-
-            inline int GetFirstDim() const
-            {
-                return m_solVector[0].num_elements();
-            }
-
-            inline int GetSecondDim() const
-            {
-                return m_solVector[0][0].num_elements();
-            }
-
-            // Return the number of entries in the solution vector that correspond
-            // to (multi-step) values
-            inline unsigned int GetNvalues(void) const
-            {
-                return m_scheme->GetNmultiStepValues();
-            }
-
-            // Return the number of entries in the solution vector that correspond
-            // to (multi-step) derivatives
-            inline unsigned int GetNderivs(void) const
-            {
-                return m_scheme->GetNmultiStepDerivs();
-            }
-
-            // Returns an array which indicates to which time-level the entries in the
-            // solution vector correspond
-            inline const Array<OneD, const unsigned int>& GetTimeLevelOffset()
-            {
-                return m_scheme->GetTimeLevelOffset();
-            }
-
-            // returns the entry in the solution vector which corresponds to 
-            // the (multi-step) value at the time-level with specified offset
-            inline DoubleArray& GetValue(const unsigned int timeLevelOffset)
-            {
-                int nMultiStepVals = m_scheme->GetNmultiStepValues();
-                const Array<OneD, const unsigned int>& offsetvec = GetTimeLevelOffset();
-
-                for(int i = 0; i < nMultiStepVals; i++)
-                {
-                    if( timeLevelOffset == offsetvec[i] )
-                    {
-                        return m_solVector[i];
-                    }
-                }
-                ASSERTL1(false,"The solution vector of this scheme does not contain a value at the requested time-level");
-                return m_solVector[0];
-            }
-
-            // returns the entry in the solution vector which corresponds to 
-            // the (multi-step) derivative at the time-level with specified offset
-            inline DoubleArray& GetDerivative(const unsigned int timeLevelOffset)
-            {
-                int nMultiStepVals = m_scheme->GetNmultiStepValues();
-                int size           = m_scheme->GetNsteps();
-                const Array<OneD, const unsigned int>& offsetvec = GetTimeLevelOffset();
-
-                for(int i = nMultiStepVals; i < size; i++)
-                {
-                    if( timeLevelOffset == offsetvec[i] )
-                    {
-                        return m_solVector[i];
-                    }
-                }
-                ASSERTL1(false,"The solution vector of this scheme does not contain a derivative at the requested time-level");
-                return m_solVector[0];
-            }
-
-            // returns the time associated with the (multi-step) value at the time-level with the 
-            // given offset
-            inline NekDouble GetValueTime(const unsigned int timeLevelOffset)
-            {
-                int nMultiStepVals = m_scheme->GetNmultiStepValues();
-                const Array<OneD, const unsigned int>& offsetvec = GetTimeLevelOffset();
-
-                for(int i = 0; i < nMultiStepVals; i++)
-                {
-                    if( timeLevelOffset == offsetvec[i] )
-                    {
-                        return m_t[i];
-                    }
-                }
-                ASSERTL1(false,"The solution vector of this scheme does not contain a value at the requested time-level");
-                return m_t[0];
-            }
-
-            // sets the (multi-step) value and time in the solution
-            // vector which corresponds to
-            // the value at the time-level with specified offset
-            inline void SetValue(const unsigned int timeLevelOffset, const DoubleArray& y, const NekDouble t)
-            {
-                int nMultiStepVals = m_scheme->GetNmultiStepValues();
-                const Array<OneD, const unsigned int>& offsetvec = GetTimeLevelOffset();
-
-                for(int i = 0; i < nMultiStepVals; i++)
-                {
-                    if( timeLevelOffset == offsetvec[i] )
-                    {
-                        m_solVector[i] = y;
-                        m_t[i] = t;
-                        return;
-                    }
-                }
-            }
-
-            // sets the (multi-step) derivative and time in the
-            // solution vector which corresponds to
-            // the derivative at the time-level with specified offset
-            inline void SetDerivative(const unsigned int timeLevelOffset, const DoubleArray& y, const NekDouble timestep)
-            {
-                int nMultiStepVals = m_scheme->GetNmultiStepValues();
-                int size           = m_scheme->GetNsteps();
-                const Array<OneD, const unsigned int>& offsetvec = GetTimeLevelOffset();
-
-                for(int i = nMultiStepVals; i < size; i++)
-                {
-                    if( timeLevelOffset == offsetvec[i] )
-                    {
-                        m_solVector[i] = y;
-                        m_t[i] = timestep;
-                        return;
-                    }
-                }
-            }
-
-            // sets the soln Vector 
-            inline void SetSolVector(const  int Offset, const DoubleArray& y)
-            {
-                m_solVector[Offset] = y;
-            }
-
-            // Rotate the solution vector 
-            // (i.e. updating without calculating/inserting new values)
-            inline void RotateSolutionVector()
-            {
-                int i;
-                int nMultiStepVals = m_scheme->GetNmultiStepValues();
-                int size           = m_scheme->GetNsteps();
-                for(i = (nMultiStepVals-1); i > 0; i--)
-                {
-                    m_solVector[i] = m_solVector[i-1];
-                }
-
-                for(i = (size-1); i > nMultiStepVals; i--)
-                {
-                    m_solVector[i] = m_solVector[i-1];
-                }
-            }
-
-
-        private:
-            TimeIntegrationSchemeSharedPtr m_scheme;
-            TripleArray m_solVector;
-            Array<OneD,NekDouble> m_t;
-        };
-        // =========================================================================
-
-
-        LIB_UTILITIES_EXPORT std::ostream& operator<<(std::ostream& os, const TimeIntegrationScheme& rhs);
-        LIB_UTILITIES_EXPORT std::ostream& operator<<(std::ostream& os, const TimeIntegrationSchemeSharedPtr& rhs);
-        
-        // =========================================================================
-
-    }; // end of namespace
-} // end of namespace 
-
-#endif //NEKTAR_LIB_UTILITIES_FOUNDATIONS_TIMEINTEGRATIONSCHEME_H
-=======
     }
 
     LUE friend std::ostream &operator<<(std::ostream &os,
@@ -1058,5 +230,4 @@
                              const TimeIntegrationSchemeSharedPtr &rhs);
 
 } // end of namespace LibUtilities
-} // end of namespace Nektar
->>>>>>> 244f4842
+} // end of namespace Nektar