--- conflicted
+++ resolved
@@ -162,10 +162,6 @@
                 case eNodalTetEvenlySpaced:
                 case eNodalPrismEvenlySpaced:
                 case eNodalPrismElec:
-<<<<<<< HEAD
-                case eNodalPrismSPI:
-=======
->>>>>>> acf98483
                     dimpoints = 3;
                     break;
 
