--- conflicted
+++ resolved
@@ -157,26 +157,12 @@
                 }
             }
 
-<<<<<<< HEAD
             StdRegions::IndexMapKey ikey(
-                StdRegions::eEdgeToElement, DetExpansionType(),
+                StdRegions::eEdgeToElement, DetShapeType(),
                 GetBasisNumModes(0), GetBasisNumModes(1), 0,
                 edge, GetEorient(edge));
             StdRegions::IndexMapValuesSharedPtr map =
                 StdExpansion::GetIndexMap(ikey);
-=======
-            StdRegions::Orientation  edgedir = GetEorient(edge); 
-            
-            unsigned short num_mod0 = EdgeExp->GetBasis(0)->GetNumModes();
-            unsigned short num_mod1 = 0; 
-            unsigned short num_mod2 = 0; 
-            
-            StdRegions::IndexMapKey ikey(StdRegions::eEdgeToElement,DetShapeType(),num_mod0,num_mod1,num_mod2,edge,edgedir);
-            
-            StdRegions::IndexMapValuesSharedPtr map = StdExpansion::GetIndexMap(ikey);
-            
-            int order_e = (*map).num_elements();
->>>>>>> 0bfd2a2f
             
             // Order of the element
             int order_e = map->num_elements();
@@ -210,15 +196,10 @@
                 LibUtilities::InterpCoeff1D(
                     bkey_ortho, coeff, bkey, EdgeExp->UpdateCoeffs());
                 
-<<<<<<< HEAD
                 StdRegions::StdMatrixKey masskey(
-                    StdRegions::eMass, StdRegions::eSegment, *EdgeExp);
+                    StdRegions::eMass, LibUtilities::eSegment, *EdgeExp);
                 EdgeExp->MassMatrixOp(
                     EdgeExp->UpdateCoeffs(), EdgeExp->UpdateCoeffs(), masskey);
-=======
-                StdRegions::StdMatrixKey masskey(StdRegions::eMass,LibUtilities::eSegment,*EdgeExp);
-                EdgeExp->MassMatrixOp(EdgeExp->UpdateCoeffs(),EdgeExp->UpdateCoeffs(),masskey);
->>>>>>> 0bfd2a2f
             }
             else
             {
