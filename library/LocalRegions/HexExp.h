--- conflicted
+++ resolved
@@ -170,18 +170,7 @@
                                            const std::vector<unsigned int > &nummodes,  
                                            const int mode_offset,   
                                                                     NekDouble * coeffs);
-
-<<<<<<< HEAD
-            LOCAL_REGIONS_EXPORT virtual int v_GetCoordim();
-            
-            LOCAL_REGIONS_EXPORT virtual void v_ExtractDataToCoeffs(
-                            const NekDouble *data,
-                            const std::vector<unsigned int > &nummodes,
-                            const int mode_offset,
-                            NekDouble * coeffs);
         
-=======
->>>>>>> c6280ab0
             LOCAL_REGIONS_EXPORT virtual 
                 StdRegions::Orientation v_GetFaceOrient(int face);
 
@@ -258,24 +247,10 @@
                       Array<OneD,NekDouble> &outarray,
                 const StdRegions::StdMatrixKey &mkey); 
             
-<<<<<<< HEAD
-	    LOCAL_REGIONS_EXPORT virtual void v_LaplacianMatrixOp_MatFree(
-                const Array<OneD, const NekDouble> &inarray,
-                      Array<OneD,NekDouble> &outarray,
-                const StdRegions::StdMatrixKey &mkey);
-            
-	    LOCAL_REGIONS_EXPORT virtual void v_HelmholtzMatrixOp_MatFree(
-                const Array<OneD, const NekDouble> &inarray,
-                      Array<OneD,NekDouble> &outarray,
-                const StdRegions::StdMatrixKey &mkey);
-
             LOCAL_REGIONS_EXPORT virtual void v_ReduceOrderCoeffs(
                 int                                 numMin,
                 const Array<OneD, const NekDouble> &inarray,
                       Array<OneD,       NekDouble> &outarray);
-
-=======
->>>>>>> c6280ab0
 
             //---------------------------------------
             // Matrix creation functions
