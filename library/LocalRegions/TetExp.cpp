--- conflicted
+++ resolved
@@ -1579,17 +1579,10 @@
              case StdRegions::ePreconRT:
                 {
                     NekDouble factor = mkey.GetConstFactor(StdRegions::eFactorLambda);
-<<<<<<< HEAD
-                    MatrixKey masskey(StdRegions::eMass, mkey.GetExpansionType(), *this);
+                    MatrixKey masskey(StdRegions::eMass, mkey.GetShapeType(), *this);
                     DNekScalMat &MassMat = *(this->m_matrixManager[masskey]);
-                    MatrixKey lapkey(StdRegions::eLaplacian, mkey.GetExpansionType(), *this, mkey.GetConstFactors(), mkey.GetVarCoeffs());
+                    MatrixKey lapkey(StdRegions::eLaplacian, mkey.GetShapeType(), *this, mkey.GetConstFactors(), mkey.GetVarCoeffs());
                     DNekScalMat &LapMat = *(this->m_matrixManager[lapkey]);
-=======
-                    MatrixKey masskey(StdRegions::eMass, mkey.GetShapeType(), eqtet);
-                    DNekScalMat &MassMat = *(eqtet.m_matrixManager[masskey]);
-                    MatrixKey lapkey(StdRegions::eLaplacian, mkey.GetShapeType(), eqtet, mkey.GetConstFactors(), mkey.GetVarCoeffs());
-                    DNekScalMat &LapMat = *(eqtet.m_matrixManager[lapkey]);
->>>>>>> e7b481f5
 
                     int rows = LapMat.GetRows();
                     int cols = LapMat.GetColumns();
