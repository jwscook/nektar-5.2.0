///////////////////////////////////////////////////////////////////////////////
//
// File PrismExp.cpp
//
// For more information, please see: http://www.nektar.info
//
// The MIT License
//
// Copyright (c) 2006 Division of Applied Mathematics, Brown University (USA),
// Department of Aeronautics, Imperial College London (UK), and Scientific
// Computing and Imaging Institute, University of Utah (USA).
//
// License for the specific language governing rights and limitations under
// Permission is hereby granted, free of charge, to any person obtaining a
// copy of this software and associated documentation files (the "Software"),
// to deal in the Software without restriction, including without limitation
// the rights to use, copy, modify, merge, publish, distribute, sublicense,
// and/or sell copies of the Software, and to permit persons to whom the
// Software is furnished to do so, subject to the following conditions:
//
// The above copyright notice and this permission notice shall be included
// in all copies or substantial portions of the Software.
//
// THE SOFTWARE IS PROVIDED "AS IS", WITHOUT WARRANTY OF ANY KIND, EXPRESS
// OR IMPLIED, INCLUDING BUT NOT LIMITED TO THE WARRANTIES OF MERCHANTABILITY,
// FITNESS FOR A PARTICULAR PURPOSE AND NONINFRINGEMENT. IN NO EVENT SHALL
// THE AUTHORS OR COPYRIGHT HOLDERS BE LIABLE FOR ANY CLAIM, DAMAGES OR OTHER
// LIABILITY, WHETHER IN AN ACTION OF CONTRACT, TORT OR OTHERWISE, ARISING
// FROM, OUT OF OR IN CONNECTION WITH THE SOFTWARE OR THE USE OR OTHER
// DEALINGS IN THE SOFTWARE.
//
// Description:  PrismExp routines
//
///////////////////////////////////////////////////////////////////////////////


#include <LocalRegions/PrismExp.h>
#include <SpatialDomains/SegGeom.h>
#include <LibUtilities/Foundations/InterpCoeff.h>
#include <LibUtilities/Foundations/Interp.h>

namespace Nektar
{
    namespace LocalRegions
    {

        PrismExp::PrismExp(const LibUtilities::BasisKey &Ba,
                           const LibUtilities::BasisKey &Bb,
                           const LibUtilities::BasisKey &Bc,
                           const SpatialDomains::PrismGeomSharedPtr &geom):
            StdExpansion  (LibUtilities::StdPrismData::getNumberOfCoefficients(
                               Ba.GetNumModes(), Bb.GetNumModes(), Bc.GetNumModes()),
                           3, Ba, Bb, Bc),
            StdExpansion3D(LibUtilities::StdPrismData::getNumberOfCoefficients(
                               Ba.GetNumModes(), Bb.GetNumModes(), Bc.GetNumModes()),
                           Ba, Bb, Bc),
            StdPrismExp   (Ba, Bb, Bc),
            Expansion     (geom),
            Expansion3D   (geom),
            m_matrixManager(
                    boost::bind(&PrismExp::CreateMatrix, this, _1),
                    std::string("PrismExpMatrix")),
            m_staticCondMatrixManager(
                    boost::bind(&PrismExp::CreateStaticCondMatrix, this, _1),
                    std::string("PrismExpStaticCondMatrix"))
        {
        }

        PrismExp::PrismExp(const PrismExp &T):
            StdExpansion(T),
            StdExpansion3D(T),
            StdRegions::StdPrismExp(T),
            Expansion(T),
            Expansion3D(T),
            m_matrixManager(T.m_matrixManager),
            m_staticCondMatrixManager(T.m_staticCondMatrixManager)
        {
        }

        PrismExp::~PrismExp()
        {
        }


        //-------------------------------
        // Integration Methods
        //-------------------------------

        /**
         * \brief Integrate the physical point list \a inarray over prismatic
         * region and return the value.
         *
         * Inputs:\n
         *
         * - \a inarray: definition of function to be returned at quadrature
         * point of expansion.
         *
         * Outputs:\n
         *
         * - returns \f$\int^1_{-1}\int^1_{-1}\int^1_{-1} u(\bar \eta_1,
         *  \xi_2, \xi_3) J[i,j,k] d \bar \eta_1 d \xi_2 d \xi_3 \f$ \n \f$ =
         *  \sum_{i=0}^{Q_1 - 1} \sum_{j=0}^{Q_2 - 1} \sum_{k=0}^{Q_3 - 1}
         *  u(\bar \eta_{1i}^{0,0}, \xi_{2j}^{0,0},\xi_{3k}^{1,0})w_{i}^{0,0}
         *  w_{j}^{0,0} \hat w_{k}^{1,0} \f$ \n where \f$ inarray[i,j, k] =
         *  u(\bar \eta_{1i}^{0,0}, \xi_{2j}^{0,0},\xi_{3k}^{1,0}) \f$, \n
         *  \f$\hat w_{i}^{1,0} = \frac {w_{j}^{1,0}} {2} \f$ \n and \f$
         *  J[i,j,k] \f$ is the Jacobian evaluated at the quadrature point.
        */
        NekDouble PrismExp::v_Integral(const Array<OneD, const NekDouble> &inarray)
        {
            int nquad0 = m_base[0]->GetNumPoints();
            int nquad1 = m_base[1]->GetNumPoints();
            int nquad2 = m_base[2]->GetNumPoints();
            Array<OneD, const NekDouble> jac = m_metricinfo->GetJac(GetPointsKeys());
            Array<OneD,       NekDouble> tmp(nquad0*nquad1*nquad2);

            // Multiply inarray with Jacobian
            if(m_metricinfo->GetGtype() == SpatialDomains::eDeformed)
            {
                Vmath::Vmul(nquad0*nquad1*nquad2,&jac[0],1,(NekDouble*)&inarray[0],1,&tmp[0],1);
            }
            else
            {
                Vmath::Smul(nquad0*nquad1*nquad2,(NekDouble)jac[0],(NekDouble*)&inarray[0],1,&tmp[0],1);
            }

            // Call StdPrismExp version.
            return StdPrismExp::v_Integral(tmp);
        }


        //----------------------------
        // Differentiation Methods
        //----------------------------
        void PrismExp::v_PhysDeriv(const Array<OneD, const NekDouble>& inarray,
                                         Array<OneD,       NekDouble>& out_d0,
                                         Array<OneD,       NekDouble>& out_d1,
                                         Array<OneD,       NekDouble>& out_d2)
        {
            int nqtot = GetTotPoints();

            Array<TwoD, const NekDouble> df =
                            m_metricinfo->GetDerivFactors(GetPointsKeys());
            Array<OneD,       NekDouble> diff0(nqtot);
            Array<OneD,       NekDouble> diff1(nqtot);
            Array<OneD,       NekDouble> diff2(nqtot);

            StdPrismExp::v_PhysDeriv(inarray, diff0, diff1, diff2);

            if(m_metricinfo->GetGtype() == SpatialDomains::eDeformed)
            {
                if(out_d0.num_elements())
                {
                    Vmath::Vmul  (nqtot,&df[0][0],1,&diff0[0],1,&out_d0[0],1);
                    Vmath::Vvtvp (nqtot,&df[1][0],1,&diff1[0],1,&out_d0[0],1,&out_d0[0],1);
                    Vmath::Vvtvp (nqtot,&df[2][0],1,&diff2[0],1,&out_d0[0],1,&out_d0[0],1);
                }

                if(out_d1.num_elements())
                {
                    Vmath::Vmul  (nqtot,&df[3][0],1,&diff0[0],1,&out_d1[0],1);
                    Vmath::Vvtvp (nqtot,&df[4][0],1,&diff1[0],1,&out_d1[0],1,&out_d1[0],1);
                    Vmath::Vvtvp (nqtot,&df[5][0],1,&diff2[0],1,&out_d1[0],1,&out_d1[0],1);
                }

                if(out_d2.num_elements())
                {
                    Vmath::Vmul  (nqtot,&df[6][0],1,&diff0[0],1,&out_d2[0],1);
                    Vmath::Vvtvp (nqtot,&df[7][0],1,&diff1[0],1,&out_d2[0],1,&out_d2[0],1);
                    Vmath::Vvtvp (nqtot,&df[8][0],1,&diff2[0],1,&out_d2[0],1,&out_d2[0],1);
                }
            }
            else // regular geometry
            {
                if(out_d0.num_elements())
                {
                    Vmath::Smul (nqtot,df[0][0],&diff0[0],1,&out_d0[0],1);
                    Blas::Daxpy (nqtot,df[1][0],&diff1[0],1,&out_d0[0],1);
                    Blas::Daxpy (nqtot,df[2][0],&diff2[0],1,&out_d0[0],1);
                }

                if(out_d1.num_elements())
                {
                    Vmath::Smul (nqtot,df[3][0],&diff0[0],1,&out_d1[0],1);
                    Blas::Daxpy (nqtot,df[4][0],&diff1[0],1,&out_d1[0],1);
                    Blas::Daxpy (nqtot,df[5][0],&diff2[0],1,&out_d1[0],1);
                }

                if(out_d2.num_elements())
                {
                    Vmath::Smul (nqtot,df[6][0],&diff0[0],1,&out_d2[0],1);
                    Blas::Daxpy (nqtot,df[7][0],&diff1[0],1,&out_d2[0],1);
                    Blas::Daxpy (nqtot,df[8][0],&diff2[0],1,&out_d2[0],1);
                }
            }
        }

        //---------------------------------------
        // Transforms
        //---------------------------------------

        /**
         * \brief Forward transform from physical quadrature space stored in
         * \a inarray and evaluate the expansion coefficients and store in \a
         * (this)->m_coeffs
         *
         * Inputs:\n
         *
         * - \a inarray: array of physical quadrature points to be transformed
         *
         * Outputs:\n
         *
         * - (this)->_coeffs: updated array of expansion coefficients.
         */
        void PrismExp::v_FwdTrans(const Array<OneD, const NekDouble>& inarray,
                                        Array<OneD,       NekDouble>& outarray)
        {
            if(m_base[0]->Collocation() &&
               m_base[1]->Collocation() &&
               m_base[2]->Collocation())
            {
                Vmath::Vcopy(GetNcoeffs(),&inarray[0],1,&outarray[0],1);
            }
            else
            {
                v_IProductWRTBase(inarray, outarray);

                // get Mass matrix inverse
                MatrixKey             masskey(StdRegions::eInvMass,
                                              DetShapeType(),*this);
                DNekScalMatSharedPtr  matsys = m_matrixManager[masskey];

                // copy inarray in case inarray == outarray
                DNekVec in (m_ncoeffs,outarray);
                DNekVec out(m_ncoeffs,outarray,eWrapper);

                out = (*matsys)*in;
            }
        }


        //---------------------------------------
        // Inner product functions
        //---------------------------------------

        /**
         * \brief Calculate the inner product of inarray with respect to the
         * basis B=base0*base1*base2 and put into outarray:
         *
         * \f$ \begin{array}{rcl} I_{pqr} = (\phi_{pqr}, u)_{\delta} & = &
         * \sum_{i=0}^{nq_0} \sum_{j=0}^{nq_1} \sum_{k=0}^{nq_2} \psi_{p}^{a}
         * (\bar \eta_{1i}) \psi_{q}^{a} (\xi_{2j}) \psi_{pr}^{b} (\xi_{3k})
         * w_i w_j w_k u(\bar \eta_{1,i} \xi_{2,j} \xi_{3,k}) J_{i,j,k}\\ & =
         * & \sum_{i=0}^{nq_0} \psi_p^a(\bar \eta_{1,i}) \sum_{j=0}^{nq_1}
         * \psi_{q}^a(\xi_{2,j}) \sum_{k=0}^{nq_2} \psi_{pr}^b u(\bar
         * \eta_{1i},\xi_{2j},\xi_{3k}) J_{i,j,k} \end{array} \f$ \n
         *
         * where
         *
         * \f$ \phi_{pqr} (\xi_1 , \xi_2 , \xi_3) = \psi_p^a (\bar \eta_1)
         * \psi_{q}^a (\xi_2) \psi_{pr}^b (\xi_3) \f$ \n
         *
         * which can be implemented as \n \f$f_{pr} (\xi_{3k}) =
         * \sum_{k=0}^{nq_3} \psi_{pr}^b u(\bar \eta_{1i},\xi_{2j},\xi_{3k})
         * J_{i,j,k} = {\bf B_3 U} \f$ \n \f$ g_{q} (\xi_{3k}) =
         * \sum_{j=0}^{nq_1} \psi_{q}^a (\xi_{2j}) f_{pr} (\xi_{3k}) = {\bf
         * B_2 F} \f$ \n \f$ (\phi_{pqr}, u)_{\delta} = \sum_{k=0}^{nq_0}
         * \psi_{p}^a (\xi_{3k}) g_{q} (\xi_{3k}) = {\bf B_1 G} \f$
         */
        void PrismExp::v_IProductWRTBase(
            const Array<OneD, const NekDouble>& inarray,
                  Array<OneD,       NekDouble>& outarray)
        {
            v_IProductWRTBase_SumFac(inarray, outarray);
        }

        void PrismExp::v_IProductWRTBase_SumFac(
            const Array<OneD, const NekDouble>& inarray,
            Array<OneD,       NekDouble>& outarray,
            bool multiplybyweights)
        {
            const int nquad0 = m_base[0]->GetNumPoints();
            const int nquad1 = m_base[1]->GetNumPoints();
            const int nquad2 = m_base[2]->GetNumPoints();
            const int order0 = m_base[0]->GetNumModes();
            const int order1 = m_base[1]->GetNumModes();

            Array<OneD, NekDouble> wsp(order0*nquad2*(nquad1+order1));

            if(multiplybyweights)
            {
                Array<OneD, NekDouble> tmp(nquad0*nquad1*nquad2);
                
                MultiplyByQuadratureMetric(inarray, tmp);
                
                IProductWRTBase_SumFacKernel(m_base[0]->GetBdata(),
                                             m_base[1]->GetBdata(),
                                             m_base[2]->GetBdata(),
                                             tmp,outarray,wsp,
                                             true,true,true);
            }
            else
            {
                IProductWRTBase_SumFacKernel(m_base[0]->GetBdata(),
                                             m_base[1]->GetBdata(),
                                             m_base[2]->GetBdata(),
                                             inarray,outarray,wsp,
                                             true,true,true);
            }
        }

        /**
         * @brief Calculates the inner product \f$ I_{pqr} = (u,
         * \partial_{x_i} \phi_{pqr}) \f$.
         *
         * The derivative of the basis functions is performed using the chain
         * rule in order to incorporate the geometric factors. Assuming that
         * the basis functions are a tensor product
         * \f$\phi_{pqr}(\eta_1,\eta_2,\eta_3) =
         * \phi_1(\eta_1)\phi_2(\eta_2)\phi_3(\eta_3)\f$, this yields the
         * result
         *
         * \f[
         * I_{pqr} = \sum_{j=1}^3 \left(u, \frac{\partial u}{\partial \eta_j}
         * \frac{\partial \eta_j}{\partial x_i}\right)
         * \f]
         *
         * In the tetrahedral element, we must also incorporate a second set
         * of geometric factors which incorporate the collapsed co-ordinate
         * system, so that
         *
         * \f[ \frac{\partial\eta_j}{\partial x_i} = \sum_{k=1}^3
         * \frac{\partial\eta_j}{\partial\xi_k}\frac{\partial\xi_k}{\partial
         * x_i} \f]
         *
         * These derivatives can be found on p152 of Sherwin & Karniadakis.
         *
         * @param dir       Direction in which to take the derivative.
         * @param inarray   The function \f$ u \f$.
         * @param outarray  Value of the inner product.
         */
        void PrismExp::v_IProductWRTDerivBase(
            const int                           dir,
            const Array<OneD, const NekDouble> &inarray,
                  Array<OneD,       NekDouble> &outarray)
        {
            v_IProductWRTDerivBase_SumFac(dir, inarray, outarray);
        }

        void PrismExp::v_IProductWRTDerivBase_SumFac(
            const int                           dir,
            const Array<OneD, const NekDouble> &inarray,
                  Array<OneD,       NekDouble> &outarray)
        {
            const int nquad0 = m_base[0]->GetNumPoints();
            const int nquad1 = m_base[1]->GetNumPoints();
            const int nquad2 = m_base[2]->GetNumPoints();
            const int order0 = m_base[0]->GetNumModes ();
            const int order1 = m_base[1]->GetNumModes ();
            const int nqtot  = nquad0*nquad1*nquad2;
            int i;

            const Array<OneD, const NekDouble> &z0 = m_base[0]->GetZ();
            const Array<OneD, const NekDouble> &z2 = m_base[2]->GetZ();

            Array<OneD, NekDouble> gfac0(nquad0   );
            Array<OneD, NekDouble> gfac2(nquad2   );
            Array<OneD, NekDouble> tmp1 (nqtot    );
            Array<OneD, NekDouble> tmp2 (nqtot    );
            Array<OneD, NekDouble> tmp3 (nqtot    );
            Array<OneD, NekDouble> tmp4 (nqtot    );
            Array<OneD, NekDouble> tmp5 (nqtot    );
            Array<OneD, NekDouble> tmp6 (m_ncoeffs);
            Array<OneD, NekDouble> wsp  (order0*nquad2*(nquad1+order1));

            const Array<TwoD, const NekDouble>& df =
                            m_metricinfo->GetDerivFactors(GetPointsKeys());

            MultiplyByQuadratureMetric(inarray, tmp1);

            if(m_metricinfo->GetGtype() == SpatialDomains::eDeformed)
            {
                Vmath::Vmul(nqtot,&df[3*dir][0],  1,tmp1.get(),1,tmp2.get(),1);
                Vmath::Vmul(nqtot,&df[3*dir+1][0],1,tmp1.get(),1,tmp3.get(),1);
                Vmath::Vmul(nqtot,&df[3*dir+2][0],1,tmp1.get(),1,tmp4.get(),1);
            }
            else
            {
                Vmath::Smul(nqtot, df[3*dir][0],  tmp1.get(),1,tmp2.get(), 1);
                Vmath::Smul(nqtot, df[3*dir+1][0],tmp1.get(),1,tmp3.get(), 1);
                Vmath::Smul(nqtot, df[3*dir+2][0],tmp1.get(),1,tmp4.get(), 1);
            }

            // set up geometric factor: (1+z0)/2
            for (i = 0; i < nquad0; ++i)
            {
                gfac0[i] = 0.5*(1+z0[i]);
            }

            // Set up geometric factor: 2/(1-z2)
            for (i = 0; i < nquad2; ++i)
            {
            	gfac2[i] = 2.0/(1-z2[i]);
            }

            const int nq01 = nquad0*nquad1;

            for (i = 0; i < nquad2; ++i)
            {
                Vmath::Smul(nq01,gfac2[i],&tmp2[0]+i*nq01,1,&tmp2[0]+i*nq01,1);
                Vmath::Smul(nq01,gfac2[i],&tmp4[0]+i*nq01,1,&tmp5[0]+i*nq01,1);
            }

            for(i = 0; i < nquad1*nquad2; ++i)
            {
                Vmath::Vmul(nquad0,&gfac0[0],1,&tmp5[0]+i*nquad0,1,
                            &tmp5[0]+i*nquad0,1);
            }

            Vmath::Vadd(nqtot, &tmp2[0], 1, &tmp5[0], 1, &tmp2[0], 1);

            IProductWRTBase_SumFacKernel(m_base[0]->GetDbdata(),
                                         m_base[1]->GetBdata (),
                                         m_base[2]->GetBdata (),
                                         tmp2,outarray,wsp,
                                         true,true,true);

            IProductWRTBase_SumFacKernel(m_base[0]->GetBdata (),
                                         m_base[1]->GetDbdata(),
                                         m_base[2]->GetBdata (),
                                         tmp3,tmp6,wsp,
                                         true,true,true);

            Vmath::Vadd(m_ncoeffs, tmp6, 1, outarray, 1, outarray, 1);

            IProductWRTBase_SumFacKernel(m_base[0]->GetBdata (),
                                         m_base[1]->GetBdata (),
                                         m_base[2]->GetDbdata(),
                                         tmp4,tmp6,wsp,
                                         true,true,true);

            Vmath::Vadd(m_ncoeffs, tmp6, 1, outarray, 1, outarray, 1);
        }

        //---------------------------------------
        // Evaluation functions
        //---------------------------------------
<<<<<<< HEAD
        
        StdRegions::StdExpansionSharedPtr PrismExp::v_GetStdExp(void) const
        {
            return MemoryManager<StdRegions::StdPrismExp>
                ::AllocateSharedPtr(m_base[0]->GetBasisKey(),
                                    m_base[1]->GetBasisKey(),
                                    m_base[2]->GetBasisKey());
        }
=======
>>>>>>> aca0fa2f

        /**
         * @brief Get the coordinates #coords at the local coordinates
         * #Lcoords.
         */
        void PrismExp::v_GetCoord(const Array<OneD, const NekDouble>& Lcoords,
                                        Array<OneD,       NekDouble>& coords)
        {
            int i;

            ASSERTL1(Lcoords[0] <= -1.0 && Lcoords[0] >= 1.0 &&
                     Lcoords[1] <= -1.0 && Lcoords[1] >= 1.0 &&
                     Lcoords[2] <= -1.0 && Lcoords[2] >= 1.0,
                     "Local coordinates are not in region [-1,1]");

            m_geom->FillGeom();

            for(i = 0; i < m_geom->GetCoordim(); ++i)
            {
                coords[i] = m_geom->GetCoord(i,Lcoords);
            }
        }

        void PrismExp::v_GetCoords(
            Array<OneD, NekDouble> &coords_0,
            Array<OneD, NekDouble> &coords_1,
            Array<OneD, NekDouble> &coords_2)
        {
            Expansion::v_GetCoords(coords_0, coords_1, coords_2);
        }

        /**
         * Given the local cartesian coordinate \a Lcoord evaluate the
         * value of physvals at this point by calling through to the
         * StdExpansion method
         */
        NekDouble PrismExp::v_StdPhysEvaluate(
            const Array<OneD, const NekDouble> &Lcoord,
            const Array<OneD, const NekDouble> &physvals)
        {
            // Evaluate point in local (eta) coordinates.
            return StdPrismExp::v_PhysEvaluate(Lcoord,physvals);
        }

        NekDouble PrismExp::v_PhysEvaluate(const Array<OneD, const NekDouble>& coord,
                                           const Array<OneD, const NekDouble>& physvals)
        {
            Array<OneD, NekDouble> Lcoord(3);

            ASSERTL0(m_geom,"m_geom not defined");

            m_geom->GetLocCoords(coord, Lcoord);

            return StdPrismExp::v_PhysEvaluate(Lcoord, physvals);
        }


        //---------------------------------------
        // Helper functions
        //---------------------------------------

        int PrismExp::v_GetCoordim()
        {
            return m_geom->GetCoordim();
        }

        void PrismExp::v_ExtractDataToCoeffs(
                const NekDouble*                  data,
                const std::vector<unsigned int >& nummodes,
                const int                         mode_offset,
                NekDouble*                        coeffs)
        {
            int data_order0 = nummodes[mode_offset];
            int fillorder0  = min(m_base[0]->GetNumModes(),data_order0);
            int data_order1 = nummodes[mode_offset+1];
            int order1      = m_base[1]->GetNumModes();
            int fillorder1  = min(order1,data_order1);
            int data_order2 = nummodes[mode_offset+2];
            int order2      = m_base[2]->GetNumModes();
            int fillorder2  = min(order2,data_order2);

            switch(m_base[0]->GetBasisType())
            {
            case LibUtilities::eModified_A:
                {
                    int i,j;
                    int cnt  = 0;
                    int cnt1 = 0;

                    ASSERTL1(m_base[1]->GetBasisType() ==
                             LibUtilities::eModified_A,
                             "Extraction routine not set up for this basis");
                    ASSERTL1(m_base[2]->GetBasisType() ==
                             LibUtilities::eModified_B,
                             "Extraction routine not set up for this basis");

                    Vmath::Zero(m_ncoeffs,coeffs,1);
                    for(j = 0; j < fillorder0; ++j)
                    {
                        for(i = 0; i < fillorder1; ++i)
                        {
                            Vmath::Vcopy(fillorder2-j, &data[cnt],    1,
                                                       &coeffs[cnt1], 1);
                            cnt  += data_order2-j;
                            cnt1 += order2-j;
                        }

                        // count out data for j iteration
                        for(i = fillorder1; i < data_order1; ++i)
                        {
                            cnt += data_order2-j;
                        }

                        for(i = fillorder1; i < order1; ++i)
                        {
                            cnt1 += order2-j;
                        }
                    }
                }
                break;
            default:
                ASSERTL0(false, "basis is either not set up or not "
                                "hierarchicial");
            }
        }

        void PrismExp::v_GetFacePhysMap(const int               face,
                                        Array<OneD, int>        &outarray)
        {
            int nquad0 = m_base[0]->GetNumPoints();
            int nquad1 = m_base[1]->GetNumPoints();
            int nquad2 = m_base[2]->GetNumPoints();
<<<<<<< HEAD
            
            int nq0 = 0; 
            int nq1 = 0; 
=======

            Array<OneD,NekDouble>  o_tmp(GetFaceNumPoints(face));

            if (orient == StdRegions::eNoOrientation)
            {
                orient = GetForient(face);
            }
>>>>>>> aca0fa2f

            switch(face)
            {
            case 0:
                nq0 = nquad0;
                nq1 = nquad1;
                if(outarray.num_elements()!=nq0*nq1)
                {
                    outarray = Array<OneD, int>(nq0*nq1);
                }
<<<<<<< HEAD
                
                //Directions A and B positive
                for(int i = 0; i < nquad0*nquad1; ++i)
=======
                else if(orient == StdRegions::eDir1FwdDir1_Dir2BwdDir2)
                {
                    //Direction A positive and B negative
                    for (int j=0; j<nquad1; j++)
                    {
                        Vmath::Vcopy(nquad0,&(inarray[0])+nquad0*(nquad1-1-j),1,&(o_tmp[0])+(j*nquad0),1);
                    }
                }
                else if(orient == StdRegions::eDir1BwdDir1_Dir2BwdDir2)
>>>>>>> aca0fa2f
                {
                    outarray[i] = i;
                }
<<<<<<< HEAD
=======
		else if(orient == StdRegions::eDir1FwdDir2_Dir2FwdDir1)
		{
		    //Transposed, Direction A and B positive
		    for (int i=0; i<nquad0; i++)
                    {
                        Vmath::Vcopy(nquad1,&(inarray[0])+i,nquad0,&(o_tmp[0])+(i*nquad1),1);
                    }
		}
		else if(orient == StdRegions::eDir1FwdDir2_Dir2BwdDir1)
		{
		    //Transposed, Direction A positive and B negative
		    for (int i=0; i<nquad0; i++)
                    {
		        Vmath::Vcopy(nquad1,&(inarray[0])+(nquad0-1-i),nquad0,&(o_tmp[0])+(i*nquad1),1);
                    }
		}
		else if(orient == StdRegions::eDir1BwdDir2_Dir2FwdDir1)
		{
		    //Transposed, Direction A negative and B positive
		    for (int i=0; i<nquad0; i++)
                    {
		        Vmath::Vcopy(nquad1,&(inarray[0])+i+nquad0*(nquad1-1),-nquad0,&(o_tmp[0])+(i*nquad1),1);
                    }
		}
		else if(orient == StdRegions::eDir1BwdDir2_Dir2BwdDir1)
		{
		    //Transposed, Direction A and B negative
		    for (int i=0; i<nquad0; i++)
                    {
		        Vmath::Vcopy(nquad1,&(inarray[0])+(nquad0*nquad1-1-i),-nquad0,&(o_tmp[0])+(i*nquad1),1);
                    }
		}
                //interpolate
                LibUtilities::Interp2D(m_base[0]->GetPointsKey(), m_base[1]->GetPointsKey(), o_tmp,
                             FaceExp->GetBasis(0)->GetPointsKey(),FaceExp->GetBasis(1)->GetPointsKey(),outarray);
>>>>>>> aca0fa2f
                break;
	    case 1:

                nq0 = nquad0;
                nq1 = nquad2;
                if(outarray.num_elements()!=nq0*nq1)
                {
                    outarray = Array<OneD, int>(nq0*nq1);
                }
                
                //Direction A and B positive
                for (int k=0; k<nquad2; k++)
                {
                    for(int i = 0; i < nquad0; ++i)
                    {
                        outarray[k*nquad0+i] = (nquad0*nquad1*k)+i;
                    }
                }

                break;
            case 2:

                nq0 = nquad1;
                nq1 = nquad2;
                if(outarray.num_elements()!=nq0*nq1)
                {
                    outarray = Array<OneD, int>(nq0*nq1);
                }

                //Directions A and B positive
                for(int j = 0; j < nquad1*nquad2; ++j)
                {
                    outarray[j] = nquad0-1 + j*nquad0;

                }
<<<<<<< HEAD
=======
		else if(orient == StdRegions::eDir1FwdDir2_Dir2FwdDir1)
		{
		    //Transposed, Direction A and B positive
		    for (int j=0; j<nquad1; j++)
                    {
		        Vmath::Vcopy(nquad2,&(inarray[0])+(nquad0-1)+(j*nquad0),
                                     nquad0*nquad1,&(o_tmp[0])+(j*nquad2),1);
                    }
		}
		else if(orient == StdRegions::eDir1FwdDir2_Dir2BwdDir1)
		{
		    //Transposed, Direction A positive and B negative
		    for (int j=0; j<nquad0; j++)
                    {
		        Vmath::Vcopy(nquad2,&(inarray[0])+(nquad0*nquad1-1-j*nquad0),
                                     nquad0*nquad1,&(o_tmp[0])+(j*nquad2),1);
                    }
		}
		else if(orient == StdRegions::eDir1BwdDir2_Dir2FwdDir1)
		{
		    //Transposed, Direction A negative and B positive
		    for (int j=0; j<nquad0; j++)
                    {
		        Vmath::Vcopy(nquad2,&(inarray[0])+nquad0*nquad1*(nquad2-1)+nquad0+j*nquad0,
                                     -nquad0*nquad1,&(o_tmp[0])+(j*nquad2),1);
                    }
		}
		else if(orient == StdRegions::eDir1BwdDir2_Dir2BwdDir1)
		{
		    //Transposed, Direction A and B negative
		    for (int j=0; j<nquad0; j++)
                    {
		        Vmath::Vcopy(nquad2,&(inarray[0])+(nquad0*nquad1*nquad2-1-j*nquad0),
                                     -nquad0*nquad1,&(o_tmp[0])+(j*nquad2),1);
                    }
		}
                //interpolate
                LibUtilities::Interp2D(m_base[1]->GetPointsKey(), m_base[2]->GetPointsKey(), o_tmp,
                             FaceExp->GetBasis(0)->GetPointsKey(),FaceExp->GetBasis(1)->GetPointsKey(),outarray);
>>>>>>> aca0fa2f
                break;
            case 3:
                nq0 = nquad0;
                nq1 = nquad2;
                if(outarray.num_elements()!=nq0*nq1)
                {
                    outarray = Array<OneD, int>(nq0*nq1);
                }

                //Direction A and B positive
                for (int k=0; k<nquad2; k++)
                {
                    for(int i = 0; i < nquad0; ++i)
                    {
                        outarray[k*nquad0+i] = nquad0*(nquad1-1) + (nquad0*nquad1*k)+i;
                    }
                }
                break;
            case 4:

                nq0 = nquad1;
                nq1 = nquad2;
                if(outarray.num_elements()!=nq0*nq1)
                {
                    outarray = Array<OneD, int>(nq0*nq1);
                }

                //Directions A and B positive
                for(int j = 0; j < nquad1*nquad2; ++j)
                {
                    outarray[j] = j*nquad0;

                }
<<<<<<< HEAD
=======
		else if(orient == StdRegions::eDir1FwdDir2_Dir2FwdDir1)
		{
		    //Transposed, Direction A and B positive
		    for (int j=0; j<nquad1; j++)
                    {
		        Vmath::Vcopy(nquad2,&(inarray[0])+j*nquad0,nquad0*nquad1,
                                     &(o_tmp[0])+(j*nquad2),1);
                    }
		}
		else if(orient == StdRegions::eDir1FwdDir2_Dir2BwdDir1)
		{
		    //Transposed, Direction A positive and B negative
		    for (int j=0; j<nquad1; j++)
                    {
		        Vmath::Vcopy(nquad2,&(inarray[0])+(nquad0*(nquad1-1)-j*nquad0),
                                     nquad0*nquad1,&(o_tmp[0])+(j*nquad2),1);
                    }
		}
		else if(orient == StdRegions::eDir1BwdDir2_Dir2FwdDir1)
		{
		    //Transposed, Direction A negative and B positive
		    for (int j=0; j<nquad1; j++)
                    {
		        Vmath::Vcopy(nquad2,&(inarray[0])+nquad0*nquad1*(nquad2-1)+j*nquad0,
                                     -nquad0*nquad1,&(o_tmp[0])+(j*nquad2),1);
                    }
		}
		else if(orient == StdRegions::eDir1BwdDir2_Dir2BwdDir1)
		{
		    //Transposed, Direction A and B negative
		    for (int j=0; j<nquad1; j++)
                    {
		        Vmath::Vcopy(nquad2,&(inarray[0])+(nquad0*(nquad1*nquad2-1)-j*nquad0),
                                     -nquad0*nquad1,&(o_tmp[0])+(j*nquad2),1);
                    }
		}
                //interpolate
                LibUtilities::Interp2D(m_base[1]->GetPointsKey(), m_base[2]->GetPointsKey(), o_tmp,
                             FaceExp->GetBasis(0)->GetPointsKey(),FaceExp->GetBasis(1)->GetPointsKey(),outarray);
>>>>>>> aca0fa2f
                break;
            default:
                ASSERTL0(false,"face value (> 4) is out of range");
                break;
	    }
        }

        void PrismExp::v_ComputeFaceNormal(const int face)
        {
            const SpatialDomains::GeomFactorsSharedPtr &geomFactors =
                GetGeom()->GetMetricInfo();
            LibUtilities::PointsKeyVector ptsKeys = GetPointsKeys();
            SpatialDomains::GeomType type            = geomFactors->GetGtype();
            const Array<TwoD, const NekDouble> &df   = geomFactors->GetDerivFactors(ptsKeys);
            const Array<OneD, const NekDouble> &jac  = geomFactors->GetJac(ptsKeys);

            int nq0  = ptsKeys[0].GetNumPoints();
            int nq1  = ptsKeys[1].GetNumPoints();
            int nq2  = ptsKeys[2].GetNumPoints();
            int nq01 = nq0*nq1;
            int nqtot;


            LibUtilities::BasisKey tobasis0 = DetFaceBasisKey(face,0);
            LibUtilities::BasisKey tobasis1 = DetFaceBasisKey(face,1);

            // Number of quadrature points in face expansion.
            int nq_face = tobasis0.GetNumPoints()*tobasis1.GetNumPoints();

            int vCoordDim = GetCoordim();
            int i;

            m_faceNormals[face] = Array<OneD, Array<OneD, NekDouble> >(vCoordDim);
            Array<OneD, Array<OneD, NekDouble> > &normal = m_faceNormals[face];
            for (i = 0; i < vCoordDim; ++i)
            {
                normal[i] = Array<OneD, NekDouble>(nq_face);
            }

            // Regular geometry case
            if (type == SpatialDomains::eRegular      ||
                type == SpatialDomains::eMovingRegular)
            {
                NekDouble fac;
                // Set up normals
                switch(face)
                {
                    case 0:
                    {
                        for(i = 0; i < vCoordDim; ++i)
                        {
                            normal[i][0] = -df[3*i+2][0];;
                        }
                        break;
                    }
                    case 1:
                    {
                        for(i = 0; i < vCoordDim; ++i)
                        {
                            normal[i][0] = -df[3*i+1][0];
                        }
                        break;
                    }
                    case 2:
                    {
                        for(i = 0; i < vCoordDim; ++i)
                        {
                            normal[i][0] = df[3*i][0]+df[3*i+2][0];
                        }
                        break;
                    }
                    case 3:
                    {
                        for(i = 0; i < vCoordDim; ++i)
                        {
                            normal[i][0] = df[3*i+1][0];
                        }
                        break;
                    }
                    case 4:
                    {
                        for(i = 0; i < vCoordDim; ++i)
                        {
                            normal[i][0] = -df[3*i][0];
                        }
                        break;
                    }
                    default:
                        ASSERTL0(false,"face is out of range (face < 4)");
                }

                // Normalise resulting vector.
                fac = 0.0;
                for(i = 0; i < vCoordDim; ++i)
                {
                    fac += normal[i][0]*normal[i][0];
                }
                fac = 1.0/sqrt(fac);
                for (i = 0; i < vCoordDim; ++i)
                {
                    Vmath::Fill(nq_face,fac*normal[i][0],normal[i],1);
                }
            }
            else
            {
                // Set up deformed normals.
                int j, k;

                // Determine number of quadrature points on the face of 3D elmt
                if (face == 0)
                {
                    nqtot = nq0*nq1;
                }
                else if (face == 1 || face == 3)
                {
                    nqtot = nq0*nq2;
                }
                else
                {
                    nqtot = nq1*nq2;
                }

                LibUtilities::PointsKey points0;
                LibUtilities::PointsKey points1;

                Array<OneD, NekDouble> normals(vCoordDim*nqtot,0.0);

                // Extract Jacobian along face and recover local derivatives
                // (dx/dr) for polynomial interpolation by multiplying m_gmat by
                // jacobian
                switch(face)
                {
                    case 0:
                    {
                        for(j = 0; j < nq01; ++j)
                        {
                            normals[j]         = -df[2][j]*jac[j];
                            normals[nqtot+j]   = -df[5][j]*jac[j];
                            normals[2*nqtot+j] = -df[8][j]*jac[j];
                        }

                        points0 = ptsKeys[0];
                        points1 = ptsKeys[1];
                        break;
                    }

                    case 1:
                    {
                        for (j = 0; j < nq0; ++j)
                        {
                            for(k = 0; k < nq2; ++k)
                            {
                                int tmp = j+nq01*k;
                                normals[j+k*nq0]          =
                                    -df[1][tmp]*jac[tmp];
                                normals[nqtot+j+k*nq0]    =
                                    -df[4][tmp]*jac[tmp];
                                normals[2*nqtot+j+k*nq0]  =
                                    -df[7][tmp]*jac[tmp];
                            }
                        }

                        points0 = ptsKeys[0];
                        points1 = ptsKeys[2];
                        break;
                    }

                    case 2:
                    {
                        for (j = 0; j < nq1; ++j)
                        {
                            for(k = 0; k < nq2; ++k)
                            {
                                int tmp = nq0-1+nq0*j+nq01*k;
                                normals[j+k*nq1]         =
                                    (df[0][tmp]+df[2][tmp])*jac[tmp];
                                normals[nqtot+j+k*nq1]   =
                                    (df[3][tmp]+df[5][tmp])*jac[tmp];
                                normals[2*nqtot+j+k*nq1] =
                                    (df[6][tmp]+df[8][tmp])*jac[tmp];
                            }
                        }

                        points0 = ptsKeys[1];
                        points1 = ptsKeys[2];
                        break;
                    }

                    case 3:
                    {
                        for (j = 0; j < nq0; ++j)
                        {
                            for(k = 0; k < nq2; ++k)
                            {
                                int tmp = nq0*(nq1-1) + j + nq01*k;
                                normals[j+k*nq0]         =
                                    df[1][tmp]*jac[tmp];
                                normals[nqtot+j+k*nq0]   =
                                    df[4][tmp]*jac[tmp];
                                normals[2*nqtot+j+k*nq0] =
                                    df[7][tmp]*jac[tmp];
                            }
                        }

                        points0 = ptsKeys[0];
                        points1 = ptsKeys[2];
                        break;
                    }

                    case 4:
                    {
                        for (j = 0; j < nq1; ++j)
                        {
                            for(k = 0; k < nq2; ++k)
                            {
                                int tmp = j*nq0+nq01*k;
                                normals[j+k*nq1]         =
                                    -df[0][tmp]*jac[tmp];
                                normals[nqtot+j+k*nq1]   =
                                    -df[3][tmp]*jac[tmp];
                                normals[2*nqtot+j+k*nq1] =
                                    -df[6][tmp]*jac[tmp];
                            }
                        }

                        points0 = ptsKeys[1];
                        points1 = ptsKeys[2];
                        break;
                    }

                    default:
                        ASSERTL0(false,"face is out of range (face < 4)");
                }


                Array<OneD, NekDouble> work   (nq_face, 0.0);
                // Interpolate Jacobian and invert
                LibUtilities::Interp2D(points0, points1, jac,
                                       tobasis0.GetPointsKey(),
                                       tobasis1.GetPointsKey(),
                                       work);
                Vmath::Sdiv(nq_face, 1.0, &work[0], 1, &work[0], 1);

                // Interpolate normal and multiply by inverse Jacobian.
                for(i = 0; i < vCoordDim; ++i)
                {
                    LibUtilities::Interp2D(points0, points1,
                                           &normals[i*nqtot],
                                           tobasis0.GetPointsKey(),
                                           tobasis1.GetPointsKey(),
                                           &normal[i][0]);
                    Vmath::Vmul(nq_face,work,1,normal[i],1,normal[i],1);
                }

                // Normalise to obtain unit normals.
                Vmath::Zero(nq_face,work,1);
                for(i = 0; i < GetCoordim(); ++i)
                {
                    Vmath::Vvtvp(nq_face,normal[i],1,normal[i],1,work,1,work,1);
                }

                Vmath::Vsqrt(nq_face,work,1,work,1);
                Vmath::Sdiv (nq_face,1.0,work,1,work,1);

                for(i = 0; i < GetCoordim(); ++i)
                {
                    Vmath::Vmul(nq_face,normal[i],1,work,1,normal[i],1);
                }
            }
        }

        void PrismExp::v_MassMatrixOp(
            const Array<OneD, const NekDouble> &inarray,
                  Array<OneD,       NekDouble> &outarray,
            const StdRegions::StdMatrixKey     &mkey)
        {
            StdExpansion::MassMatrixOp_MatFree(inarray,outarray,mkey);
        }

        void PrismExp::v_LaplacianMatrixOp(
            const Array<OneD, const NekDouble> &inarray,
                  Array<OneD,       NekDouble> &outarray,
            const StdRegions::StdMatrixKey     &mkey)
        {
            PrismExp::LaplacianMatrixOp_MatFree(inarray,outarray,mkey);
        }

        void PrismExp::v_LaplacianMatrixOp(
            const int                           k1,
            const int                           k2,
            const Array<OneD, const NekDouble> &inarray,
                  Array<OneD,       NekDouble> &outarray,
            const StdRegions::StdMatrixKey     &mkey)
        {
            StdExpansion::LaplacianMatrixOp_MatFree(k1,k2,inarray,outarray,mkey);
        }

        void PrismExp::v_HelmholtzMatrixOp(
            const Array<OneD, const NekDouble> &inarray,
                  Array<OneD,       NekDouble> &outarray,
            const StdRegions::StdMatrixKey     &mkey)
        {
            PrismExp::v_HelmholtzMatrixOp_MatFree(inarray,outarray,mkey);
        }

        void PrismExp::v_GeneralMatrixOp_MatOp(
            const Array<OneD, const NekDouble> &inarray,
                  Array<OneD,       NekDouble> &outarray,
            const StdRegions::StdMatrixKey     &mkey)
        {
            DNekScalMatSharedPtr   mat = GetLocMatrix(mkey);

            if(inarray.get() == outarray.get())
            {
                Array<OneD,NekDouble> tmp(m_ncoeffs);
                Vmath::Vcopy(m_ncoeffs,inarray.get(),1,tmp.get(),1);

                Blas::Dgemv('N',m_ncoeffs,m_ncoeffs,mat->Scale(),(mat->GetOwnedMatrix())->GetPtr().get(),
                            m_ncoeffs, tmp.get(), 1, 0.0, outarray.get(), 1);
            }
            else
            {
                Blas::Dgemv('N',m_ncoeffs,m_ncoeffs,mat->Scale(),(mat->GetOwnedMatrix())->GetPtr().get(),
                            m_ncoeffs, inarray.get(), 1, 0.0, outarray.get(), 1);
            }
        }


        //---------------------------------------
        // Matrix creation functions
        //---------------------------------------

        DNekMatSharedPtr PrismExp::v_GenMatrix(const StdRegions::StdMatrixKey &mkey)
        {
            DNekMatSharedPtr returnval;

            switch(mkey.GetMatrixType())
            {
                case StdRegions::eHybridDGHelmholtz:
                case StdRegions::eHybridDGLamToU:
                case StdRegions::eHybridDGLamToQ0:
                case StdRegions::eHybridDGLamToQ1:
                case StdRegions::eHybridDGLamToQ2:
                case StdRegions::eHybridDGHelmBndLam:
                case StdRegions::eInvLaplacianWithUnityMean:
                    returnval = Expansion3D::v_GenMatrix(mkey);
                    break;
                default:
                    returnval = StdPrismExp::v_GenMatrix(mkey);
                    break;
            }

            return returnval;
        }

        DNekMatSharedPtr PrismExp::v_CreateStdMatrix(const StdRegions::StdMatrixKey &mkey)
        {
            LibUtilities::BasisKey bkey0 = m_base[0]->GetBasisKey();
            LibUtilities::BasisKey bkey1 = m_base[1]->GetBasisKey();
            LibUtilities::BasisKey bkey2 = m_base[2]->GetBasisKey();
            StdRegions::StdPrismExpSharedPtr tmp =
                MemoryManager<StdPrismExp>::AllocateSharedPtr(bkey0, bkey1, bkey2);

            return tmp->GetStdMatrix(mkey);
        }

        DNekScalMatSharedPtr PrismExp::v_GetLocMatrix(const MatrixKey &mkey)
        {
            return m_matrixManager[mkey];
        }

        DNekScalBlkMatSharedPtr PrismExp::v_GetLocStaticCondMatrix(const MatrixKey &mkey)
        {
            return m_staticCondMatrixManager[mkey];
        }

        void PrismExp::v_DropLocStaticCondMatrix(const MatrixKey &mkey)
        {
            m_staticCondMatrixManager.DeleteObject(mkey);
        }

        DNekScalMatSharedPtr PrismExp::CreateMatrix(const MatrixKey &mkey)
        {
            DNekScalMatSharedPtr returnval;
            LibUtilities::PointsKeyVector ptsKeys = GetPointsKeys();

            ASSERTL2(m_metricinfo->GetGtype() != SpatialDomains::eNoGeomType,
                     "Geometric information is not set up");

            switch(mkey.GetMatrixType())
            {
                case StdRegions::eMass:
                {
                    if(m_metricinfo->GetGtype() == SpatialDomains::eDeformed)
                    {
                        NekDouble one = 1.0;
                        DNekMatSharedPtr mat = GenMatrix(mkey);
                        returnval = MemoryManager<DNekScalMat>::AllocateSharedPtr(one,mat);
                    }
                    else
                    {
                        NekDouble jac = (m_metricinfo->GetJac(ptsKeys))[0];
                        DNekMatSharedPtr mat = GetStdMatrix(mkey);
                        returnval = MemoryManager<DNekScalMat>::AllocateSharedPtr(jac,mat);
                    }
                    break;
                }

                case StdRegions::eInvMass:
                {
                    if(m_metricinfo->GetGtype() == SpatialDomains::eDeformed)
                    {
                        NekDouble one = 1.0;
                        StdRegions::StdMatrixKey masskey(StdRegions::eMass,DetShapeType(),*this);
                        DNekMatSharedPtr mat = GenMatrix(masskey);
                        mat->Invert();

                        returnval = MemoryManager<DNekScalMat>::AllocateSharedPtr(one,mat);
                    }
                    else
                    {
                        NekDouble fac = 1.0/(m_metricinfo->GetJac(ptsKeys))[0];
                        DNekMatSharedPtr mat = GetStdMatrix(mkey);
                        returnval = MemoryManager<DNekScalMat>::AllocateSharedPtr(fac,mat);
                    }
                    break;
                }

                case StdRegions::eWeakDeriv0:
                case StdRegions::eWeakDeriv1:
                case StdRegions::eWeakDeriv2:
                {
                    if(m_metricinfo->GetGtype() == SpatialDomains::eDeformed)
                    {
                        NekDouble one = 1.0;
                        DNekMatSharedPtr mat = GenMatrix(mkey);

                        returnval = MemoryManager<DNekScalMat>::AllocateSharedPtr(one,mat);
                    }
                    else
                    {
                        NekDouble jac = (m_metricinfo->GetJac(ptsKeys))[0];
                        Array<TwoD, const NekDouble> df =
                                        m_metricinfo->GetDerivFactors(ptsKeys);
                        int dir = 0;

                        switch(mkey.GetMatrixType())
                        {
                            case StdRegions::eWeakDeriv0:
                                dir = 0;
                                break;
                            case StdRegions::eWeakDeriv1:
                                dir = 1;
                                break;
                            case StdRegions::eWeakDeriv2:
                                dir = 2;
                                break;
                            default:
                                break;
                        }

                        MatrixKey deriv0key(StdRegions::eWeakDeriv0,
                                            mkey.GetShapeType(), *this);
                        MatrixKey deriv1key(StdRegions::eWeakDeriv1,
                                            mkey.GetShapeType(), *this);
                        MatrixKey deriv2key(StdRegions::eWeakDeriv2,
                                            mkey.GetShapeType(), *this);

                        DNekMat &deriv0 = *GetStdMatrix(deriv0key);
                        DNekMat &deriv1 = *GetStdMatrix(deriv1key);
                        DNekMat &deriv2 = *GetStdMatrix(deriv2key);

                        int rows = deriv0.GetRows();
                        int cols = deriv1.GetColumns();

                        DNekMatSharedPtr WeakDeriv = MemoryManager<DNekMat>
                            ::AllocateSharedPtr(rows,cols);

                        (*WeakDeriv) = df[3*dir  ][0]*deriv0
                                     + df[3*dir+1][0]*deriv1
                                     + df[3*dir+2][0]*deriv2;

                        returnval = MemoryManager<DNekScalMat>
                            ::AllocateSharedPtr(jac,WeakDeriv);
                    }
                    break;
                }

                case StdRegions::eLaplacian:
                {
                    if (m_metricinfo->GetGtype() == SpatialDomains::eDeformed ||
                        mkey.GetNVarCoeff() > 0 ||
                        mkey.ConstFactorExists(
                                StdRegions::eFactorSVVCutoffRatio))
                    {
                        NekDouble one = 1.0;
                        DNekMatSharedPtr mat = GenMatrix(mkey);
                        returnval = MemoryManager<DNekScalMat>::AllocateSharedPtr(one,mat);
                    }
                    else
                    {
                        MatrixKey lap00key(StdRegions::eLaplacian00,
                                           mkey.GetShapeType(), *this);
                        MatrixKey lap01key(StdRegions::eLaplacian01,
                                           mkey.GetShapeType(), *this);
                        MatrixKey lap02key(StdRegions::eLaplacian02,
                                           mkey.GetShapeType(), *this);
                        MatrixKey lap11key(StdRegions::eLaplacian11,
                                           mkey.GetShapeType(), *this);
                        MatrixKey lap12key(StdRegions::eLaplacian12,
                                           mkey.GetShapeType(), *this);
                        MatrixKey lap22key(StdRegions::eLaplacian22,
                                           mkey.GetShapeType(), *this);

                        DNekMat &lap00 = *GetStdMatrix(lap00key);
                        DNekMat &lap01 = *GetStdMatrix(lap01key);
                        DNekMat &lap02 = *GetStdMatrix(lap02key);
                        DNekMat &lap11 = *GetStdMatrix(lap11key);
                        DNekMat &lap12 = *GetStdMatrix(lap12key);
                        DNekMat &lap22 = *GetStdMatrix(lap22key);

                        NekDouble jac = (m_metricinfo->GetJac(ptsKeys))[0];
                        Array<TwoD, const NekDouble> gmat
                                            = m_metricinfo->GetGmat(ptsKeys);

                        int rows = lap00.GetRows();
                        int cols = lap00.GetColumns();

                        DNekMatSharedPtr lap = MemoryManager<DNekMat>
                                                ::AllocateSharedPtr(rows,cols);

                        (*lap)  = gmat[0][0]*lap00
                                + gmat[4][0]*lap11
                                + gmat[8][0]*lap22
                                + gmat[3][0]*(lap01 + Transpose(lap01))
                                + gmat[6][0]*(lap02 + Transpose(lap02))
                                + gmat[7][0]*(lap12 + Transpose(lap12));

                        returnval = MemoryManager<DNekScalMat>
                                                ::AllocateSharedPtr(jac,lap);
                    }
                    break;
                }

                case StdRegions::eHelmholtz:
                {
                    NekDouble factor = mkey.GetConstFactor(StdRegions::eFactorLambda);
                    MatrixKey masskey(StdRegions::eMass,
                                      mkey.GetShapeType(), *this);
                    DNekScalMat &MassMat = *(this->m_matrixManager[masskey]);
                    MatrixKey lapkey(StdRegions::eLaplacian,
                                     mkey.GetShapeType(), *this, mkey.GetConstFactors(), mkey.GetVarCoeffs());
                    DNekScalMat &LapMat = *(this->m_matrixManager[lapkey]);

                    int rows = LapMat.GetRows();
                    int cols = LapMat.GetColumns();

                    DNekMatSharedPtr helm = MemoryManager<DNekMat>::AllocateSharedPtr(rows,cols);

                    NekDouble one = 1.0;
                    (*helm) = LapMat + factor*MassMat;

                    returnval = MemoryManager<DNekScalMat>::AllocateSharedPtr(one,helm);
                    break;
                }
                case StdRegions::eHybridDGHelmholtz:
                case StdRegions::eHybridDGLamToU:
                case StdRegions::eHybridDGLamToQ0:
                case StdRegions::eHybridDGLamToQ1:
                case StdRegions::eHybridDGHelmBndLam:
                case StdRegions::eInvLaplacianWithUnityMean:
                {
                    NekDouble one    = 1.0;

                    DNekMatSharedPtr mat = GenMatrix(mkey);
                    returnval = MemoryManager<DNekScalMat>::AllocateSharedPtr(one,mat);

                    break;
                }

                case StdRegions::eInvHybridDGHelmholtz:
                {
                    NekDouble one = 1.0;

                    MatrixKey hkey(StdRegions::eHybridDGHelmholtz, DetShapeType(), *this, mkey.GetConstFactors(), mkey.GetVarCoeffs());
//                    StdRegions::StdMatrixKey hkey(StdRegions::eHybridDGHelmholtz,
//                                                  DetExpansionType(),*this,
//                                                  mkey.GetConstant(0),
//                                                  mkey.GetConstant(1));
                    DNekMatSharedPtr mat = GenMatrix(hkey);

                    mat->Invert();
                    returnval = MemoryManager<DNekScalMat>::AllocateSharedPtr(one,mat);
                    break;
                }

                case StdRegions::eIProductWRTBase:
                {
                    if(m_metricinfo->GetGtype() == SpatialDomains::eDeformed)
                    {
                        NekDouble one = 1.0;
                        DNekMatSharedPtr mat = GenMatrix(mkey);
                        returnval = MemoryManager<DNekScalMat>::AllocateSharedPtr(one,mat);
                    }
                    else
                    {
                        NekDouble jac = (m_metricinfo->GetJac(ptsKeys))[0];
                        DNekMatSharedPtr mat = GetStdMatrix(mkey);
                        returnval = MemoryManager<DNekScalMat>::AllocateSharedPtr(jac,mat);
                    }
                    break;
                }
            case StdRegions::ePreconLinearSpace:
                {
                    NekDouble one = 1.0;
                    MatrixKey helmkey(StdRegions::eHelmholtz, mkey.GetShapeType(), *this, mkey.GetConstFactors(), mkey.GetVarCoeffs());
                    DNekScalBlkMatSharedPtr helmStatCond = GetLocStaticCondMatrix(helmkey);
                    DNekScalMatSharedPtr A =helmStatCond->GetBlock(0,0);
                    DNekMatSharedPtr R=BuildVertexMatrix(A);

                    returnval = MemoryManager<DNekScalMat>::AllocateSharedPtr(one,R);
                }
                break;
            case StdRegions::ePreconLinearSpaceMass:
                {
                    NekDouble one = 1.0;
                    MatrixKey masskey(StdRegions::eMass, mkey.GetShapeType(), *this);
                    DNekScalBlkMatSharedPtr massStatCond = GetLocStaticCondMatrix(masskey);
                    DNekScalMatSharedPtr A =massStatCond->GetBlock(0,0);
                    DNekMatSharedPtr R=BuildVertexMatrix(A);

                    returnval = MemoryManager<DNekScalMat>::AllocateSharedPtr(one,R);
                }
                break;
            case StdRegions::ePreconR:
                {
                    NekDouble one = 1.0;
                    MatrixKey helmkey(StdRegions::eHelmholtz, mkey.GetShapeType(), *this,mkey.GetConstFactors(), mkey.GetVarCoeffs());
                    DNekScalBlkMatSharedPtr helmStatCond = GetLocStaticCondMatrix(helmkey);
                    DNekScalMatSharedPtr A =helmStatCond->GetBlock(0,0);

                    DNekScalMatSharedPtr Atmp;
                    DNekMatSharedPtr R=BuildTransformationMatrix(A,mkey.GetMatrixType());

                    returnval = MemoryManager<DNekScalMat>::AllocateSharedPtr(one,R);
                }
                break;
            case StdRegions::ePreconRT:
                {
                    NekDouble one = 1.0;
                    MatrixKey helmkey(StdRegions::eHelmholtz, mkey.GetShapeType(), *this,mkey.GetConstFactors(), mkey.GetVarCoeffs());
                    DNekScalBlkMatSharedPtr helmStatCond = GetLocStaticCondMatrix(helmkey);
                    DNekScalMatSharedPtr A =helmStatCond->GetBlock(0,0);

                    DNekScalMatSharedPtr Atmp;
                    DNekMatSharedPtr R=BuildTransformationMatrix(A,mkey.GetMatrixType());

                    returnval = MemoryManager<DNekScalMat>::AllocateSharedPtr(one,R);
                }
                break;
            case StdRegions::ePreconRMass:
                {
                    NekDouble one = 1.0;
                    MatrixKey masskey(StdRegions::eMass, mkey.GetShapeType(), *this);
                    DNekScalBlkMatSharedPtr massStatCond = GetLocStaticCondMatrix(masskey);
                    DNekScalMatSharedPtr A =massStatCond->GetBlock(0,0);

                    DNekScalMatSharedPtr Atmp;
                    DNekMatSharedPtr R=BuildTransformationMatrix(A,mkey.GetMatrixType());

                    returnval = MemoryManager<DNekScalMat>::AllocateSharedPtr(one,R);
                }
                break;
            case StdRegions::ePreconRTMass:
                {
                    NekDouble one = 1.0;
                    MatrixKey masskey(StdRegions::eMass, mkey.GetShapeType(), *this);
                    DNekScalBlkMatSharedPtr massStatCond = GetLocStaticCondMatrix(masskey);
                    DNekScalMatSharedPtr A =massStatCond->GetBlock(0,0);

                    DNekScalMatSharedPtr Atmp;
                    DNekMatSharedPtr R=BuildTransformationMatrix(A,mkey.GetMatrixType());

                    returnval = MemoryManager<DNekScalMat>::AllocateSharedPtr(one,R);
                }
                break;
            default:
                {
                    NekDouble        one = 1.0;
                    DNekMatSharedPtr mat = GenMatrix(mkey);

                    returnval = MemoryManager<DNekScalMat>::AllocateSharedPtr(one,mat);
                }
            }

            return returnval;
        }

        DNekScalBlkMatSharedPtr PrismExp::CreateStaticCondMatrix(const MatrixKey &mkey)
        {
            DNekScalBlkMatSharedPtr returnval;

            ASSERTL2(m_metricinfo->GetGtype() != SpatialDomains::eNoGeomType,"Geometric information is not set up");

            // set up block matrix system
            unsigned int nbdry = NumBndryCoeffs();
            unsigned int nint = (unsigned int)(m_ncoeffs - nbdry);
            unsigned int exp_size[] = {nbdry, nint};
            unsigned int nblks=2;
            returnval = MemoryManager<DNekScalBlkMat>::AllocateSharedPtr(nblks, nblks, exp_size, exp_size);
            NekDouble factor = 1.0;

            switch(mkey.GetMatrixType())
            {
            case StdRegions::eLaplacian:
            case StdRegions::eHelmholtz: // special case since Helmholtz not defined in StdRegions
                // use Deformed case for both regular and deformed geometries
                factor = 1.0;
                goto UseLocRegionsMatrix;
                break;
            default:
                if(m_metricinfo->GetGtype() == SpatialDomains::eDeformed)
                {
                    factor = 1.0;
                    goto UseLocRegionsMatrix;
                }
                else
                {
                    DNekScalMatSharedPtr mat = GetLocMatrix(mkey);
                    factor = mat->Scale();
                    goto UseStdRegionsMatrix;
                }
                break;
            UseStdRegionsMatrix:
                {
                    NekDouble            invfactor = 1.0/factor;
                    NekDouble            one = 1.0;
                    DNekBlkMatSharedPtr  mat = GetStdStaticCondMatrix(mkey);
                    DNekScalMatSharedPtr Atmp;
                    DNekMatSharedPtr     Asubmat;

                    //TODO: check below
                    returnval->SetBlock(0,0,Atmp = MemoryManager<DNekScalMat>::AllocateSharedPtr(factor,Asubmat = mat->GetBlock(0,0)));
                    returnval->SetBlock(0,1,Atmp = MemoryManager<DNekScalMat>::AllocateSharedPtr(one,Asubmat = mat->GetBlock(0,1)));
                    returnval->SetBlock(1,0,Atmp = MemoryManager<DNekScalMat>::AllocateSharedPtr(factor,Asubmat = mat->GetBlock(1,0)));
                    returnval->SetBlock(1,1,Atmp = MemoryManager<DNekScalMat>::AllocateSharedPtr(invfactor,Asubmat = mat->GetBlock(1,1)));
                }
                break;
            UseLocRegionsMatrix:
                {
                    int i,j;
                    NekDouble            invfactor = 1.0/factor;
                    NekDouble            one = 1.0;
                    DNekScalMat &mat = *GetLocMatrix(mkey);
                    DNekMatSharedPtr A = MemoryManager<DNekMat>::AllocateSharedPtr(nbdry,nbdry);
                    DNekMatSharedPtr B = MemoryManager<DNekMat>::AllocateSharedPtr(nbdry,nint);
                    DNekMatSharedPtr C = MemoryManager<DNekMat>::AllocateSharedPtr(nint,nbdry);
                    DNekMatSharedPtr D = MemoryManager<DNekMat>::AllocateSharedPtr(nint,nint);

                    Array<OneD,unsigned int> bmap(nbdry);
                    Array<OneD,unsigned int> imap(nint);
                    GetBoundaryMap(bmap);
                    GetInteriorMap(imap);

                    for(i = 0; i < nbdry; ++i)
                    {
                        for(j = 0; j < nbdry; ++j)
                        {
                            (*A)(i,j) = mat(bmap[i],bmap[j]);
                        }

                        for(j = 0; j < nint; ++j)
                        {
                            (*B)(i,j) = mat(bmap[i],imap[j]);
                        }
                    }

                    for(i = 0; i < nint; ++i)
                    {
                        for(j = 0; j < nbdry; ++j)
                        {
                            (*C)(i,j) = mat(imap[i],bmap[j]);
                        }

                        for(j = 0; j < nint; ++j)
                        {
                            (*D)(i,j) = mat(imap[i],imap[j]);
                        }
                    }

                    // Calculate static condensed system
                    if(nint)
                    {
                        D->Invert();
                        (*B) = (*B)*(*D);
                        (*A) = (*A) - (*B)*(*C);
                    }

                    DNekScalMatSharedPtr     Atmp;

                    returnval->SetBlock(0,0,Atmp = MemoryManager<DNekScalMat>::AllocateSharedPtr(factor,A));
                    returnval->SetBlock(0,1,Atmp = MemoryManager<DNekScalMat>::AllocateSharedPtr(one,B));
                    returnval->SetBlock(1,0,Atmp = MemoryManager<DNekScalMat>::AllocateSharedPtr(factor,C));
                    returnval->SetBlock(1,1,Atmp = MemoryManager<DNekScalMat>::AllocateSharedPtr(invfactor,D));

                }
                break;
            }
            return returnval;
        }


        /**
         * @brief Calculate the Laplacian multiplication in a matrix-free
         * manner.
         *
         * This function is the kernel of the Laplacian matrix-free operator,
         * and is used in #v_HelmholtzMatrixOp_MatFree to determine the effect
         * of the Helmholtz operator in a similar fashion.
         *
         * The majority of the calculation is precisely the same as in the
         * hexahedral expansion; however the collapsed co-ordinate system must
         * be taken into account when constructing the geometric factors. How
         * this is done is detailed more exactly in the tetrahedral expansion.
         * On entry to this function, the input #inarray must be in its
         * backwards-transformed state (i.e. \f$\mathbf{u} =
         * \mathbf{B}\hat{\mathbf{u}}\f$). The output is in coefficient space.
         *
         * @see %TetExp::v_HelmholtzMatrixOp_MatFree
         */
        void PrismExp::v_LaplacianMatrixOp_MatFree_Kernel(
            const Array<OneD, const NekDouble> &inarray,
                  Array<OneD,       NekDouble> &outarray,
                  Array<OneD,       NekDouble> &wsp)
        {
            int nquad0  = m_base[0]->GetNumPoints();
            int nquad1  = m_base[1]->GetNumPoints();
            int nquad2  = m_base[2]->GetNumPoints();
            int nqtot   = nquad0*nquad1*nquad2;
            int i;

            // Set up temporary storage.
            Array<OneD,NekDouble> alloc(11*nqtot,0.0);
            Array<OneD,NekDouble> wsp1 (alloc        );  // TensorDeriv 1
            Array<OneD,NekDouble> wsp2 (alloc+ 1*nqtot); // TensorDeriv 2
            Array<OneD,NekDouble> wsp3 (alloc+ 2*nqtot); // TensorDeriv 3
            Array<OneD,NekDouble> g0   (alloc+ 3*nqtot); // g0
            Array<OneD,NekDouble> g1   (alloc+ 4*nqtot); // g1
            Array<OneD,NekDouble> g2   (alloc+ 5*nqtot); // g2
            Array<OneD,NekDouble> g3   (alloc+ 6*nqtot); // g3
            Array<OneD,NekDouble> g4   (alloc+ 7*nqtot); // g4
            Array<OneD,NekDouble> g5   (alloc+ 8*nqtot); // g5
            Array<OneD,NekDouble> h0   (alloc+ 3*nqtot); // h0   == g0
            Array<OneD,NekDouble> h1   (alloc+ 6*nqtot); // h1   == g3
            Array<OneD,NekDouble> wsp4 (alloc+ 4*nqtot); // wsp4 == g1
            Array<OneD,NekDouble> wsp5 (alloc+ 5*nqtot); // wsp5 == g2
            Array<OneD,NekDouble> wsp6 (alloc+ 8*nqtot); // wsp6 == g5
            Array<OneD,NekDouble> wsp7 (alloc+ 3*nqtot); // wsp7 == g0
            Array<OneD,NekDouble> wsp8 (alloc+ 9*nqtot); // wsp8
            Array<OneD,NekDouble> wsp9 (alloc+10*nqtot); // wsp9

            const Array<OneD, const NekDouble>& base0  = m_base[0]->GetBdata();
            const Array<OneD, const NekDouble>& base1  = m_base[1]->GetBdata();
            const Array<OneD, const NekDouble>& base2  = m_base[2]->GetBdata();
            const Array<OneD, const NekDouble>& dbase0 = m_base[0]->GetDbdata();
            const Array<OneD, const NekDouble>& dbase1 = m_base[1]->GetDbdata();
            const Array<OneD, const NekDouble>& dbase2 = m_base[2]->GetDbdata();

            // Step 1. LAPLACIAN MATRIX OPERATION
            // wsp1 = du_dxi1 = D_xi1 * wsp0 = D_xi1 * u
            // wsp2 = du_dxi2 = D_xi2 * wsp0 = D_xi2 * u
            // wsp3 = du_dxi3 = D_xi3 * wsp0 = D_xi3 * u
            StdExpansion3D::PhysTensorDeriv(inarray,wsp1,wsp2,wsp3);

            const Array<TwoD, const NekDouble>& df =
                                m_metricinfo->GetDerivFactors(GetPointsKeys());
            const Array<OneD, const NekDouble>& z0   = m_base[0]->GetZ();
            const Array<OneD, const NekDouble>& z2   = m_base[2]->GetZ();

            // Step 2. Calculate the metric terms of the collapsed
            // coordinate transformation (Spencer's book P152)
            for (i = 0; i < nquad2; ++i)
            {
                Vmath::Fill(nquad0*nquad1, 2.0/(1.0-z2[i]), &h0[0]+i*nquad0*nquad1,1);
                Vmath::Fill(nquad0*nquad1, 2.0/(1.0-z2[i]), &h1[0]+i*nquad0*nquad1,1);
            }
            for (i = 0; i < nquad0; i++)
            {
                Blas::Dscal(nquad1*nquad2, 0.5*(1+z0[i]), &h1[0]+i, nquad0);
            }

            // Step 3. Construct combined metric terms for physical space to
            // collapsed coordinate system.  Order of construction optimised
            // to minimise temporary storage
            if (m_metricinfo->GetGtype() == SpatialDomains::eDeformed)
            {
                // wsp4 = d eta_1/d x_1
                Vmath::Vvtvvtp(nqtot, &df[0][0], 1, &h0[0], 1, &df[2][0], 1, &h1[0], 1, &wsp4[0], 1);
                // wsp5 = d eta_2/d x_1
                Vmath::Vvtvvtp(nqtot, &df[3][0], 1, &h0[0], 1, &df[5][0], 1, &h1[0], 1, &wsp5[0], 1);
                // wsp6 = d eta_3/d x_1d
                Vmath::Vvtvvtp(nqtot, &df[6][0], 1, &h0[0], 1, &df[8][0], 1, &h1[0], 1, &wsp6[0], 1);

                // g0 (overwrites h0)
                Vmath::Vvtvvtp(nqtot, &wsp4[0], 1, &wsp4[0], 1, &wsp5[0], 1, &wsp5[0], 1, &g0[0], 1);
                Vmath::Vvtvp  (nqtot, &wsp6[0], 1, &wsp6[0], 1, &g0[0],   1, &g0[0],   1);

                // g3 (overwrites h1)
                Vmath::Vvtvvtp(nqtot, &df[1][0], 1, &wsp4[0], 1, &df[4][0], 1, &wsp5[0], 1, &g3[0], 1);
                Vmath::Vvtvp  (nqtot, &df[7][0], 1, &wsp6[0], 1, &g3[0], 1, &g3[0], 1);

                // g4
                Vmath::Vvtvvtp(nqtot, &df[2][0], 1, &wsp4[0], 1, &df[5][0], 1, &wsp5[0], 1, &g4[0], 1);
                Vmath::Vvtvp  (nqtot, &df[8][0], 1, &wsp6[0], 1, &g4[0], 1, &g4[0], 1);

                // Overwrite wsp4/5/6 with g1/2/5
                // g1
                Vmath::Vvtvvtp(nqtot, &df[1][0], 1, &df[1][0], 1, &df[4][0], 1, &df[4][0], 1, &g1[0], 1);
                Vmath::Vvtvp  (nqtot, &df[7][0], 1, &df[7][0], 1, &g1[0], 1, &g1[0], 1);

                // g2
                Vmath::Vvtvvtp(nqtot, &df[2][0], 1, &df[2][0], 1, &df[5][0], 1, &df[5][0], 1, &g2[0], 1);
                Vmath::Vvtvp  (nqtot, &df[8][0], 1, &df[8][0], 1, &g2[0], 1, &g2[0], 1);

                // g5
                Vmath::Vvtvvtp(nqtot, &df[1][0], 1, &df[2][0], 1, &df[4][0], 1, &df[5][0], 1, &g5[0], 1);
                Vmath::Vvtvp  (nqtot, &df[7][0], 1, &df[8][0], 1, &g5[0], 1, &g5[0], 1);
            }
            else
            {
                // wsp4 = d eta_1/d x_1
                Vmath::Svtsvtp(nqtot, df[0][0], &h0[0], 1, df[2][0], &h1[0], 1, &wsp4[0], 1);
                // wsp5 = d eta_2/d x_1
                Vmath::Svtsvtp(nqtot, df[3][0], &h0[0], 1, df[5][0], &h1[0], 1, &wsp5[0], 1);
                // wsp6 = d eta_3/d x_1
                Vmath::Svtsvtp(nqtot, df[6][0], &h0[0], 1, df[8][0], &h1[0], 1, &wsp6[0], 1);

                // g0 (overwrites h0)
                Vmath::Vvtvvtp(nqtot, &wsp4[0], 1, &wsp4[0], 1, &wsp5[0], 1, &wsp5[0], 1, &g0[0], 1);
                Vmath::Vvtvp  (nqtot, &wsp6[0], 1, &wsp6[0], 1, &g0[0],   1, &g0[0],   1);

                // g3 (overwrites h1)
                Vmath::Svtsvtp(nqtot, df[1][0], &wsp4[0], 1, df[4][0], &wsp5[0], 1, &g3[0], 1);
                Vmath::Svtvp  (nqtot, df[7][0], &wsp6[0], 1, &g3[0], 1, &g3[0], 1);

                // g4
                Vmath::Svtsvtp(nqtot, df[2][0], &wsp4[0], 1, df[5][0], &wsp5[0], 1, &g4[0], 1);
                Vmath::Svtvp  (nqtot, df[8][0], &wsp6[0], 1, &g4[0], 1, &g4[0], 1);

                // Overwrite wsp4/5/6 with g1/2/5
                // g1
                Vmath::Fill(nqtot, df[1][0]*df[1][0] + df[4][0]*df[4][0] + df[7][0]*df[7][0], &g1[0], 1);

                // g2
                Vmath::Fill(nqtot, df[2][0]*df[2][0] + df[5][0]*df[5][0] + df[8][0]*df[8][0], &g2[0], 1);

                // g5
                Vmath::Fill(nqtot, df[1][0]*df[2][0] + df[4][0]*df[5][0] + df[7][0]*df[8][0], &g5[0], 1);
            }
            // Compute component derivatives into wsp7, 8, 9 (wsp7 overwrites
            // g0).
            Vmath::Vvtvvtp(nqtot,&g0[0],1,&wsp1[0],1,&g3[0],1,&wsp2[0],1,&wsp7[0],1);
            Vmath::Vvtvp  (nqtot,&g4[0],1,&wsp3[0],1,&wsp7[0],1,&wsp7[0],1);
            Vmath::Vvtvvtp(nqtot,&g1[0],1,&wsp2[0],1,&g3[0],1,&wsp1[0],1,&wsp8[0],1);
            Vmath::Vvtvp  (nqtot,&g5[0],1,&wsp3[0],1,&wsp8[0],1,&wsp8[0],1);
            Vmath::Vvtvvtp(nqtot,&g2[0],1,&wsp3[0],1,&g4[0],1,&wsp1[0],1,&wsp9[0],1);
            Vmath::Vvtvp  (nqtot,&g5[0],1,&wsp2[0],1,&wsp9[0],1,&wsp9[0],1);

            // Step 4.
            // Multiply by quadrature metric
            MultiplyByQuadratureMetric(wsp7,wsp7);
            MultiplyByQuadratureMetric(wsp8,wsp8);
            MultiplyByQuadratureMetric(wsp9,wsp9);

            // Perform inner product w.r.t derivative bases.
            IProductWRTBase_SumFacKernel(dbase0,base1,base2,wsp7,wsp1,    wsp,false,true,true);
            IProductWRTBase_SumFacKernel(base0,dbase1,base2,wsp8,wsp2,    wsp,true,false,true);
            IProductWRTBase_SumFacKernel(base0,base1,dbase2,wsp9,outarray,wsp,true,true,false);

            // Step 5.
            // Sum contributions from wsp1, wsp2 and outarray.
            Vmath::Vadd(m_ncoeffs,wsp1.get(),1,outarray.get(),1,outarray.get(),1);
            Vmath::Vadd(m_ncoeffs,wsp2.get(),1,outarray.get(),1,outarray.get(),1);
        }


        void PrismExp::v_GetSimplexEquiSpacedConnectivity(
                Array<OneD, int>    &conn,
                bool                 oldstandard)
        {
            int np0 = m_base[0]->GetNumPoints();
            int np1 = m_base[1]->GetNumPoints();
            int np2 = m_base[2]->GetNumPoints();
            int np = max(np0,max(np1,np2));
            Array<OneD, int> prismpt(6);
            bool standard = true;

            int vid0 = m_geom->GetVid(0);
            int vid1 = m_geom->GetVid(1);
            int vid2 = m_geom->GetVid(4);
            int rotate = 0;

            // sort out prism rotation according to
            if((vid2 < vid1)&&(vid2 < vid0))  // top triangle vertex is lowest id
            {
                rotate = 0;
                if(vid0 > vid1)
                {
                    standard = false;// reverse base direction
                }
            }
            else if((vid1 < vid2)&&(vid1 < vid0))
            {
                rotate = 1;
                if(vid2 > vid0)
                {
                    standard = false;// reverse base direction
                }
            }
            else if ((vid0 < vid2)&&(vid0 < vid1))
            {
                rotate = 2;
                if(vid1 > vid2)
                {
                    standard = false; // reverse base direction
                }
            }

            conn = Array<OneD, int>(12*(np-1)*(np-1)*(np-1));

            int row     = 0;
            int rowp1   = 0;
            int plane   = 0;
            int row1    = 0;
            int row1p1  = 0;
            int planep1 = 0;
            int cnt     = 0;


            Array<OneD, int> rot(3);

            rot[0] = (0+rotate)%3;
            rot[1] = (1+rotate)%3;
            rot[2] = (2+rotate)%3;

             // lower diagonal along 1-3 on base
            for(int i = 0; i < np-1; ++i)
            {
                planep1 += (np-i)*np;
                row    = 0; // current plane row offset
                rowp1  = 0; // current plane row plus one offset
                row1   = 0; // next plane row offset
                row1p1 = 0; // nex plane row plus one offset
                if(standard == false)
                {
                    for(int j = 0; j < np-1; ++j)
                    {
                        rowp1  += np-i;
                        row1p1 += np-i-1;
                        for(int k = 0; k < np-i-2; ++k)
                        {
                            // bottom prism block
                            prismpt[rot[0]] = plane   + row   + k;
                            prismpt[rot[1]] = plane   + row   + k+1;
                            prismpt[rot[2]] = planep1 + row1  + k;

                            prismpt[3+rot[0]] = plane   + rowp1  + k;
                            prismpt[3+rot[1]] = plane   + rowp1  + k+1;
                            prismpt[3+rot[2]] = planep1 + row1p1 + k;

                            conn[cnt++] = prismpt[0];
                            conn[cnt++] = prismpt[1];
                            conn[cnt++] = prismpt[3];
                            conn[cnt++] = prismpt[2];

                            conn[cnt++] = prismpt[5];
                            conn[cnt++] = prismpt[2];
                            conn[cnt++] = prismpt[3];
                            conn[cnt++] = prismpt[4];

                            conn[cnt++] = prismpt[3];
                            conn[cnt++] = prismpt[1];
                            conn[cnt++] = prismpt[4];
                            conn[cnt++] = prismpt[2];

                            // upper prism block.
                            prismpt[rot[0]] = planep1 + row1   + k+1;
                            prismpt[rot[1]] = planep1 + row1   + k;
                            prismpt[rot[2]] = plane   + row    + k+1;

                            prismpt[3+rot[0]] = planep1 + row1p1 + k+1;
                            prismpt[3+rot[1]] = planep1 + row1p1 + k;
                            prismpt[3+rot[2]] = plane   + rowp1  + k+1;


                            conn[cnt++] = prismpt[0];
                            conn[cnt++] = prismpt[1];
                            conn[cnt++] = prismpt[2];
                            conn[cnt++] = prismpt[5];

                            conn[cnt++] = prismpt[5];
                            conn[cnt++] = prismpt[0];
                            conn[cnt++] = prismpt[4];
                            conn[cnt++] = prismpt[1];

                            conn[cnt++] = prismpt[3];
                            conn[cnt++] = prismpt[4];
                            conn[cnt++] = prismpt[0];
                            conn[cnt++] = prismpt[5];

                        }

                        // bottom prism block
                        prismpt[rot[0]] = plane   + row   + np-i-2;
                        prismpt[rot[1]] = plane   + row   + np-i-1;
                        prismpt[rot[2]] = planep1 + row1  + np-i-2;

                        prismpt[3+rot[0]] = plane   + rowp1  + np-i-2;
                        prismpt[3+rot[1]] = plane   + rowp1  + np-i-1;
                        prismpt[3+rot[2]] = planep1 + row1p1 + np-i-2;

                        conn[cnt++] = prismpt[0];
                        conn[cnt++] = prismpt[1];
                        conn[cnt++] = prismpt[3];
                        conn[cnt++] = prismpt[2];

                        conn[cnt++] = prismpt[5];
                        conn[cnt++] = prismpt[2];
                        conn[cnt++] = prismpt[3];
                        conn[cnt++] = prismpt[4];

                        conn[cnt++] = prismpt[3];
                        conn[cnt++] = prismpt[1];
                        conn[cnt++] = prismpt[4];
                        conn[cnt++] = prismpt[2];

                        row  += np-i;
                        row1 += np-i-1;
                    }

                }
                else
                { // lower diagonal along 0-4 on base
                    for(int j = 0; j < np-1; ++j)
                    {
                        rowp1  += np-i;
                        row1p1 += np-i-1;
                        for(int k = 0; k < np-i-2; ++k)
                        {
                            // bottom prism block
                            prismpt[rot[0]] = plane   + row   + k;
                            prismpt[rot[1]] = plane   + row   + k+1;
                            prismpt[rot[2]] = planep1 + row1  + k;

                            prismpt[3+rot[0]] = plane   + rowp1  + k;
                            prismpt[3+rot[1]] = plane   + rowp1  + k+1;
                            prismpt[3+rot[2]] = planep1 + row1p1 + k;

                            conn[cnt++] = prismpt[0];
                            conn[cnt++] = prismpt[1];
                            conn[cnt++] = prismpt[4];
                            conn[cnt++] = prismpt[2];

                            conn[cnt++] = prismpt[4];
                            conn[cnt++] = prismpt[3];
                            conn[cnt++] = prismpt[0];
                            conn[cnt++] = prismpt[2];

                            conn[cnt++] = prismpt[3];
                            conn[cnt++] = prismpt[4];
                            conn[cnt++] = prismpt[5];
                            conn[cnt++] = prismpt[2];

                            // upper prism block.
                            prismpt[rot[0]] = planep1 + row1   + k+1;
                            prismpt[rot[1]] = planep1 + row1   + k;
                            prismpt[rot[2]] = plane   + row    + k+1;

                            prismpt[3+rot[0]] = planep1 + row1p1 + k+1;
                            prismpt[3+rot[1]] = planep1 + row1p1 + k;
                            prismpt[3+rot[2]] = plane   + rowp1  + k+1;

                            conn[cnt++] = prismpt[0];
                            conn[cnt++] = prismpt[2];
                            conn[cnt++] = prismpt[1];
                            conn[cnt++] = prismpt[5];

                            conn[cnt++] = prismpt[3];
                            conn[cnt++] = prismpt[5];
                            conn[cnt++] = prismpt[0];
                            conn[cnt++] = prismpt[1];

                            conn[cnt++] = prismpt[5];
                            conn[cnt++] = prismpt[3];
                            conn[cnt++] = prismpt[4];
                            conn[cnt++] = prismpt[1];
                        }

                        // bottom prism block
                        prismpt[rot[0]] = plane   + row   + np-i-2;
                        prismpt[rot[1]] = plane   + row   + np-i-1;
                        prismpt[rot[2]] = planep1 + row1  + np-i-2;

                        prismpt[3+rot[0]] = plane   + rowp1  + np-i-2;
                        prismpt[3+rot[1]] = plane   + rowp1  + np-i-1;
                        prismpt[3+rot[2]] = planep1 + row1p1 + np-i-2;

                        conn[cnt++] = prismpt[0];
                        conn[cnt++] = prismpt[1];
                        conn[cnt++] = prismpt[4];
                        conn[cnt++] = prismpt[2];

                        conn[cnt++] = prismpt[4];
                        conn[cnt++] = prismpt[3];
                        conn[cnt++] = prismpt[0];
                        conn[cnt++] = prismpt[2];

                        conn[cnt++] = prismpt[3];
                        conn[cnt++] = prismpt[4];
                        conn[cnt++] = prismpt[5];
                        conn[cnt++] = prismpt[2];

                        row  += np-i;
                        row1 += np-i-1;
                    }

                }
                plane += (np-i)*np;
            }
        }

    }//end of namespace
}//end of namespace<|MERGE_RESOLUTION|>--- conflicted
+++ resolved
@@ -445,8 +445,7 @@
         //---------------------------------------
         // Evaluation functions
         //---------------------------------------
-<<<<<<< HEAD
-        
+
         StdRegions::StdExpansionSharedPtr PrismExp::v_GetStdExp(void) const
         {
             return MemoryManager<StdRegions::StdPrismExp>
@@ -454,8 +453,6 @@
                                     m_base[1]->GetBasisKey(),
                                     m_base[2]->GetBasisKey());
         }
-=======
->>>>>>> aca0fa2f
 
         /**
          * @brief Get the coordinates #coords at the local coordinates
@@ -588,19 +585,9 @@
             int nquad0 = m_base[0]->GetNumPoints();
             int nquad1 = m_base[1]->GetNumPoints();
             int nquad2 = m_base[2]->GetNumPoints();
-<<<<<<< HEAD
             
             int nq0 = 0; 
             int nq1 = 0; 
-=======
-
-            Array<OneD,NekDouble>  o_tmp(GetFaceNumPoints(face));
-
-            if (orient == StdRegions::eNoOrientation)
-            {
-                orient = GetForient(face);
-            }
->>>>>>> aca0fa2f
 
             switch(face)
             {
@@ -611,62 +598,12 @@
                 {
                     outarray = Array<OneD, int>(nq0*nq1);
                 }
-<<<<<<< HEAD
                 
                 //Directions A and B positive
                 for(int i = 0; i < nquad0*nquad1; ++i)
-=======
-                else if(orient == StdRegions::eDir1FwdDir1_Dir2BwdDir2)
-                {
-                    //Direction A positive and B negative
-                    for (int j=0; j<nquad1; j++)
-                    {
-                        Vmath::Vcopy(nquad0,&(inarray[0])+nquad0*(nquad1-1-j),1,&(o_tmp[0])+(j*nquad0),1);
-                    }
-                }
-                else if(orient == StdRegions::eDir1BwdDir1_Dir2BwdDir2)
->>>>>>> aca0fa2f
                 {
                     outarray[i] = i;
                 }
-<<<<<<< HEAD
-=======
-		else if(orient == StdRegions::eDir1FwdDir2_Dir2FwdDir1)
-		{
-		    //Transposed, Direction A and B positive
-		    for (int i=0; i<nquad0; i++)
-                    {
-                        Vmath::Vcopy(nquad1,&(inarray[0])+i,nquad0,&(o_tmp[0])+(i*nquad1),1);
-                    }
-		}
-		else if(orient == StdRegions::eDir1FwdDir2_Dir2BwdDir1)
-		{
-		    //Transposed, Direction A positive and B negative
-		    for (int i=0; i<nquad0; i++)
-                    {
-		        Vmath::Vcopy(nquad1,&(inarray[0])+(nquad0-1-i),nquad0,&(o_tmp[0])+(i*nquad1),1);
-                    }
-		}
-		else if(orient == StdRegions::eDir1BwdDir2_Dir2FwdDir1)
-		{
-		    //Transposed, Direction A negative and B positive
-		    for (int i=0; i<nquad0; i++)
-                    {
-		        Vmath::Vcopy(nquad1,&(inarray[0])+i+nquad0*(nquad1-1),-nquad0,&(o_tmp[0])+(i*nquad1),1);
-                    }
-		}
-		else if(orient == StdRegions::eDir1BwdDir2_Dir2BwdDir1)
-		{
-		    //Transposed, Direction A and B negative
-		    for (int i=0; i<nquad0; i++)
-                    {
-		        Vmath::Vcopy(nquad1,&(inarray[0])+(nquad0*nquad1-1-i),-nquad0,&(o_tmp[0])+(i*nquad1),1);
-                    }
-		}
-                //interpolate
-                LibUtilities::Interp2D(m_base[0]->GetPointsKey(), m_base[1]->GetPointsKey(), o_tmp,
-                             FaceExp->GetBasis(0)->GetPointsKey(),FaceExp->GetBasis(1)->GetPointsKey(),outarray);
->>>>>>> aca0fa2f
                 break;
 	    case 1:
 
@@ -702,48 +639,6 @@
                     outarray[j] = nquad0-1 + j*nquad0;
 
                 }
-<<<<<<< HEAD
-=======
-		else if(orient == StdRegions::eDir1FwdDir2_Dir2FwdDir1)
-		{
-		    //Transposed, Direction A and B positive
-		    for (int j=0; j<nquad1; j++)
-                    {
-		        Vmath::Vcopy(nquad2,&(inarray[0])+(nquad0-1)+(j*nquad0),
-                                     nquad0*nquad1,&(o_tmp[0])+(j*nquad2),1);
-                    }
-		}
-		else if(orient == StdRegions::eDir1FwdDir2_Dir2BwdDir1)
-		{
-		    //Transposed, Direction A positive and B negative
-		    for (int j=0; j<nquad0; j++)
-                    {
-		        Vmath::Vcopy(nquad2,&(inarray[0])+(nquad0*nquad1-1-j*nquad0),
-                                     nquad0*nquad1,&(o_tmp[0])+(j*nquad2),1);
-                    }
-		}
-		else if(orient == StdRegions::eDir1BwdDir2_Dir2FwdDir1)
-		{
-		    //Transposed, Direction A negative and B positive
-		    for (int j=0; j<nquad0; j++)
-                    {
-		        Vmath::Vcopy(nquad2,&(inarray[0])+nquad0*nquad1*(nquad2-1)+nquad0+j*nquad0,
-                                     -nquad0*nquad1,&(o_tmp[0])+(j*nquad2),1);
-                    }
-		}
-		else if(orient == StdRegions::eDir1BwdDir2_Dir2BwdDir1)
-		{
-		    //Transposed, Direction A and B negative
-		    for (int j=0; j<nquad0; j++)
-                    {
-		        Vmath::Vcopy(nquad2,&(inarray[0])+(nquad0*nquad1*nquad2-1-j*nquad0),
-                                     -nquad0*nquad1,&(o_tmp[0])+(j*nquad2),1);
-                    }
-		}
-                //interpolate
-                LibUtilities::Interp2D(m_base[1]->GetPointsKey(), m_base[2]->GetPointsKey(), o_tmp,
-                             FaceExp->GetBasis(0)->GetPointsKey(),FaceExp->GetBasis(1)->GetPointsKey(),outarray);
->>>>>>> aca0fa2f
                 break;
             case 3:
                 nq0 = nquad0;
@@ -777,48 +672,6 @@
                     outarray[j] = j*nquad0;
 
                 }
-<<<<<<< HEAD
-=======
-		else if(orient == StdRegions::eDir1FwdDir2_Dir2FwdDir1)
-		{
-		    //Transposed, Direction A and B positive
-		    for (int j=0; j<nquad1; j++)
-                    {
-		        Vmath::Vcopy(nquad2,&(inarray[0])+j*nquad0,nquad0*nquad1,
-                                     &(o_tmp[0])+(j*nquad2),1);
-                    }
-		}
-		else if(orient == StdRegions::eDir1FwdDir2_Dir2BwdDir1)
-		{
-		    //Transposed, Direction A positive and B negative
-		    for (int j=0; j<nquad1; j++)
-                    {
-		        Vmath::Vcopy(nquad2,&(inarray[0])+(nquad0*(nquad1-1)-j*nquad0),
-                                     nquad0*nquad1,&(o_tmp[0])+(j*nquad2),1);
-                    }
-		}
-		else if(orient == StdRegions::eDir1BwdDir2_Dir2FwdDir1)
-		{
-		    //Transposed, Direction A negative and B positive
-		    for (int j=0; j<nquad1; j++)
-                    {
-		        Vmath::Vcopy(nquad2,&(inarray[0])+nquad0*nquad1*(nquad2-1)+j*nquad0,
-                                     -nquad0*nquad1,&(o_tmp[0])+(j*nquad2),1);
-                    }
-		}
-		else if(orient == StdRegions::eDir1BwdDir2_Dir2BwdDir1)
-		{
-		    //Transposed, Direction A and B negative
-		    for (int j=0; j<nquad1; j++)
-                    {
-		        Vmath::Vcopy(nquad2,&(inarray[0])+(nquad0*(nquad1*nquad2-1)-j*nquad0),
-                                     -nquad0*nquad1,&(o_tmp[0])+(j*nquad2),1);
-                    }
-		}
-                //interpolate
-                LibUtilities::Interp2D(m_base[1]->GetPointsKey(), m_base[2]->GetPointsKey(), o_tmp,
-                             FaceExp->GetBasis(0)->GetPointsKey(),FaceExp->GetBasis(1)->GetPointsKey(),outarray);
->>>>>>> aca0fa2f
                 break;
             default:
                 ASSERTL0(false,"face value (> 4) is out of range");
