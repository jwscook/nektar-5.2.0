--- conflicted
+++ resolved
@@ -1331,58 +1331,10 @@
             }
         }
         
-<<<<<<< HEAD
-        void PrismExp::v_HelmholtzMatrixOp_MatFree(
+        void PrismExp::v_ReduceOrderCoeffs(
+            int                                 numMin,
             const Array<OneD, const NekDouble> &inarray,
-                  Array<OneD,       NekDouble> &outarray,
-            const StdRegions::StdMatrixKey     &mkey)
-        {
-            if(m_metricinfo->IsUsingLaplMetrics())
-            {
-                ASSERTL0(false,"Finish implementing PrismExp Helmholtz for Lapl Metrics");
-            }
-            else
-            {
-                int nquad0  = m_base[0]->GetNumPoints();
-                int nquad1  = m_base[1]->GetNumPoints();
-                int nquad2  = m_base[2]->GetNumPoints();
-                int nmodes0 = m_base[0]->GetNumModes ();
-                int nmodes1 = m_base[1]->GetNumModes ();
-                int nqtot   = nquad0*nquad1*nquad2;
-                
-                const Array<OneD, const NekDouble>& base0 = m_base[0]->GetBdata ();
-                const Array<OneD, const NekDouble>& base1 = m_base[1]->GetBdata ();
-                const Array<OneD, const NekDouble>& base2 = m_base[2]->GetBdata ();
-                
-                Array<OneD,NekDouble> wsp (nquad2*nmodes0*(nquad1+nmodes1));
-                Array<OneD,NekDouble> wsp0(nqtot);
-                Array<OneD,NekDouble> wsp1(nqtot);
-
-                NekDouble lambda  = mkey.GetConstFactor(StdRegions::eFactorLambda);
-                
-                // MASS MATRIX OPERATION
-                // The following is being calculated:
-                // wsp0     = B   * u_hat = u
-                // wsp1     = W   * wsp0
-                // outarray = B^T * wsp1  = B^T * W * B * u_hat = M * u_hat
-                BwdTrans_SumFacKernel       (base0,base1,base2,inarray,
-                                             wsp0,wsp,true,true,true);
-                MultiplyByQuadratureMetric  (wsp0,wsp1);
-                IProductWRTBase_SumFacKernel(base0,base1,base2,wsp1,
-                                             outarray,wsp,true,true,true);
-                LaplacianMatrixOp_Kernel    (wsp0,wsp1,wsp);
-                
-                // outarray = lambda * outarray + wsp1
-                //          = (lambda * M + L ) * u_hat
-                Vmath::Svtvp(m_ncoeffs,lambda,&outarray[0],1,&wsp1[0],1,
-                             &outarray[0],1); 
-           }
-        }
-        
-        void PrismExp::v_ReduceOrderCoeffs(
-                                           int                                 numMin,
-                                           const Array<OneD, const NekDouble> &inarray,
-                                           Array<OneD,       NekDouble> &outarray)
+                  Array<OneD,       NekDouble> &outarray)
         {
             int n_coeffs = m_coeffs.num_elements();
             int nquad0   = m_base[0]->GetNumPoints();
@@ -1452,8 +1404,6 @@
             m_OrthoPrismExp->BwdTrans(coeff_tmp1,phys_tmp);
             m_PrismExp     ->FwdTrans(phys_tmp, outarray);
         }
-=======
->>>>>>> c6280ab0
         
         //---------------------------------------
         // Matrix creation functions
