///////////////////////////////////////////////////////////////////////////////
//
// File: Expansion3D.h
//
// For more information, please see: http://www.nektar.info
//
// The MIT License
//
// Copyright (c) 2006 Division of Applied Mathematics, Brown University (USA),
// Department of Aeronautics, Imperial College London (UK), and Scientific
// Computing and Imaging Institute, University of Utah (USA).
//
// Permission is hereby granted, free of charge, to any person obtaining a
// copy of this software and associated documentation files (the "Software"),
// to deal in the Software without restriction, including without limitation
// the rights to use, copy, modify, merge, publish, distribute, sublicense,
// and/or sell copies of the Software, and to permit persons to whom the
// Software is furnished to do so, subject to the following conditions:
//
// The above copyright notice and this permission notice shall be included
// in all copies or substantial portions of the Software.
//
// THE SOFTWARE IS PROVIDED "AS IS", WITHOUT WARRANTY OF ANY KIND, EXPRESS
// OR IMPLIED, INCLUDING BUT NOT LIMITED TO THE WARRANTIES OF MERCHANTABILITY,
// FITNESS FOR A PARTICULAR PURPOSE AND NONINFRINGEMENT. IN NO EVENT SHALL
// THE AUTHORS OR COPYRIGHT HOLDERS BE LIABLE FOR ANY CLAIM, DAMAGES OR OTHER
// LIABILITY, WHETHER IN AN ACTION OF CONTRACT, TORT OR OTHERWISE, ARISING
// FROM, OUT OF OR IN CONNECTION WITH THE SOFTWARE OR THE USE OR OTHER
// DEALINGS IN THE SOFTWARE.
//
// Description: Header file for Expansion3D routines
//
///////////////////////////////////////////////////////////////////////////////

#ifndef EXPANSION3D_H
#define EXPANSION3D_H

#include <LocalRegions/Expansion.h>
#include <StdRegions/StdExpansion3D.h>
#include <LocalRegions/LocalRegionsDeclspec.h>
#include <SpatialDomains/Geometry3D.h>

namespace Nektar
{
    namespace LocalRegions 
    {

        class Expansion2D;
        typedef std::shared_ptr<Expansion2D> Expansion2DSharedPtr;
        typedef std::weak_ptr<Expansion2D> Expansion2DWeakPtr;

        class Expansion3D;
        typedef std::shared_ptr<Expansion3D> Expansion3DSharedPtr;
        typedef std::weak_ptr<Expansion3D> Expansion3DWeakPtr;
        typedef std::vector< Expansion3DSharedPtr > Expansion3DVector;

        class Expansion3D: virtual public Expansion, 
                           virtual public StdRegions::StdExpansion3D
        {
        public:
            LOCAL_REGIONS_EXPORT Expansion3D(SpatialDomains::Geometry3DSharedPtr pGeom): Expansion(pGeom), StdExpansion3D(), m_requireNeg() {}
            LOCAL_REGIONS_EXPORT virtual ~Expansion3D() {}
            
            LOCAL_REGIONS_EXPORT void SetTraceToGeomOrientation(Array<OneD, NekDouble> &inout);
            LOCAL_REGIONS_EXPORT void SetFaceToGeomOrientation(const int face, Array<OneD, NekDouble> &inout);
            inline void AddHDGHelmholtzFaceTerms(
                const NekDouble                    tau,
                const int                          edge,
                Array<OneD, NekDouble>            &facePhys,
                const StdRegions::VarCoeffMap     &dirForcing,
                Array<OneD, NekDouble>            &outarray);

            inline void AddNormTraceInt(
                const int                             dir,
                Array<OneD, ExpansionSharedPtr>      &FaceExp,
                Array<OneD, Array<OneD, NekDouble> > &faceCoeffs,
                Array<OneD,NekDouble>                &outarray);

            inline void AddNormTraceInt(
                const int                        dir,
                Array<OneD, const NekDouble>    &inarray,
                Array<OneD, ExpansionSharedPtr> &FaceExp,
                Array<OneD,NekDouble>           &outarray,
                const StdRegions::VarCoeffMap   &varcoeffs);

            inline void AddFaceBoundaryInt(
                const int                      face,
                ExpansionSharedPtr            &FaceExp,
                Array<OneD, NekDouble>        &facePhys,
                Array<OneD, NekDouble>        &outarray,
                const StdRegions::VarCoeffMap &varcoeffs
                        = StdRegions::NullVarCoeffMap);

            inline SpatialDomains::Geometry3DSharedPtr GetGeom3D() const;

            LOCAL_REGIONS_EXPORT void v_ReOrientTracePhysMap
                  (const StdRegions::Orientation orient,
                   Array<OneD, int> &idmap,
                   const int nq0,
                   const int nq1);
            
            void v_NormVectorIProductWRTBase(
                const Array<OneD, const Array<OneD, NekDouble> > &Fvec,
                      Array<OneD,       NekDouble>               &outarray);

            LOCAL_REGIONS_EXPORT Array<OneD, unsigned int>
                GetEdgeInverseBoundaryMap(int eid);

            LOCAL_REGIONS_EXPORT Array<OneD, unsigned int>
               GetTraceInverseBoundaryMap(int fid,
                      StdRegions::Orientation faceOrient = StdRegions::eNoOrientation,
                                          int P1=-1, int P2=-1);
            
            LOCAL_REGIONS_EXPORT void GetInverseBoundaryMaps(
                    Array<OneD, unsigned int> &vmap,
                    Array<OneD, Array<OneD, unsigned int> > &emap,
                    Array<OneD, Array<OneD, unsigned int> > &fmap );
            
        protected:
            std::map<int, NormalVector> m_faceNormals;
            std::map<int, bool> m_negatedNormals;

            virtual void v_DGDeriv(
                const int                            dir,
                const Array<OneD, const NekDouble>  &incoeffs,
                Array<OneD, ExpansionSharedPtr>      &FaceExp,
                Array<OneD, Array<OneD, NekDouble> > &faceCoeffs,
                Array<OneD, NekDouble>               &out_d);
            virtual DNekMatSharedPtr v_GenMatrix(
                const StdRegions::StdMatrixKey &mkey);
            virtual void v_AddFaceNormBoundaryInt(
                const int                            face,
                const ExpansionSharedPtr            &FaceExp,
                const Array<OneD, const NekDouble>  &Fn,
                      Array<OneD,       NekDouble>  &outarray);

            virtual void v_AddRobinMassMatrix(
                const int                           face, 
                const Array<OneD, const NekDouble> &primCoeffs, 
                DNekMatSharedPtr                   &inoutmat);

            virtual StdRegions::Orientation v_GetTraceOrient(int face);

            virtual void v_GetTracePhysVals(
                const int                                face,
                const StdRegions::StdExpansionSharedPtr &FaceExp,
                const Array<OneD, const NekDouble>      &inarray,
                      Array<OneD,       NekDouble>      &outarray,
                StdRegions::Orientation                  orient);


            void GetPhysFaceVarCoeffsFromElement(
                const int face,
                ExpansionSharedPtr &FaceExp,
                const Array<OneD, const NekDouble>  &varcoeff,
                      Array<OneD,NekDouble> &outarray);

            virtual Array<OneD, NekDouble> v_GetnFacecdotMF(
                const int dir,
                const int face,
                ExpansionSharedPtr &FaceExp_f,
                const Array<OneD, const Array<OneD, NekDouble> > &normals,
                const StdRegions::VarCoeffMap   &varcoeffs);

            //-----------------------------
            // Low Energy Basis functions
            //-----------------------------

            LOCAL_REGIONS_EXPORT virtual DNekMatSharedPtr v_BuildTransformationMatrix(
                const DNekScalMatSharedPtr &r_bnd, 
                const StdRegions::MatrixType matrixType);

            LOCAL_REGIONS_EXPORT virtual DNekMatSharedPtr v_BuildInverseTransformationMatrix(
                const DNekScalMatSharedPtr & transformationmatrix);

            LOCAL_REGIONS_EXPORT virtual DNekMatSharedPtr v_BuildVertexMatrix(
                const DNekScalMatSharedPtr &r_bnd); 

            LOCAL_REGIONS_EXPORT const virtual NormalVector &v_GetTraceNormal
                (const int face) const;

            LOCAL_REGIONS_EXPORT virtual void v_NegateTraceNormal(
                const int face);

            LOCAL_REGIONS_EXPORT virtual bool v_TraceNormalNegated(
                const int face);
<<<<<<< HEAD

            LOCAL_REGIONS_EXPORT void ReOrientTriFacePhysMap(const StdRegions::Orientation orient,
                                                             const int nq0,
                                                             const int nq1,
                                                             Array<OneD, int> &idmap);
=======
>>>>>>> 81af24da

        private:
            // Do not add members here since it may lead to conflicts.
            // Only use this class for member functions
            
            std::vector<bool> m_requireNeg;
        };
        
        inline SpatialDomains::Geometry3DSharedPtr Expansion3D::GetGeom3D() const
        {
            return std::dynamic_pointer_cast<SpatialDomains::Geometry3D>(m_geom);
        }
    } //end of namespace
} //end of namespace

#endif<|MERGE_RESOLUTION|>--- conflicted
+++ resolved
@@ -184,14 +184,6 @@
 
             LOCAL_REGIONS_EXPORT virtual bool v_TraceNormalNegated(
                 const int face);
-<<<<<<< HEAD
-
-            LOCAL_REGIONS_EXPORT void ReOrientTriFacePhysMap(const StdRegions::Orientation orient,
-                                                             const int nq0,
-                                                             const int nq1,
-                                                             Array<OneD, int> &idmap);
-=======
->>>>>>> 81af24da
 
         private:
             // Do not add members here since it may lead to conflicts.
