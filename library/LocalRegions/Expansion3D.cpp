--- conflicted
+++ resolved
@@ -1918,11 +1918,7 @@
             const int                                face,
             const StdRegions::StdExpansionSharedPtr &FaceExp,
             const Array<OneD, const NekDouble>      &inarray,
-<<<<<<< HEAD
             Array<OneD,       NekDouble>             &outarray,
-=======
-                  Array<OneD,       NekDouble>      &outarray,
->>>>>>> 406973a0
             StdRegions::Orientation                  orient)
         {
             
@@ -1946,8 +1942,6 @@
             GetFacePhysMap(face,faceids);
             Vmath::Gathr(faceids.num_elements(),inarray,faceids,o_tmp);
             
-<<<<<<< HEAD
-=======
 
             int to_id0,to_id1;
 
@@ -1962,29 +1956,19 @@
                 to_id1 = 0;
             }
 
->>>>>>> 406973a0
             // interpolate to points distrbution given in FaceExp
             LibUtilities::Interp2D(m_base[dir0]->GetPointsKey(), 
                                    m_base[dir1]->GetPointsKey(), 
                                    o_tmp.get(),
-<<<<<<< HEAD
-                                   FaceExp->GetBasis(0)->GetPointsKey(),
-                                   FaceExp->GetBasis(1)->GetPointsKey(),
-=======
                                    FaceExp->GetBasis(to_id0)->GetPointsKey(),
                                    FaceExp->GetBasis(to_id1)->GetPointsKey(),
->>>>>>> 406973a0
                                    o_tmp2.get());
             
             // Reshuffule points as required and put into outarray. 
             ReOrientFacePhysMap(FaceExp->GetNverts(),orient,nq0,nq1,faceids);
             Vmath::Scatr(nq0*nq1,o_tmp2,faceids,outarray);
         }
-<<<<<<< HEAD
-
-=======
         
->>>>>>> 406973a0
         void Expansion3D::ReOrientFacePhysMap(const int nvert, 
                                               const StdRegions::Orientation orient,
                                               const int nq0, const int nq1,
@@ -1998,10 +1982,6 @@
             {
                 ReOrientQuadFacePhysMap(orient,nq0,nq1,idmap);
             }
-<<<<<<< HEAD
-
-=======
->>>>>>> 406973a0
         }
 
         void Expansion3D::ReOrientTriFacePhysMap(const StdRegions::Orientation orient,
@@ -2147,13 +2127,10 @@
             }
         }
 
-<<<<<<< HEAD
         void Expansion3D::v_NormVectorIProductWRTBase(const Array<OneD, const Array<OneD, NekDouble> > &Fvec, Array< OneD, NekDouble> &outarray)
         {
             NormVectorIProductWRTBase(Fvec[0], Fvec[1], Fvec[2], outarray);
         }
         
-=======
->>>>>>> 406973a0
     } //end of namespace
 } //end of namespace