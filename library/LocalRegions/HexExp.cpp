///////////////////////////////////////////////////////////////////////////////
//
// File HexExp.cpp
//
// For more information, please see: http://www.nektar.info
//
// The MIT License
//
// Copyright (c) 2006 Division of Applied Mathematics, Brown University (USA),
// Department of Aeronautics, Imperial College London (UK), and Scientific
// Computing and Imaging Institute, University of Utah (USA).
//
// License for the specific language governing rights and limitations under
// Permission is hereby granted, free of charge, to any person obtaining a
// copy of this software and associated documentation files (the "Software"),
// to deal in the Software without restriction, including without limitation
// the rights to use, copy, modify, merge, publish, distribute, sublicense,
// and/or sell copies of the Software, and to permit persons to whom the
// Software is furnished to do so, subject to the following conditions:
//
// The above copyright notice and this permission notice shall be included
// in all copies or substantial portions of the Software.
//
// THE SOFTWARE IS PROVIDED "AS IS", WITHOUT WARRANTY OF ANY KIND, EXPRESS
// OR IMPLIED, INCLUDING BUT NOT LIMITED TO THE WARRANTIES OF MERCHANTABILITY,
// FITNESS FOR A PARTICULAR PURPOSE AND NONINFRINGEMENT. IN NO EVENT SHALL
// THE AUTHORS OR COPYRIGHT HOLDERS BE LIABLE FOR ANY CLAIM, DAMAGES OR OTHER
// LIABILITY, WHETHER IN AN ACTION OF CONTRACT, TORT OR OTHERWISE, ARISING
// FROM, OUT OF OR IN CONNECTION WITH THE SOFTWARE OR THE USE OR OTHER
// DEALINGS IN THE SOFTWARE.
//
// Description: Methods for Hex expansion in local regoins
//
///////////////////////////////////////////////////////////////////////////////


#include <LocalRegions/HexExp.h>
#include <LibUtilities/Foundations/Interp.h>
#include <SpatialDomains/HexGeom.h>

namespace Nektar
{
    namespace LocalRegions
    {
        /**
         * @class HexExp
         * Defines a hexahedral local expansion.
         */

        /**
	 * \brief Constructor using BasisKey class for quadrature points and 
	 * order definition 
	 *
         * @param   Ba          Basis key for first coordinate.
         * @param   Bb          Basis key for second coordinate.
         * @param   Bc          Basis key for third coordinate.
         */
        HexExp::HexExp(const LibUtilities::BasisKey &Ba,
                       const LibUtilities::BasisKey &Bb,
                       const LibUtilities::BasisKey &Bc,
                       const SpatialDomains::HexGeomSharedPtr &geom):
            StdExpansion  (Ba.GetNumModes()*Bb.GetNumModes()*Bc.GetNumModes(),3,Ba,Bb,Bc),
            StdExpansion3D(Ba.GetNumModes()*Bb.GetNumModes()*Bc.GetNumModes(),Ba,Bb,Bc),
            StdRegions::StdHexExp(Ba,Bb,Bc),
            Expansion     (),
            Expansion3D   (),
            m_geom(geom),
            m_metricinfo(m_geom->GetGeomFactors(m_base)),
            m_matrixManager(
                    boost::bind(&HexExp::CreateMatrix, this, _1),
                    std::string("HexExpMatrix")),
            m_staticCondMatrixManager(
                    boost::bind(&HexExp::CreateStaticCondMatrix, this, _1),
                    std::string("HexExpStaticCondMatrix"))
        {
        }


        /**
	 * \brief Copy Constructor
	 *
         * @param   T           HexExp to copy.
         */
        HexExp::HexExp(const HexExp &T):
            StdExpansion(T),
            StdExpansion3D(T),
            StdRegions::StdHexExp(T),
            Expansion(T),
            Expansion3D(T),
            m_geom(T.m_geom),
            m_metricinfo(T.m_metricinfo),
            m_matrixManager(T.m_matrixManager),
            m_staticCondMatrixManager(T.m_staticCondMatrixManager)
        {
        }

        /**
	 * \brief Destructor
	 */
        HexExp::~HexExp()
        {
        }


        //-----------------------------
        // Integration Methods
        //-----------------------------
        /**
	 * \brief Integrate the physical point list \a inarray over region
	 *
         * @param   inarray     definition of function to be returned at
         *                      quadrature points of expansion.
         * @returns \f$\int^1_{-1}\int^1_{-1} \int^1_{-1}
         *   u(\eta_1, \eta_2, \eta_3) J[i,j,k] d \eta_1 d \eta_2 d \eta_3 \f$
         * where \f$inarray[i,j,k] = u(\eta_{1i},\eta_{2j},\eta_{3k}) \f$
         * and \f$ J[i,j,k] \f$ is the Jacobian evaluated at the quadrature
         * point.
         */
        NekDouble HexExp::v_Integral(
                 const Array<OneD, const NekDouble> &inarray)
        {
            int    nquad0 = m_base[0]->GetNumPoints();
            int    nquad1 = m_base[1]->GetNumPoints();
            int    nquad2 = m_base[2]->GetNumPoints();
            Array<OneD, const NekDouble> jac = m_metricinfo->GetJac();
            NekDouble returnVal;
            Array<OneD,NekDouble> tmp(nquad0*nquad1*nquad2);

            // multiply inarray with Jacobian

            if(m_metricinfo->GetGtype() == SpatialDomains::eDeformed)
            {
                Vmath::Vmul(nquad0*nquad1*nquad2,&jac[0],1,
                            (NekDouble*)&inarray[0],1,&tmp[0],1);
            }
            else
            {
                Vmath::Smul(nquad0*nquad1*nquad2,(NekDouble) jac[0],
                            (NekDouble*)&inarray[0],1,&tmp[0],1);
            }

            // call StdHexExp version;
            returnVal = StdHexExp::v_Integral(tmp);

            return  returnVal;
        }


        //-----------------------------
        // Differentiation Methods
        //-----------------------------
        /**
	 * \brief Calculate the derivative of the physical points
	 *
         * For Hexahedral region can use the Tensor_Deriv function defined
         * under StdExpansion.
         * @param   inarray     Input array
         * @param   out_d0      Derivative of \a inarray in first direction.
         * @param   out_d1      Derivative of \a inarray in second direction.
         * @param   out_d2      Derivative of \a inarray in third direction.
         */
        void HexExp::v_PhysDeriv(
                const Array<OneD, const NekDouble> & inarray,
                      Array<OneD,NekDouble> &out_d0,
                      Array<OneD,NekDouble> &out_d1,
                      Array<OneD,NekDouble> &out_d2)
        {
            int    nquad0 = m_base[0]->GetNumPoints();
            int    nquad1 = m_base[1]->GetNumPoints();
            int    nquad2 = m_base[2]->GetNumPoints();
            int    ntot   = nquad0 * nquad1 * nquad2;

            Array<TwoD, const NekDouble> gmat = m_metricinfo->GetGmat();
            Array<OneD,NekDouble> Diff0 = Array<OneD,NekDouble>(ntot);
            Array<OneD,NekDouble> Diff1 = Array<OneD,NekDouble>(ntot);
            Array<OneD,NekDouble> Diff2 = Array<OneD,NekDouble>(ntot);

            StdHexExp::v_PhysDeriv(inarray, Diff0, Diff1, Diff2);

            if(m_metricinfo->GetGtype() == SpatialDomains::eDeformed)
            {
                if(out_d0.num_elements())
                {
                    Vmath::Vmul (ntot,&gmat[0][0],1,&Diff0[0],1, &out_d0[0], 1);
                    Vmath::Vvtvp(ntot,&gmat[1][0],1,&Diff1[0],1, &out_d0[0], 1,
                                                                 &out_d0[0],1);
                    Vmath::Vvtvp(ntot,&gmat[2][0],1,&Diff2[0],1, &out_d0[0], 1,
                                                                 &out_d0[0],1);
                }

                if(out_d1.num_elements())
                {
                    Vmath::Vmul (ntot,&gmat[3][0],1,&Diff0[0],1, &out_d1[0], 1);
                    Vmath::Vvtvp(ntot,&gmat[4][0],1,&Diff1[0],1, &out_d1[0], 1,
                                                                 &out_d1[0],1);
                    Vmath::Vvtvp(ntot,&gmat[5][0],1,&Diff2[0],1, &out_d1[0], 1,
                                                                 &out_d1[0],1);
                }

                if(out_d2.num_elements())
                {
                    Vmath::Vmul (ntot,&gmat[6][0],1,&Diff0[0],1, &out_d2[0], 1);
                    Vmath::Vvtvp(ntot,&gmat[7][0],1,&Diff1[0],1, &out_d2[0], 1,
                                                                 &out_d2[0],1);
                    Vmath::Vvtvp(ntot,&gmat[8][0],1,&Diff2[0],1, &out_d2[0], 1,
                                                                 &out_d2[0],1);
                }
            }
            else // regular geometry
            {
                if(out_d0.num_elements())
                {
                    Vmath::Smul (ntot,gmat[0][0],&Diff0[0],1, &out_d0[0], 1);
                    Blas::Daxpy (ntot,gmat[1][0],&Diff1[0],1, &out_d0[0], 1);
                    Blas::Daxpy (ntot,gmat[2][0],&Diff2[0],1, &out_d0[0], 1);
                }

                if(out_d1.num_elements())
                {
                    Vmath::Smul (ntot,gmat[3][0],&Diff0[0],1, &out_d1[0], 1);
                    Blas::Daxpy (ntot,gmat[4][0],&Diff1[0],1, &out_d1[0], 1);
                    Blas::Daxpy (ntot,gmat[5][0],&Diff2[0],1, &out_d1[0], 1);
                }

                if(out_d2.num_elements())
                {
                    Vmath::Smul (ntot,gmat[6][0],&Diff0[0],1, &out_d2[0], 1);
                    Blas::Daxpy (ntot,gmat[7][0],&Diff1[0],1, &out_d2[0], 1);
                    Blas::Daxpy (ntot,gmat[8][0],&Diff2[0],1, &out_d2[0], 1);
                }
            }
        }


        /**
	 * \brief Calculate the derivative of the physical points in a single
         * direction.
	 *
         * @param   dir         Direction in which to compute derivative.
         *                      Valid values are 0, 1, 2.
         * @param   inarray     Input array.
         * @param   outarray    Output array.
         */
        void HexExp::v_PhysDeriv(
                const int dir,
                const Array<OneD, const NekDouble>& inarray,
                      Array<OneD, NekDouble>& outarray)
        {
            switch(dir)
            {
            case 0:
                {
                    PhysDeriv(inarray, outarray, NullNekDouble1DArray,
                              NullNekDouble1DArray);
                }
                break;
            case 1:
                {
                    PhysDeriv(inarray, NullNekDouble1DArray, outarray,
                              NullNekDouble1DArray);
                }
                break;
            case 2:
                {
                    PhysDeriv(inarray, NullNekDouble1DArray,
                              NullNekDouble1DArray, outarray);
                }
                break;
            default:
                {
                    ASSERTL1(false,"input dir is out of range");
                }
                break;
            }
        }


        //-----------------------------
        // Transforms
        //-----------------------------

        /**
	 * \brief Forward transform from physical quadrature space stored in \a 
         * inarray and evaluate the expansion coefficients and store in 
         * \a (this)->_coeffs
	 *
         * @param   inarray     Input array
         * @param   outarray    Output array
         */
        void HexExp::v_FwdTrans(
                const Array<OneD, const NekDouble> & inarray,
                      Array<OneD,NekDouble> &outarray)
        {
            if( m_base[0]->Collocation() && m_base[1]->Collocation()
                    && m_base[2]->Collocation())
            {
                Vmath::Vcopy(GetNcoeffs(),&inarray[0],1,&m_coeffs[0],1);
            }
            else
            {
                IProductWRTBase(inarray,outarray);

                // get Mass matrix inverse
                MatrixKey             masskey(StdRegions::eInvMass,
                                              DetExpansionType(),*this);
                DNekScalMatSharedPtr  matsys = m_matrixManager[masskey];

                // copy inarray in case inarray == outarray
                DNekVec in (m_ncoeffs,outarray);
                DNekVec out(m_ncoeffs,outarray,eWrapper);

                out = (*matsys)*in;
            }
        }


        //-----------------------------
        // Inner product functions
        //-----------------------------

        /**
	 * \brief Calculate the inner product of inarray with respect to the
	 * elements basis. 
	 *
         * @param   inarray     Input array of physical space data.
         * @param   outarray    Output array of data.
         */
        void HexExp::v_IProductWRTBase(
<<<<<<< HEAD
            const Array<OneD, const NekDouble> &inarray,
                  Array<OneD,       NekDouble> &outarray)
        {
            int nquad0 = m_base[0]->GetNumPoints();
            int nquad1 = m_base[1]->GetNumPoints();
            int nquad2 = m_base[2]->GetNumPoints();
            int nqtot  = nquad0*nquad1*nquad2;
=======
                const Array<OneD, const NekDouble> &inarray,
                      Array<OneD,       NekDouble> &outarray)
        {
            HexExp::v_IProductWRTBase_SumFac(inarray, outarray);
        }

        /**
	 * \brief Calculate the inner product of inarray with respect to the
	 * given basis B = base0 * base1 * base2.
	 *
         * \f$ \begin{array}{rcl} I_{pqr} = (\phi_{pqr}, u)_{\delta}
         * & = & \sum_{i=0}^{nq_0} \sum_{j=0}^{nq_1} \sum_{k=0}^{nq_2}
         *     \psi_{p}^{a} (\xi_{1i}) \psi_{q}^{a} (\xi_{2j}) \psi_{r}^{a}
         *     (\xi_{3k}) w_i w_j w_k u(\xi_{1,i} \xi_{2,j} \xi_{3,k})
         * J_{i,j,k}\\ & = & \sum_{i=0}^{nq_0} \psi_p^a(\xi_{1,i})
         *     \sum_{j=0}^{nq_1} \psi_{q}^a(\xi_{2,j}) \sum_{k=0}^{nq_2}
         *     \psi_{r}^a u(\xi_{1i},\xi_{2j},\xi_{3k})
         * J_{i,j,k} \end{array} \f$ \n
         * where
         * \f$ \phi_{pqr} (\xi_1 , \xi_2 , \xi_3)
         *    = \psi_p^a ( \xi_1) \psi_{q}^a (\xi_2) \psi_{r}^a (\xi_3) \f$ \n
         * which can be implemented as \n
         * \f$f_{r} (\xi_{3k})
         *    = \sum_{k=0}^{nq_3} \psi_{r}^a u(\xi_{1i},\xi_{2j},\xi_{3k})
         * J_{i,j,k} = {\bf B_3 U}   \f$ \n
         * \f$ g_{q} (\xi_{3k}) = \sum_{j=0}^{nq_1} \psi_{q}^a (\xi_{2j})
         *                          f_{r} (\xi_{3k})  = {\bf B_2 F}  \f$ \n
         * \f$ (\phi_{pqr}, u)_{\delta}
         *    = \sum_{k=0}^{nq_0} \psi_{p}^a (\xi_{3k}) g_{q} (\xi_{3k})
         *    = {\bf B_1 G} \f$
         *
         * @param   base0       Basis to integrate wrt in first dimension.
         * @param   base1       Basis to integrate wrt in second dimension.
         * @param   base2       Basis to integrate wrt in third dimension.
         * @param   inarray     Input array.
         * @param   outarray    Output array.
         * @param   coll_check  (not used)
         */
        void HexExp::v_IProductWRTBase_SumFac(
                const Array<OneD, const NekDouble> &inarray,
                      Array<OneD,       NekDouble> &outarray)
        {
            int    nquad0 = m_base[0]->GetNumPoints();
            int    nquad1 = m_base[1]->GetNumPoints();
            int    nquad2 = m_base[2]->GetNumPoints();
>>>>>>> 505d7520
            Array<OneD, const NekDouble> jac = m_metricinfo->GetJac();
            Array<OneD,       NekDouble> tmp(nqtot);

            // multiply inarray with Jacobian
            if(m_metricinfo->GetGtype() == SpatialDomains::eDeformed)
            {
                Vmath::Vmul(nqtot, &jac[0], 1, (NekDouble*)&inarray[0], 1,
                                   &tmp[0], 1);
            }
            else
            {
                Vmath::Smul(nqtot, jac[0], (NekDouble*)&inarray[0], 1,
                            &tmp[0], 1);
            }

            StdHexExp::v_IProductWRTBase(tmp, outarray);
        }

        void HexExp::v_IProductWRTDerivBase(
                const int dir,
                const Array<OneD, const NekDouble>& inarray,
                      Array<OneD, NekDouble> & outarray)
        {
            HexExp::IProductWRTDerivBase_SumFac(dir,inarray,outarray);
        }


        /**
         * @brief Calculates the inner product \f$ I_{pqr} = (u,
         * \partial_{x_i} \phi_{pqr}) \f$.
         * 
         * The derivative of the basis functions is performed using the chain
         * rule in order to incorporate the geometric factors. Assuming that
         * the basis functions are a tensor product
         * \f$\phi_{pqr}(\xi_1,\xi_2,\xi_3) =
         * \phi_1(\xi_1)\phi_2(\xi_2)\phi_3(\xi_3)\f$, in the hexahedral
         * element, this is straightforward and yields the result
         * 
         * \f[
         * I_{pqr} = \sum_{k=1}^3 \left(u, \frac{\partial u}{\partial \xi_k}
         * \frac{\partial \xi_k}{\partial x_i}\right)
         * \f]
         * 
         * @param dir       Direction in which to take the derivative.
         * @param inarray   The function \f$ u \f$.
         * @param outarray  Value of the inner product.
         */
        void HexExp::IProductWRTDerivBase_SumFac(
                const int dir, 
                const Array<OneD, const NekDouble>& inarray, 
                      Array<OneD, NekDouble> & outarray)
        {   
            ASSERTL1((dir==0)||(dir==1)||(dir==2),"Invalid direction.");

            int    nquad0  = m_base[0]->GetNumPoints();
            int    nquad1  = m_base[1]->GetNumPoints();
            int    nquad2  = m_base[2]->GetNumPoints();
            int    nqtot   = nquad0*nquad1*nquad2;
            int    nmodes0 = m_base[0]->GetNumModes();
            int    nmodes1 = m_base[1]->GetNumModes();
 
            const Array<TwoD, const NekDouble>& gmat = m_metricinfo->GetGmat();

            Array<OneD, NekDouble> alloc(3*nqtot + 2*m_ncoeffs +
                                         nmodes0*nquad2*(nquad1+nmodes1));
            Array<OneD, NekDouble> tmp1(alloc);               // Dir1 metric
            Array<OneD, NekDouble> tmp2(alloc +   nqtot);     // Dir2 metric
            Array<OneD, NekDouble> tmp3(alloc + 2*nqtot);     // Dir3 metric
            Array<OneD, NekDouble> tmp4(alloc + 3*nqtot);     // Dir1 iprod
            Array<OneD, NekDouble> tmp5(tmp4  +   m_ncoeffs); // Dir2 iprod
            Array<OneD, NekDouble> wsp (tmp4  + 2*m_ncoeffs); // Wsp

            if(m_metricinfo->GetGtype() == SpatialDomains::eDeformed)
            {
                Vmath::Vmul(nqtot,&gmat[3*dir][0],  1,inarray.get(),1,tmp1.get(),1);
                Vmath::Vmul(nqtot,&gmat[3*dir+1][0],1,inarray.get(),1,tmp2.get(),1);
                Vmath::Vmul(nqtot,&gmat[3*dir+2][0],1,inarray.get(),1,tmp3.get(),1);
            }
            else
            {
                Vmath::Smul(nqtot, gmat[3*dir][0],  inarray.get(),1,tmp1.get(), 1);
                Vmath::Smul(nqtot, gmat[3*dir+1][0],inarray.get(),1,tmp2.get(), 1);
                Vmath::Smul(nqtot, gmat[3*dir+2][0],inarray.get(),1,tmp3.get(), 1);
            }  

            MultiplyByQuadratureMetric(tmp1,tmp1);
            MultiplyByQuadratureMetric(tmp2,tmp2);
            MultiplyByQuadratureMetric(tmp3,tmp3);
            
            IProductWRTBase_SumFacKernel(   m_base[0]->GetDbdata(),
                                            m_base[1]->GetBdata(),
                                            m_base[2]->GetBdata(),
                                            tmp1,tmp4,wsp,
                                            false,true,true);
            IProductWRTBase_SumFacKernel(   m_base[0]->GetBdata(),
                                            m_base[1]->GetDbdata(),
                                            m_base[2]->GetBdata(),
                                            tmp2,tmp5,wsp,
                                            true,false,true);
            IProductWRTBase_SumFacKernel(   m_base[0]->GetBdata(),
                                            m_base[1]->GetBdata(),
                                            m_base[2]->GetDbdata(),
                                            tmp3,outarray,wsp,
                                            true,true,false);
                                            
            Vmath::Vadd(GetNcoeffs(), tmp4, 1, outarray, 1, outarray, 1);
            Vmath::Vadd(GetNcoeffs(), tmp5, 1, outarray, 1, outarray, 1);
        }


        void HexExp::IProductWRTDerivBase_MatOp(
                const int dir, 
                const Array<OneD, const NekDouble>& inarray, 
                      Array<OneD, NekDouble> &outarray)
        { 
            int nq = GetTotPoints();            
            StdRegions::MatrixType mtype;
            
            switch(dir)
            {
            case 0:
                {
                    mtype = StdRegions::eIProductWRTDerivBase0;
                }
                break;
            case 1:
                {
                    mtype = StdRegions::eIProductWRTDerivBase1;
                }
                break;
            case 2:
                {
                    mtype = StdRegions::eIProductWRTDerivBase2;
                }
                break;
            default:
                {
                    ASSERTL1(false,"input dir is out of range");
                }
                break;
            }  
            
            MatrixKey      iprodmatkey(mtype,DetExpansionType(),*this);
            DNekScalMatSharedPtr iprodmat = m_matrixManager[iprodmatkey];
            
            Blas::Dgemv('N',m_ncoeffs,nq,iprodmat->Scale(),(iprodmat->GetOwnedMatrix())->GetPtr().get(),
                        m_ncoeffs, inarray.get(), 1, 0.0, outarray.get(), 1);
        }


        //-----------------------------
        // Evaluation functions
        //-----------------------------
        /**
         * \brief Interpolate the solution at given coordinates
	 *
	 * Evaluate the expansion at an arbitrary physical coordinate.
         * @param   coord       An array with three elements containing the
         *                      x,y,z coordinates of the point at which to
         *                      evaluate the expansion.
         * @returns The value of the expansion at the given point.
         */
        NekDouble HexExp::v_PhysEvaluate(
                const Array<OneD, const NekDouble> &coord)
        {
            return PhysEvaluate(coord,m_phys);
        }

        
        NekDouble HexExp::v_PhysEvaluate(
                const Array<OneD, const NekDouble> &coord, 
                const Array<OneD, const NekDouble> & physvals)
        {
            Array<OneD,NekDouble> Lcoord = Array<OneD,NekDouble>(3);

            ASSERTL0(m_geom,"m_geom not defined");
            m_geom->GetLocCoords(coord,Lcoord);
            return StdHexExp::v_PhysEvaluate(Lcoord, physvals);
        }


        /**
	 * \brief Retrieve the local coordinates of each quadrature point.
         * The coordinates are put into the three arrays provided.
         * @param   coords_0    Coordinate component in first direction.
         * @param   coords_1    Coordinate component in second direction.
         * @param   coords_2    Coordinate component in third direction.
         */
        void HexExp::v_GetCoords(
                Array<OneD,NekDouble> &coords_0,
                Array<OneD,NekDouble> &coords_1,
                Array<OneD,NekDouble> &coords_2)
        {
            LibUtilities::BasisSharedPtr CBasis0;
            LibUtilities::BasisSharedPtr CBasis1;
            LibUtilities::BasisSharedPtr CBasis2;
            Array<OneD,NekDouble>  x;

            ASSERTL0(m_geom, "m_geom not define");

            // get physical points defined in Geom
            m_geom->FillGeom();
             
            switch(m_geom->GetCoordim())
            {
            case 3:
                ASSERTL0(coords_2.num_elements(),
                         "output coords_2 is not defined");
                CBasis0 = m_geom->GetBasis(2,0);
                CBasis1 = m_geom->GetBasis(2,1);
                CBasis2 = m_geom->GetBasis(2,2);

                if( m_base[0]->GetBasisKey().SamePoints(CBasis0->GetBasisKey())
                        && m_base[1]->GetBasisKey().SamePoints(
                                                        CBasis1->GetBasisKey())
                        && m_base[2]->GetBasisKey().SamePoints(
                                                        CBasis2->GetBasisKey()))
                {
                    x = m_geom->UpdatePhys(2);
                    Blas::Dcopy(GetTotPoints(), x, 1, coords_2, 1);
                }
                else // Interpolate to Expansion point distribution
                {
                    LibUtilities::Interp3D(CBasis0->GetPointsKey(),
                                           CBasis1->GetPointsKey(),
                                           CBasis2->GetPointsKey(),
                                           &(m_geom->UpdatePhys(2))[0],
                                           m_base[0]->GetPointsKey(),
                                           m_base[1]->GetPointsKey(),
                                           m_base[2]->GetPointsKey(),
                                           &coords_2[0]);
                }
            case 2:
                ASSERTL0(coords_1.num_elements(),
                         "output coords_1 is not defined");

                CBasis0 = m_geom->GetBasis(1,0);
                CBasis1 = m_geom->GetBasis(1,1);
                CBasis2 = m_geom->GetBasis(1,2);

                if( m_base[0]->GetBasisKey().SamePoints(CBasis0->GetBasisKey())
                        && m_base[1]->GetBasisKey().SamePoints(
                                                        CBasis1->GetBasisKey())
                        && m_base[2]->GetBasisKey().SamePoints(
                                                        CBasis2->GetBasisKey()))
                {
                    x = m_geom->UpdatePhys(1);
                    Blas::Dcopy(GetTotPoints(),
                                x, 1, coords_1, 1);
                }
                else // Interpolate to Expansion point distribution
                {
                    LibUtilities::Interp3D(CBasis0->GetPointsKey(),
                                           CBasis1->GetPointsKey(),
                                           CBasis2->GetPointsKey(),
                                           &(m_geom->UpdatePhys(1))[0],
                                           m_base[0]->GetPointsKey(),
                                           m_base[1]->GetPointsKey(),
                                           m_base[2]->GetPointsKey(),
                                           &coords_1[0]);
                }
            case 1:
                ASSERTL0(coords_0.num_elements(),
                         "output coords_0 is not defined");

                CBasis0 = m_geom->GetBasis(0,0);
                CBasis1 = m_geom->GetBasis(0,1);
                CBasis2 = m_geom->GetBasis(0,2);

                if( m_base[0]->GetBasisKey().SamePoints(CBasis0->GetBasisKey())
                        && m_base[1]->GetBasisKey().SamePoints(
                                                        CBasis1->GetBasisKey())
                        && m_base[2]->GetBasisKey().SamePoints(
                                                        CBasis2->GetBasisKey()))
                {
                    x = m_geom->UpdatePhys(0);
                    Blas::Dcopy(GetTotPoints(),
                                x, 1, coords_0, 1);
                }
                else // Interpolate to Expansion point distribution
                {
                    LibUtilities::Interp3D(CBasis0->GetPointsKey(),
                                           CBasis1->GetPointsKey(),
                                           CBasis2->GetPointsKey(),
                                           &(m_geom->UpdatePhys(0))[0],
                                           m_base[0]->GetPointsKey(),
                                           m_base[1]->GetPointsKey(),
                                           m_base[2]->GetPointsKey(),
                                           &coords_0[0]);
                }
                break;
            default:
                ASSERTL0(false,"Number of dimensions are greater than 3");
                break;
            }
        }


        /**
	 * \brief Retrieves the physical coordinates of a given set of 
         * reference coordinates.
	 *
         * @param   Lcoords     Local coordinates in reference space.
         * @param   coords      Corresponding coordinates in physical space.
         */
        void HexExp::v_GetCoord(
                const Array<OneD, const NekDouble> &Lcoords,
                      Array<OneD,NekDouble> &coords)
        {
            int  i;

            ASSERTL1(Lcoords[0] >= -1.0 && Lcoords[0] <= 1.0 &&
                     Lcoords[1] >= -1.0 && Lcoords[1] <= 1.0 &&
                     Lcoords[2] >= -1.0 && Lcoords[2] <= 1.0,
                     "Local coordinates are not in region [-1,1]");

              m_geom->FillGeom();

            for(i = 0; i < m_geom->GetCoordim(); ++i)
            {
                coords[i] = m_geom->GetCoord(i,Lcoords);
            }
        }


        //-----------------------------
        // Helper functions
        //-----------------------------
        /**
         * Writes the expansion evaluated at the quadrature points to a text
         * file suitable for reading by a variety of plotting programs.
         * @param   outfile     Output stream to write data to.
         * @param   format      Chosen format of output data.
         * @param   dumpVar     If true, write out the variable names too.
         * @param   var         If dumpVar set, uses this variable name.
         */
        void HexExp::v_WriteToFile(
                std::ofstream &outfile,
                OutputFormat format,
                const bool dumpVar,
                std::string var)
        {
            if(format==eTecplot)
            {
                int i, j;
                int nquad0 = m_base[0]->GetNumPoints();
                int nquad1 = m_base[1]->GetNumPoints();
                int nquad2 = m_base[2]->GetNumPoints();
                Array<OneD,NekDouble> coords[3];

                ASSERTL0(m_geom,"m_geom not defined");

                coords[0] = Array<OneD,NekDouble>(nquad0*nquad1*nquad2);
                coords[1] = Array<OneD,NekDouble>(nquad0*nquad1*nquad2);
                coords[2] = Array<OneD,NekDouble>(nquad0*nquad1*nquad2);

                GetCoords(coords[0],coords[1],coords[2]);

                if(dumpVar)
                {
                    outfile << "Variables = x,  y,  z";
                    outfile << ", "<< var << std::endl << std::endl;
                }

                outfile << "Zone, I=" << nquad0 << ", J=" << nquad1
                        << ", K=" << nquad2 << ", F=Point" << std::endl;

                for(i = 0; i < nquad0*nquad1*nquad2; ++i)
                {
                    for(j = 0; j < 3; ++j)
                    {
                            outfile << coords[j][i] << " ";
                    }
                    outfile << m_phys[i] << std::endl;
                }
            }
            else if(format==eGnuplot)
            {
                int nquad0 = m_base[0]->GetNumPoints();
                int nquad1 = m_base[1]->GetNumPoints();
                int nquad2 = m_base[2]->GetNumPoints();
                Array<OneD,NekDouble> coords[3];

                ASSERTL0(m_geom,"m_geom not defined");

                coords[0] = Array<OneD,NekDouble>(nquad0*nquad1*nquad2);
                coords[1] = Array<OneD,NekDouble>(nquad0*nquad1*nquad2);
                coords[2] = Array<OneD,NekDouble>(nquad0*nquad1*nquad2);

                GetCoords(coords[0],coords[1],coords[2]);

                for(int k = 0; k < nquad2; ++k)
                {
                    for(int j = 0; j < nquad1; ++j)
                    {
                        for(int i = 0; i < nquad0; ++i)
                        {
                            int n = (k*nquad1 + j)*nquad0 + i;
                            outfile << coords[0][n] << " "
                                    << coords[1][n] << " "
                                    << coords[2][n] << " "
                                    << m_phys[i + nquad0*(j + nquad1*k)]
                                    << endl;
                        }
                        outfile << endl;
                    }
                    outfile << endl;
                }
            }

            else
            {
                ASSERTL0(false, "Output routine not implemented for requested "
                                "type of output");
            }
        }


        /// Return the region shape using the enum-list of ShapeType
        StdRegions::ExpansionType HexExp::v_DetExpansionType() const
        {
            return StdRegions::eHexahedron;
        }

        
        const SpatialDomains::GeomFactorsSharedPtr& HexExp::v_GetMetricInfo() const
        {
            return m_metricinfo;
        }

        
        /// Returns the HexGeom object associated with this expansion.
        const SpatialDomains::GeometrySharedPtr HexExp::v_GetGeom() const
        {
            return m_geom;
        }

        
        /// Returns the HexGeom object associated with this expansion.
        const SpatialDomains::Geometry3DSharedPtr& HexExp::v_GetGeom3D() const
        {
            return m_geom;
        }

        
        int HexExp::v_GetCoordim()
        {
            return m_geom->GetCoordim();
        }

        
        StdRegions::Orientation HexExp::v_GetFaceOrient(int face)
        {
            return m_geom->GetFaceOrient(face);
        }

        
        bool HexExp::v_GetFaceDGForwards(const int i) const
        {
            StdRegions::Orientation fo = m_geom->GetFaceOrient(i);
            
            return fo == StdRegions::eDir1FwdDir1_Dir2FwdDir2 || 
                   fo == StdRegions::eDir1BwdDir1_Dir2BwdDir2 ||
                   fo == StdRegions::eDir1BwdDir2_Dir2FwdDir1 ||
                   fo == StdRegions::eDir1FwdDir2_Dir2BwdDir1;
        }

        ///Returns the physical values at the quadrature points of a face
        void HexExp::v_GetFacePhysVals(
            const int                                face,
            const StdRegions::StdExpansionSharedPtr &FaceExp,
            const Array<OneD, const NekDouble>      &inarray,
                  Array<OneD,       NekDouble>      &outarray,
            StdRegions::Orientation                  orient)
        {
            int nquad0 = m_base[0]->GetNumPoints();
            int nquad1 = m_base[1]->GetNumPoints();
            int nquad2 = m_base[2]->GetNumPoints();
            
            if (orient == StdRegions::eNoOrientation)
            {
                orient = GetFaceOrient(face);
            }

            switch(face)
            {
            case 0:
                if(orient == StdRegions::eDir1FwdDir1_Dir2FwdDir2)
                {
                    //Directions A and B positive
                    Vmath::Vcopy(nquad0*nquad1,&(inarray[0]),1,&(outarray[0]),1);
                }
                else if(orient == StdRegions::eDir1BwdDir1_Dir2FwdDir2)
                {
                    //Direction A negative and B positive
                    for (int j=0; j<nquad1; j++)
                    {
                        Vmath::Vcopy(nquad0,&(inarray[0])+(nquad0-1)+j*nquad0,-1,&(outarray[0])+(j*nquad0),1);
                    }
                }
                else if(orient == StdRegions::eDir1FwdDir1_Dir2BwdDir2)
                {
                    //Direction A positive and B negative
                    for (int j=0; j<nquad1; j++)
                    {
                        Vmath::Vcopy(nquad0,&(inarray[0])+nquad0*(nquad1-1-j),1,&(outarray[0])+(j*nquad0),1);
                    }
                } 
                else if(orient == StdRegions::eDir1BwdDir1_Dir2BwdDir2)
                {
                    //Direction A negative and B negative
                    for(int j=0; j<nquad1; j++)
                    {
                        Vmath::Vcopy(nquad0,&(inarray[0])+(nquad0*nquad1-1-j*nquad0),-1,&(outarray[0])+(j*nquad0),1);
                    }
                }
		else if(orient == StdRegions::eDir1FwdDir2_Dir2FwdDir1)
		{
		    //Transposed, Direction A and B positive
		    for (int i=0; i<nquad0; i++)
                    {
                        Vmath::Vcopy(nquad1,&(inarray[0])+i,nquad0,&(outarray[0])+(i*nquad1),1);
                    }
		}
		else if(orient == StdRegions::eDir1FwdDir2_Dir2BwdDir1)
		{
		    //Transposed, Direction A positive and B negative
		    for (int i=0; i<nquad0; i++)
                    {
		        Vmath::Vcopy(nquad1,&(inarray[0])+(nquad0-1-i),nquad0,&(outarray[0])+(i*nquad1),1);
                    }
		} 
		else if(orient == StdRegions::eDir1BwdDir2_Dir2FwdDir1)
		{
		    //Transposed, Direction A negative and B positive
		    for (int i=0; i<nquad0; i++)
                    {
		        Vmath::Vcopy(nquad1,&(inarray[0])+i+nquad0*(nquad1-1),-nquad0,&(outarray[0])+(i*nquad1),1);
                    }
		} 
		else if(orient == StdRegions::eDir1BwdDir2_Dir2BwdDir1)
		{
		    //Transposed, Direction A and B negative
		    for (int i=0; i<nquad0; i++)
                    {
		        Vmath::Vcopy(nquad1,&(inarray[0])+(nquad0*nquad1-1-i),-nquad0,&(outarray[0])+(i*nquad1),1);
                    }
		} 
                break;
            case 1:
                if(orient == StdRegions::eDir1FwdDir1_Dir2FwdDir2)
                {
                    //Direction A and B positive
                    for (int k=0; k<nquad2; k++)
                    {
                        Vmath::Vcopy(nquad0,&(inarray[0])+(nquad0*nquad1*k),
				     1,&(outarray[0])+(k*nquad0),1);
                    }
                }
                else if(orient == StdRegions::eDir1BwdDir1_Dir2FwdDir2)
                {
                    //Direction A negative and B positive
                    for (int k=0; k<nquad2; k++)
                    {
                        Vmath::Vcopy(nquad0,&(inarray[0])+(nquad0-1)+(nquad0*nquad1*k),
                                     -1,&(outarray[0])+(k*nquad0),1);
                    }
                }
                else if(orient == StdRegions::eDir1FwdDir1_Dir2BwdDir2)
                {
                    //Direction A positive and B negative
                    for (int k=0; k<nquad2; k++)
                    {
                        Vmath::Vcopy(nquad0,&(inarray[0])+(nquad0*nquad1*(nquad2-1-k)),
                                     1,&(outarray[0])+(k*nquad0),1);
                    }
                }
                else if(orient == StdRegions::eDir1BwdDir1_Dir2BwdDir2)
                {
                    //Direction A negative and B negative
                    for(int k=0; k<nquad2; k++)
                    {
                        Vmath::Vcopy(nquad0,&(inarray[0])+(nquad0-1)+(nquad0*nquad1*(nquad2-1-k)),
                                     -1,&(outarray[0])+(k*nquad0),1);
                    }
                }
		else if(orient == StdRegions::eDir1FwdDir2_Dir2FwdDir1)
		{
		    //Transposed, Direction A and B positive
		    for (int i=0; i<nquad0; i++)
                    {
                        Vmath::Vcopy(nquad2,&(inarray[0])+i,nquad0*nquad1,
                                     &(outarray[0])+(i*nquad2),1);
                    }
		}
		else if(orient == StdRegions::eDir1FwdDir2_Dir2BwdDir1)
		{
		    //Transposed, Direction A positive and B negative
		    for (int i=0; i<nquad0; i++)
                    {
		        Vmath::Vcopy(nquad2,&(inarray[0])+(nquad0-1-i),nquad0*nquad1,
                                     &(outarray[0])+(i*nquad2),1);
                    }
		} 
		else if(orient == StdRegions::eDir1BwdDir2_Dir2FwdDir1)
		{
		    //Transposed, Direction A negative and B positive
		    for (int i=0; i<nquad0; i++)
                    {
		        Vmath::Vcopy(nquad2,&(inarray[0])+nquad0*nquad1*(nquad2-1)+i,
                                     -nquad0*nquad1,&(outarray[0])+(i*nquad2),1);
                    }
		} 
		else if(orient == StdRegions::eDir1BwdDir2_Dir2BwdDir1)
		{
		    //Transposed, Direction A and B negative
		    for (int i=0; i<nquad0; i++)
                    {
		        Vmath::Vcopy(nquad2,&(inarray[0])+nquad0*nquad1*nquad2+(nquad0-1-i),
                                     -nquad0*nquad1,&(outarray[0])+(i*nquad2),1);
                    }
		} 
                break;
            case 2:
	        if(orient == StdRegions::eDir1FwdDir1_Dir2FwdDir2)
                {
                    //Directions A and B positive
                    Vmath::Vcopy(nquad0*nquad1,&(inarray[0])+(nquad0-1),
                                 nquad0,&(outarray[0]),1);
                }
                else if(orient == StdRegions::eDir1BwdDir1_Dir2FwdDir2)
                {
                    //Direction A negative and B positive
                    for (int k=0; k<nquad2; k++)
                    {
                        Vmath::Vcopy(nquad0,&(inarray[0])+(nquad0*nquad1-1)+(k*nquad0*nquad1),
                                     -nquad0,&(outarray[0])+(k*nquad0),1);
                    }
                }
                else if(orient == StdRegions::eDir1FwdDir1_Dir2BwdDir2)
                {
                    //Direction A positive and B negative
                    for (int k=0; k<nquad2; k++)
                    {
                        Vmath::Vcopy(nquad0,&(inarray[0])+(nquad0-1)+(nquad0*nquad1*(nquad2-1-k)),
                                     nquad0,&(outarray[0])+(k*nquad0),1);
                    }
                }
                else if(orient == StdRegions::eDir1BwdDir1_Dir2BwdDir2)
                {
                    //Direction A negative and B negative
                    for (int k=0; k<nquad2; k++)
                    {
                        Vmath::Vcopy(nquad0,&(inarray[0])+(nquad0*nquad1-1)+(nquad0*nquad1*(nquad2-1-k)),
                                     -nquad0,&(outarray[0])+(k*nquad0),1);
                    }
                }
		else if(orient == StdRegions::eDir1FwdDir2_Dir2FwdDir1)
		{
		    //Transposed, Direction A and B positive
		    for (int j=0; j<nquad1; j++)
                    {
		        Vmath::Vcopy(nquad2,&(inarray[0])+(nquad0-1)+(j*nquad0),
                                     nquad0*nquad1,&(outarray[0])+(j*nquad2),1);
                    }
		}
		else if(orient == StdRegions::eDir1FwdDir2_Dir2BwdDir1)
		{
		    //Transposed, Direction A positive and B negative
		    for (int j=0; j<nquad0; j++)
                    {
		        Vmath::Vcopy(nquad2,&(inarray[0])+(nquad0*nquad1-1-j*nquad0),
                                     nquad0*nquad1,&(outarray[0])+(j*nquad2),1);
                    }
		} 
		else if(orient == StdRegions::eDir1BwdDir2_Dir2FwdDir1)
		{
		    //Transposed, Direction A negative and B positive
		    for (int j=0; j<nquad0; j++)
                    {
		        Vmath::Vcopy(nquad2,&(inarray[0])+nquad0*nquad1*(nquad2-1)+nquad0+j*nquad0,
                                     -nquad0*nquad1,&(outarray[0])+(j*nquad2),1);
                    }
		} 
		else if(orient == StdRegions::eDir1BwdDir2_Dir2BwdDir1)
		{
		    //Transposed, Direction A and B negative
		    for (int j=0; j<nquad0; j++)
                    {
		        Vmath::Vcopy(nquad2,&(inarray[0])+(nquad0*nquad1*nquad2-1-j*nquad0),
                                     -nquad0*nquad1,&(outarray[0])+(j*nquad2),1);
                    }
		} 
                break;
            case 3:
	        if(orient == StdRegions::eDir1FwdDir1_Dir2FwdDir2)
                {
                    //Directions A and B positive
                    for (int k=0; k<nquad2; k++)
                    {
                        Vmath::Vcopy(nquad0,&(inarray[0])+(nquad0*(nquad1-1))+(k*nquad0*nquad1),
                                     1,&(outarray[0])+(k*nquad0),1);
                    }
                }
                else if(orient == StdRegions::eDir1BwdDir1_Dir2FwdDir2)
                {
                    //Direction A negative and B positive
                    for (int k=0; k<nquad2; k++)
                    {
                        Vmath::Vcopy(nquad0,&(inarray[0])+(nquad0*nquad1-1)+(k*nquad0*nquad1),
                                     -1,&(outarray[0])+(k*nquad0),1);
                    }
                }
                else if(orient == StdRegions::eDir1FwdDir1_Dir2BwdDir2)
                {
                    //Direction A positive and B negative
                    for (int k=0; k<nquad2; k++)
                    {
                        Vmath::Vcopy(nquad0,&(inarray[0])+(nquad0*(nquad1-1))+(nquad0*nquad1*(nquad2-1-k)),
                                     1,&(outarray[0])+(k*nquad0),1);
                    }
                }
                else if(orient == StdRegions::eDir1BwdDir1_Dir2BwdDir2)
                {
                    //Direction A negative and B negative
                    for (int k=0; k<nquad2; k++)
                    {
                        Vmath::Vcopy(nquad0,&(inarray[0])+(nquad0*nquad1-1)+(nquad0*nquad1*(nquad2-1-k)),
                                     -1,&(outarray[0])+(k*nquad0),1);
                    }
                }
		else if(orient == StdRegions::eDir1FwdDir2_Dir2FwdDir1)
		{
		    //Transposed, Direction A and B positive
		    for (int i=0; i<nquad0; i++)
                    {
		        Vmath::Vcopy(nquad2,&(inarray[0])+nquad0*(nquad1-1)+i,nquad0*nquad1,
                                     &(outarray[0])+(i*nquad2),1);
                    }
		}
		else if(orient == StdRegions::eDir1FwdDir2_Dir2BwdDir1)
		{
		    //Transposed, Direction A positive and B negative
		    for (int i=0; i<nquad0; i++)
                    {
		        Vmath::Vcopy(nquad2,&(inarray[0])+(nquad0*nquad1-1-i),nquad0*nquad1,
                                     &(outarray[0])+(i*nquad2),1);
                    }
		} 
		else if(orient == StdRegions::eDir1BwdDir2_Dir2FwdDir1)
		{
		    //Transposed, Direction A negative and B positive
		    for (int i=0; i<nquad0; i++)
                    {
		        Vmath::Vcopy(nquad2,&(inarray[0])+nquad0*(nquad1*nquad2-1)+i,-nquad0*nquad1,
                                     &(outarray[0])+(i*nquad2),1);
                    }
		} 
		else if(orient == StdRegions::eDir1BwdDir2_Dir2BwdDir1)
		{
		    //Transposed, Direction A and B negative
		    for (int i=0; i<nquad0; i++)
                    {
		        Vmath::Vcopy(nquad2,&(inarray[0])+(nquad0*nquad1*nquad2-1-i),-nquad0*nquad1,
                                     &(outarray[0])+(i*nquad2),1);
                    }
		} 
                break;
            case 4:
                if(orient == StdRegions::eDir1FwdDir1_Dir2FwdDir2)
                {
                    //Directions A and B positive
                    Vmath::Vcopy(nquad0*nquad1,&(inarray[0]),nquad0,&(outarray[0]),1);
                }
                else if(orient == StdRegions::eDir1BwdDir1_Dir2FwdDir2)
                {
                    //Direction A negative and B positive
                    for (int k=0; k<nquad2; k++)
                    {
                        Vmath::Vcopy(nquad0,&(inarray[0])+nquad0*(nquad1-1)+(k*nquad0*nquad1),
                                     -nquad0,&(outarray[0])+(k*nquad0),1);
                    }
                }
                else if(orient == StdRegions::eDir1FwdDir1_Dir2BwdDir2)
                {
                    //Direction A positive and B negative
                    for (int k=0; k<nquad2; k++)
                    {
                        Vmath::Vcopy(nquad0,&(inarray[0])+(nquad0*nquad1*(nquad2-1-k)),
                                     nquad0,&(outarray[0])+(k*nquad0),1);
                    }
                }
                else if(orient == StdRegions::eDir1BwdDir1_Dir2BwdDir2)
                {
                    //Direction A negative and B negative
                    for (int k=0; k<nquad2; k++)
                    {
                        Vmath::Vcopy(nquad0,&(inarray[0])+nquad0*(nquad1-1)+(nquad0*nquad1*(nquad2-1-k)),
                                     -nquad0,&(outarray[0])+(k*nquad0),1);
                    }
                }
		else if(orient == StdRegions::eDir1FwdDir2_Dir2FwdDir1)
		{
		    //Transposed, Direction A and B positive
		    for (int j=0; j<nquad0; j++)
                    {
		        Vmath::Vcopy(nquad2,&(inarray[0])+j*nquad0,nquad0*nquad1,
                                     &(outarray[0])+(j*nquad2),1);
                    }
		}
		else if(orient == StdRegions::eDir1FwdDir2_Dir2BwdDir1)
		{
		    //Transposed, Direction A positive and B negative
		    for (int j=0; j<nquad0; j++)
                    {
		        Vmath::Vcopy(nquad2,&(inarray[0])+(nquad0*(nquad1-1)-j*nquad0),
                                     nquad0*nquad1,&(outarray[0])+(j*nquad2),1);
                    }
		} 
		else if(orient == StdRegions::eDir1BwdDir2_Dir2FwdDir1)
		{
		    //Transposed, Direction A negative and B positive
		    for (int j=0; j<nquad0; j++)
                    {
		        Vmath::Vcopy(nquad2,&(inarray[0])+nquad0*nquad1*(nquad2-1)+j*nquad0,
                                     -nquad0*nquad1,&(outarray[0])+(j*nquad2),1);
                    }
		} 
		else if(orient == StdRegions::eDir1BwdDir2_Dir2BwdDir1)
		{
		    //Transposed, Direction A and B negative
		    for (int j=0; j<nquad0; j++)
                    {
		        Vmath::Vcopy(nquad2,&(inarray[0])+(nquad0*(nquad1*nquad2-1)-j*nquad0),
                                     -nquad0*nquad1,&(outarray[0])+(j*nquad2),1);
                    }
		} 
                break;
            case 5:
                if(orient == StdRegions::eDir1FwdDir1_Dir2FwdDir2)
                {
                    //Directions A and B positive
                    Vmath::Vcopy(nquad0*nquad1,&(inarray[0])+nquad0*nquad1*(nquad2-1),1,&(outarray[0]),1);
                }
                else if(orient == StdRegions::eDir1BwdDir1_Dir2FwdDir2)
                {
                    //Direction A negative and B positive
                    for (int j=0; j<nquad1; j++)
                    {
                        Vmath::Vcopy(nquad0,&(inarray[0])+nquad0*nquad1*(nquad2-1)+(nquad0-1+j*nquad0),
                                     -1,&(outarray[0])+(j*nquad0),1);
                    }
                }
                else if(orient == StdRegions::eDir1FwdDir1_Dir2BwdDir2)
                {
                    //Direction A positive and B negative
                    for (int j=0; j<nquad1; j++)
                    {
                        Vmath::Vcopy(nquad0,&(inarray[0])+((nquad0*nquad1*nquad2-1)-(nquad0-1)-j*nquad0),
                                     1,&(outarray[0])+(j*nquad0),1);
                    }
                }
                else if(orient == StdRegions::eDir1BwdDir1_Dir2BwdDir2)
                {
                    //Direction A negative and B negative
                    for (int j=0; j<nquad1; j++)
                    {
                        Vmath::Vcopy(nquad0,&(inarray[0])+(nquad0*nquad1*nquad2-1-j*nquad0),
                                     -1,&(outarray[0])+(j*nquad0),1);
                    }
                }
		else if(orient == StdRegions::eDir1FwdDir2_Dir2FwdDir1)
		{
		    //Transposed, Direction A and B positive
		    for (int i=0; i<nquad0; i++)
                    {
		        Vmath::Vcopy(nquad1,&(inarray[0])+nquad0*nquad1*(nquad2-1)+i,nquad0,
                                     &(outarray[0])+(i*nquad1),1);
                    }
		}
		else if(orient == StdRegions::eDir1FwdDir2_Dir2BwdDir1)
		{
		    //Transposed, Direction A positive and B negative
		    for (int i=0; i<nquad0; i++)
                    {
		        Vmath::Vcopy(nquad1,&(inarray[0])+nquad0*nquad1*(nquad2-1)+(nquad0-1-i),
                                     nquad0,&(outarray[0])+(i*nquad1),1);
                    }
		} 
		else if(orient == StdRegions::eDir1BwdDir2_Dir2FwdDir1)
		{
		    //Transposed, Direction A negative and B positive
		    for (int i=0; i<nquad0; i++)
                    {
		        Vmath::Vcopy(nquad1,&(inarray[0])+nquad0*(nquad1*nquad2-1)+i,-nquad0,
                                     &(outarray[0])+(i*nquad1),1);
                    }
		} 
		else if(orient == StdRegions::eDir1BwdDir2_Dir2BwdDir1)
		{
		    //Transposed, Direction A and B negative
		    for (int i=0; i<nquad0; i++)
                    {
		      Vmath::Vcopy(nquad1,&(inarray[0])+(nquad0*nquad1*nquad2-1-i),-nquad0,
                                   &(outarray[0])+(i*nquad1),1);
                    }
		} 
                break;
            default:
                ASSERTL0(false,"face value (> 5) is out of range");
                break;
            }
        }

        
        void HexExp::v_ComputeFaceNormal(const int face)
        {
            int i;
            const SpatialDomains::GeomFactorsSharedPtr & geomFactors = GetGeom()->GetMetricInfo();
            SpatialDomains::GeomType type = geomFactors->GetGtype();
            const Array<TwoD, const NekDouble> & gmat = geomFactors->GetGmat();
            const Array<OneD, const NekDouble> & jac  = geomFactors->GetJac();
            int nqe = m_base[0]->GetNumPoints()*m_base[1]->GetNumPoints();
            int vCoordDim = GetCoordim();

            m_faceNormals[face] = Array<OneD, Array<OneD, NekDouble> >(vCoordDim);
            Array<OneD, Array<OneD, NekDouble> > &normal = m_faceNormals[face];
            for (i = 0; i < vCoordDim; ++i)
            {
                normal[i] = Array<OneD, NekDouble>(nqe);
            }
            // Regular geometry case
            if((type == SpatialDomains::eRegular)||(type == SpatialDomains::eMovingRegular))
            {
                NekDouble fac;
                // Set up normals
                switch(face)
                {
                case 0:
                    for(i = 0; i < vCoordDim; ++i)
                    {
                        Vmath::Fill(nqe,-gmat[3*i+2][0],normal[i],1);
                    }
                    break;
                case 1:
                    for(i = 0; i < vCoordDim; ++i)
                    {
                        Vmath::Fill(nqe,-gmat[3*i+1][0],normal[i],1);
                    }
                    break;
                case 2:
                    for(i = 0; i < vCoordDim; ++i)
                    {
                        Vmath::Fill(nqe,gmat[3*i][0],normal[i],1);
                    }
                    break;
                case 3:
                    for(i = 0; i < vCoordDim; ++i)
                    {
                        Vmath::Fill(nqe,gmat[3*i+1][0],normal[i],1);
                    }
                    break;
                case 4:
                    for(i = 0; i < vCoordDim; ++i)
                    {
                        Vmath::Fill(nqe,-gmat[3*i][0],normal[i],1);
                    }
                    break;
                case 5:
                    for(i = 0; i < vCoordDim; ++i)
                    {
                        Vmath::Fill(nqe,gmat[3*i+2][0],normal[i],1);
                    }
                    break;
                default:
                    ASSERTL0(false,"face is out of range (edge < 5)");
                }

                // normalise
                fac = 0.0;
                for(i =0 ; i < vCoordDim; ++i)
                {
                    fac += normal[i][0]*normal[i][0];
                }
                fac = 1.0/sqrt(fac);
                for (i = 0; i < vCoordDim; ++i)
                {
                    Vmath::Smul(nqe,fac,normal[i],1,normal[i],1);
                }
		
	    }
            else   // Set up deformed normals
                {
	        int j, k;

                int nquad0 = geomFactors->GetPointsKey(0).GetNumPoints();
                int nquad1 = geomFactors->GetPointsKey(1).GetNumPoints();
		int nquad2 = geomFactors->GetPointsKey(2).GetNumPoints();
		int nqtot = nquad0*nquad1;

                LibUtilities::PointsKey points0;
		LibUtilities::PointsKey points1;

                int nq;
                Array<OneD,NekDouble> work(nqe,0.0);
                Array<OneD,NekDouble> normals(vCoordDim*nquad0*nquad1,0.0);

                // Extract Jacobian along face and recover local
                // derivates (dx/dr) for polynomial interpolation by
                // multiplying m_gmat by jacobian
                switch(face)
	        {
                case 0:
		    for(j = 0; j < nquad0*nquad1; ++j)
                    {
                        normals[j] = -gmat[2][j]*jac[j];
                        normals[nqtot+j] = -gmat[5][j]*jac[j];
                        normals[2*nqtot+j] = -gmat[8][j]*jac[j];
                    }
                    points0 = geomFactors->GetPointsKey(0);
                    points1 = geomFactors->GetPointsKey(1);
		    nq=points0.GetNumPoints()*points1.GetNumPoints();

                    // interpolate Jacobian and invert
		    LibUtilities::Interp2D(points0,points1,jac,m_base[0]->GetPointsKey(),m_base[1]->GetPointsKey(),work);
                    Vmath::Sdiv(nq,1.0,&work[0],1,&work[0],1);
                    
                    // interpolate
                    for(i = 0; i < GetCoordim(); ++i)
                    {
		        LibUtilities::Interp2D(points0,points1,&normals[i*nq],m_base[0]->GetPointsKey(),m_base[1]->GetPointsKey(),&normal[i][0]); 
                        Vmath::Vmul(nqe,work,1,normal[i],1,normal[i],1);
                    }
                    break;
		case 1:
		    for (j=0; j< nquad0; ++j)
                    {
                        for(k=0; k<nquad2; ++k)
                        {
                            normals[j+k*nquad0]  = -gmat[1][j+nquad0*nquad1*k]*jac[j+nquad0*nquad1*k];
                            normals[nqtot+j+k*nquad0]  = -gmat[4][j+nquad0*nquad1*k]*jac[j+nquad0*nquad1*k];
                            normals[2*nqtot+j+k*nquad0]  = -gmat[7][j+nquad0*nquad1*k]*jac[j+nquad0*nquad1*k];
                        } 
                    }
                    points0 = geomFactors->GetPointsKey(0);
                    points1 = geomFactors->GetPointsKey(2);
		    nq=points0.GetNumPoints()*points1.GetNumPoints();

                    // interpolate Jacobian and invert
		    LibUtilities::Interp2D(points0,points1,jac,m_base[0]->GetPointsKey(),m_base[2]->GetPointsKey(),work);
                    Vmath::Sdiv(nq,1.0,&work[0],1,&work[0],1);

                    // interpolate
                    for(i = 0; i < GetCoordim(); ++i)
                    {
		        LibUtilities::Interp2D(points0,points1,&normals[i*nq],m_base[0]->GetPointsKey(),m_base[2]->GetPointsKey(),&normal[i][0]); 
                        Vmath::Vmul(nqe,work,1,normal[i],1,normal[i],1);
                    }
                    break;
                case 2:
		    for (j=0; j< nquad1; ++j)
                    {
                        for(k=0; k<nquad2; ++k)
                        {
			  normals[j+k*nquad0]  = gmat[0][nquad0-1+nquad0*j+nquad0*nquad1*k]*jac[nquad0-1+nquad0*j+nquad0*nquad1*k];
			  normals[nqtot+j+k*nquad0]  = gmat[3][nquad0-1+nquad0*j+nquad0*nquad1*k]*jac[nquad0-1+nquad0*j+nquad0*nquad1*k];
			  normals[2*nqtot+j+k*nquad0]  = gmat[6][nquad0-1+nquad0*j+nquad0*nquad1*k]*jac[nquad0-1+nquad0*j+nquad0*nquad1*k];
                        } 
                    }
                    points0 = geomFactors->GetPointsKey(1);
                    points1 = geomFactors->GetPointsKey(2);
		    nq=points0.GetNumPoints()*points1.GetNumPoints();

                    // interpolate Jacobian and invert
		    LibUtilities::Interp2D(points0,points1,jac,m_base[1]->GetPointsKey(),m_base[2]->GetPointsKey(),work);
                    Vmath::Sdiv(nq,1.0,&work[0],1,&work[0],1);

                    // interpolate
                    for(i = 0; i < GetCoordim(); ++i)
                    {
		        LibUtilities::Interp2D(points0,points1,&normals[i*nq],m_base[1]->GetPointsKey(),m_base[2]->GetPointsKey(),&normal[i][0]); 
                        Vmath::Vmul(nqe,work,1,normal[i],1,normal[i],1);
                    }
                    break;               
                case 3:
		    for (j=0; j< nquad0; ++j)
                    {
                        for(k=0; k<nquad2; ++k)
                        {
                            normals[j+k*nquad0]  = gmat[1][nquad0*(nquad1-1)+j+nquad0*nquad1*k]*jac[nquad0*(nquad1-1)+j+nquad0*nquad1*k];
                            normals[nqtot+j+k*nquad0]  = gmat[4][nquad0*(nquad1-1)+j+nquad0*nquad1*k]*jac[nquad0*(nquad1-1)+j+nquad0*nquad1*k];
                            normals[2*nqtot+j+k*nquad0]  = gmat[7][nquad0*(nquad1-1)+j+nquad0*nquad1*k]*jac[nquad0*(nquad1-1)+j+nquad0*nquad1*k];
                        } 
                    }

                    points0 = geomFactors->GetPointsKey(0);
                    points1 = geomFactors->GetPointsKey(2);
		    nq=points0.GetNumPoints()*points1.GetNumPoints();

                    // interpolate Jacobian and invert
		    LibUtilities::Interp2D(points0,points1,jac,m_base[0]->GetPointsKey(),m_base[2]->GetPointsKey(),work);
                    Vmath::Sdiv(nq,1.0,&work[0],1,&work[0],1);

                    // interpolate
                    for(i = 0; i < GetCoordim(); ++i)
                    {
		        LibUtilities::Interp2D(points0,points1,&normals[i*nq],m_base[0]->GetPointsKey(),m_base[2]->GetPointsKey(),&normal[i][0]); 
                        Vmath::Vmul(nqe,work,1,normal[i],1,normal[i],1);
                    }
                    break;
                case 4:
		    for (j=0; j< nquad0; ++j)
                    {
                        for(k=0; k<nquad2; ++k)
                        {
                            normals[j+k*nquad0]  = -gmat[0][j*nquad0+nquad0*nquad1*k]*jac[j*nquad0+nquad0*nquad1*k];
                            normals[nqtot+j+k*nquad0]  = -gmat[3][j*nquad0+nquad0*nquad1*k]*jac[j*nquad0+nquad0*nquad1*k];
                            normals[2*nqtot+j+k*nquad0]  = -gmat[6][j*nquad0+nquad0*nquad1*k]*jac[j*nquad0+nquad0*nquad1*k];
                        } 
                    }
                    points0 = geomFactors->GetPointsKey(1);
                    points1 = geomFactors->GetPointsKey(2);
		    nq=points0.GetNumPoints()*points1.GetNumPoints();

                    // interpolate Jacobian and invert
		    LibUtilities::Interp2D(points0,points1,jac,m_base[1]->GetPointsKey(),m_base[2]->GetPointsKey(),work);
                    Vmath::Sdiv(nq,1.0,&work[0],1,&work[0],1);

                    // interpolate
                    for(i = 0; i < GetCoordim(); ++i)
                    {
		        LibUtilities::Interp2D(points0,points1,&normals[i*nq],m_base[1]->GetPointsKey(),m_base[2]->GetPointsKey(),&normal[i][0]); 
                        Vmath::Vmul(nqe,work,1,normal[i],1,normal[i],1);
                    }
                    break;
                case 5:
                    for (j=0; j< nquad0*nquad1; ++j)
                    {
                        normals[j]  = gmat[2][j+nquad0*nquad1*(nquad2-1)]*jac[j+nquad0*nquad1*(nquad2-1)];
                        normals[nqtot+j]  = gmat[5][j+nquad0*nquad1*(nquad2-1)]*jac[j+nquad0*nquad1*(nquad2-1)];
                        normals[2*nqtot+j]  = gmat[8][j+nquad0*nquad1*(nquad2-1)]*jac[j+nquad0*nquad1*(nquad2-1)];
                    }
                    points0 = geomFactors->GetPointsKey(0);
                    points1 = geomFactors->GetPointsKey(1);
                    nq=points0.GetNumPoints()*points1.GetNumPoints();
                    
                    // interpolate Jacobian and invert
		    LibUtilities::Interp2D(points0,points1,jac,m_base[0]->GetPointsKey(),m_base[1]->GetPointsKey(),work);
                    Vmath::Sdiv(nq,1.0,&work[0],1,&work[0],1);

                    // interpolate
                    for(i = 0; i < GetCoordim(); ++i)
                    {
		        LibUtilities::Interp2D(points0,points1,&normals[i*nq],m_base[0]->GetPointsKey(),m_base[1]->GetPointsKey(),&normal[i][0]); 
                        Vmath::Vmul(nqe,work,1,normal[i],1,normal[i],1);
                    }
                    break;                    
		default:
                    ASSERTL0(false,"face is out of range (face < 5)");
		}

                //normalise normal vectors
                Vmath::Zero(nqe,work,1);
                for(i = 0; i < GetCoordim(); ++i)
                {
                    Vmath::Vvtvp(nqe,normal[i],1, normal[i],1,work,1,work,1);
                }

                Vmath::Vsqrt(nqe,work,1,work,1);
                Vmath::Sdiv(nqe,1.0,work,1,work,1);

                for(i = 0; i < GetCoordim(); ++i)
                {
                    Vmath::Vmul(nqe,normal[i],1,work,1,normal[i],1);
		}
            }
        }

        NekDouble HexExp::v_Linf()
        {
            return Linf();
        }

        NekDouble HexExp::v_L2(const Array<OneD, const NekDouble> &sol)
        {
            return StdExpansion::L2(sol);
        }

        NekDouble HexExp::v_L2()
        {
            return StdExpansion::L2();
        }


        //-----------------------------
        // Operator creation functions
        //-----------------------------
        void HexExp::v_MassMatrixOp(
                const Array<OneD, const NekDouble> &inarray, 
                      Array<OneD,NekDouble> &outarray,
                const StdRegions::StdMatrixKey &mkey)
        {
            StdExpansion::MassMatrixOp_MatFree(inarray,outarray,mkey);
        }

        void HexExp::v_LaplacianMatrixOp(
                const Array<OneD, const NekDouble> &inarray,
                      Array<OneD,NekDouble> &outarray,
                const StdRegions::StdMatrixKey &mkey)
        {
            HexExp::v_LaplacianMatrixOp_MatFree(inarray,outarray,mkey);
        }

        void HexExp::v_LaplacianMatrixOp(
                const int k1, 
                const int k2, 
                const Array<OneD, const NekDouble> &inarray,
                      Array<OneD,NekDouble> &outarray,
                const StdRegions::StdMatrixKey &mkey)
        {
            StdExpansion::LaplacianMatrixOp_MatFree(k1,k2,inarray,outarray,
                                                        mkey);
        }

        void HexExp::v_WeakDerivMatrixOp(
                const int i,
                const Array<OneD, const NekDouble> &inarray,
                      Array<OneD,NekDouble> &outarray,
                const StdRegions::StdMatrixKey &mkey)
        {
            StdExpansion::WeakDerivMatrixOp_MatFree(i,inarray,outarray,mkey);
        }
        
        void HexExp::v_WeakDirectionalDerivMatrixOp(
                const Array<OneD, const NekDouble> &inarray,
                      Array<OneD,NekDouble> &outarray,
                const StdRegions::StdMatrixKey &mkey)
        {
            StdExpansion::WeakDirectionalDerivMatrixOp_MatFree(inarray,
                                                                outarray,mkey);
        }
        
        void HexExp::v_MassLevelCurvatureMatrixOp(
                const Array<OneD, const NekDouble> &inarray, 
                      Array<OneD,NekDouble> &outarray,
                const StdRegions::StdMatrixKey &mkey)
        {
            StdExpansion::MassLevelCurvatureMatrixOp_MatFree(inarray,
                                                                outarray,mkey);
        }

        void HexExp::v_HelmholtzMatrixOp(
                const Array<OneD, const NekDouble> &inarray,
                      Array<OneD,NekDouble> &outarray,
                const StdRegions::StdMatrixKey &mkey)
        {
            HexExp::v_HelmholtzMatrixOp_MatFree(inarray,outarray,mkey);
        }


        void HexExp::v_GeneralMatrixOp_MatOp(
                const Array<OneD, const NekDouble> &inarray,
                      Array<OneD,NekDouble> &outarray,
                const StdRegions::StdMatrixKey &mkey)
        {
            //int nConsts = mkey.GetNconstants();
            DNekScalMatSharedPtr   mat = GetLocMatrix(mkey);

//            switch(nConsts)
//            {
//            case 0:
//                {
//                    mat = GetLocMatrix(mkey.GetMatrixType());
//                }
//                break;
//            case 1:
//                {
//                    mat = GetLocMatrix(mkey.GetMatrixType(),mkey.GetConstant(0));
//                }
//                break;
//            case 2:
//                {
//                    mat = GetLocMatrix(mkey.GetMatrixType(),mkey.GetConstant(0),mkey.GetConstant(1));
//                }
//                break;
//
//            default:
//                {
//                    NEKERROR(ErrorUtil::efatal, "Unknown number of constants");
//                }
//                break;
//            }

            if(inarray.get() == outarray.get())
            {
                Array<OneD,NekDouble> tmp(m_ncoeffs);
                Vmath::Vcopy(m_ncoeffs,inarray.get(),1,tmp.get(),1);

                Blas::Dgemv('N',m_ncoeffs,m_ncoeffs,mat->Scale(),(mat->GetOwnedMatrix())->GetPtr().get(),
                            m_ncoeffs, tmp.get(), 1, 0.0, outarray.get(), 1);
            }
            else
            {
                Blas::Dgemv('N',m_ncoeffs,m_ncoeffs,mat->Scale(),(mat->GetOwnedMatrix())->GetPtr().get(),
                            m_ncoeffs, inarray.get(), 1, 0.0, outarray.get(), 1);
            }
        }

        
        /**
         * @param   inarray     Input coefficients.
         * @param   output      Output coefficients.
         * @param   mkey        Matrix key 
         */
        void HexExp::v_LaplacianMatrixOp_MatFree(
                const Array<OneD, const NekDouble> &inarray,
                      Array<OneD,NekDouble> &outarray,
                const StdRegions::StdMatrixKey &mkey)
        {
            if(mkey.GetNVarCoeff() == 0)
            {
                // This implementation is only valid when there are no coefficients
                // associated to the Laplacian operator
                if(m_metricinfo->IsUsingLaplMetrics())       
                {
                    ASSERTL0(false,"Finish implementing HexExp for Lap metrics");
/*                  int       nquad0  = m_base[0]->GetNumPoints();
                    int       nquad1  = m_base[1]->GetNumPoints();
                    int       nquad2  = m_base[2]->GetNumPoints();
                    int       nqtot   = nquad0*nquad1*nquad2; 
                    int       nmodes0 = m_base[0]->GetNumModes();
                    int       nmodes1 = m_base[1]->GetNumModes();
                    int       nmodes2 = m_base[2]->GetNumModes();
                    int       wspsize = max(max(max(nqtot,m_ncoeffs),nquad1*nmodes0),nquad0*nmodes1);
                    
                    const Array<OneD, const NekDouble>& base0  = m_base[0]->GetBdata();
                    const Array<OneD, const NekDouble>& base1  = m_base[1]->GetBdata();
                    const Array<OneD, const NekDouble>& base2  = m_base[2]->GetBdata();
                    const Array<OneD, const NekDouble>& dbase0 = m_base[0]->GetDbdata();
                    const Array<OneD, const NekDouble>& dbase1 = m_base[1]->GetDbdata();
                    const Array<OneD, const NekDouble>& dbase2 = m_base[2]->GetDbdata();
                    const Array<TwoD, const NekDouble>& metric = m_metricinfo->GetLaplacianMetrics(); 
                    
                    // Allocate temporary storage
                    Array<OneD,NekDouble> wsp0(4*wspsize);
                    Array<OneD,NekDouble> wsp1(wsp0+wspsize);
                    Array<OneD,NekDouble> wsp2(wsp0+2*wspsize);
                    Array<OneD,NekDouble> wsp3(wsp0+3*wspsize);
                    
                    if(!(m_base[0]->Collocation() && m_base[1]->Collocation()))
                    {  
                        // LAPLACIAN MATRIX OPERATION
                        // wsp0 = u       = B   * u_hat 
                        // wsp1 = du_dxi1 = D_xi1 * wsp0 = D_xi1 * u
                        // wsp2 = du_dxi2 = D_xi2 * wsp0 = D_xi2 * u
                        StdHexExp::BwdTrans_SumFacKernel(base0,base1,base2,inarray,wsp0,wsp1,true,true,true);
                        StdExpansion3D::PhysTensorDeriv(wsp0,wsp1,wsp2,wsp3);
                    }
                    else
                    {
                        StdExpansion3D::PhysTensorDeriv(inarray,wsp1,wsp2,wsp3);                    
                    }
                    
                    // wsp0 = k = g0 * wsp1 + g1 * wsp2 = g0 * du_dxi1 + g1 * du_dxi2
                    // wsp2 = l = g1 * wsp1 + g2 * wsp2 = g0 * du_dxi1 + g1 * du_dxi2
                    // where g0, g1 and g2 are the metric terms set up in the GeomFactors class
                    // especially for this purpose
                    if(!m_metricinfo->LaplacianMetricIsZero(1))
                    {
                        Vmath::Vvtvvtp(nqtot,&metric[0][0],1,&wsp1[0],1,&metric[1][0],1,&wsp2[0],1,&wsp0[0],1);
                        Vmath::Vvtvvtp(nqtot,&metric[1][0],1,&wsp1[0],1,&metric[2][0],1,&wsp2[0],1,&wsp2[0],1);
                    }
                    else
                    {
                        // special implementation in case g1 = 0 (which should hold for undistorted quads)
                        // wsp0 = k = g0 * wsp1 = g0 * du_dxi1
                        // wsp2 = l = g2 * wsp2 = g2 * du_dxi2           
                        Vmath::Vmul(nqtot,&metric[0][0],1,&wsp1[0],1,&wsp0[0],1);
                        Vmath::Vmul(nqtot,&metric[2][0],1,&wsp2[0],1,&wsp2[0],1);
                    }
                    
                    // outarray = m = (D_xi1 * B)^T * k 
                    // wsp1     = n = (D_xi2 * B)^T * l 
                    IProductWRTBase_SumFacKernel(dbase0,base1,base2,wsp0,outarray,wsp1,false,true,true);
                    IProductWRTBase_SumFacKernel(base0,dbase1,base2,wsp2,wsp1,    wsp0,true,false,true);
//                    IProductWRTBase_SumFacKernel(base0,base1,dbase2,wsp2,wsp1,    wsp0,true,true,false);
                    
                    // outarray = outarray + wsp1
                    //          = L * u_hat
                    Vmath::Vadd(m_ncoeffs,wsp1.get(),1,outarray.get(),1,outarray.get(),1);      
*/                }
                else
                {
                    int nquad0  = m_base[0]->GetNumPoints();
                    int nquad1  = m_base[1]->GetNumPoints();
                    int nquad2  = m_base[2]->GetNumPoints();
                    int nqtot   = nquad0*nquad1*nquad2;
                    int nmodes0 = m_base[0]->GetNumModes();
                    int nmodes1 = m_base[1]->GetNumModes();
                    int nmodes2 = m_base[2]->GetNumModes();
                    int wspsize = max(nquad0*nmodes2*(nmodes1+nquad1),
                                      nquad0*nquad1*(nquad2+nmodes0)+
                                      nmodes0*nmodes1*nquad2);
                    
                    const Array<OneD, const NekDouble>& base0 = m_base[0]->GetBdata ();
                    const Array<OneD, const NekDouble>& base1 = m_base[1]->GetBdata ();
                    const Array<OneD, const NekDouble>& base2 = m_base[2]->GetBdata ();

                    Array<OneD,NekDouble> wsp (wspsize);
                    Array<OneD,NekDouble> wsp1(nqtot);
                    
                    // Backwards transform to obtain u = B * u_hat.
                    if(!(m_base[0]->Collocation() && m_base[1]->Collocation() &&
                         m_base[2]->Collocation()))
                    {
                        BwdTrans_SumFacKernel           (base0,base1,base2,inarray,
                                                         wsp1,wsp,true,true,true);
                        LaplacianMatrixOp_MatFree_Kernel(wsp1, outarray, wsp);
                    }
                    else
                    {
                        LaplacianMatrixOp_MatFree_Kernel(wsp1, outarray, wsp);
                    }
                }
            }
            else
            {
                StdExpansion::LaplacianMatrixOp_MatFree_GenericImpl(inarray,outarray,mkey);
            }
        }


        void HexExp::v_HelmholtzMatrixOp_MatFree(
                const Array<OneD, const NekDouble> &inarray,
                      Array<OneD,NekDouble> &outarray,
                const StdRegions::StdMatrixKey &mkey)
        {
            if(m_metricinfo->IsUsingLaplMetrics())
            {
                ASSERTL0(false,"Finish implementing HexExp Helmholtz for Lapl Metrics");
/*              int       nquad0  = m_base[0]->GetNumPoints();
                int       nquad1  = m_base[1]->GetNumPoints();
                int       nqtot   = nquad0*nquad1; 
                int       nmodes0 = m_base[0]->GetNumModes();
                int       nmodes1 = m_base[1]->GetNumModes();
                int       wspsize = max(max(max(nqtot,m_ncoeffs),nquad1*nmodes0),nquad0*nmodes1);
                NekDouble lambda  = mkey.GetConstant(0);
                
                const Array<OneD, const NekDouble>& base0  = m_base[0]->GetBdata();
                const Array<OneD, const NekDouble>& base1  = m_base[1]->GetBdata();
                const Array<OneD, const NekDouble>& dbase0 = m_base[0]->GetDbdata();
                const Array<OneD, const NekDouble>& dbase1 = m_base[1]->GetDbdata();
                const Array<TwoD, const NekDouble>& metric = m_metricinfo->GetLaplacianMetrics(); 
                
                // Allocate temporary storage
                Array<OneD,NekDouble> wsp0(4*wspsize);
                Array<OneD,NekDouble> wsp1(wsp0+wspsize);
                Array<OneD,NekDouble> wsp2(wsp0+2*wspsize);
                Array<OneD,NekDouble> wsp3(wsp0+3*wspsize);
                
                if(!(m_base[0]->Collocation() && m_base[1]->Collocation()))
                {  
                    // MASS MATRIX OPERATION
                    // The following is being calculated:
                    // wsp0     = B   * u_hat = u
                    // wsp1     = W   * wsp0
                    // outarray = B^T * wsp1  = B^T * W * B * u_hat = M * u_hat 
                    BwdTrans_SumFacKernel       (base0,base1,inarray,wsp0,    wsp1,true,true);
                    MultiplyByQuadratureMetric  (wsp0,wsp2);
                    IProductWRTBase_SumFacKernel(base0,base1,wsp2,   outarray,wsp1,true,true);
                    
                    // LAPLACIAN MATRIX OPERATION
                    // wsp1 = du_dxi1 = D_xi1 * wsp0 = D_xi1 * u
                    // wsp2 = du_dxi2 = D_xi2 * wsp0 = D_xi2 * u
                    StdExpansion2D::PhysTensorDeriv(wsp0,wsp1,wsp2);
                }
                else
                {
                    // specialised implementation for the classical spectral element method
                    StdExpansion2D::PhysTensorDeriv(inarray,wsp1,wsp2);
                    MultiplyByQuadratureMetric(inarray,outarray);
                }
                
                // wsp0 = k = g0 * wsp1 + g1 * wsp2 = g0 * du_dxi1 + g1 * du_dxi2
                // wsp2 = l = g1 * wsp1 + g2 * wsp2 = g1 * du_dxi1 + g2 * du_dxi2
                // where g0, g1 and g2 are the metric terms set up in the GeomFactors class
                // especially for this purpose
                if(!m_metricinfo->LaplacianMetricIsZero(1))
                {
                    Vmath::Vvtvvtp(nqtot,&metric[0][0],1,&wsp1[0],1,&metric[1][0],1,&wsp2[0],1,&wsp0[0],1);
                    Vmath::Vvtvvtp(nqtot,&metric[1][0],1,&wsp1[0],1,&metric[2][0],1,&wsp2[0],1,&wsp2[0],1);
                }
                else
                {
                    // special implementation in case g1 = 0 (which should hold for undistorted quads)
                    // wsp0 = k = g0 * wsp1 = g0 * du_dxi1
                    // wsp2 = l = g2 * wsp2 = g2 * du_dxi2           
                    Vmath::Vmul(nqtot,&metric[0][0],1,&wsp1[0],1,&wsp0[0],1);
                    Vmath::Vmul(nqtot,&metric[2][0],1,&wsp2[0],1,&wsp2[0],1);
                }
                
                // wsp1 = m = (D_xi1 * B)^T * k 
                // wsp0 = n = (D_xi2 * B)^T * l 
                IProductWRTBase_SumFacKernel(dbase0,base1,wsp0,wsp1,wsp3,false,true);
                IProductWRTBase_SumFacKernel(base0,dbase1,wsp2,wsp0,wsp3,true,false);
                
                // outarray = lambda * outarray + (wsp0 + wsp1)
                //          = (lambda * M + L ) * u_hat
                Vmath::Vstvpp(m_ncoeffs,lambda,&outarray[0],1,&wsp1[0],1,&wsp0[0],1,&outarray[0],1);
*/            }
            else
            {
                int nquad0  = m_base[0]->GetNumPoints();
                int nquad1  = m_base[1]->GetNumPoints();
                int nquad2  = m_base[2]->GetNumPoints();
                int nqtot   = nquad0*nquad1*nquad2;
                int nmodes0 = m_base[0]->GetNumModes();
                int nmodes1 = m_base[1]->GetNumModes();
                int nmodes2 = m_base[2]->GetNumModes();
                int wspsize = max(nquad0*nmodes2*(nmodes1+nquad1),
                                  nquad0*nquad1*(nquad2+nmodes0)+
                                  nmodes0*nmodes1*nquad2);
                
                NekDouble lambda  = mkey.GetConstFactor(StdRegions::eFactorLambda);

                const Array<OneD, const NekDouble>& base0 = m_base[0]->GetBdata ();
                const Array<OneD, const NekDouble>& base1 = m_base[1]->GetBdata ();
                const Array<OneD, const NekDouble>& base2 = m_base[2]->GetBdata ();
                Array<OneD,NekDouble> wsp (wspsize);
                Array<OneD,NekDouble> wsp0(nqtot);
                Array<OneD,NekDouble> wsp1(nqtot);
                
                if(!(m_base[0]->Collocation() && m_base[1]->Collocation() &&
                     m_base[2]->Collocation()))
                {
                    // MASS MATRIX OPERATION
                    // The following is being calculated:
                    // wsp0     = B   * u_hat = u
                    // wsp1     = W   * wsp0
                    // outarray = B^T * wsp1  = B^T * W * B * u_hat = M * u_hat
                    BwdTrans_SumFacKernel           (base0,base1,base2,inarray,
                                                     wsp0,wsp,true,true,true);
                    MultiplyByQuadratureMetric      (wsp0,wsp1);
                    IProductWRTBase_SumFacKernel    (base0,base1,base2,wsp1,
                                                     outarray,wsp,true,true,true);
                    LaplacianMatrixOp_MatFree_Kernel(wsp0,wsp1,wsp);
                }
                else
                {
                    // specialised implementation for the classical spectral
                    // element method
                    MultiplyByQuadratureMetric      (inarray,outarray);
                    LaplacianMatrixOp_MatFree_Kernel(inarray,wsp1,wsp);
                }

                // outarray = lambda * outarray + wsp1
                //          = (lambda * M + L ) * u_hat
                Vmath::Svtvp(m_ncoeffs,lambda,&outarray[0],1,&wsp1[0],1,
                             &outarray[0],1); 
            }
        }


        //-----------------------------
        // Matrix creation functions
        //-----------------------------
        DNekMatSharedPtr HexExp::v_GenMatrix(
               const StdRegions::StdMatrixKey &mkey)
        {
            DNekMatSharedPtr returnval;

            switch(mkey.GetMatrixType())
            {
            case StdRegions::eHybridDGHelmholtz:
            case StdRegions::eHybridDGLamToU:
            case StdRegions::eHybridDGLamToQ0:
            case StdRegions::eHybridDGLamToQ1:
            case StdRegions::eHybridDGLamToQ2:
            case StdRegions::eHybridDGHelmBndLam:
                returnval = Expansion3D::v_GenMatrix(mkey);
                break;
            default:
                returnval = StdHexExp::v_GenMatrix(mkey);
            }

            return returnval;
        }

        
        DNekMatSharedPtr HexExp::v_CreateStdMatrix(
                const StdRegions::StdMatrixKey &mkey)
        {
            LibUtilities::BasisKey bkey0 = m_base[0]->GetBasisKey();
            LibUtilities::BasisKey bkey1 = m_base[1]->GetBasisKey();
            LibUtilities::BasisKey bkey2 = m_base[2]->GetBasisKey();

            StdRegions::StdHexExpSharedPtr tmp = MemoryManager<StdHexExp>
                                        ::AllocateSharedPtr(bkey0,bkey1,bkey2);

            return tmp->GetStdMatrix(mkey);
        }


        DNekScalMatSharedPtr HexExp::CreateMatrix(const MatrixKey &mkey)
        {
            DNekScalMatSharedPtr returnval;


            ASSERTL2(m_metricinfo->GetGtype() != SpatialDomains::eNoGeomType,
                     "Geometric information is not set up");

            switch(mkey.GetMatrixType())
            {
            case StdRegions::eMass:
                {
                    if(m_metricinfo->GetGtype() == SpatialDomains::eDeformed ||
                            mkey.GetNVarCoeff())
                    {
                        NekDouble one = 1.0;
                        DNekMatSharedPtr mat = GenMatrix(mkey);
                        returnval = MemoryManager<DNekScalMat>
                                                ::AllocateSharedPtr(one,mat);
                    }
                    else
                    {
                        NekDouble jac = (m_metricinfo->GetJac())[0];
                        DNekMatSharedPtr mat
                                        = GetStdMatrix(mkey);
                        returnval = MemoryManager<DNekScalMat>
                                                ::AllocateSharedPtr(jac,mat);
                    }
                }
                break;
            case StdRegions::eInvMass:
                {
                    if(m_metricinfo->GetGtype() == SpatialDomains::eDeformed)
                    {
                        NekDouble one = 1.0;
                        StdRegions::StdMatrixKey masskey(StdRegions::eMass,
                                                    DetExpansionType(), *this);
                        DNekMatSharedPtr mat = GenMatrix(masskey);
                        mat->Invert();

                        returnval = MemoryManager<DNekScalMat>
                                                ::AllocateSharedPtr(one,mat);
                    }
                    else
                    {
                        NekDouble fac = 1.0/(m_metricinfo->GetJac())[0];
                        DNekMatSharedPtr mat
                                        = GetStdMatrix(mkey);
                        returnval = MemoryManager<DNekScalMat>
                                                ::AllocateSharedPtr(fac,mat);
                    }
                }
                break;
            case StdRegions::eWeakDeriv0:
            case StdRegions::eWeakDeriv1:
            case StdRegions::eWeakDeriv2:
                {
                    if(m_metricinfo->GetGtype() == SpatialDomains::eDeformed ||
                            mkey.GetNVarCoeff())
                    {
                        NekDouble one = 1.0;
                        DNekMatSharedPtr mat = GenMatrix(mkey);

                        returnval = MemoryManager<DNekScalMat>
                                                ::AllocateSharedPtr(one,mat);
                    }
                    else
                    {
                        NekDouble jac = (m_metricinfo->GetJac())[0];
                        Array<TwoD, const NekDouble> gmat
                                                = m_metricinfo->GetGmat();
                        int dir;

                        switch(mkey.GetMatrixType())
                        {
                            case StdRegions::eWeakDeriv0:
                                dir = 0;
                                break;
                            case StdRegions::eWeakDeriv1:
                                dir = 1;
                                break;
                            case StdRegions::eWeakDeriv2:
                                dir = 2;
                                break;
                            default:
                                break;
                        }

                        MatrixKey deriv0key(StdRegions::eWeakDeriv0,
                                            mkey.GetExpansionType(), *this);
                        MatrixKey deriv1key(StdRegions::eWeakDeriv1,
                                            mkey.GetExpansionType(), *this);
                        MatrixKey deriv2key(StdRegions::eWeakDeriv2,
                                            mkey.GetExpansionType(), *this);

                        DNekMat &deriv0 = *GetStdMatrix(deriv0key);
                        DNekMat &deriv1 = *GetStdMatrix(deriv1key);
                        DNekMat &deriv2 = *GetStdMatrix(deriv2key);

                        int rows = deriv0.GetRows();
                        int cols = deriv1.GetColumns();

                        DNekMatSharedPtr WeakDeriv = MemoryManager<DNekMat>
                                                ::AllocateSharedPtr(rows,cols);

                        (*WeakDeriv) = gmat[3*dir  ][0]*deriv0
                                     + gmat[3*dir+1][0]*deriv1
                                     + gmat[3*dir+2][0]*deriv2;

                        returnval = MemoryManager<DNekScalMat>
                                            ::AllocateSharedPtr(jac,WeakDeriv);
                    }
                }
                break;
            case StdRegions::eLaplacian:
                {
                    if(m_metricinfo->GetGtype() == SpatialDomains::eDeformed ||
                       mkey.GetNVarCoeff())
                    {
                        NekDouble one = 1.0;
                        DNekMatSharedPtr mat = GenMatrix(mkey);

                        returnval = MemoryManager<DNekScalMat>
                                                ::AllocateSharedPtr(one,mat);
                    }
                    else
                    {
                        MatrixKey lap00key(StdRegions::eLaplacian00,
                                           mkey.GetExpansionType(), *this);
                        MatrixKey lap01key(StdRegions::eLaplacian01,
                                           mkey.GetExpansionType(), *this);
                        MatrixKey lap02key(StdRegions::eLaplacian02,
                                           mkey.GetExpansionType(), *this);
                        MatrixKey lap11key(StdRegions::eLaplacian11,
                                           mkey.GetExpansionType(), *this);
                        MatrixKey lap12key(StdRegions::eLaplacian12,
                                           mkey.GetExpansionType(), *this);
                        MatrixKey lap22key(StdRegions::eLaplacian22,
                                           mkey.GetExpansionType(), *this);

                        DNekMat &lap00 = *GetStdMatrix(lap00key);
                        DNekMat &lap01 = *GetStdMatrix(lap01key);
                        DNekMat &lap02 = *GetStdMatrix(lap02key);
                        DNekMat &lap11 = *GetStdMatrix(lap11key);
                        DNekMat &lap12 = *GetStdMatrix(lap12key);
                        DNekMat &lap22 = *GetStdMatrix(lap22key);

                        NekDouble jac = (m_metricinfo->GetJac())[0];
                        Array<TwoD, const NekDouble> gmat
                                                    = m_metricinfo->GetGmat();

                        int rows = lap00.GetRows();
                        int cols = lap00.GetColumns();

                        DNekMatSharedPtr lap = MemoryManager<DNekMat>
                                                ::AllocateSharedPtr(rows,cols);

                        (*lap) = (gmat[0][0]*gmat[0][0] + gmat[3][0]*gmat[3][0]
                                        + gmat[6][0]*gmat[6][0])*lap00
                               + (gmat[1][0]*gmat[1][0] + gmat[4][0]*gmat[4][0]
                                        + gmat[7][0]*gmat[7][0])*lap11
                               + (gmat[2][0]*gmat[2][0] + gmat[5][0]*gmat[5][0]
                                        + gmat[8][0]*gmat[8][0])*lap22
                               + (gmat[0][0]*gmat[1][0] + gmat[3][0]*gmat[4][0]
                                        + gmat[6][0]*gmat[7][0])
                                 *(lap01 + Transpose(lap01))
                               + (gmat[0][0]*gmat[2][0] + gmat[3][0]*gmat[5][0]
                                        + gmat[6][0]*gmat[8][0])
                                 *(lap02 + Transpose(lap02))
                               + (gmat[1][0]*gmat[2][0] + gmat[4][0]*gmat[5][0]
                                        + gmat[7][0]*gmat[8][0])
                                 *(lap12 + Transpose(lap12));

                        returnval = MemoryManager<DNekScalMat>
                                                ::AllocateSharedPtr(jac,lap);
                    }
                }
                break;
            case StdRegions::ePreconditioner:
            case StdRegions::eHelmholtz:
                {
                    NekDouble lambda = mkey.GetConstFactor(StdRegions::eFactorLambda);
                    MatrixKey masskey(StdRegions::eMass,
                                      mkey.GetExpansionType(), *this);
                    DNekScalMat &MassMat = *(this->m_matrixManager[masskey]);
                    MatrixKey lapkey(StdRegions::eLaplacian,
                                     mkey.GetExpansionType(), *this, mkey.GetConstFactors(), mkey.GetVarCoeffs());
                    DNekScalMat &LapMat = *(this->m_matrixManager[lapkey]);

                    int rows = LapMat.GetRows();
                    int cols = LapMat.GetColumns();

                    DNekMatSharedPtr helm = MemoryManager<DNekMat>::AllocateSharedPtr(rows,cols);

                    NekDouble one = 1.0;
                    (*helm) = LapMat + lambda*MassMat;

                    returnval = MemoryManager<DNekScalMat>::AllocateSharedPtr(one,helm);
                }
                break;
            case StdRegions::eIProductWRTBase:
                {
                    if(m_metricinfo->GetGtype() == SpatialDomains::eDeformed)
                    {
                        NekDouble one = 1.0;
                        DNekMatSharedPtr mat = GenMatrix(mkey);
                        returnval = MemoryManager<DNekScalMat>::AllocateSharedPtr(one,mat);
                    }
                    else
                    {
                        NekDouble jac = (m_metricinfo->GetJac())[0];
                        DNekMatSharedPtr mat = GetStdMatrix(mkey);
                        returnval = MemoryManager<DNekScalMat>::AllocateSharedPtr(jac,mat);
                    }
                }
                break;
            case StdRegions::eHybridDGHelmholtz:
            case StdRegions::eHybridDGLamToU:
            case StdRegions::eHybridDGLamToQ0:
            case StdRegions::eHybridDGLamToQ1:
            case StdRegions::eHybridDGHelmBndLam:
                {
                    NekDouble one    = 1.0;

                    DNekMatSharedPtr mat = GenMatrix(mkey);
                    returnval = MemoryManager<DNekScalMat>::AllocateSharedPtr(one,mat);
                }
                break;
            case StdRegions::eInvHybridDGHelmholtz:
                {
                    NekDouble one = 1.0;

//                    StdRegions::StdMatrixKey hkey(StdRegions::eHybridDGHelmholtz,
//                                                  DetExpansionType(),*this,
//                                                  mkey.GetConstant(0),
//                                                  mkey.GetConstant(1));
                    MatrixKey hkey(StdRegions::eHybridDGHelmholtz, DetExpansionType(), *this, mkey.GetConstFactors(), mkey.GetVarCoeffs());
                    DNekMatSharedPtr mat = GenMatrix(hkey);

                    mat->Invert();
                    returnval = MemoryManager<DNekScalMat>::AllocateSharedPtr(one,mat);
                }
                break;
            default:
                {
                    NekDouble        one = 1.0;
                    DNekMatSharedPtr mat = GenMatrix(mkey);

                    returnval = MemoryManager<DNekScalMat>::AllocateSharedPtr(one,mat);
                }
                break;
            }

            return returnval;
        }


        DNekScalBlkMatSharedPtr HexExp::CreateStaticCondMatrix(const MatrixKey &mkey)
        {
            DNekScalBlkMatSharedPtr returnval;

            ASSERTL2(m_metricinfo->GetGtype() != SpatialDomains::eNoGeomType,"Geometric information is not set up");

            // set up block matrix system
            int nbdry = NumBndryCoeffs();
            int nint = m_ncoeffs - nbdry;
            unsigned int exp_size[] = {nbdry,nint};
            int nblks = 2;
            returnval = MemoryManager<DNekScalBlkMat>::AllocateSharedPtr(nblks,nblks,exp_size,exp_size); //Really need a constructor which takes Arrays
            NekDouble factor = 1.0;

            switch(mkey.GetMatrixType())
            {
            case StdRegions::eLaplacian:
            case StdRegions::ePreconditioner:
            case StdRegions::eHelmholtz: // special case since Helmholtz not defined in StdRegions

                // use Deformed case for both regular and deformed geometries
                factor = 1.0;
                goto UseLocRegionsMatrix;
                break;
            default:
                if(m_metricinfo->GetGtype() == SpatialDomains::eDeformed ||
                        mkey.GetNVarCoeff())
                {
                    factor = 1.0;
                    goto UseLocRegionsMatrix;
                }
                else
                {
                    DNekScalMatSharedPtr mat = GetLocMatrix(mkey);
                    factor = mat->Scale();
                    goto UseStdRegionsMatrix;
                }
                break;
            UseStdRegionsMatrix:
                {
                    NekDouble            invfactor = 1.0/factor;
                    NekDouble            one = 1.0;
                    DNekBlkMatSharedPtr  mat = GetStdStaticCondMatrix(mkey);
                    DNekScalMatSharedPtr Atmp;
                    DNekMatSharedPtr     Asubmat;

                    returnval->SetBlock(0,0,Atmp = MemoryManager<DNekScalMat>::AllocateSharedPtr(factor,Asubmat = mat->GetBlock(0,0)));
                    returnval->SetBlock(0,1,Atmp = MemoryManager<DNekScalMat>::AllocateSharedPtr(one,Asubmat = mat->GetBlock(0,1)));
                    returnval->SetBlock(1,0,Atmp = MemoryManager<DNekScalMat>::AllocateSharedPtr(factor,Asubmat = mat->GetBlock(1,0)));
                    returnval->SetBlock(1,1,Atmp = MemoryManager<DNekScalMat>::AllocateSharedPtr(invfactor,Asubmat = mat->GetBlock(1,1)));
                }
                break;
            UseLocRegionsMatrix:
                {
                    int i,j;
                    NekDouble            invfactor = 1.0/factor;
                    NekDouble            one = 1.0;
                    DNekScalMat &mat = *GetLocMatrix(mkey);
                    DNekMatSharedPtr A = MemoryManager<DNekMat>::AllocateSharedPtr(nbdry,nbdry);
                    DNekMatSharedPtr B = MemoryManager<DNekMat>::AllocateSharedPtr(nbdry,nint);
                    DNekMatSharedPtr C = MemoryManager<DNekMat>::AllocateSharedPtr(nint,nbdry);
                    DNekMatSharedPtr D = MemoryManager<DNekMat>::AllocateSharedPtr(nint,nint);

                    Array<OneD,unsigned int> bmap(nbdry);
                    Array<OneD,unsigned int> imap(nint);
                    GetBoundaryMap(bmap);
                    GetInteriorMap(imap);

                    for(i = 0; i < nbdry; ++i)
                    {
                        for(j = 0; j < nbdry; ++j)
                        {
                            (*A)(i,j) = mat(bmap[i],bmap[j]);
                        }

                        for(j = 0; j < nint; ++j)
                        {
                            (*B)(i,j) = mat(bmap[i],imap[j]);
                        }
                    }

                    for(i = 0; i < nint; ++i)
                    {
                        for(j = 0; j < nbdry; ++j)
                        {
                            (*C)(i,j) = mat(imap[i],bmap[j]);
                        }

                        for(j = 0; j < nint; ++j)
                        {
                            (*D)(i,j) = mat(imap[i],imap[j]);
                        }
                    }

                    // Calculate static condensed system
                    if(nint)
                    {
                        D->Invert();
                        (*B) = (*B)*(*D);
                        (*A) = (*A) - (*B)*(*C);
                    }

                    DNekScalMatSharedPtr     Atmp;

                    returnval->SetBlock(0,0,Atmp = MemoryManager<DNekScalMat>::AllocateSharedPtr(factor,A));
                    returnval->SetBlock(0,1,Atmp = MemoryManager<DNekScalMat>::AllocateSharedPtr(one,B));
                    returnval->SetBlock(1,0,Atmp = MemoryManager<DNekScalMat>::AllocateSharedPtr(factor,C));
                    returnval->SetBlock(1,1,Atmp = MemoryManager<DNekScalMat>::AllocateSharedPtr(invfactor,D));

                }
            }
            return returnval;
        }


        DNekScalMatSharedPtr HexExp::v_GetLocMatrix(const MatrixKey &mkey)
        {
            return m_matrixManager[mkey];
        }


        DNekScalBlkMatSharedPtr HexExp::v_GetLocStaticCondMatrix(
                const MatrixKey &mkey)
        {
            return m_staticCondMatrixManager[mkey];
        }
        

        void HexExp::MultiplyByQuadratureMetric(
                const Array<OneD, const NekDouble>& inarray,
                      Array<OneD, NekDouble> &outarray)
        {        
            if(m_metricinfo->IsUsingQuadMetrics())
            {
                int    nqtot = m_base[0]->GetNumPoints()
                                * m_base[1]->GetNumPoints()
                                * m_base[2]->GetNumPoints();                
                const Array<OneD, const NekDouble>& metric 
                                        = m_metricinfo->GetQuadratureMetrics();  
                    
                Vmath::Vmul(nqtot, metric, 1, inarray, 1, outarray, 1);
            }
            else
            {
                int    i;
                int    nquad0 = m_base[0]->GetNumPoints();
                int    nquad1 = m_base[1]->GetNumPoints();
                int    nquad2 = m_base[2]->GetNumPoints();
                int    nqtot  = nquad0*nquad1*nquad2;

                const Array<OneD, const NekDouble>& jac = m_metricinfo->GetJac();
                const Array<OneD, const NekDouble>& w0 = m_base[0]->GetW();
                const Array<OneD, const NekDouble>& w1 = m_base[1]->GetW();
                const Array<OneD, const NekDouble>& w2 = m_base[2]->GetW();

                if(m_metricinfo->GetGtype() == SpatialDomains::eDeformed)
                {
                    Vmath::Vmul(nqtot, jac, 1, inarray, 1, outarray, 1);
                }
                else
                {
                    Vmath::Smul(nqtot, jac[0], inarray, 1, outarray, 1);
                }

                // First coordinate
                for(i = 0; i < nquad1*nquad2; ++i)
                {
                    Vmath::Vmul(nquad0, outarray.get()+i*nquad0, 1,
                                w0.get(), 1, outarray.get()+i*nquad0,1);
                }

                // Second coordinate
                for(i = 0; i < nquad1*nquad2; ++i)
                {
                    Vmath::Smul(nquad0, w1[i%nquad2], outarray.get()+i*nquad0, 1,
                                outarray.get()+i*nquad0, 1);
                }

                // Third coordinate
                for(i = 0; i < nquad2; ++i)
                {
                    Vmath::Smul(nquad0*nquad1, w2[i], outarray.get()+i*nquad0*nquad1, 1,
                                outarray.get()+i*nquad0*nquad1, 1);
                }
/*
                // multiply by integration constants 
                for(i = 0; i < nquad1; ++i)
                {
                    Vmath::Vmul(nquad0, outarray.get()+i*nquad0,1,
                                w0.get(),1,outarray.get()+i*nquad0,1);
                }
                    
                for(i = 0; i < nquad0; ++i)
                {
                    Vmath::Vmul(nquad1,outarray.get()+i,nquad0,w1.get(),1,
                                outarray.get()+i,nquad0);
                }
*/            }
        }
//        DNekScalMatSharedPtr& HexExp::v_GetLocMatrix(
//                        const StdRegions::MatrixType mtype,
//                        NekDouble lambdaval,
//                        NekDouble tau)
//        {
//            MatrixKey mkey( mtype,DetExpansionType(),*this,lambdaval,tau );
//            return m_matrixManager[mkey];
//        }
//
//        DNekScalMatSharedPtr& HexExp::v_GetLocMatrix(
//                        const StdRegions::MatrixType mtype,
//                        const Array<OneD, NekDouble> &dir1Forcing,
//                        NekDouble lambdaval,
//                        NekDouble tau)
//        {
//            MatrixKey mkey( mtype,DetExpansionType(),*this,lambdaval,tau,
//                            dir1Forcing);
//            return m_matrixManager[mkey];
//        }
//
//        DNekScalMatSharedPtr& HexExp::v_GetLocMatrix(
//                        const StdRegions::MatrixType mtype,
//                        const Array<OneD, Array<OneD, const NekDouble> >&
//                                                                dirForcing,
//                        NekDouble lambdaval,
//                        NekDouble tau)
//        {
//            MatrixKey mkey( mtype,DetExpansionType(),*this,lambdaval,tau,
//                            dirForcing);
//            return m_matrixManager[mkey];
//        }

        



/*
        void HexExp::v_IProductWRTBase_SumFac(const Array<OneD, const NekDouble>& inarray,
                                             Array<OneD, NekDouble> &outarray)
        {
            cout << "Hex::IProduct::SumFac" << endl;
            int    nquad0 = m_base[0]->GetNumPoints();
            int    nquad1 = m_base[1]->GetNumPoints();
            int    nquad2 = m_base[2]->GetNumPoints();
            int    order0 = m_base[0]->GetNumModes();
            int    order1 = m_base[1]->GetNumModes();

            Array<OneD,NekDouble> tmp(nquad0*nquad1*nquad2);
            Array<OneD,NekDouble> wsp(nquad0*nquad1*(nquad2+order0)
                                                + order0*order1*nquad2);

            MultiplyByQuadratureMetric(inarray, tmp);

            StdHexExp::IProductWRTBase_SumFacKernel(m_base[0]->GetBdata(),
                                                    m_base[1]->GetBdata(),
                                                    m_base[2]->GetBdata(),
                                                    tmp, outarray, wsp,
                                                    true, true, true);
        }
*/
        
        void HexExp::LaplacianMatrixOp_MatFree_Kernel(
                const Array<OneD, const NekDouble> &inarray,
                      Array<OneD,       NekDouble> &outarray,
                      Array<OneD,       NekDouble> &wsp)
        {
            int nquad0 = m_base[0]->GetNumPoints();
            int nquad1 = m_base[1]->GetNumPoints();
            int nquad2 = m_base[2]->GetNumPoints();
            int nqtot  = nquad0*nquad1*nquad2; 
            
            const Array<OneD, const NekDouble>& base0  = m_base[0]->GetBdata();
            const Array<OneD, const NekDouble>& base1  = m_base[1]->GetBdata();
            const Array<OneD, const NekDouble>& base2  = m_base[2]->GetBdata();
            const Array<OneD, const NekDouble>& dbase0 = m_base[0]->GetDbdata();
            const Array<OneD, const NekDouble>& dbase1 = m_base[1]->GetDbdata();
            const Array<OneD, const NekDouble>& dbase2 = m_base[2]->GetDbdata();

            // Allocate temporary storage
            Array<OneD,NekDouble> alloc(9*nqtot,0.0);
            Array<OneD,NekDouble> wsp1 (alloc        );// TensorDeriv 1
            Array<OneD,NekDouble> wsp2 (alloc+1*nqtot);// TensorDeriv 2
            Array<OneD,NekDouble> wsp3 (alloc+2*nqtot);// TensorDeriv 3
            Array<OneD,NekDouble> wsp4 (alloc+3*nqtot);// g0
            Array<OneD,NekDouble> wsp5 (alloc+4*nqtot);// g1
            Array<OneD,NekDouble> wsp6 (alloc+5*nqtot);// g2
            Array<OneD,NekDouble> wsp7 (alloc+6*nqtot);// g3
            Array<OneD,NekDouble> wsp8 (alloc+7*nqtot);// g4
            Array<OneD,NekDouble> wsp9 (alloc+8*nqtot);// g5
            
            StdExpansion3D::PhysTensorDeriv(inarray,wsp1,wsp2,wsp3);
            
            // wsp0 = k = g0 * wsp1 + g1 * wsp2 = g0 * du_dxi1 + g1 * du_dxi2
            // wsp2 = l = g1 * wsp1 + g2 * wsp2 = g0 * du_dxi1 + g1 * du_dxi2
            // where g0, g1 and g2 are the metric terms set up in the GeomFactors class
            // especially for this purpose
            const Array<TwoD, const NekDouble>& gmat = m_metricinfo->GetGmat();
            
            if(m_metricinfo->GetGtype() == SpatialDomains::eDeformed)
            {
                // Compute geometric factor composites
                // wsp3 = g0*g0 + g3*g3 + g6*g6 
                Vmath::Vvtvvtp(nqtot,&gmat[0][0],1,&gmat[0][0],1,&gmat[3][0],1,&gmat[3][0],1,&wsp4[0],1);
                Vmath::Vvtvp  (nqtot,&gmat[6][0],1,&gmat[6][0],1,&wsp4[0],1,&wsp4[0],1);
                // wsp4 = g1*g1 + g4*g4 + g7*g7;
                Vmath::Vvtvvtp(nqtot,&gmat[1][0],1,&gmat[1][0],1,&gmat[4][0],1,&gmat[4][0],1,&wsp5[0],1);
                Vmath::Vvtvp  (nqtot,&gmat[7][0],1,&gmat[7][0],1,&wsp5[0],1,&wsp5[0],1);
                // wsp5 = g2*g2 + g5*g5 + g8*g8; 
                Vmath::Vvtvvtp(nqtot,&gmat[2][0],1,&gmat[2][0],1,&gmat[5][0],1,&gmat[5][0],1,&wsp6[0],1);
                Vmath::Vvtvp  (nqtot,&gmat[8][0],1,&gmat[8][0],1,&wsp6[0],1,&wsp6[0],1);
                // wsp6 = g0*g1 + g3*g4 + g6*g7
                Vmath::Vvtvvtp(nqtot,&gmat[0][0],1,&gmat[1][0],1,&gmat[3][0],1,&gmat[4][0],1,&wsp7[0],1);
                Vmath::Vvtvp  (nqtot,&gmat[6][0],1,&gmat[7][0],1,&wsp7[0],1,&wsp7[0],1);
                // wsp7 = g0*g2 + g3*g5 + g6*g8
                Vmath::Vvtvvtp(nqtot,&gmat[0][0],1,&gmat[2][0],1,&gmat[3][0],1,&gmat[5][0],1,&wsp8[0],1);
                Vmath::Vvtvp  (nqtot,&gmat[6][0],1,&gmat[8][0],1,&wsp8[0],1,&wsp8[0],1);
                // wsp8 = g1*g2 + g4*g5 + g7*g8
                Vmath::Vvtvvtp(nqtot,&gmat[1][0],1,&gmat[2][0],1,&gmat[4][0],1,&gmat[5][0],1,&wsp9[0],1);
                Vmath::Vvtvp  (nqtot,&gmat[7][0],1,&gmat[8][0],1,&wsp9[0],1,&wsp9[0],1);
                
                // Multiply wsp1,2,3 by the appropriate factor composites
                Vmath::Vvtvvtp(nqtot,&wsp4[0],1,&wsp1[0],1,&wsp7[0],1,&wsp2[0],1,&wsp4[0],1);
                Vmath::Vvtvp  (nqtot,&wsp8[0],1,&wsp3[0],1,&wsp4[0],1,&wsp4[0],1);
                Vmath::Vvtvvtp(nqtot,&wsp5[0],1,&wsp2[0],1,&wsp7[0],1,&wsp1[0],1,&wsp5[0],1);
                Vmath::Vvtvp  (nqtot,&wsp9[0],1,&wsp3[0],1,&wsp5[0],1,&wsp5[0],1);
                Vmath::Vvtvvtp(nqtot,&wsp6[0],1,&wsp3[0],1,&wsp8[0],1,&wsp1[0],1,&wsp6[0],1);
                Vmath::Vvtvp  (nqtot,&wsp9[0],1,&wsp2[0],1,&wsp6[0],1,&wsp6[0],1);
            }
            else
            {
                NekDouble g0 = gmat[0][0]*gmat[0][0] + gmat[3][0]*gmat[3][0] + gmat[6][0]*gmat[6][0];
                NekDouble g1 = gmat[1][0]*gmat[1][0] + gmat[4][0]*gmat[4][0] + gmat[7][0]*gmat[7][0];
                NekDouble g2 = gmat[2][0]*gmat[2][0] + gmat[5][0]*gmat[5][0] + gmat[8][0]*gmat[8][0];
                NekDouble g3 = gmat[0][0]*gmat[1][0] + gmat[3][0]*gmat[4][0] + gmat[6][0]*gmat[7][0];
                NekDouble g4 = gmat[0][0]*gmat[2][0] + gmat[3][0]*gmat[5][0] + gmat[6][0]*gmat[8][0];
                NekDouble g5 = gmat[1][0]*gmat[2][0] + gmat[4][0]*gmat[5][0] + gmat[7][0]*gmat[8][0];
                
                Vmath::Svtsvtp(nqtot,g0,&wsp1[0],1,g3,&wsp2[0],1,&wsp4[0],1);
                Vmath::Svtvp  (nqtot,g4,&wsp3[0],1,&wsp4[0],1,&wsp4[0],1);
                Vmath::Svtsvtp(nqtot,g1,&wsp2[0],1,g3,&wsp1[0],1,&wsp5[0],1);
                Vmath::Svtvp  (nqtot,g5,&wsp3[0],1,&wsp5[0],1,&wsp5[0],1);
                Vmath::Svtsvtp(nqtot,g2,&wsp3[0],1,g4,&wsp1[0],1,&wsp6[0],1);
                Vmath::Svtvp  (nqtot,g5,&wsp2[0],1,&wsp6[0],1,&wsp6[0],1);
            }
            
            MultiplyByQuadratureMetric(wsp4,wsp4);
            MultiplyByQuadratureMetric(wsp5,wsp5);
            MultiplyByQuadratureMetric(wsp6,wsp6);
            
            // outarray = m = (D_xi1 * B)^T * k 
            // wsp1     = n = (D_xi2 * B)^T * l 
            IProductWRTBase_SumFacKernel(dbase0,base1,base2,wsp4,outarray,wsp,false,true,true);
            IProductWRTBase_SumFacKernel(base0,dbase1,base2,wsp5,wsp1,    wsp,true,false,true);
            IProductWRTBase_SumFacKernel(base0,base1,dbase2,wsp6,wsp2,    wsp,true,true,false);
            
            // outarray = outarray + wsp1
            //          = L * u_hat
            Vmath::Vadd(m_ncoeffs,wsp1.get(),1,outarray.get(),1,outarray.get(),1);
            Vmath::Vadd(m_ncoeffs,wsp2.get(),1,outarray.get(),1,outarray.get(),1);     
        }
    }//end of namespace
}//end of namespace<|MERGE_RESOLUTION|>--- conflicted
+++ resolved
@@ -326,15 +326,6 @@
          * @param   outarray    Output array of data.
          */
         void HexExp::v_IProductWRTBase(
-<<<<<<< HEAD
-            const Array<OneD, const NekDouble> &inarray,
-                  Array<OneD,       NekDouble> &outarray)
-        {
-            int nquad0 = m_base[0]->GetNumPoints();
-            int nquad1 = m_base[1]->GetNumPoints();
-            int nquad2 = m_base[2]->GetNumPoints();
-            int nqtot  = nquad0*nquad1*nquad2;
-=======
                 const Array<OneD, const NekDouble> &inarray,
                       Array<OneD,       NekDouble> &outarray)
         {
@@ -380,7 +371,7 @@
             int    nquad0 = m_base[0]->GetNumPoints();
             int    nquad1 = m_base[1]->GetNumPoints();
             int    nquad2 = m_base[2]->GetNumPoints();
->>>>>>> 505d7520
+
             Array<OneD, const NekDouble> jac = m_metricinfo->GetJac();
             Array<OneD,       NekDouble> tmp(nqtot);
 
