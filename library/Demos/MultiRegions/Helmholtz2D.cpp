--- conflicted
+++ resolved
@@ -137,11 +137,7 @@
         //Helmholtz solution taking physical forcing after setting
         //initial condition to zero
         Vmath::Zero(Exp->GetNcoeffs(),Exp->UpdateCoeffs(),1);
-<<<<<<< HEAD
-        Exp->HelmSolve(Fce->GetPhys(), Exp->UpdateCoeffs(), NullFlagList, factors, varcoeffs);
-=======
         Exp->HelmSolve(Fce->GetPhys(), Exp->UpdateCoeffs(), factors, varcoeffs);
->>>>>>> 81af24da
         //----------------------------------------------
         Timing("Helmholtz Solve ..");
 
@@ -149,11 +145,7 @@
         for(i = 0; i < 20; ++i)
         {
             Vmath::Zero(Exp->GetNcoeffs(),Exp->UpdateCoeffs(),1);
-<<<<<<< HEAD
-            Exp->HelmSolve(Fce->GetPhys(), Exp->UpdateCoeffs(), NullFlagList, factors, varcoeffs);
-=======
             Exp->HelmSolve(Fce->GetPhys(), Exp->UpdateCoeffs(), factors, varcoeffs);
->>>>>>> 81af24da
         }
 
         Timing("20 Helmholtz Solves:... ");
