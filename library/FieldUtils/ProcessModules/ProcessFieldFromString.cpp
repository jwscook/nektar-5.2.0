///////////////////////////////////////////////////////////////////////////////
//
//  File: ProcessFieldFromString.cpp
//
//  For more information, please see: http://www.nektar.info/
//
//  The MIT License
//
//  Copyright (c) 2006 Division of Applied Mathematics, Brown University (USA),
//  Department of Aeronautics, Imperial College London (UK), and Scientific
//  Computing and Imaging Institute, University of Utah (USA).
//
//  Permission is hereby granted, free of charge, to any person obtaining a
//  copy of this software and associated documentation files (the "Software"),
//  to deal in the Software without restriction, including without limitation
//  the rights to use, copy, modify, merge, publish, distribute, sublicense,
//  and/or sell copies of the Software, and to permit persons to whom the
//  Software is furnished to do so, subject to the following conditions:
//
//  The above copyright notice and this permission notice shall be included
//  in all copies or substantial portions of the Software.
//
//  THE SOFTWARE IS PROVIDED "AS IS", WITHOUT WARRANTY OF ANY KIND, EXPRESS
//  OR IMPLIED, INCLUDING BUT NOT LIMITED TO THE WARRANTIES OF MERCHANTABILITY,
//  FITNESS FOR A PARTICULAR PURPOSE AND NONINFRINGEMENT. IN NO EVENT SHALL
//  THE AUTHORS OR COPYRIGHT HOLDERS BE LIABLE FOR ANY CLAIM, DAMAGES OR OTHER
//  LIABILITY, WHETHER IN AN ACTION OF CONTRACT, TORT OR OTHERWISE, ARISING
//  FROM, OUT OF OR IN CONNECTION WITH THE SOFTWARE OR THE USE OR OTHER
//  DEALINGS IN THE SOFTWARE.
//
//  Description: Modify an existing or add a new field from a string based on existing variable
//
///////////////////////////////////////////////////////////////////////////////
#include <iostream>
#include <string>
using namespace std;

#include <boost/core/ignore_unused.hpp>

#include <LibUtilities/BasicUtils/ParseUtils.h>
#include <LibUtilities/BasicUtils/SharedArray.hpp>

#include "ProcessFieldFromString.h"

namespace Nektar
{
namespace FieldUtils
{

ModuleKey ProcessFieldFromString::className =
    GetModuleFactory().RegisterCreatorFunction(
        ModuleKey(eProcessModule, "fieldfromstring"),
        ProcessFieldFromString::create,
        "Modify an existing or create a new field from the existing fields as "
        "specified by a string using a required argument of the form "
        "fieldstr=\"x + y + u\" ");

ProcessFieldFromString::ProcessFieldFromString(FieldSharedPtr f)
    : ProcessModule(f)
{
    m_config["fieldstr"] = ConfigOption(
        false, "NotSet", "Analytic expression");
    m_config["fieldname"] =
        ConfigOption(false,
                     "newfield",
                     "name for modified new field, default is \"newfield\" (optional)");
}

ProcessFieldFromString::~ProcessFieldFromString(void)
{
}

void ProcessFieldFromString::Process(po::variables_map &vm)
{
<<<<<<< HEAD
	m_f->SetUpExp(vm);
	
=======
    boost::ignore_unused(vm);

>>>>>>> 21dc3e13
    // Check if required parameter fieldstr was provided
    ASSERTL0(m_config["fieldstr"].m_beenSet, "fieldstr must be specified");

    // Get number of fields (before adding new entry)
    int nfields = m_f->m_variables.size();

    // Set up new field name
    string fieldName = m_config["fieldname"].as<string>();

    int fieldID;
    bool addField;
    // check if field exists
    auto it =
        std::find(m_f->m_variables.begin(), m_f->m_variables.end(), fieldName);
    if (it != m_f->m_variables.end())
    {
        addField = false;
        fieldID = std::distance(m_f->m_variables.begin(), it);
    }
    else
    {
        // Create new expansion
        addField = true;
        fieldID  = nfields;
        m_f->m_variables.push_back(fieldName);
    }

    // Skip in case of empty partition
    if (m_f->m_exp[0]->GetNumElmts() == 0)
    {
        return;
    }

    // Check if using strips
    int nstrips;
    m_f->m_session->LoadParameter("Strip_Z", nstrips, 1);
    ASSERTL0(nstrips == 1,
             "Routine is currently only setup for non-strip files");

    if (addField)
    {
        m_f->m_exp.resize(nfields + 1);
        m_f->m_exp[nfields] = m_f->AppendExpList(m_f->m_numHomogeneousDir);
    }

    // Variables for storing names and values for evaluating the function
    string varstr;
    vector<Array<OneD, const NekDouble> > interpfields;

    // Add the coordinate values
    varstr += "x y z";
    int npoints = m_f->m_exp[0]->GetTotPoints();
    Array<OneD, NekDouble> x(npoints, 0.0);
    Array<OneD, NekDouble> y(npoints, 0.0);
    Array<OneD, NekDouble> z(npoints, 0.0);
    m_f->m_exp[0]->GetCoords(x, y, z);
    interpfields.push_back(x);
    interpfields.push_back(y);
    interpfields.push_back(z);

    // Add the field values
    for (int i = 0; i < nfields; ++i)
    {
        varstr += " " + m_f->m_variables[i];
        interpfields.push_back(m_f->m_exp[i]->GetPhys());
    }

    // Create new function
    LibUtilities::Interpreter strEval;
    int exprId      = -1;
    string fieldstr = m_config["fieldstr"].as<string>();
    exprId          = strEval.DefineFunction(varstr.c_str(), fieldstr);

    // Evaluate function
    strEval.Evaluate(exprId, interpfields, m_f->m_exp[fieldID]->UpdatePhys());

    // Update coeffs
    m_f->m_exp[fieldID]->FwdTrans_IterPerExp(
        m_f->m_exp[fieldID]->GetPhys(), m_f->m_exp[fieldID]->UpdateCoeffs());
}
}
}<|MERGE_RESOLUTION|>--- conflicted
+++ resolved
@@ -72,13 +72,8 @@
 
 void ProcessFieldFromString::Process(po::variables_map &vm)
 {
-<<<<<<< HEAD
-	m_f->SetUpExp(vm);
-	
-=======
-    boost::ignore_unused(vm);
+    m_f->SetUpExp(vm);
 
->>>>>>> 21dc3e13
     // Check if required parameter fieldstr was provided
     ASSERTL0(m_config["fieldstr"].m_beenSet, "fieldstr must be specified");
 
