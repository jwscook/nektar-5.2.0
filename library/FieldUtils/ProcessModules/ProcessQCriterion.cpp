////////////////////////////////////////////////////////////////////////////////
//
//  File: ProcessQCriterion.cpp
//
//  For more information, please see: http://www.nektar.info/
//
//  The MIT License
//
//  Copyright (c) 2006 Division of Applied Mathematics, Brown University (USA),
//  Department of Aeronautics, Imperial College London (UK), and Scientific
//  Computing and Imaging Institute, University of Utah (USA).
//
//  License for the specific language governing rights and limitations under
//  Permission is hereby granted, free of charge, to any person obtaining a
//  copy of this software and associated documentation files (the "Software"),
//  to deal in the Software without restriction, including without limitation
//  the rights to use, copy, modify, merge, publish, distribute, sublicense,
//  and/or sell copies of the Software, and to permit persons to whom the
//  Software is furnished to do so, subject to the following conditions:
//
//  The above copyright notice and this permission notice shall be included
//  in all copies or substantial portions of the Software.
//
//  THE SOFTWARE IS PROVIDED "AS IS", WITHOUT WARRANTY OF ANY KIND, EXPRESS
//  OR IMPLIED, INCLUDING BUT NOT LIMITED TO THE WARRANTIES OF MERCHANTABILITY,
//  FITNESS FOR A PARTICULAR PURPOSE AND NONINFRINGEMENT. IN NO EVENT SHALL
//  THE AUTHORS OR COPYRIGHT HOLDERS BE LIABLE FOR ANY CLAIM, DAMAGES OR OTHER
//  LIABILITY, WHETHER IN AN ACTION OF CONTRACT, TORT OR OTHERWISE, ARISING
//  FROM, OUT OF OR IN CONNECTION WITH THE SOFTWARE OR THE USE OR OTHER
//  DEALINGS IN THE SOFTWARE.
//
//  Description: Computes Q Criterion field.
//
////////////////////////////////////////////////////////////////////////////////

#include <iostream>
#include <string>
using namespace std;

#include "ProcessQCriterion.h"

#include <LibUtilities/BasicUtils/ParseUtils.hpp>
#include <LibUtilities/BasicUtils/SharedArray.hpp>

namespace Nektar
{
namespace FieldUtils
{

ModuleKey ProcessQCriterion::className =
    GetModuleFactory().RegisterCreatorFunction(
        ModuleKey(eProcessModule, "QCriterion"),
        ProcessQCriterion::create,
        "Computes Q-Criterion.");

ProcessQCriterion::ProcessQCriterion(FieldSharedPtr f) : ProcessModule(f)
{
}

ProcessQCriterion::~ProcessQCriterion()
{
}

void ProcessQCriterion::Process(po::variables_map &vm)
{
    int nfields = m_f->m_variables.size();
    m_f->m_variables.push_back("Q");
    // Skip in case of empty partition
    if (m_f->m_exp[0]->GetNumElmts() == 0)
    {
        return;
    }

    int i, s;
    int expdim   = m_f->m_graph->GetMeshDimension();
    int spacedim = expdim + (m_f->m_numHomogeneousDir);

    ASSERTL0(spacedim == 3,
        "ProcessQCriterion must be computed for a 3D (or quasi-3D) case.");

    int npoints = m_f->m_exp[0]->GetNpoints();

    Array<OneD, Array<OneD, NekDouble> > grad(spacedim * spacedim);

    Array<OneD, NekDouble> omega(npoints);
    Array<OneD, NekDouble> S(npoints);

    // Will store the Q-Criterion
    Array<OneD, NekDouble> outfield (npoints);
    Array<OneD, NekDouble> outfield1(npoints);
    Array<OneD, NekDouble> outfield2(npoints);
    Array<OneD, NekDouble> outfield3(npoints);

    int nstrips;

    m_f->m_session->LoadParameter("Strip_Z", nstrips, 1);

    for (i = 0; i < spacedim * spacedim; ++i)
    {
        grad[i] = Array<OneD, NekDouble>(npoints);
    }

    vector<MultiRegions::ExpListSharedPtr>::iterator it;
    MultiRegions::ExpListSharedPtr Exp;

    for (s = 0; s < nstrips; ++s) // homogeneous strip varient
    {
        for (i = 0; i < spacedim; ++i)
        {
            m_f->m_exp[s * nfields + i]->PhysDeriv(
                m_f->m_exp[s * nfields + i]->GetPhys(), grad[i * spacedim],
                grad[i * spacedim + 1], grad[i * spacedim + 2]);
        }

        // W_x = Wy - Vz
        Vmath::Vsub(npoints, grad[2 * spacedim + 1], 1,
                             grad[1 * spacedim + 2], 1,
                             outfield1, 1);
        // W_x^2
        Vmath::Vmul(npoints, outfield1, 1, outfield1, 1, outfield1, 1);

        // W_y = Uz - Wx
        Vmath::Vsub(npoints, grad[0 * spacedim + 2], 1,
                             grad[2 * spacedim + 0], 1,
                             outfield2, 1);
        // W_y^2
        Vmath::Vmul(npoints, outfield2, 1, outfield2, 1, outfield2, 1);

        // W_z = Vx - Uy
        Vmath::Vsub(npoints, grad[1 * spacedim + 0], 1,
                             grad[0 * spacedim + 1], 1,
                             outfield3, 1);
        // W_z^2
        Vmath::Vmul(npoints, outfield3, 1, outfield3, 1, outfield3, 1);

        // Omega = 0.5*(W_x^2 + W_y^2 + W_z^2)
        NekDouble fac = 0.5;
<<<<<<< HEAD
        Vmath::Vadd(npoints, &outfield1[0][0], 1, &outfield2[0][0], 1,
                    &omega[0][0], 1);
        Vmath::Vadd(npoints, &omega[0][0], 1, &outfield3[0][0], 1, &omega[0][0],
                    1);

        for (int k = 0; k < addfields; ++k)
        {
            Vmath::Smul(npoints, fac, &omega[k][0], 1, &omega[k][0], 1);
        }

        Vmath::Zero(npoints, &outfield1[0][0], 1);
        Vmath::Zero(npoints, &outfield2[0][0], 1);
        Vmath::Zero(npoints, &outfield3[0][0], 1);

        Vmath::Vmul(npoints, grad[0 * nfields + 0], 1, grad[0 * nfields + 0], 1,
                    outfield1[0], 1);
        Vmath::Vmul(npoints, grad[1 * nfields + 1], 1, grad[1 * nfields + 1], 1,
                    outfield2[0], 1);
        Vmath::Vmul(npoints, grad[2 * nfields + 2], 1, grad[2 * nfields + 2], 1,
                    outfield3[0], 1);

        Vmath::Vadd(npoints, &outfield1[0][0], 1, &outfield2[0][0], 1, &S[0][0],
                    1);
        Vmath::Vadd(npoints, &S[0][0], 1, &outfield3[0][0], 1, &S[0][0], 1);

        // W_y + V_z
        Vmath::Vadd(npoints, grad[2 * nfields + 1], 1, grad[1 * nfields + 2], 1,
                    outfield1[0], 1);
        Vmath::Vmul(npoints, &outfield1[0][0], 1, &outfield1[0][0], 1,
                    &outfield1[0][0], 1);

        // U_z + W_x
        Vmath::Vadd(npoints, grad[0 * nfields + 2], 1, grad[2 * nfields + 0], 1,
                    outfield2[0], 1);
        Vmath::Vmul(npoints, &outfield2[0][0], 1, &outfield2[0][0], 1,
                    &outfield2[0][0], 1);

        // V_x + U_y
        Vmath::Vadd(npoints, grad[1 * nfields + 0], 1, grad[0 * nfields + 1], 1,
                    outfield3[0], 1);
        Vmath::Vmul(npoints, &outfield3[0][0], 1, &outfield3[0][0], 1,
                    &outfield3[0][0], 1);

        Vmath::Vadd(npoints, &outfield1[0][0], 1, &outfield2[0][0], 1,
                    &outfield2[0][0], 1);
        Vmath::Vadd(npoints, &outfield2[0][0], 1, &outfield3[0][0], 1,
                    &outfield3[0][0], 1);

        for (int k = 0; k < addfields; ++k)
        {
            Vmath::Smul(npoints, fac, &outfield3[k][0], 1, &outfield3[k][0], 1);
        }

        Vmath::Vadd(npoints, &outfield3[0][0], 1, &S[0][0], 1, &S[0][0], 1);
        Vmath::Vsub(npoints, omega[0], 1, S[0], 1, outfield[0], 1);

        for (int k = 0; k < addfields; ++k)
        {
            Vmath::Smul(npoints, fac, &outfield[k][0], 1, &outfield[k][0], 1);
        }

        for (i = 0; i < addfields; ++i)
        {
            int n = s * addfields + i;
            Exp[n] =
                m_f->AppendExpList(m_f->m_fielddef[0]->m_numHomogeneousDir);
            Exp[n]->UpdatePhys() = outfield[i];
            Exp[n]->FwdTrans(outfield[i], Exp[n]->UpdateCoeffs());
        }
    }

    for (s = 0; s < nstrips; ++s)
    {
        for (i = 0; i < addfields; ++i)
        {
            m_f->m_exp.insert(
                m_f->m_exp.begin() + s * (nfields + addfields) + nfields + i,
                Exp[s * addfields + i]);
        }
=======
        Vmath::Vadd(npoints, outfield1, 1, outfield2, 1, omega, 1);
        Vmath::Vadd(npoints, omega,     1, outfield3, 1, omega, 1);
        Vmath::Smul(npoints, fac, omega, 1, omega, 1);

        // Ux^2
        Vmath::Vmul(npoints, grad[0 * spacedim + 0], 1,
                             grad[0 * spacedim + 0], 1,
                             outfield1, 1);
        // Vy^2
        Vmath::Vmul(npoints, grad[1 * spacedim + 1], 1,
                             grad[1 * spacedim + 1], 1,
                             outfield2, 1);
        // Wz^2
        Vmath::Vmul(npoints, grad[2 * spacedim + 2], 1,
                             grad[2 * spacedim + 2], 1,
                             outfield3, 1);

        //
        Vmath::Vadd(npoints, outfield1, 1, outfield2, 1, S, 1);
        Vmath::Vadd(npoints, S,         1, outfield3, 1, S, 1);

        // Wy + Vz
        Vmath::Vadd(npoints, grad[2 * spacedim + 1], 1,
                             grad[1 * spacedim + 2], 1,
                             outfield1, 1);
        Vmath::Vmul(npoints, outfield1, 1, outfield1, 1, outfield1, 1);

        // Uz + Wx
        Vmath::Vadd(npoints, grad[0 * spacedim + 2], 1,
                             grad[2 * spacedim + 0], 1,
                             outfield2, 1);
        Vmath::Vmul(npoints, outfield2, 1, outfield2, 1, outfield2, 1);

        // Vx + Uy
        Vmath::Vadd(npoints, grad[1 * spacedim + 0], 1,
                             grad[0 * spacedim + 1], 1,
                             outfield3, 1);
        Vmath::Vmul(npoints, outfield3, 1, outfield3, 1, outfield3, 1);

        Vmath::Vadd(npoints, outfield1, 1, outfield2, 1, outfield2, 1);
        Vmath::Vadd(npoints, outfield2, 1, outfield3, 1, outfield3, 1);

        Vmath::Smul(npoints, fac, outfield3, 1, outfield3, 1);

        Vmath::Vadd(npoints, outfield3, 1, S, 1, S, 1);
        Vmath::Vsub(npoints, omega, 1, S, 1, outfield, 1);

        Vmath::Smul(npoints, fac, outfield, 1, outfield, 1);

        Exp = m_f->AppendExpList(m_f->m_numHomogeneousDir);
        Vmath::Vcopy(npoints, outfield, 1, Exp->UpdatePhys(), 1);
        Exp->FwdTrans_IterPerExp(outfield, Exp->UpdateCoeffs());

        it = m_f->m_exp.begin() + s * (nfields + 1) + nfields;
        m_f->m_exp.insert(it, Exp);
>>>>>>> 18e4c734
    }
}

}
}<|MERGE_RESOLUTION|>--- conflicted
+++ resolved
@@ -135,87 +135,6 @@
 
         // Omega = 0.5*(W_x^2 + W_y^2 + W_z^2)
         NekDouble fac = 0.5;
-<<<<<<< HEAD
-        Vmath::Vadd(npoints, &outfield1[0][0], 1, &outfield2[0][0], 1,
-                    &omega[0][0], 1);
-        Vmath::Vadd(npoints, &omega[0][0], 1, &outfield3[0][0], 1, &omega[0][0],
-                    1);
-
-        for (int k = 0; k < addfields; ++k)
-        {
-            Vmath::Smul(npoints, fac, &omega[k][0], 1, &omega[k][0], 1);
-        }
-
-        Vmath::Zero(npoints, &outfield1[0][0], 1);
-        Vmath::Zero(npoints, &outfield2[0][0], 1);
-        Vmath::Zero(npoints, &outfield3[0][0], 1);
-
-        Vmath::Vmul(npoints, grad[0 * nfields + 0], 1, grad[0 * nfields + 0], 1,
-                    outfield1[0], 1);
-        Vmath::Vmul(npoints, grad[1 * nfields + 1], 1, grad[1 * nfields + 1], 1,
-                    outfield2[0], 1);
-        Vmath::Vmul(npoints, grad[2 * nfields + 2], 1, grad[2 * nfields + 2], 1,
-                    outfield3[0], 1);
-
-        Vmath::Vadd(npoints, &outfield1[0][0], 1, &outfield2[0][0], 1, &S[0][0],
-                    1);
-        Vmath::Vadd(npoints, &S[0][0], 1, &outfield3[0][0], 1, &S[0][0], 1);
-
-        // W_y + V_z
-        Vmath::Vadd(npoints, grad[2 * nfields + 1], 1, grad[1 * nfields + 2], 1,
-                    outfield1[0], 1);
-        Vmath::Vmul(npoints, &outfield1[0][0], 1, &outfield1[0][0], 1,
-                    &outfield1[0][0], 1);
-
-        // U_z + W_x
-        Vmath::Vadd(npoints, grad[0 * nfields + 2], 1, grad[2 * nfields + 0], 1,
-                    outfield2[0], 1);
-        Vmath::Vmul(npoints, &outfield2[0][0], 1, &outfield2[0][0], 1,
-                    &outfield2[0][0], 1);
-
-        // V_x + U_y
-        Vmath::Vadd(npoints, grad[1 * nfields + 0], 1, grad[0 * nfields + 1], 1,
-                    outfield3[0], 1);
-        Vmath::Vmul(npoints, &outfield3[0][0], 1, &outfield3[0][0], 1,
-                    &outfield3[0][0], 1);
-
-        Vmath::Vadd(npoints, &outfield1[0][0], 1, &outfield2[0][0], 1,
-                    &outfield2[0][0], 1);
-        Vmath::Vadd(npoints, &outfield2[0][0], 1, &outfield3[0][0], 1,
-                    &outfield3[0][0], 1);
-
-        for (int k = 0; k < addfields; ++k)
-        {
-            Vmath::Smul(npoints, fac, &outfield3[k][0], 1, &outfield3[k][0], 1);
-        }
-
-        Vmath::Vadd(npoints, &outfield3[0][0], 1, &S[0][0], 1, &S[0][0], 1);
-        Vmath::Vsub(npoints, omega[0], 1, S[0], 1, outfield[0], 1);
-
-        for (int k = 0; k < addfields; ++k)
-        {
-            Vmath::Smul(npoints, fac, &outfield[k][0], 1, &outfield[k][0], 1);
-        }
-
-        for (i = 0; i < addfields; ++i)
-        {
-            int n = s * addfields + i;
-            Exp[n] =
-                m_f->AppendExpList(m_f->m_fielddef[0]->m_numHomogeneousDir);
-            Exp[n]->UpdatePhys() = outfield[i];
-            Exp[n]->FwdTrans(outfield[i], Exp[n]->UpdateCoeffs());
-        }
-    }
-
-    for (s = 0; s < nstrips; ++s)
-    {
-        for (i = 0; i < addfields; ++i)
-        {
-            m_f->m_exp.insert(
-                m_f->m_exp.begin() + s * (nfields + addfields) + nfields + i,
-                Exp[s * addfields + i]);
-        }
-=======
         Vmath::Vadd(npoints, outfield1, 1, outfield2, 1, omega, 1);
         Vmath::Vadd(npoints, omega,     1, outfield3, 1, omega, 1);
         Vmath::Smul(npoints, fac, omega, 1, omega, 1);
@@ -271,7 +190,6 @@
 
         it = m_f->m_exp.begin() + s * (nfields + 1) + nfields;
         m_f->m_exp.insert(it, Exp);
->>>>>>> 18e4c734
     }
 }
 
