////////////////////////////////////////////////////////////////////////////////
//
//  File: ProcessHomogeneousPlane.cpp
//
//  For more information, please see: http://www.nektar.info/
//
//  The MIT License
//
//  Copyright (c) 2006 Division of Applied Mathematics, Brown University (USA),
//  Department of Aeronautics, Imperial College London (UK), and Scientific
//  Computing and Imaging Institute, University of Utah (USA).
//
//  Permission is hereby granted, free of charge, to any person obtaining a
//  copy of this software and associated documentation files (the "Software"),
//  to deal in the Software without restriction, including without limitation
//  the rights to use, copy, modify, merge, publish, distribute, sublicense,
//  and/or sell copies of the Software, and to permit persons to whom the
//  Software is furnished to do so, subject to the following conditions:
//
//  The above copyright notice and this permission notice shall be included
//  in all copies or substantial portions of the Software.
//
//  THE SOFTWARE IS PROVIDED "AS IS", WITHOUT WARRANTY OF ANY KIND, EXPRESS
//  OR IMPLIED, INCLUDING BUT NOT LIMITED TO THE WARRANTIES OF MERCHANTABILITY,
//  FITNESS FOR A PARTICULAR PURPOSE AND NONINFRINGEMENT. IN NO EVENT SHALL
//  THE AUTHORS OR COPYRIGHT HOLDERS BE LIABLE FOR ANY CLAIM, DAMAGES OR OTHER
//  LIABILITY, WHETHER IN AN ACTION OF CONTRACT, TORT OR OTHERWISE, ARISING
//  FROM, OUT OF OR IN CONNECTION WITH THE SOFTWARE OR THE USE OR OTHER
//  DEALINGS IN THE SOFTWARE.
//
//  Description: Extract a single plane of a 3DH1D field.
//
////////////////////////////////////////////////////////////////////////////////

#include <iostream>
#include <string>
using namespace std;

#include <boost/core/ignore_unused.hpp>

#include <LibUtilities/BasicUtils/SharedArray.hpp>

#include "ProcessHomogeneousPlane.h"

namespace Nektar
{
namespace FieldUtils
{

ModuleKey ProcessHomogeneousPlane::className =
    GetModuleFactory().RegisterCreatorFunction(
        ModuleKey(eProcessModule, "homplane"),
        ProcessHomogeneousPlane::create,
        "Extracts a plane from a 3DH1D expansion, requires planeid to be "
        "defined.");

ProcessHomogeneousPlane::ProcessHomogeneousPlane(FieldSharedPtr f)
    : ProcessModule(f)
{
    m_config["planeid"] = ConfigOption(false, "NotSet", "plane id to extract");
    m_config["wavespace"] =
        ConfigOption(true, "0", "Extract plane in Fourier space");
}

ProcessHomogeneousPlane::~ProcessHomogeneousPlane()
{
}

void ProcessHomogeneousPlane::Process(po::variables_map &vm)
{
<<<<<<< HEAD
	m_f->SetUpExp(vm);
	
    if ((m_f->m_numHomogeneousDir) != 1)
    {
        ASSERTL0(false,
                 "ProcessHomogeneousPlane only works for Homogeneous1D.");
    }
    
=======
    boost::ignore_unused(vm);

    ASSERTL0(m_f->m_numHomogeneousDir == 1,
             "ProcessHomogeneousPlane only works for Homogeneous1D.");
>>>>>>> 21dc3e13
    m_f->m_numHomogeneousDir = 0;

    // Skip in case of empty partition
    if (m_f->m_exp[0]->GetNumElmts() == 0)
    {
        return;
    }

    ASSERTL0(m_config["planeid"].m_beenSet,
             "Missing parameter planeid for ProcessHomogeneousPlane");

    int planeid = m_config["planeid"].as<int>();
    int nfields = m_f->m_variables.size();

    int nstrips;
    m_f->m_session->LoadParameter("Strip_Z", nstrips, 1);

    // Look for correct plane (because of parallel case)
    int plane = -1;
    for (int i = 0; i < m_f->m_exp[0]->GetZIDs().size(); ++i)
    {
        if (m_f->m_exp[0]->GetZIDs()[i] == planeid)
        {
            plane = i;
        }
    }

    if (plane != -1)
    {
        for (int s = 0; s < nstrips; ++s)
        {
            for (int i = 0; i < nfields; ++i)
            {
                int n         = s * nfields + i;
                m_f->m_exp[n] = m_f->m_exp[n]->GetPlane(plane);

                if (m_config["wavespace"].as<bool>())
                {
                    m_f->m_exp[n]->BwdTrans(m_f->m_exp[n]->GetCoeffs(),
                                            m_f->m_exp[n]->UpdatePhys());
                }
                else
                {
                    m_f->m_exp[n]->FwdTrans_IterPerExp(m_f->m_exp[n]->GetPhys(),
                                            m_f->m_exp[n]->UpdateCoeffs());
                }
            }
        }

        // Create new SessionReader with RowComm. This is done because when
        //  using a module requiring m_f->m_declareExpansionAsContField and
        //  outputting to vtu/dat, a new ContField with equispaced points
        //  is created. Since creating ContFields require communication, we have
        //  to change m_session->m_comm to prevent mpi from hanging
        //  (RowComm will only be used when creating the new expansion,
        //   since in other places we use m_f->m_comm)
        std::vector<std::string> files;
        for (int i = 0; i < m_f->m_inputfiles["xml"].size(); ++i)
        {
            files.push_back(m_f->m_inputfiles["xml"][i]);
        }
        for (int j = 0; j < m_f->m_inputfiles["xml.gz"].size(); ++j)
        {
            files.push_back(m_f->m_inputfiles["xml.gz"][j]);
        }
        vector<string> cmdArgs;
        cmdArgs.push_back("FieldConvert");
        if (m_f->m_verbose)
        {
            cmdArgs.push_back("--verbose");
        }
        int argc          = cmdArgs.size();
        const char **argv = new const char *[argc];
        for (int i = 0; i < argc; ++i)
        {
            argv[i] = cmdArgs[i].c_str();
        }
        m_f->m_session = LibUtilities::SessionReader::CreateInstance(
            argc, (char **)argv, files, m_f->m_comm->GetRowComm());
        m_f->m_session->InitSession();
    }
    else
    {
        // Create empty expansion
        for (int s = 0; s < nstrips; ++s)
        {
            for (int i = 0; i < nfields; ++i)
            {
                int n = s * nfields + i;
                m_f->m_exp[n] =
                    MemoryManager<MultiRegions::ExpList>::AllocateSharedPtr();
            }
        }
    }
}
}
}<|MERGE_RESOLUTION|>--- conflicted
+++ resolved
@@ -68,21 +68,11 @@
 
 void ProcessHomogeneousPlane::Process(po::variables_map &vm)
 {
-<<<<<<< HEAD
-	m_f->SetUpExp(vm);
+    m_f->SetUpExp(vm);
 	
-    if ((m_f->m_numHomogeneousDir) != 1)
-    {
-        ASSERTL0(false,
-                 "ProcessHomogeneousPlane only works for Homogeneous1D.");
-    }
-    
-=======
-    boost::ignore_unused(vm);
-
     ASSERTL0(m_f->m_numHomogeneousDir == 1,
              "ProcessHomogeneousPlane only works for Homogeneous1D.");
->>>>>>> 21dc3e13
+
     m_f->m_numHomogeneousDir = 0;
 
     // Skip in case of empty partition
