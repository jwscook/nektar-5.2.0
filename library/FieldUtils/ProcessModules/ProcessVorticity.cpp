--- conflicted
+++ resolved
@@ -65,13 +65,8 @@
 
 void ProcessVorticity::Process(po::variables_map &vm)
 {
-<<<<<<< HEAD
-	m_f->SetUpExp(vm);
-	
-=======
-    boost::ignore_unused(vm);
-
->>>>>>> 21dc3e13
+    m_f->SetUpExp(vm);
+
     int i, s;
     int expdim   = m_f->m_graph->GetMeshDimension();
     m_spacedim = expdim;
