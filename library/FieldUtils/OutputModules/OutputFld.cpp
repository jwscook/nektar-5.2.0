--- conflicted
+++ resolved
@@ -88,34 +88,12 @@
     int nstrips;
     m_f->m_session->LoadParameter("Strip_Z", nstrips, 1);
 
-<<<<<<< HEAD
-        // get hold of partition boundary regions so we can match it to desired
-        // region extraction
-        SpatialDomains::BoundaryConditions bcs(m_f->m_session,
-                                               m_f->m_exp[0]->GetGraph());
-        const SpatialDomains::BoundaryRegionCollection bregions =
-            bcs.GetBoundaryRegions();
-        map<int, int> BndRegionMap;
-        int cnt = 0;
-        for (auto &breg_it : bregions)
-        {
-            BndRegionMap[breg_it.first] = cnt++;
-        }
-
-        // find ending of output file and insert _b1, _b2
-        int dot     = filename.find_last_of('.') + 1;
-        string ext  = filename.substr(dot, filename.length() - dot);
-        string name = filename.substr(0, dot - 1);
-
-        for (int i = 0; i < m_f->m_bndRegionsToWrite.size(); ++i)
-=======
     if(m_f->m_exp[0]->GetNumElmts() != 0)
     {
         std::vector<LibUtilities::FieldDefinitionsSharedPtr> FieldDef =
             m_f->m_exp[0]->GetFieldDefinitions();
         std::vector<std::vector<NekDouble> > FieldData(FieldDef.size());
         for (s = 0; s < nstrips; ++s)
->>>>>>> 18e4c734
         {
             for (j = 0; j < nfields; ++j)
             {
