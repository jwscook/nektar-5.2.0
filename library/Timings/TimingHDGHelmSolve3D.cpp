#include <sstream>
#include <LibUtilities/BasicUtils/Timer.h>
#include <iomanip>

#include <boost/filesystem/path.hpp>
#include <SpatialDomains/MeshGraph3D.h>
#include <MultiRegions/DisContField3D.h>

using namespace Nektar;

std::string PortablePath(const boost::filesystem::path& path);

int main(int argc, char *argv[])
{
    MultiRegions::DisContField3DSharedPtr Exp,Fce,Sol;
    int     i, nq,  coordim;
    Array<OneD,NekDouble>  fce,sol; 
    Array<OneD,NekDouble>  xc0,xc1,xc2; 
    NekDouble  lambda;
    vector<string> vFilenames;
    //defining timing variables
    Timer timer;
    NekDouble exeTime, fullTime, ppTime;

    if(argc < 6)//< is used to be able to submit "verbose" option
    {
        fprintf(stderr,"Usage: TimingHDGHelmSolve3D Type MeshSize NumModes OptimisationLevel\n");
        fprintf(stderr,"    where: - Type is one of the following:\n");
        fprintf(stderr,"                  1: Regular  Hexahedrals \n");
        fprintf(stderr,"                  2: Deformed Hexahedrals (may not be supported) \n");
        fprintf(stderr,"                  3: Regular  Tetrahedrals \n");
        fprintf(stderr,"    where: - MeshSize is 1/h \n");
        fprintf(stderr,"    where: - NumModes is the number of 1D modes of the expansion \n");
        fprintf(stderr,"    where: - OptimisationLevel is one of the following:\n");
        fprintf(stderr,"                  0: Use elemental sum-factorisation evaluation \n");
        fprintf(stderr,"                  2: Use elemental matrix evaluation using blockmatrices \n");
        fprintf(stderr,"                  3: Use global matrix evaluation \n");
        fprintf(stderr,"                  4: Use optimal evaluation (this option requires optimisation-files being set-up) \n");
        fprintf(stderr,"    where: - LinSysSolver is one of the following:\n");
        fprintf(stderr,"                  0: Use DirectStaticCond Solver \n");
        fprintf(stderr,"                  1: Use DirectMultilevelStaticCond Solver\n");
        fprintf(stderr,"                  2: Use IterativeStaticCond Solver \n");
        fprintf(stderr,"                  3: Use IterativeMultilevelStaticCond Solver\n");
        exit(1);
    }

    boost::filesystem::path basePath(BASE_PATH);

    int Type        = atoi(argv[1]);
    std::string TypeStr;
    int MeshSize    = atoi(argv[2]);
    int NumModes    = atoi(argv[3]);
    int optLevel    = atoi(argv[4]);
    std::string optLevelStr;
    int SolverType  = atoi(argv[5]);
    std::string SolverTypeStr;

    //----------------------------------------------
    // Retrieve the necessary input files
    stringstream MeshFileName;
    stringstream MeshFileDirectory;
    stringstream BCfileName;
    stringstream ExpansionsFileName;
    stringstream GlobOptFileName;

    switch(Type)
    {
        case 1:
            {
                MeshFileDirectory << "RegularHexMeshes";
                MeshFileName << "UnitCube_RegularHexMesh_h_1_" << MeshSize << ".xml";
                TypeStr = "RHex";
            }
            break;
        case 2:
            {
                MeshFileDirectory << "DeformedHexMeshes";
                MeshFileName << "UnitCube_DeformedHexMesh_h_1_" << MeshSize << ".xml";
                TypeStr = "DHex";
            }
            break;
        case 3:
            {
                MeshFileDirectory << "RegularTetMeshes";
                MeshFileName << "UnitCube_RegularTetMesh_h_1_" << MeshSize << ".xml";
                TypeStr = "RTet";
            }
            break;
        default:
            {
                cerr << "Type should be equal to one of the following values: "<< endl;
                cerr << "  1: Regular Hexes" << endl;
                cerr << "  2: Deformed Hexes" << endl;
                cerr << "  3: Regular Tets" << endl;
                exit(1);
            }
    }

    BCfileName << "UnitCube_DirichletBoundaryConditions.xml";
    ExpansionsFileName << "NektarExpansionsNummodes" << NumModes << ".xml";

    switch(optLevel)
    {
        case 0:
            {
                GlobOptFileName << "NoGlobalMat.xml";
                optLevelStr = "SumFac";
            }
            break;
        case 2:
            {
                GlobOptFileName << "DoBlockMat.xml";
                optLevelStr = "BlkMat";
            }
            break;
        case 3:
            {
                GlobOptFileName << "DoGlobalMat.xml";
                optLevelStr = "GlbMat";
            }
            break;
        case 4:
            {
                ASSERTL0(false,"Optimisation level not set up");            
            }
            break;
        default:
            {
                ASSERTL0(false,"Unrecognised optimisation level");
            }
    }


    boost::filesystem::path MeshFilePath = basePath / 
        boost::filesystem::path("InputFiles") /
        boost::filesystem::path("Geometry") /
        boost::filesystem::path(MeshFileDirectory.str()) /  
        boost::filesystem::path(MeshFileName.str());
    vFilenames.push_back(PortablePath(MeshFilePath));

    boost::filesystem::path BCfilePath = basePath / 
        boost::filesystem::path("InputFiles") /
        boost::filesystem::path("Conditions") /
        boost::filesystem::path(BCfileName.str());
    vFilenames.push_back(PortablePath(BCfilePath));

    boost::filesystem::path ExpansionsFilePath = basePath / 
        boost::filesystem::path("InputFiles") /
        boost::filesystem::path("Expansions") /
        boost::filesystem::path(ExpansionsFileName.str());
    vFilenames.push_back(PortablePath(ExpansionsFilePath));

    boost::filesystem::path GlobOptFilePath = basePath / 
        boost::filesystem::path("InputFiles") /
        boost::filesystem::path("Optimisation") /
        boost::filesystem::path(GlobOptFileName.str());
    vFilenames.push_back(PortablePath(GlobOptFilePath));

    //////////////////////////////////////////////////////////////////////////////////////
    // solution and error computation
    //////////////////////////////////////////////////////////////////////////////////////

    //----------------------------------------------

    LibUtilities::SessionReaderSharedPtr vSession
        = LibUtilities::SessionReader::CreateInstance(argc, argv, vFilenames);

    switch(SolverType)
    {
        case 0:
            {
                vSession->SetSolverInfo("GlobalSysSoln", "DirectStaticCond");
                SolverTypeStr = "DSC";
            }
            break;
        case 1:
            {
                vSession->SetSolverInfo("GlobalSysSoln", "DirectMultiLevelStaticCond");
                SolverTypeStr = "DMSC";
            }
            break;
        case 2:
            {
                vSession->SetSolverInfo("GlobalSysSoln", "IterativeStaticCond");
                SolverTypeStr = "ISC";
            }
            break;
        case 3:
            {
                vSession->SetSolverInfo("GlobalSysSoln", "IterativeMultiLevelStaticCond");
                SolverTypeStr = "IMSC";
            }
            break;
        default:
            {
                ASSERTL0(false,"Unrecognised system solver");
            }
    }

    //timing the whole solve including mesh loading
    timer.Start();
    //----------------------------------------------
    // Read in mesh from input file
    SpatialDomains::MeshGraphSharedPtr graph3D = MemoryManager<SpatialDomains::MeshGraph3D>::AllocateSharedPtr(vSession);
    //----------------------------------------------

    //----------------------------------------------
    // Print summary of solution details
    lambda = vSession->GetParameter("Lambda");
    //----------------------------------------------

    //----------------------------------------------
    // Define Expansion 
    Exp = MemoryManager<MultiRegions::DisContField3D>::
        AllocateSharedPtr(vSession,graph3D,vSession->GetVariable(0));
    //----------------------------------------------
    int NumElements = Exp->GetExpSize();

    //----------------------------------------------
    // Set up coordinates of mesh for Forcing function evaluation
    coordim = Exp->GetCoordim(0);
    nq      = Exp->GetTotPoints();

    xc0 = Array<OneD,NekDouble>(nq,0.0);
    xc1 = Array<OneD,NekDouble>(nq,0.0);
    xc2 = Array<OneD,NekDouble>(nq,0.0);

    switch(coordim)
    {
        case 1:
            Exp->GetCoords(xc0);
            break;
        case 2:
            Exp->GetCoords(xc0,xc1);
            break;
        case 3:
            Exp->GetCoords(xc0,xc1,xc2);
            break;
    }
    //----------------------------------------------

    //----------------------------------------------
    // Define forcing function for first variable defined in file 
    fce = Array<OneD,NekDouble>(nq);
    LibUtilities::EquationSharedPtr ffunc = vSession->GetFunction("Forcing",0);
    ffunc->Evaluate(xc0,xc1,xc2,fce);
    //----------------------------------------------

    //----------------------------------------------
    // Setup expansion containing the  forcing function
    Fce = MemoryManager<MultiRegions::DisContField3D>::AllocateSharedPtr(*Exp);
    Fce->SetPhys(fce);
    //----------------------------------------------

    //----------------------------------------------
    // Helmholtz solution taking physical forcing
    FlagList flags;
    StdRegions::ConstFactorMap factors;
    factors[StdRegions::eFactorLambda] = lambda;
    factors[StdRegions::eFactorTau] = 1.0;
    Exp->HelmSolve(Fce->GetPhys(), Exp->UpdateCoeffs(),flags,factors);
    //----------------------------------------------

    //----------------------------------------------
    // Backward Transform Solution to get solved values at 
    Exp->BwdTrans(Exp->GetCoeffs(), Exp->UpdatePhys());
    //----------------------------------------------
    //end of full solve timing
    timer.Stop();
    fullTime = timer.TimePerTest(1);

    //----------------------------------------------
    // See if there is an exact solution, if so 
    // evaluate and plot errors
    LibUtilities::EquationSharedPtr ex_sol = vSession->GetFunction("ExactSolution",0);

    //----------------------------------------------
    // evaluate exact solution 
    sol = Array<OneD,NekDouble>(nq);
    ex_sol->Evaluate(xc0,xc1,xc2,sol);

    NekDouble L2Error    = Exp->L2  (Exp->GetPhys(), sol);
    NekDouble LinfError  = Exp->Linf(Exp->GetPhys(), sol); 

    //////////////////////////////////////////////////////////////////////////////////////
    // Alternative error computation (finer sampling) 
    //////////////////////////////////////////////////////////////////////////////////////

    const LibUtilities::PointsKey PkeyT1(30,LibUtilities::eGaussLobattoLegendre);
    const LibUtilities::PointsKey PkeyT2(30,LibUtilities::eGaussRadauMAlpha1Beta0);
    const LibUtilities::PointsKey PkeyT3(30,LibUtilities::eGaussRadauMAlpha2Beta0);
    const LibUtilities::PointsKey PkeyQ1(30,LibUtilities::eGaussLobattoLegendre);
    const LibUtilities::PointsKey PkeyQ2(30,LibUtilities::eGaussLobattoLegendre);
    const LibUtilities::PointsKey PkeyQ3(30,LibUtilities::eGaussLobattoLegendre);
    const LibUtilities::BasisKey  BkeyT1(LibUtilities::eModified_A,NumModes,PkeyT1);
    const LibUtilities::BasisKey  BkeyT2(LibUtilities::eModified_B,NumModes,PkeyT2);
    const LibUtilities::BasisKey  BkeyT3(LibUtilities::eModified_C,NumModes,PkeyT3);
    const LibUtilities::BasisKey  BkeyQ1(LibUtilities::eModified_A,NumModes,PkeyQ1);
    const LibUtilities::BasisKey  BkeyQ2(LibUtilities::eModified_A,NumModes,PkeyQ2);
    const LibUtilities::BasisKey  BkeyQ3(LibUtilities::eModified_A,NumModes,PkeyQ3);


    MultiRegions::ExpList3DSharedPtr ErrorExp = 
        MemoryManager<MultiRegions::ExpList3D>::AllocateSharedPtr(vSession,BkeyT1,BkeyT2,BkeyT3,BkeyQ1,BkeyQ2,BkeyQ3,graph3D);

    int ErrorCoordim = ErrorExp->GetCoordim(0);
    int ErrorNq      = ErrorExp->GetTotPoints();

    Array<OneD,NekDouble> ErrorXc0(ErrorNq,0.0);
    Array<OneD,NekDouble> ErrorXc1(ErrorNq,0.0);
    Array<OneD,NekDouble> ErrorXc2(ErrorNq,0.0);

    switch(ErrorCoordim)
    {
        case 1:
            ErrorExp->GetCoords(ErrorXc0);
            break;
        case 2:
            ErrorExp->GetCoords(ErrorXc0,ErrorXc1);
            break;
        case 3:
            ErrorExp->GetCoords(ErrorXc0,ErrorXc1,ErrorXc2);
            break;
    }


    // evaluate exact solution 
    Array<OneD,NekDouble> ErrorSol(ErrorNq);
    ex_sol->Evaluate(ErrorXc0,ErrorXc1,ErrorXc2,ErrorSol);

    // calcualte spectral/hp approximation on the quad points of this new
    // expansion basis
    ErrorExp->BwdTrans_IterPerExp(Exp->GetCoeffs(),ErrorExp->UpdatePhys());

    NekDouble L2ErrorBis    = ErrorExp->L2  (ErrorExp->GetPhys(), ErrorSol);
    NekDouble LinfErrorBis  = ErrorExp->Linf(ErrorExp->GetPhys(), ErrorSol); 

    //////////////////////////////////////////////////////////////////////////////////////
    // postprocessing and error computation
    //////////////////////////////////////////////////////////////////////////////////////
    //timing postprocessing
    timer.Start();

    int num_points = NumModes + 1;
    //Tetrahedron
    const LibUtilities::PointsKey ppPkeyT1(num_points+1,LibUtilities::eGaussLobattoLegendre);
    const LibUtilities::PointsKey ppPkeyT2(num_points,LibUtilities::eGaussRadauMAlpha1Beta0);//need to doublecheck this one
    const LibUtilities::PointsKey ppPkeyT3(num_points,LibUtilities::eGaussRadauMAlpha2Beta0);//need to doublecheck this one
    LibUtilities::BasisKeyVector  BkeyT;
    BkeyT.push_back(LibUtilities::BasisKey(LibUtilities::eModified_A, NumModes+1, ppPkeyT1));
    BkeyT.push_back(LibUtilities::BasisKey(LibUtilities::eModified_B, NumModes+1, ppPkeyT2));
    BkeyT.push_back(LibUtilities::BasisKey(LibUtilities::eModified_C, NumModes+1, ppPkeyT3));
    //Hexahedron
    const LibUtilities::PointsKey ppPkeyH(num_points+1,LibUtilities::eGaussLobattoLegendre);
    LibUtilities::BasisKeyVector  BkeyH;
    BkeyH.push_back(LibUtilities::BasisKey(LibUtilities::eModified_A, NumModes+1, ppPkeyH));
    BkeyH.push_back(LibUtilities::BasisKey(LibUtilities::eModified_A, NumModes+1, ppPkeyH));
    BkeyH.push_back(LibUtilities::BasisKey(LibUtilities::eModified_A, NumModes+1, ppPkeyH));


    graph3D->SetBasisKey(LibUtilities::eTetrahedron, BkeyT);
    graph3D->SetBasisKey(LibUtilities::eHexahedron, BkeyH);

    MultiRegions::DisContField3DSharedPtr PostProc = 
        MemoryManager<MultiRegions::DisContField3D>::AllocateSharedPtr(vSession,graph3D,vSession->GetVariable(0));

    // calcualte spectral/hp approximation on the quad points of this new
    // expansion basis
    std::vector<LibUtilities::FieldDefinitionsSharedPtr> FieldDef 
        = Exp->GetFieldDefinitions();
    std::vector<std::vector<NekDouble> > FieldData(FieldDef.size());
    std::string fieldstr = "u";

    for(i = 0; i < FieldDef.size(); ++i)
    {
        FieldDef[i]->m_fields.push_back(fieldstr);
        Exp->AppendFieldData(FieldDef[i], FieldData[i]);
        PostProc->ExtractDataToCoeffs(FieldDef[i],FieldData[i],fieldstr,PostProc->UpdateCoeffs());
    }

    // Interpolation of trace 
    std::vector<LibUtilities::FieldDefinitionsSharedPtr> TraceDef 
        = Exp->GetTrace()->GetFieldDefinitions();
    std::vector<std::vector<NekDouble> > TraceData(TraceDef.size());
    for(i = 0; i < TraceDef.size(); ++i)
    {
        TraceDef[i]->m_fields.push_back(fieldstr);
        Exp->GetTrace()->AppendFieldData(TraceDef[i], TraceData[i]);
        PostProc->GetTrace()->ExtractDataToCoeffs(TraceDef[i],TraceData[i],fieldstr,PostProc->GetTrace()->UpdateCoeffs());
    }

    PostProc->BwdTrans_IterPerExp(PostProc->GetCoeffs(),PostProc->UpdatePhys());

    PostProc->EvaluateHDGPostProcessing(PostProc->UpdateCoeffs());
    PostProc->BwdTrans_IterPerExp(PostProc->GetCoeffs(),PostProc->UpdatePhys());
    //end postprocessing timing
    timer.Stop();
    ppTime = timer.TimePerTest(1);

    //computing postprocessing error
    int ppCoordim = PostProc->GetCoordim(0);
    int ppNq      = PostProc->GetTotPoints();

    Array<OneD,NekDouble> ppXc0(ppNq,0.0);
    Array<OneD,NekDouble> ppXc1(ppNq,0.0);
    Array<OneD,NekDouble> ppXc2(ppNq,0.0);

    switch(ppCoordim)
    {
        case 1:
            PostProc->GetCoords(ppXc0);
            break;
        case 2:
            PostProc->GetCoords(ppXc0,ppXc1);
            break;
        case 3:
            PostProc->GetCoords(ppXc0,ppXc1,ppXc2);
            break;
    }


    // evaluate exact solution 
    Array<OneD,NekDouble> ppSol(ppNq);
    ex_sol->Evaluate(ppXc0,ppXc1,ppXc2,ppSol);

    NekDouble L2ErrorPostProc = PostProc->L2(PostProc->GetPhys(), ppSol);
    NekDouble LinfErrorPostProc = PostProc->Linf(PostProc->GetPhys(), ppSol); 

    //////////////////////////////////////////////////////////////////////////////////////
    // Timing section 
    //////////////////////////////////////////////////////////////////////////////////////

    //--------------------------------------------     
#if 0
    cout << "L infinity error: " << LinfErrorBis << endl;
    cout << "L 2 error:        " << L2ErrorBis   << endl;
#endif 

    // We first do a single run in order to estimate the number of calls 
    // we are going to make
    timer.Start();
    Exp->HelmSolve(Fce->GetPhys(), Exp->UpdateCoeffs(),flags,factors);
    Exp->BwdTrans (Exp->GetCoeffs(),Exp->UpdatePhys());
    timer.Stop();
    exeTime = timer.TimePerTest(1);

    int NumCalls = (int) ceil(1.0/exeTime);
    if(NumCalls < 1)
    {
        NumCalls = 1;
    }

<<<<<<< HEAD
    gettimeofday(&timer1, NULL);
=======
#ifdef SHARK
    NumCalls *= 20;

    chudInitialize();
    chudSetErrorLogFile(stderr);
    chudUmarkPID(getpid(), TRUE);    
    chudAcquireRemoteAccess();
    chudStartRemotePerfMonitor("TimingHDGHelmSolve3D");
#endif

    timer.Start();
>>>>>>> 508bc973
    for(i = 0; i < NumCalls; ++i)
    {
        Exp->HelmSolve(Fce->GetPhys(), Exp->UpdateCoeffs(),flags,factors);
        Exp->BwdTrans (Exp->GetCoeffs(),Exp->UpdatePhys());
    }
    timer.Stop();
    exeTime = timer.TimePerTest(1);

<<<<<<< HEAD
    time1 = timer1.tv_sec*1000000.0+(timer1.tv_usec);
    time2 = timer2.tv_sec*1000000.0+(timer2.tv_usec);
    exeTime = (time2-time1);
=======
#ifdef SHARK
    chudStopRemotePerfMonitor();
    chudReleaseRemoteAccess();
    chudCleanup();
#endif

>>>>>>> 508bc973

    int nLocCoeffs     = Exp->GetTraceMap()->GetNumLocalCoeffs();
    int nGlobCoeffs    = Exp->GetTraceMap()->GetNumGlobalCoeffs();
    int nLocBndCoeffs  = Exp->GetTraceMap()->GetNumLocalBndCoeffs();
    int nGlobBndCoeffs = Exp->GetTraceMap()->GetNumGlobalBndCoeffs();
    int nLocDirCoeffs  = Exp->GetTraceMap()->GetNumLocalDirBndCoeffs();
    int nGlobDirCoeffs = Exp->GetTraceMap()->GetNumGlobalDirBndCoeffs();
    int nGlobBandwidth = Exp->GetTraceMap()->GetBndSystemBandWidth();
    int nGlobBndRank = nGlobBndCoeffs - nGlobDirCoeffs;
    int nnz = 0;

    ofstream outfile("TimingHDGHelmSolve3D.dat");
    outfile.precision(0);
    outfile << setw(10) << SolverTypeStr << " ";
    outfile << setw(10) << optLevelStr << " ";
    outfile << setw(10) << TypeStr << " ";
    outfile << setw(10) << NumElements << " ";
    outfile << setw(10) << NumModes << " ";
    outfile.precision(7);
    outfile << setw(10) << fixed << exeTime << " ";
    outfile.precision(0);
    outfile << setw(10) << NumCalls << " ";
    outfile.precision(7);
    outfile << setw(10) << fixed << ((NekDouble) (exeTime/((NekDouble)NumCalls))) << " ";
    outfile << setw(15) << scientific << noshowpoint << L2Error << " ";
    outfile << setw(15) << scientific << noshowpoint << L2ErrorPostProc << " ";
    outfile << setw(15) << scientific << noshowpoint << L2ErrorBis << " ";
    outfile << setw(15) << scientific << noshowpoint << LinfError << " ";
    outfile << setw(15) << scientific << noshowpoint << LinfErrorPostProc << " ";
    outfile << setw(15) << scientific << noshowpoint << LinfErrorBis << " ";
    outfile << setw(10) << nLocCoeffs  << " ";
    outfile << setw(10) << nGlobCoeffs << " ";
    outfile << setw(10) << nLocBndCoeffs  << " ";
    outfile << setw(10) << nGlobBndCoeffs << " ";
    outfile << setw(10) << nLocDirCoeffs  << " ";
    outfile << setw(10) << nGlobDirCoeffs << " ";
    outfile << setw(10) << nGlobBndRank << " ";
    outfile << setw(10) << nGlobBandwidth << " ";
    outfile << setw(10) << nnz << " ";
    outfile << setw(10) << fixed << fullTime << " ";
    outfile << setw(10) << fixed << ppTime << " ";
    outfile << endl;

    outfile.close();
    //----------------------------------------------



    return 0;
}

std::string PortablePath(const boost::filesystem::path& path)
{
    boost::filesystem::path temp = path;
#if BOOST_VERSION > 104200
    temp.make_preferred();
    return temp.string();
#else
    return temp.file_string();
#endif

}<|MERGE_RESOLUTION|>--- conflicted
+++ resolved
@@ -450,21 +450,7 @@
         NumCalls = 1;
     }
 
-<<<<<<< HEAD
-    gettimeofday(&timer1, NULL);
-=======
-#ifdef SHARK
-    NumCalls *= 20;
-
-    chudInitialize();
-    chudSetErrorLogFile(stderr);
-    chudUmarkPID(getpid(), TRUE);    
-    chudAcquireRemoteAccess();
-    chudStartRemotePerfMonitor("TimingHDGHelmSolve3D");
-#endif
-
     timer.Start();
->>>>>>> 508bc973
     for(i = 0; i < NumCalls; ++i)
     {
         Exp->HelmSolve(Fce->GetPhys(), Exp->UpdateCoeffs(),flags,factors);
@@ -472,19 +458,6 @@
     }
     timer.Stop();
     exeTime = timer.TimePerTest(1);
-
-<<<<<<< HEAD
-    time1 = timer1.tv_sec*1000000.0+(timer1.tv_usec);
-    time2 = timer2.tv_sec*1000000.0+(timer2.tv_usec);
-    exeTime = (time2-time1);
-=======
-#ifdef SHARK
-    chudStopRemotePerfMonitor();
-    chudReleaseRemoteAccess();
-    chudCleanup();
-#endif
-
->>>>>>> 508bc973
 
     int nLocCoeffs     = Exp->GetTraceMap()->GetNumLocalCoeffs();
     int nGlobCoeffs    = Exp->GetTraceMap()->GetNumGlobalCoeffs();
