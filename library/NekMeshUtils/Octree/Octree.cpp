--- conflicted
+++ resolved
@@ -35,11 +35,6 @@
 
 #include "Octree.h"
 #include <NekMeshUtils/CADSystem/CADSurf.h>
-<<<<<<< HEAD
-#include <NekMeshUtils/Module/Module.h>
-
-#include <LibUtilities/BasicUtils/Progressbar.hpp>
-=======
 #include <NekMeshUtils/CADSystem/CADCurve.h>
 #include <NekMeshUtils/Module/Module.h>
 
@@ -47,7 +42,6 @@
 #include <LibUtilities/BasicUtils/Progressbar.hpp>
 
 #include <boost/algorithm/string.hpp>
->>>>>>> 689f5dd8
 
 using namespace std;
 namespace Nektar
@@ -63,13 +57,9 @@
     CompileSourcePointList();
 
     if (m_mesh->m_verbose)
-<<<<<<< HEAD
+    {
         cout << "\tCurvature samples: " << m_SPList.size() << endl;
-=======
-    {
-        cout << "\tCurvature samples: " << m_SPList.size() << endl;
-    }
->>>>>>> 689f5dd8
+    }
 
     // make master octant based on the bounding box of the domain
     m_dim = max((boundingBox[1] - boundingBox[0]) / 2.0,
@@ -882,9 +872,6 @@
 
 void Octree::CompileSourcePointList()
 {
-<<<<<<< HEAD
-    //first sample surfaces
-=======
 
     for (int i = 1; i <= m_mesh->m_cad->GetNumCurve(); i++)
     {
@@ -932,7 +919,6 @@
         }
     }
 
->>>>>>> 689f5dd8
     for (int i = 1; i <= m_mesh->m_cad->GetNumSurf(); i++)
     {
         if(m_mesh->m_verbose)
@@ -1078,19 +1064,6 @@
 
         for(int i = 0; i < lines.size(); i++)
         {
-<<<<<<< HEAD
-            getline(fle, fileline);
-            stringstream s(fileline);
-            string word;
-            s >> word;
-            if (word == "L")
-            {
-                Array<OneD, NekDouble> x1(3), x2(3);
-                NekDouble r, d;
-                s >> x1[0] >> x1[1] >> x1[2] >> x2[0] >> x2[1] >> x2[2] >> r >> d;
-                lsources.push_back(linesource(x1, x2, r, d));
-            }
-=======
             vector<NekDouble> data;
             ParseUtils::GenerateUnOrderedVector(lines[i].c_str(), data);
 
@@ -1104,16 +1077,10 @@
             x2[2] = data[5];
 
             lsources.push_back(linesource(x1, x2, data[6], data[7]));
->>>>>>> 689f5dd8
-        }
-
-<<<<<<< HEAD
-        //this takes any existing sourcepoints within the influence range
-        //and modifys them
-=======
+        }
+
         // this takes any existing sourcepoints within the influence range
         // and modifies them
->>>>>>> 689f5dd8
         for (int i = 0; i < m_SPList.size(); i++)
         {
             for (int j = 0; j < lsources.size(); j++)
