////////////////////////////////////////////////////////////////////////////////
//
//  File: Octree.h
//
//  For more information, please see: http://www.nektar.info/
//
//  The MIT License
//
//  Copyright (c) 2006 Division of Applied Mathematics, Brown University (USA),
//  Department of Aeronautics, Imperial College London (UK), and Scientific
//  Computing and Imaging Institute, University of Utah (USA).
//
//  License for the specific language governing rights and limitations under
//  Permission is hereby granted, free of charge, to any person obtaining a
//  copy of this software and associated documentation files (the "Software"),
//  to deal in the Software without restriction, including without limitation
//  the rights to use, copy, modify, merge, publish, distribute, sublicense,
//  and/or sell copies of the Software, and to permit persons to whom the
//  Software is furnished to do so, subject to the following conditions:
//
//  The above copyright notice and this permission notice shall be included
//  in all copies or substantial portions of the Software.
//
//  THE SOFTWARE IS PROVIDED "AS IS", WITHOUT WARRANTY OF ANY KIND, EXPRESS
//  OR IMPLIED, INCLUDING BUT NOT LIMITED TO THE WARRANTIES OF MERCHANTABILITY,
//  FITNESS FOR A PARTICULAR PURPOSE AND NONINFRINGEMENT. IN NO EVENT SHALL
//  THE AUTHORS OR COPYRIGHT HOLDERS BE LIABLE FOR ANY CLAIM, DAMAGES OR OTHER
//  LIABILITY, WHETHER IN AN ACTION OF CONTRACT, TORT OR OTHERWISE, ARISING
//  FROM, OUT OF OR IN CONNECTION WITH THE SOFTWARE OR THE USE OR OTHER
//  DEALINGS IN THE SOFTWARE.
//
//  Description: octree object header
//
////////////////////////////////////////////////////////////////////////////////

#ifndef NEKTAR_MESHUTILS_OCTREE_OCTREE
#define NEKTAR_MESHUTILS_OCTREE_OCTREE

#include "SourcePoint.hpp"
#include "Octant.h"
#include <NekMeshUtils/MeshElements/Mesh.h>

<<<<<<< HEAD
=======
#include <string>

>>>>>>> 689f5dd8
namespace Nektar
{
namespace NekMeshUtils
{

/**
 * @brief class for octree
 *
 * This class contains the routines to generate and query a automatically
 * generated set of mesh spacing parameters based on the CAD
 */
class Octree
{
public:

    Octree(MeshSharedPtr m) : m_mesh(m)
<<<<<<< HEAD
    {

    }

    Octree()
=======
>>>>>>> 689f5dd8
    {
    }

    /**
     * @brief builds the octree based on curvature sampling and user defined
     * spacing
     */
    void Process();

    /**
     * @brief once constructed queryies the octree based on x,y,z location
     * to get a mesh spacing
     *
     * @param loc array of x,y,z
     * @return mesh spacing parameter
     */
    NekDouble Query(Array<OneD, NekDouble> loc);

    /**
     * @brief returns the miminum spacing in the octree (for meshing purposes)
     *
     * @return miminum delta in octree
     */
    NekDouble GetMinDelta()
    {
        return m_minDelta;
    }

    /**
     * @brief sets the parameters used for curvature sampling
     *
     * @param min minimum spacing to be found in the mesh
     * @param max maximum spacing to be found in the mesh
     * @param eps curvature sensivity relating radius of curvature to spacing
<<<<<<< HEAD
     */
    void SetParameters(NekDouble &min, NekDouble &max, NekDouble &ep)
    {
        m_minDelta = min;
        m_maxDelta = max;
        m_eps = ep;
    }

    /**
     * @brief populates the mesh m with a invalid hexahedral mesh based on the
     *        octree, used for visualisation
     * @param nm name of the mesh file to be made
     */
    void WriteOctree(std::string nm);

    /**
     * @brief informs the octree there is a user defined spacing file
     *
     * @param nm name of the user defined spacing file
     */
    void UDS(std::string nm)
    {
        m_udsfile = nm;
        m_udsfileset = true;
    }

=======
     */
    void SetParameters(NekDouble &min, NekDouble &max, NekDouble &ep)
    {
        m_minDelta = min;
        m_maxDelta = max;
        m_eps = ep;
    }

    /**
     * @brief populates the mesh m with a invalid hexahedral mesh based on the
     *        octree, used for visualisation
     * @param nm name of the mesh file to be made
     */
    void WriteOctree(std::string nm);

    /**
     * @brief informs the octree there is a user defined spacing file
     *
     * @param nm name of the user defined spacing file
     */
    void Refinement(std::string nm)
    {
        m_refinement = nm;
    }

>>>>>>> 689f5dd8
private:

    /**
     * @brief Smooths specification over all octants to a gradation criteria
     */
    void SmoothAllOctants();

    /**
     * @brief gets an optimum number of curvature sampling points and
     * calculates the curavture at these points
     */
    void CompileSourcePointList();

    /**
     * @brief Function which initiates and controls the subdivision process
     */
    void SubDivide();

    /**
     * @brief Smooths specification over the surface encompasing octants to a
     *        gradation criteria
     */
    void SmoothSurfaceOctants();

    /**
     * @brief takes the mesh specification from surface octants and
     *        progates that through the domain so all octants have a
     * specification
     *        using gradiation crieteria
     */
    void PropagateDomain();

    /**
     * @brief estimates the number of elements to be created in the mesh
     */
    int CountElemt();

    /**
     * @brief Calculates the difference in delta divided by the difference
     *        in location between two octants i and j
     */
    NekDouble ddx(OctantSharedPtr i, OctantSharedPtr j);

    /**
     * @brief Looks over all leaf octants and checks that their neigbour
     *        assigments are valid
     */
    bool VerifyNeigbours();

    /// minimum delta in the octree
    NekDouble m_minDelta;
    /// maximum delta in the octree
    NekDouble m_maxDelta;
    /// curavture sensivity paramter
    NekDouble m_eps;
    /// x,y,z location of the center of the octree
    Array<OneD, NekDouble> m_centroid;
    /// physical size of the octree
    NekDouble m_dim;
    /// list of source points
    std::vector<SPBaseSharedPtr> m_SPList;
    /// list of leaf octants
    std::vector<OctantSharedPtr> m_octants;
    /// master octant for searching
    OctantSharedPtr m_masteroct;
    /// number of octants made, used for id index
    int m_numoct;
    /// Mesh object
    MeshSharedPtr m_mesh;
<<<<<<< HEAD
    /// user defined spacing has been set
    bool m_udsfileset;
    /// name of the user defined spacing file
    std::string m_udsfile;
=======

    std::string m_refinement;
>>>>>>> 689f5dd8
};
typedef boost::shared_ptr<Octree> OctreeSharedPtr;

}
}

#endif<|MERGE_RESOLUTION|>--- conflicted
+++ resolved
@@ -40,11 +40,8 @@
 #include "Octant.h"
 #include <NekMeshUtils/MeshElements/Mesh.h>
 
-<<<<<<< HEAD
-=======
 #include <string>
 
->>>>>>> 689f5dd8
 namespace Nektar
 {
 namespace NekMeshUtils
@@ -61,14 +58,6 @@
 public:
 
     Octree(MeshSharedPtr m) : m_mesh(m)
-<<<<<<< HEAD
-    {
-
-    }
-
-    Octree()
-=======
->>>>>>> 689f5dd8
     {
     }
 
@@ -103,34 +92,6 @@
      * @param min minimum spacing to be found in the mesh
      * @param max maximum spacing to be found in the mesh
      * @param eps curvature sensivity relating radius of curvature to spacing
-<<<<<<< HEAD
-     */
-    void SetParameters(NekDouble &min, NekDouble &max, NekDouble &ep)
-    {
-        m_minDelta = min;
-        m_maxDelta = max;
-        m_eps = ep;
-    }
-
-    /**
-     * @brief populates the mesh m with a invalid hexahedral mesh based on the
-     *        octree, used for visualisation
-     * @param nm name of the mesh file to be made
-     */
-    void WriteOctree(std::string nm);
-
-    /**
-     * @brief informs the octree there is a user defined spacing file
-     *
-     * @param nm name of the user defined spacing file
-     */
-    void UDS(std::string nm)
-    {
-        m_udsfile = nm;
-        m_udsfileset = true;
-    }
-
-=======
      */
     void SetParameters(NekDouble &min, NekDouble &max, NekDouble &ep)
     {
@@ -156,7 +117,6 @@
         m_refinement = nm;
     }
 
->>>>>>> 689f5dd8
 private:
 
     /**
@@ -226,15 +186,8 @@
     int m_numoct;
     /// Mesh object
     MeshSharedPtr m_mesh;
-<<<<<<< HEAD
-    /// user defined spacing has been set
-    bool m_udsfileset;
-    /// name of the user defined spacing file
-    std::string m_udsfile;
-=======
 
     std::string m_refinement;
->>>>>>> 689f5dd8
 };
 typedef boost::shared_ptr<Octree> OctreeSharedPtr;
 
