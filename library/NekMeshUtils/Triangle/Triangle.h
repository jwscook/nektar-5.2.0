////////////////////////////////////////////////////////////////////////////////
//
//  File: Triangle.h
//
//  For more information, please see: http://www.nektar.info/
//
//  The MIT License
//
//  Copyright (c) 2006 Division of Applied Mathematics, Brown University (USA),
//  Department of Aeronautics, Imperial College London (UK), and Scientific
//  Computing and Imaging Institute, University of Utah (USA).
//
//  License for the specific language governing rights and limitations under
//  Permission is hereby granted, free of charge, to any person obtaining a
//  copy of this software and associated documentation files (the "Software"),
//  to deal in the Software without restriction, including without limitation
//  the rights to use, copy, modify, merge, publish, distribute, sublicense,
//  and/or sell copies of the Software, and to permit persons to whom the
//  Software is furnished to do so, subject to the following conditions:
//
//  The above copyright notice and this permission notice shall be included
//  in all copies or substantial portions of the Software.
//
//  THE SOFTWARE IS PROVIDED "AS IS", WITHOUT WARRANTY OF ANY KIND, EXPRESS
//  OR IMPLIED, INCLUDING BUT NOT LIMITED TO THE WARRANTIES OF MERCHANTABILITY,
//  FITNESS FOR A PARTICULAR PURPOSE AND NONINFRINGEMENT. IN NO EVENT SHALL
//  THE AUTHORS OR COPYRIGHT HOLDERS BE LIABLE FOR ANY CLAIM, DAMAGES OR OTHER
//  LIABILITY, WHETHER IN AN ACTION OF CONTRACT, TORT OR OTHERWISE, ARISING
//  FROM, OUT OF OR IN CONNECTION WITH THE SOFTWARE OR THE USE OR OTHER
//  DEALINGS IN THE SOFTWARE.
//
//  Description: class for triangle, originally the code of Jonathan Shewchuk
//               but heavily modified.
//               original file header below
//
////////////////////////////////////////////////////////////////////////////////
/*****************************************************************************/
/*                                                                           */
/*  (triangle.h)                                                             */
/*                                                                           */
/*  Include file for programs that call Triangle.                            */
/*                                                                           */
/*  Accompanies Triangle Version 1.6                                         */
/*  July 28, 2005                                                            */
/*                                                                           */
/*  Copyright 1996, 2005                                                     */
/*  Jonathan Richard Shewchuk                                                */
/*  2360 Woolsey #H                                                          */
/*  Berkeley, California  94705-1927                                         */
/*  jrs@cs.berkeley.edu                                                      */
/*                                                                           */
/*****************************************************************************/
#ifndef NEKTAR_MESHUTILS_TRIANGLE_DT_H
#define NEKTAR_MESHUTILS_TRIANGLE_DT_H

#include <boost/shared_ptr.hpp>

#include <NekMeshUtils/MeshElements/Node.h>
#include <LibUtilities/BasicUtils/SharedArray.hpp>
#include <LibUtilities/Memory/NekMemoryManager.hpp>

namespace Nektar
{
namespace NekMeshUtils
{

#ifndef NEKTAR_MESHUTILS_TRIANGLE_TRIANGLE_H
#define NEKTAR_MESHUTILS_TRIANGLE_TRIANGLE_H

#include <boost/shared_ptr.hpp>
#include <LibUtilities/Memory/NekMemoryManager.hpp>
#include <NekMeshUtils/MeshElements/MeshElements.h>

struct triangulateio
{
    double *pointlist;             /* In / out */
    double *pointattributelist;    /* In / out */
    int *pointmarkerlist;        /* In / out */
    int numberofpoints;          /* In / out */
    int numberofpointattributes; /* In / out */

    int *trianglelist;              /* In / out */
    double *triangleattributelist;    /* In / out */
    double *trianglearealist;         /* In only */
    int *neighborlist;              /* Out only */
    int numberoftriangles;          /* In / out */
    int numberofcorners;            /* In / out */
    int numberoftriangleattributes; /* In / out */

    int *segmentlist;       /* In / out */
    int *segmentmarkerlist; /* In / out */
    int numberofsegments;   /* In / out */

    double *holelist;    /* In / pointer to array copied out */
    int numberofholes; /* In / copied out */

    double *regionlist;    /* In / pointer to array copied out */
    int numberofregions; /* In / copied out */

    int *edgelist;       /* Out only */
    int *edgemarkerlist; /* Not used with Voronoi diagram; out only */
    double *normlist;      /* Used only with Voronoi diagram; out only */
    int numberofedges;   /* Out only */
};

<<<<<<< HEAD
namespace Nektar
{
namespace NekMeshUtils
{

class Triangulate
{
public:
    friend class MemoryManager<Triangulate>;

    Triangulate(){};

    void doTriangulate(char *);
    void trifree(void *memptr);

private:
    struct triangulateio in, out;
};
}
}

#endif
=======
class DelaunayTriangle
{
public:
    friend class MemoryManager<DelaunayTriangle>;

    void triangulate(char *);
    void trifree(void *memptr);

    struct triangulateio in,out;
};

}
}
#endif
>>>>>>> 1ce49a2a
<|MERGE_RESOLUTION|>--- conflicted
+++ resolved
@@ -103,30 +103,6 @@
     int numberofedges;   /* Out only */
 };
 
-<<<<<<< HEAD
-namespace Nektar
-{
-namespace NekMeshUtils
-{
-
-class Triangulate
-{
-public:
-    friend class MemoryManager<Triangulate>;
-
-    Triangulate(){};
-
-    void doTriangulate(char *);
-    void trifree(void *memptr);
-
-private:
-    struct triangulateio in, out;
-};
-}
-}
-
-#endif
-=======
 class DelaunayTriangle
 {
 public:
@@ -140,5 +116,4 @@
 
 }
 }
-#endif
->>>>>>> 1ce49a2a
+#endif