////////////////////////////////////////////////////////////////////////////////
//
//  File: Generator2D.cpp
//
//  For more information, please see: http://www.nektar.info/
//
//  The MIT License
//
//  Copyright (c) 2006 Division of Applied Mathematics, Brown University (USA),
//  Department of Aeronautics, Imperial College London (UK), and Scientific
//  Computing and Imaging Institute, University of Utah (USA).
//
//  License for the specific language governing rights and limitations under
//  Permission is hereby granted, free of charge, to any person obtaining a
//  copy of this software and associated documentation files (the "Software"),
//  to deal in the Software without restriction, including without limitation
//  the rights to use, copy, modify, merge, publish, distribute, sublicense,
//  and/or sell copies of the Software, and to permit persons to whom the
//  Software is furnished to do so, subject to the following conditions:
//
//  The above copyright notice and this permission notice shall be included
//  in all copies or substantial portions of the Software.
//
//  THE SOFTWARE IS PROVIDED "AS IS", WITHOUT WARRANTY OF ANY KIND, EXPRESS
//  OR IMPLIED, INCLUDING BUT NOT LIMITED TO THE WARRANTIES OF MERCHANTABILITY,
//  FITNESS FOR A PARTICULAR PURPOSE AND NONINFRINGEMENT. IN NO EVENT SHALL
//  THE AUTHORS OR COPYRIGHT HOLDERS BE LIABLE FOR ANY CLAIM, DAMAGES OR OTHER
//  LIABILITY, WHETHER IN AN ACTION OF CONTRACT, TORT OR OTHERWISE, ARISING
//  FROM, OUT OF OR IN CONNECTION WITH THE SOFTWARE OR THE USE OR OTHER
//  DEALINGS IN THE SOFTWARE.
//
//  Description: 2D generator object methods.
//
////////////////////////////////////////////////////////////////////////////////
#include <algorithm>
#include <math.h>

#include <NekMeshUtils/2DGenerator/2DGenerator.h>

#include <LibUtilities/BasicUtils/ParseUtils.hpp>
#include <LibUtilities/BasicUtils/Progressbar.hpp>

#include <boost/algorithm/string.hpp>

using namespace std;
namespace Nektar
{
namespace NekMeshUtils
{

ModuleKey Generator2D::className = GetModuleFactory().RegisterCreatorFunction(
    ModuleKey(eProcessModule, "2dgenerator"), Generator2D::create,
    "Generates a 2D mesh");

Generator2D::Generator2D(MeshSharedPtr m) : ProcessModule(m)
{
    m_config["blcurves"] =
        ConfigOption(false, "", "Generate parallelograms on these curves");
    m_config["blthick"] =
        ConfigOption(false, "0.0", "Parallelogram layer thickness");
<<<<<<< HEAD
    m_config["periodic"] =
        ConfigOption(false, "0", "Set of pairs of periodic curves");
=======
    m_config["bltadjust"] =
        ConfigOption(false, "2.0", "Boundary layer thickness adjustment");
    m_config["adjustblteverywhere"] =
        ConfigOption(true, "0", "Adjust thickness everywhere");
>>>>>>> 0e9b34f1
}

Generator2D::~Generator2D()
{
}

void Generator2D::Process()
{
    /*if (m_mesh->m_verbose)
    {
        cout << endl << "2D meshing" << endl;
        cout << endl << "\tCurve meshing:" << endl << endl;
    }

    m_mesh->m_numNodes = m_mesh->m_cad->GetNumVerts();

    set<unsigned> periodic;

    if (m_config["periodic"].beenSet)
    {
        m_periodicPairs.clear();

        // Build periodic curve pairs

        string s = m_config["periodic"].as<string>();
        vector<string> lines;

        boost::split(lines, s, boost::is_any_of(":"));

        for (vector<string>::iterator il = lines.begin(); il != lines.end();
             ++il)
        {
            vector<string> tmp;
            boost::split(tmp, *il, boost::is_any_of(","));

            ASSERTL0(tmp.size() == 2, "periodic pairs ill-defined");

            vector<unsigned> data(2);
            data[0] = boost::lexical_cast<unsigned>(tmp[0]);
            data[1] = boost::lexical_cast<unsigned>(tmp[1]);

            ASSERTL0(!periodic.count(data[0]), "curve already periodic");
            ASSERTL0(!periodic.count(data[1]), "curve already periodic");

            m_periodicPairs[data[0]] = data[1];
            periodic.insert(data[0]);
            periodic.insert(data[1]);
        }

        // Check compatibility

        for (map<unsigned, unsigned>::iterator it = m_periodicPairs.begin();
             it != m_periodicPairs.end(); ++it)
        {
            NekDouble L1 = m_mesh->m_cad->GetCurve(it->first)->GetTotLength();
            NekDouble L2 = m_mesh->m_cad->GetCurve(it->second)->GetTotLength();

            ASSERTL0(abs((L1 - L2) / L1) < 1.0e-3,
                     "periodic curves of different length");
        }
    }

    if (m_config["blcurves"].beenSet)
    {
        ParseUtils::GenerateSeqVector(m_config["blcurves"].as<string>().c_str(),
                                      m_blCurves);
        m_thickness_ID = m_thickness.DefineFunction(
            "x y z", m_config["blthick"].as<string>());
    }*/

    /*if (m_config["periodic"].beenSet)
    {
        // Override slave curves

        for (map<unsigned, unsigned>::iterator ip = m_periodicPairs.begin();
             ip != m_periodicPairs.end(); ++ip)
        {
            Array<OneD, NekDouble> A1 =
                m_curvemeshes[ip->first]->GetFirstPoint()->GetLoc();
            Array<OneD, NekDouble> A2 =
                m_curvemeshes[ip->first]->GetLastPoint()->GetLoc();
            Array<OneD, NekDouble> B1 =
                m_curvemeshes[ip->second]->GetFirstPoint()->GetLoc();
            Array<OneD, NekDouble> B2 =
                m_curvemeshes[ip->second]->GetLastPoint()->GetLoc();

            Array<OneD, NekDouble> T1(2);
            Array<OneD, NekDouble> T2(2);
            Array<OneD, NekDouble> dT(2);

            // Compute translation vector

            T1[0] = B1[0] - A1[0];
            T1[1] = B1[1] - A1[1];

            T2[0] = B2[0] - A2[0];
            T2[1] = B2[1] - A2[1];

            dT[0] = T2[0] - T1[0];
            dT[1] = T2[1] - T1[1];

            NekDouble dTmag = (dT[0] * dT[0] + dT[1] * dT[1]) /
                              (T1[0] * T1[0] + T1[1] * T1[1]);

            // Check if slave vector is reverse oriented

            bool reverse = false;

            if (dTmag > 1.0e-3)
            {
                reverse = true;

                T1[0] = B1[0] - A2[0];
                T1[1] = B1[1] - A2[1];

                T2[0] = B2[0] - A1[0];
                T2[1] = B2[1] - A1[1];

                dT[0] = T2[0] - T1[0];
                dT[1] = T2[1] - T1[1];

                dTmag = (dT[0] * dT[0] + dT[1] * dT[1]) /
                        (T1[0] * T1[0] + T1[1] * T1[1]);

                ASSERTL0(dTmag < 1.0e-3, "curve cannot be translated");
            }

            // Build vector of translated nodes

            vector<NodeSharedPtr> nodes =
                m_curvemeshes[ip->first]->GetMeshPoints();
            vector<NodeSharedPtr> nnodes;

            vector<pair<CADSurfSharedPtr, CADOrientation::Orientation> > surfs =
                m_curvemeshes[ip->second]->GetCADCurve()->GetAdjSurf();

            nnodes.push_back(m_curvemeshes[ip->second]->GetFirstPoint());

            for (vector<NodeSharedPtr>::iterator in = nodes.begin() + 1;
                 in != nodes.end() - 1; ++in)
            {
                Array<OneD, NekDouble> loc = (*in)->GetLoc();
                NodeSharedPtr nn = boost::shared_ptr<Node>(new Node(
                    m_mesh->m_numNodes++, loc[0] + T1[0], loc[1] + T1[1], 0.0));

                for (vector<pair<CADSurfSharedPtr,
                                 CADOrientation::Orientation> >::iterator is =
                         surfs.begin();
                     is != surfs.end(); ++is)
                {
                    nn->SetCADSurf(is->first->GetId(), is->first,
                                   is->first->locuv(nn->GetLoc()));
                }

                nn->SetCADCurve(ip->second,
                                m_curvemeshes[ip->second]->GetCADCurve(),
                                m_curvemeshes[ip->second]->GetCADCurve()->loct(
                                    nn->GetLoc()));

                nnodes.push_back(nn);
            }

            nnodes.push_back(m_curvemeshes[ip->second]->GetLastPoint());

            // Reverse internal nodes of the vector if necessary

            if (reverse)
            {
                std::reverse(++nnodes.begin(), --nnodes.end());
            }

            // Clean m_edgeSet and build new CurveMesh

            vector<EdgeSharedPtr> edges =
                m_curvemeshes[ip->second]->GetMeshEdges();
            for (vector<EdgeSharedPtr>::iterator ie = edges.begin();
                 ie != edges.end(); ++ie)
            {
                m_mesh->m_edgeSet.erase(*ie);
            }

            m_curvemeshes[ip->second] =
                MemoryManager<CurveMesh>::AllocateSharedPtr(ip->second, m_mesh,
                                                            nnodes, true);
        }

        if (m_mesh->m_verbose)
        {
            cout << "\t\tPeriodic boundary conditions" << endl;
            for (map<unsigned, unsigned>::iterator it = m_periodicPairs.begin();
                 it != m_periodicPairs.end(); ++it)
            {
                cout << "\t\t\tCurves " << it->first << " => " << it->second
                     << endl;
            }
            cout << endl;
        }
    }*/

    if (m_mesh->m_verbose)
    {
        cout << endl << "2D meshing" << endl;
        cout << endl << "\tCurve meshing:" << endl << endl;
    }
    m_mesh->m_numNodes = m_mesh->m_cad->GetNumVerts();
    m_thickness_ID =
        m_thickness.DefineFunction("x y z", m_config["blthick"].as<string>());
    ParseUtils::GenerateSeqVector(m_config["blcurves"].as<string>().c_str(),
                                  m_blCurves);

    // linear mesh all curves
    for (int i = 1; i <= m_mesh->m_cad->GetNumCurve(); i++)
    {
        if (m_mesh->m_verbose)
        {
            LibUtilities::PrintProgressbar(i, m_mesh->m_cad->GetNumCurve(),
                                           "Curve progress");
        }
        vector<unsigned int>::iterator f =
            find(m_blCurves.begin(), m_blCurves.end(), i);
        if (f == m_blCurves.end())
        {
            m_curvemeshes[i] =
                MemoryManager<CurveMesh>::AllocateSharedPtr(i, m_mesh);
        }
        else
        {
            m_curvemeshes[i] = MemoryManager<CurveMesh>::AllocateSharedPtr(
                i, m_mesh, m_config["blthick"].as<string>());
        }
        m_curvemeshes[i]->Mesh();
    }

    ////////////////////////////////////////

    if (m_config["blcurves"].beenSet)
    {
        // we need to do the boundary layer generation in a face by face basis
        MakeBLPrep();
        for (int i = 1; i <= m_mesh->m_cad->GetNumSurf(); i++)
        {
            MakeBL(i);
        }
    }


    if (m_mesh->m_verbose)
    {
        cout << endl << "\tFace meshing:" << endl << endl;
    }
    // linear mesh all surfaces
    for (int i = 1; i <= m_mesh->m_cad->GetNumSurf(); i++)
    {
        if (m_mesh->m_verbose)
        {
            LibUtilities::PrintProgressbar(i, m_mesh->m_cad->GetNumSurf(),
                                           "Face progress");
        }
<<<<<<< HEAD
=======

>>>>>>> 0e9b34f1
        m_facemeshes[i] = MemoryManager<FaceMesh>::AllocateSharedPtr(
            i, m_mesh, m_curvemeshes, 99 + i);
        m_facemeshes[i]->Mesh();
    }


    ////////////////////////////////////

    EdgeSet::iterator it;
    for (it = m_mesh->m_edgeSet.begin(); it != m_mesh->m_edgeSet.end(); it++)
    {
        vector<NodeSharedPtr> ns;
        ns.push_back((*it)->m_n1);
        ns.push_back((*it)->m_n2);
        // for each iterator create a LibUtilities::eSegement
        // push segment into m_mesh->m_element[1]
        // tag for the elements shoudl be the CAD number of the curves
        ElmtConfig conf(LibUtilities::eSegment, 1, false, false);
        vector<int> tags;
        tags.push_back((*it)->m_parentCAD->GetId());
        ElementSharedPtr E2 = GetElementFactory().CreateInstance(
            LibUtilities::eSegment, conf, ns, tags);
        m_mesh->m_element[1].push_back(E2);
    }


    ProcessVertices();
    ProcessEdges();
    ProcessFaces();
    ProcessElements();
    ProcessComposites();
    Report();

}

void Generator2D::MakeBLPrep()
{
    if (m_mesh->m_verbose)
    {
        cout << endl << "\tBoundary layer meshing:" << endl << endl;
    }

    // identify the nodes which will become the boundary layer.

    for (vector<unsigned>::iterator it = m_blCurves.begin();
         it != m_blCurves.end(); ++it)
    {
        vector<EdgeSharedPtr> localedges = m_curvemeshes[*it]->GetMeshEdges();
        for (int i = 0; i < localedges.size(); i++)
        {
            m_nodesToEdge[localedges[i]->m_n1].push_back(localedges[i]);
            m_nodesToEdge[localedges[i]->m_n2].push_back(localedges[i]);
        }
    }
}

void Generator2D::MakeBL(int faceid)
{
    map<int, Array<OneD, NekDouble> > edgeNormals;
    int eid = 0;
    for (vector<unsigned>::iterator it = m_blCurves.begin();
         it != m_blCurves.end(); ++it)
    {
        CADOrientation::Orientation edgeo =
            m_mesh->m_cad->GetCurve(*it)->GetOrienationWRT(faceid);
        vector<EdgeSharedPtr> es = m_curvemeshes[*it]->GetMeshEdges();
        // on each !!!EDGE!!! calculate a normal
        // always to the left unless edgeo is 1
        // normal must be done in the parametric space (and then projected back)
        // because of face orientation
        for (int j = 0; j < es.size(); j++)
        {
            es[j]->m_id = eid++;
            Array<OneD, NekDouble> p1, p2;
            p1 = es[j]->m_n1->GetCADSurfInfo(faceid);
            p2 = es[j]->m_n2->GetCADSurfInfo(faceid);
            if (edgeo == CADOrientation::eBackwards)
            {
                swap(p1, p2);
            }
            Array<OneD, NekDouble> n(2);
            n[0]          = p1[1] - p2[1];
            n[1]          = p2[0] - p1[0];
            NekDouble mag = sqrt(n[0] * n[0] + n[1] * n[1]);
            n[0] /= mag;
            n[1] /= mag;
            Array<OneD, NekDouble> np = es[j]->m_n1->GetCADSurfInfo(faceid);
            np[0] += n[0];
            np[1] += n[1];
            Array<OneD, NekDouble> loc  = es[j]->m_n1->GetLoc();
            Array<OneD, NekDouble> locp = m_mesh->m_cad->GetSurf(faceid)->P(np);
            n[0] = locp[0] - loc[0];
            n[1] = locp[1] - loc[1];
            mag  = sqrt(n[0] * n[0] + n[1] * n[1]);
            n[0] /= mag;
            n[1] /= mag;
            edgeNormals[es[j]->m_id] = n;
        }
    }

    bool adjust           = m_config["bltadjust"].beenSet;
    NekDouble divider     = m_config["bltadjust"].as<NekDouble>();
    bool adjustEverywhere = m_config["adjustblteverywhere"].beenSet;
<<<<<<< HEAD
=======

>>>>>>> 0e9b34f1
    if (divider < 2.0)
    {
        WARNINGL1(false, "BndLayerAdjustment too low, corrected to 2.0");
        divider = 2.0;
    }

    map<NodeSharedPtr, NodeSharedPtr> nodeNormals;
    map<NodeSharedPtr, vector<EdgeSharedPtr> >::iterator it;
    for (it = m_nodesToEdge.begin(); it != m_nodesToEdge.end(); it++)
    {
        Array<OneD, NekDouble> n(3);
        ASSERTL0(it->second.size() == 2,
                 "wierdness, most likely bl_surfs are incorrect");
        Array<OneD, NekDouble> n1 = edgeNormals[it->second[0]->m_id];
        Array<OneD, NekDouble> n2 = edgeNormals[it->second[1]->m_id];
        n[0]          = (n1[0] + n2[0]) / 2.0;
        n[1]          = (n1[1] + n2[1]) / 2.0;
        NekDouble mag = sqrt(n[0] * n[0] + n[1] * n[1]);
        n[0] /= mag;
        n[1] /= mag;
        NekDouble t = m_thickness.Evaluate(m_thickness_ID, it->first->m_x,
                                           it->first->m_y, 0.0, 0.0);
<<<<<<< HEAD
=======

>>>>>>> 0e9b34f1
        // Adjust thickness according to angle between normals
        if (adjust)
        {
            if (adjustEverywhere || it->first->GetNumCadCurve() > 1)
            {
                NekDouble angle = acos(n1[0] * n2[0] + n1[1] * n2[1]);
                angle           = (angle > M_PI) ? 2 * M_PI - angle : angle;
                t /= cos(angle / divider);
            }
        }
<<<<<<< HEAD
=======

>>>>>>> 0e9b34f1
        n[0] = n[0] * t + it->first->m_x;
        n[1] = n[1] * t + it->first->m_y;
        n[2] = 0.0;
        NodeSharedPtr nn = boost::shared_ptr<Node>(
            new Node(m_mesh->m_numNodes++, n[0], n[1], 0.0));
        CADSurfSharedPtr s = m_mesh->m_cad->GetSurf(faceid);
        Array<OneD, NekDouble> uv = s->locuv(n);
        nn->SetCADSurf(faceid, s, uv);
        nodeNormals[it->first] = nn;
    }

    for (vector<unsigned>::iterator it = m_blCurves.begin();
         it != m_blCurves.end(); ++it)
    {
        CADOrientation::Orientation edgeo =
            m_mesh->m_cad->GetCurve(*it)->GetOrienationWRT(faceid);
        vector<NodeSharedPtr> ns = m_curvemeshes[*it]->GetMeshPoints();
        vector<NodeSharedPtr> newNs;
        for (int i = 0; i < ns.size(); i++)
        {
            newNs.push_back(nodeNormals[ns[i]]);
        }
        m_curvemeshes[*it] =
            MemoryManager<CurveMesh>::AllocateSharedPtr(*it, m_mesh, newNs);
        if (edgeo == CADOrientation::eBackwards)
        {
            reverse(ns.begin(), ns.end());
        }
        for (int i = 0; i < ns.size() - 1; ++i)
        {
            vector<NodeSharedPtr> qns;
            qns.push_back(ns[i]);
            qns.push_back(ns[i + 1]);
            qns.push_back(nodeNormals[ns[i + 1]]);
            qns.push_back(nodeNormals[ns[i]]);
            ElmtConfig conf(LibUtilities::eQuadrilateral, 1, false, false);
            vector<int> tags;
            tags.push_back(101);
            ElementSharedPtr E = GetElementFactory().CreateInstance(
                LibUtilities::eQuadrilateral, conf, qns, tags);
            E->m_parentCAD = m_mesh->m_cad->GetSurf(faceid);
            for (int j = 0; j < E->GetEdgeCount(); ++j)
            {
                pair<EdgeSet::iterator, bool> testIns;
                EdgeSharedPtr ed = E->GetEdge(j);
                // look for edge in m_mesh edgeset from curves
                EdgeSet::iterator s = m_mesh->m_edgeSet.find(ed);
                if (!(s == m_mesh->m_edgeSet.end()))
                {
                    ed = *s;
                    E->SetEdge(j, *s);
                }
            }
            m_mesh->m_element[2].push_back(E);
        }
    }
}
void Generator2D::Report()
{
    if (m_mesh->m_verbose)
    {
        int ns = m_mesh->m_vertexSet.size();
        int es = m_mesh->m_edgeSet.size();
        int ts = m_mesh->m_element[2].size();
        int ep = ns - es + ts;
        cout << endl << "\tSurface mesh statistics" << endl;
        cout << "\t\tNodes: " << ns << endl;
        cout << "\t\tEdges: " << es << endl;
        cout << "\t\tTriangles " << ts << endl;
        cout << "\t\tEuler-Poincaré characteristic: " << ep << endl;
    }
}
}
}<|MERGE_RESOLUTION|>--- conflicted
+++ resolved
@@ -58,15 +58,12 @@
         ConfigOption(false, "", "Generate parallelograms on these curves");
     m_config["blthick"] =
         ConfigOption(false, "0.0", "Parallelogram layer thickness");
-<<<<<<< HEAD
     m_config["periodic"] =
-        ConfigOption(false, "0", "Set of pairs of periodic curves");
-=======
+        ConfigOption(false, "", "Set of pairs of periodic curves");
     m_config["bltadjust"] =
         ConfigOption(false, "2.0", "Boundary layer thickness adjustment");
     m_config["adjustblteverywhere"] =
         ConfigOption(true, "0", "Adjust thickness everywhere");
->>>>>>> 0e9b34f1
 }
 
 Generator2D::~Generator2D()
@@ -325,10 +322,7 @@
             LibUtilities::PrintProgressbar(i, m_mesh->m_cad->GetNumSurf(),
                                            "Face progress");
         }
-<<<<<<< HEAD
-=======
-
->>>>>>> 0e9b34f1
+
         m_facemeshes[i] = MemoryManager<FaceMesh>::AllocateSharedPtr(
             i, m_mesh, m_curvemeshes, 99 + i);
         m_facemeshes[i]->Mesh();
@@ -432,10 +426,7 @@
     bool adjust           = m_config["bltadjust"].beenSet;
     NekDouble divider     = m_config["bltadjust"].as<NekDouble>();
     bool adjustEverywhere = m_config["adjustblteverywhere"].beenSet;
-<<<<<<< HEAD
-=======
-
->>>>>>> 0e9b34f1
+
     if (divider < 2.0)
     {
         WARNINGL1(false, "BndLayerAdjustment too low, corrected to 2.0");
@@ -458,10 +449,6 @@
         n[1] /= mag;
         NekDouble t = m_thickness.Evaluate(m_thickness_ID, it->first->m_x,
                                            it->first->m_y, 0.0, 0.0);
-<<<<<<< HEAD
-=======
-
->>>>>>> 0e9b34f1
         // Adjust thickness according to angle between normals
         if (adjust)
         {
@@ -472,10 +459,7 @@
                 t /= cos(angle / divider);
             }
         }
-<<<<<<< HEAD
-=======
-
->>>>>>> 0e9b34f1
+
         n[0] = n[0] * t + it->first->m_x;
         n[1] = n[1] * t + it->first->m_y;
         n[2] = 0.0;
