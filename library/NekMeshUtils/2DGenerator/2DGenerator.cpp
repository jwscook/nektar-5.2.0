--- conflicted
+++ resolved
@@ -382,12 +382,7 @@
         // constructed by computing a normal but found on the adjacent curve
         if (it.second.size() == 1)
         {
-<<<<<<< HEAD
-            vector<pair<int, CADCurveSharedPtr>> curves =
-                it.first->GetCADCurves();
-=======
-            vector<CADCurveSharedPtr> curves = it->first->GetCADCurves();
->>>>>>> 73cb7b09
+            vector<CADCurveSharedPtr> curves = it.first->GetCADCurves();
 
             vector<EdgeSharedPtr> edges =
                 m_curvemeshes[curves[0]->GetId()]->GetMeshEdges();
@@ -431,13 +426,8 @@
             new Node(m_mesh->m_numNodes++, n[0], n[1], 0.0));
         CADSurfSharedPtr s = m_mesh->m_cad->GetSurf(faceid);
         Array<OneD, NekDouble> uv = s->locuv(n);
-<<<<<<< HEAD
-        nn->SetCADSurf(faceid, s, uv);
+        nn->SetCADSurf(s, uv);
         nodeNormals[it.first] = nn;
-=======
-        nn->SetCADSurf(s, uv);
-        nodeNormals[it->first] = nn;
->>>>>>> 73cb7b09
     }
 
     // Check for any intersecting boundary layer normals and smooth them if
@@ -510,10 +500,9 @@
                          it.first->m_x + avg.m_x * dist[it.first],
                          it.first->m_y + avg.m_y * dist[it.first], 0.0));
             CADSurfSharedPtr s =
-                nodeNormals[it.first]->GetCADSurfs().begin()->second;
+                *nodeNormals[it.first]->GetCADSurfs().begin();
             Array<OneD, NekDouble> uv = s->locuv(nn->GetLoc());
-            nn->SetCADSurf(nodeNormals[it.first]->GetCADSurfs().begin()->first,
-                           s, uv);
+            nn->SetCADSurf(s, uv);
 
             nodeNormals[it.first] = nn;
         }
