--- conflicted
+++ resolved
@@ -65,11 +65,7 @@
         : m_id(id), m_mesh(m)
     {
         m_cadcurve = m_mesh->m_cad->GetCurve(m_id);
-<<<<<<< HEAD
-    };
-=======
     }
->>>>>>> 689f5dd8
 
     /**
      * @brief alternative constructor with mesh points already created
@@ -78,11 +74,7 @@
         : m_id(id), m_mesh(m), m_meshpoints(n)
     {
         m_cadcurve = m_mesh->m_cad->GetCurve(m_id);
-<<<<<<< HEAD
-    };
-=======
     }
->>>>>>> 689f5dd8
 
     /**
      * @brief execute meshing
