////////////////////////////////////////////////////////////////////////////////
//
//  File: CurveMesh.cpp
//
//  For more information, please see: http://www.nektar.info/
//
//  The MIT License
//
//  Copyright (c) 2006 Division of Applied Mathematics, Brown University (USA),
//  Department of Aeronautics, Imperial College London (UK), and Scientific
//  Computing and Imaging Institute, University of Utah (USA).
//
//  License for the specific language governing rights and limitations under
//  Permission is hereby granted, free of charge, to any person obtaining a
//  copy of this software and associated documentation files (the "Software"),
//  to deal in the Software without restriction, including without limitation
//  the rights to use, copy, modify, merge, publish, distribute, sublicense,
//  and/or sell copies of the Software, and to permit persons to whom the
//  Software is furnished to do so, subject to the following conditions:
//
//  The above copyright notice and this permission notice shall be included
//  in all copies or substantial portions of the Software.
//
//  THE SOFTWARE IS PROVIDED "AS IS", WITHOUT WARRANTY OF ANY KIND, EXPRESS
//  OR IMPLIED, INCLUDING BUT NOT LIMITED TO THE WARRANTIES OF MERCHANTABILITY,
//  FITNESS FOR A PARTICULAR PURPOSE AND NONINFRINGEMENT. IN NO EVENT SHALL
//  THE AUTHORS OR COPYRIGHT HOLDERS BE LIABLE FOR ANY CLAIM, DAMAGES OR OTHER
//  LIABILITY, WHETHER IN AN ACTION OF CONTRACT, TORT OR OTHERWISE, ARISING
//  FROM, OUT OF OR IN CONNECTION WITH THE SOFTWARE OR THE USE OR OTHER
//  DEALINGS IN THE SOFTWARE.
//
//  Description: curvemesh object methods.
//
////////////////////////////////////////////////////////////////////////////////

#include <NekMeshUtils/SurfaceMeshing/CurveMesh.h>
#include <NekMeshUtils/Octree/Octree.h>

using namespace std;
namespace Nektar
{
namespace NekMeshUtils
{

void CurveMesh::Mesh()
{
    //this algorithm is mostly based on the work in chapter 19

    m_bounds          = m_cadcurve->Bounds();
    m_curvelength     = m_cadcurve->GetTotLength();
    m_numSamplePoints = int(m_curvelength / m_mesh->m_octree->GetMinDelta()) + 5;
    ds                = m_curvelength / (m_numSamplePoints - 1);

    GetSampleFunction();

    Ae = 0.0;

    for (int i = 0; i < m_numSamplePoints - 1; i++)
    {
        Ae += ds * (1.0 / m_dst[i][0] + 1.0 / m_dst[i + 1][0]) / 2.0;
    }

    Ne = round(Ae);

    if (Ne + 1 < 2)
    {
        meshsvalue.resize(2);
        meshsvalue[0] = 0.0;
        meshsvalue[1] = m_curvelength;
        Ne            = 1;
    }
    else
    {

        GetPhiFunction();

        meshsvalue.resize(Ne + 1);
        meshsvalue[0]  = 0.0;
        meshsvalue[Ne] = m_curvelength;

        for (int i = 1; i < Ne; i++)
        {
            int iterationcounter = 0;
            bool iterate         = true;
            int k                = i;
            NekDouble ski        = meshsvalue[i - 1];
            NekDouble lastSki;
            while (iterate)
            {
                iterationcounter++;
                NekDouble rhs = EvaluateDS(ski) / Ae * (EvaluatePS(ski) - k);
                lastSki       = ski;
                ski = ski - rhs;
                if (abs(lastSki - ski) < 1E-8)
                {
                    iterate = false;
                }

                ASSERTL0(iterationcounter < 1000000, "iteration failed");
            }

            meshsvalue[i] = ski;
        }
    }

    NekDouble t;
    Array<OneD, NekDouble> loc;

    vector<CADVertSharedPtr> verts = m_cadcurve->GetVertex();
    vector<CADSurfSharedPtr> s = m_cadcurve->GetAdjSurf();
    ASSERTL0(s.size() == 2, "invalid curve");

    NodeSharedPtr n = verts[0]->GetNode();
    t = m_bounds[0];
    n->SetCADCurve(m_id, m_cadcurve, t);
    loc = n->GetLoc();
    for (int j = 0; j < 2; j++)
    {
        if (verts[0]->IsDegen() == s[j]->GetId()) // if the degen has been set
                                                  // for this node the node
                                                  // already knows its corrected
                                                  // location
            continue;

        Array<OneD, NekDouble> uv = s[j]->locuv(loc);
        n->SetCADSurf(s[j]->GetId(), s[j], uv);
    }
    m_meshpoints.push_back(n);

    for (int i = 1; i < meshsvalue.size() - 1; i++)
    {
        t                = m_cadcurve->tAtArcLength(meshsvalue[i]);
        loc              = m_cadcurve->P(t);
        NodeSharedPtr n2 = boost::shared_ptr<Node>(
            new Node(m_mesh->m_numNodes++, loc[0], loc[1], loc[2]));
        n2->SetCADCurve(m_id, m_cadcurve, t);
        for (int j = 0; j < 2; j++)
        {
            Array<OneD, NekDouble> uv = s[j]->locuv(loc);
            n2->SetCADSurf(s[j]->GetId(), s[j], uv);
        }
        m_meshpoints.push_back(n2);
    }

    n = verts[1]->GetNode();
    t = m_bounds[1];
    n->SetCADCurve(m_id, m_cadcurve, t);
    loc = n->GetLoc();
    for (int j = 0; j < 2; j++)
    {
        if (verts[1]->IsDegen() == s[j]->GetId()) // if the degen has been set
                                                  // for this node the node
                                                  // already knows its corrected
                                                  // location
            continue;

        Array<OneD, NekDouble> uv = s[j]->locuv(loc);
        n->SetCADSurf(s[j]->GetId(), s[j], uv);
    }
    m_meshpoints.push_back(n);

    ASSERTL0(Ne + 1 == m_meshpoints.size(),
             "incorrect number of points in curve mesh");

<<<<<<< HEAD
    /*//post process the curve mesh to analyse for bad segments based on
    high-order normals and split if needed
    int ct = 1;
    while(ct > 0)
    {
        ct = 0;
        for(int i = 0; i < m_meshpoints.size() - 1; i++)
        {
            bool split = false;
            for(int j = 0; j < 2; j++)
            {
                Array<OneD, NekDouble> uv1, uv2;
                uv1 = m_meshpoints[i]->GetCADSurfInfo(s[j]->GetId());
                uv2 = m_meshpoints[i+1]->GetCADSurfInfo(s[j]->GetId());
                Array<OneD, NekDouble> N1, N2;
                N1 = s[j]->N(uv1);
                N2 = s[j]->N(uv2);
                NekDouble dot = N1[0]*N2[0] + N1[1]*N2[1] + N1[2]*N2[2];
                if(acos(dot) > 3.142/2.0-0.1)
                {
                    split = true;
                }
            }

            if(split)
            {
                ct++;
                NekDouble t1, t2;
                t1 = m_meshpoints[i]->GetCADCurveInfo(m_id);
                t2 = m_meshpoints[i+1]->GetCADCurveInfo(m_id);
                NekDouble tn = (t1 + t2)/2.0;
                Array<OneD, NekDouble> loc = m_cadcurve->P(tn);
                NodeSharedPtr nn = boost::shared_ptr<Node>(new
    Node(m_mesh->m_numNodes++,
                                                            loc[0],loc[1],loc[2]));
                nn->SetCADCurve(m_id, m_cadcurve, tn);
                for(int j = 0; j < 2; j++)
                {
                    Array<OneD, NekDouble> uv = s[j]->locuv(loc);
                    nn->SetCADSurf(s[j]->GetId(), s[j], uv);
                }
                m_meshpoints.insert(m_meshpoints.begin() + i+1, nn);
                break;
            }
        }
    }*/

=======
>>>>>>> acf98483
    // make edges and add them to the edgeset for the face mesher to use
    for (int i = 0; i < m_meshpoints.size() - 1; i++)
    {
        EdgeSharedPtr e = boost::shared_ptr<Edge>(
            new Edge(m_meshpoints[i], m_meshpoints[i + 1]));
        e->m_parentCAD = m_cadcurve;
        m_mesh->m_edgeSet.insert(e);
        m_meshedges.push_back(e);
    }

    if(m_mesh->m_verbose)
    {
        cout << "\r                                                                "
                "                             ";
        cout << scientific << "\r\t\tCurve " << m_id << endl
             << "\t\t\tLength: " << m_curvelength << endl
             << "\t\t\tNodes: " << m_meshpoints.size() << endl
             << "\t\t\tSample points: " << m_numSamplePoints << endl
             << endl;
    }
}

void CurveMesh::GetPhiFunction()
{
    m_ps.resize(m_numSamplePoints);
    vector<NekDouble> newPhi;
    newPhi.resize(2);

    newPhi[0] = 0.0;
    newPhi[1] = 0.0;

    m_ps[0] = newPhi;

    NekDouble runningInt = 0.0;

    for (int i = 1; i < m_numSamplePoints; i++)
    {
        runningInt += (1.0 / m_dst[i - 1][0] + 1.0 / m_dst[i][0]) / 2.0 * ds;
        newPhi[0] = Ne / Ae * runningInt;
        newPhi[1] = m_dst[i][1];
        m_ps[i]   = newPhi;
    }
}

NekDouble CurveMesh::EvaluateDS(NekDouble s)
{
    int a = 0;
    int b = 0;

    if (s == 0)
    {
        return m_dst[0][0];
    }
    else if (s == m_curvelength)
    {
        return m_dst[m_numSamplePoints - 1][0];
    }

    for (int i = 0; i < m_numSamplePoints - 1; i++)
    {
        if (m_dst[i][1] < s && m_dst[i + 1][1] >= s)
        {
            a = i;
            b = i + 1;
            break;
        }
    }

    NekDouble s1 = m_dst[a][1];
    NekDouble s2 = m_dst[b][1];
    NekDouble d1 = m_dst[a][0];
    NekDouble d2 = m_dst[b][0];

    NekDouble m = (d2 - d1) / (s2 - s1);
    NekDouble c = d2 - m * s2;

    ASSERTL0(m * s + c == m * s + c, "DS"); // was getting nans here

    return m * s + c;
}

NekDouble CurveMesh::EvaluatePS(NekDouble s)
{
    int a = 0;
    int b = 0;

    if (s == 0)
    {
        return m_ps[0][0];
    }
    else if (s == m_curvelength)
    {
        return m_ps[m_numSamplePoints - 1][0];
    }

    for (int i = 0; i < m_numSamplePoints - 1; i++)
    {
        if (m_ps[i][1] < s && m_ps[i + 1][1] >= s)
        {
            a = i;
            b = i + 1;
            break;
        }
    }

    if (a == b)
    {
        cout << endl;
        cout << a << " " << b << endl;
        cout << s << endl;
        exit(-1);
    }

    NekDouble s1 = m_ps[a][1];
    NekDouble s2 = m_ps[b][1];
    NekDouble d1 = m_ps[a][0];
    NekDouble d2 = m_ps[b][0];

    NekDouble m = (d2 - d1) / (s2 - s1);
    NekDouble c = d2 - m * s2;

    ASSERTL0(m * s + c == m * s + c, "PS");

    return m * s + c;
}

void CurveMesh::GetSampleFunction()
{
    m_dst.resize(m_numSamplePoints);
    Array<OneD, NekDouble> loc = m_cadcurve->P(m_bounds[0]);

    vector<NekDouble> dsti;
    dsti.resize(3);

    dsti[0] = m_mesh->m_octree->Query(loc);
    dsti[1] = 0.0;
    dsti[2] = m_bounds[0];

    m_dst[0] = dsti;

    for (int i = 1; i < m_numSamplePoints; i++)
    {
        dsti[1]     = i * ds;
        NekDouble t = m_cadcurve->tAtArcLength(dsti[1]);

        loc = m_cadcurve->P(t);

        dsti[0] = m_mesh->m_octree->Query(loc);
        dsti[2] = t;

        m_dst[i] = dsti;
    }
}
}
}<|MERGE_RESOLUTION|>--- conflicted
+++ resolved
@@ -162,56 +162,6 @@
     ASSERTL0(Ne + 1 == m_meshpoints.size(),
              "incorrect number of points in curve mesh");
 
-<<<<<<< HEAD
-    /*//post process the curve mesh to analyse for bad segments based on
-    high-order normals and split if needed
-    int ct = 1;
-    while(ct > 0)
-    {
-        ct = 0;
-        for(int i = 0; i < m_meshpoints.size() - 1; i++)
-        {
-            bool split = false;
-            for(int j = 0; j < 2; j++)
-            {
-                Array<OneD, NekDouble> uv1, uv2;
-                uv1 = m_meshpoints[i]->GetCADSurfInfo(s[j]->GetId());
-                uv2 = m_meshpoints[i+1]->GetCADSurfInfo(s[j]->GetId());
-                Array<OneD, NekDouble> N1, N2;
-                N1 = s[j]->N(uv1);
-                N2 = s[j]->N(uv2);
-                NekDouble dot = N1[0]*N2[0] + N1[1]*N2[1] + N1[2]*N2[2];
-                if(acos(dot) > 3.142/2.0-0.1)
-                {
-                    split = true;
-                }
-            }
-
-            if(split)
-            {
-                ct++;
-                NekDouble t1, t2;
-                t1 = m_meshpoints[i]->GetCADCurveInfo(m_id);
-                t2 = m_meshpoints[i+1]->GetCADCurveInfo(m_id);
-                NekDouble tn = (t1 + t2)/2.0;
-                Array<OneD, NekDouble> loc = m_cadcurve->P(tn);
-                NodeSharedPtr nn = boost::shared_ptr<Node>(new
-    Node(m_mesh->m_numNodes++,
-                                                            loc[0],loc[1],loc[2]));
-                nn->SetCADCurve(m_id, m_cadcurve, tn);
-                for(int j = 0; j < 2; j++)
-                {
-                    Array<OneD, NekDouble> uv = s[j]->locuv(loc);
-                    nn->SetCADSurf(s[j]->GetId(), s[j], uv);
-                }
-                m_meshpoints.insert(m_meshpoints.begin() + i+1, nn);
-                break;
-            }
-        }
-    }*/
-
-=======
->>>>>>> acf98483
     // make edges and add them to the edgeset for the face mesher to use
     for (int i = 0; i < m_meshpoints.size() - 1; i++)
     {
