--- conflicted
+++ resolved
@@ -95,16 +95,11 @@
                 //---------------------------------------
 
                 SPATIAL_DOMAINS_EXPORT inline int GetCoordim() const;
-<<<<<<< HEAD
                 SPATIAL_DOMAINS_EXPORT void SetCoordim(int coordim) 
                 {
                     m_coordim = coordim;
                 }
-                SPATIAL_DOMAINS_EXPORT inline GeomFactorsSharedPtr GetGeomFactors(
-                        const Array<OneD, const LibUtilities::BasisSharedPtr>& tbasis);
-=======
                 SPATIAL_DOMAINS_EXPORT inline GeomFactorsSharedPtr GetGeomFactors();
->>>>>>> 25c40588
                 SPATIAL_DOMAINS_EXPORT GeomFactorsSharedPtr GetRefGeomFactors(
                         const Array<OneD, const LibUtilities::BasisSharedPtr>& tbasis);
                 SPATIAL_DOMAINS_EXPORT inline GeomFactorsSharedPtr GetMetricInfo();
