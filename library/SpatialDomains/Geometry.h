--- conflicted
+++ resolved
@@ -49,26 +49,6 @@
 {
     namespace SpatialDomains
     {
-
-<<<<<<< HEAD
-        class Geometry1D;
-=======
-        // Types of geometry types.
-        enum GeomShapeType
-        {
-            eNoGeomShapeType,
-            eSegment,
-            ePoint,
-            eTriangle,
-            eQuadrilateral,
-            eTetrahedron,
-            ePyramid,
-            ePrism,
-            eHexahedron,
-            SIZE_GeomShapeType
-        };
-
->>>>>>> 6cd79be0
 
         const char* const GeomShapeTypeMap[] =
         {
