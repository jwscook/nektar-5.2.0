////////////////////////////////////////////////////////////////////////////////
//
//  File: MeshGraph.cpp
//
//  For more information, please see: http://www.nektar.info/
//
//  The MIT License
//
//  Copyright (c) 2006 Division of Applied Mathematics, Brown University (USA),
//  Department of Aeronautics, Imperial College London (UK), and Scientific
//  Computing and Imaging Institute, University of Utah (USA).
//
//  License for the specific language governing rights and limitations under
//  Permission is hereby granted, free of charge, to any person obtaining a
//  copy of this software and associated documentation files (the "Software"),
//  to deal in the Software without restriction, including without limitation
//  the rights to use, copy, modify, merge, publish, distribute, sublicense,
//  and/or sell copies of the Software, and to permit persons to whom the
//  Software is furnished to do so, subject to the following conditions:
//
//  The above copyright notice and this permission notice shall be included
//  in all copies or substantial portions of the Software.
//
//  THE SOFTWARE IS PROVIDED "AS IS", WITHOUT WARRANTY OF ANY KIND, EXPRESS
//  OR IMPLIED, INCLUDING BUT NOT LIMITED TO THE WARRANTIES OF MERCHANTABILITY,
//  FITNESS FOR A PARTICULAR PURPOSE AND NONINFRINGEMENT. IN NO EVENT SHALL
//  THE AUTHORS OR COPYRIGHT HOLDERS BE LIABLE FOR ANY CLAIM, DAMAGES OR OTHER
//  LIABILITY, WHETHER IN AN ACTION OF CONTRACT, TORT OR OTHERWISE, ARISING
//  FROM, OUT OF OR IN CONNECTION WITH THE SOFTWARE OR THE USE OR OTHER
//  DEALINGS IN THE SOFTWARE.
//
//  Description:
//
////////////////////////////////////////////////////////////////////////////////


#include <SpatialDomains/MeshGraph.h>
#include <LibUtilities/BasicUtils/ParseUtils.hpp>
#include <LibUtilities/BasicUtils/Equation.h>
#include <StdRegions/StdTriExp.h>
#include <StdRegions/StdTetExp.h>
#include <StdRegions/StdPyrExp.h>
#include <StdRegions/StdPrismExp.h>

// Use the stl version, primarily for string.
#ifndef TIXML_USE_STL
#define TIXML_USE_STL
#endif

#include <tinyxml.h>
#include <cstring>
#include <sstream>

#include <SpatialDomains/MeshGraph1D.h>
#include <SpatialDomains/MeshGraph2D.h>
#include <SpatialDomains/MeshGraph3D.h>

// These are required for the Write(...) and Import(...) functions.
#include <boost/archive/iterators/base64_from_binary.hpp>
#include <boost/archive/iterators/binary_from_base64.hpp>
#include <boost/archive/iterators/transform_width.hpp>
#include <boost/iostreams/copy.hpp>
#include <boost/iostreams/filter/zlib.hpp>
#include <boost/iostreams/filtering_stream.hpp>

namespace Nektar
{
    namespace SpatialDomains
    {
        /**
         *
         */
        MeshGraph::MeshGraph():
            m_meshDimension(3),
            m_spaceDimension(3),
            m_domainRange(NullDomainRangeShPtr)
        {
        }


        /**
         *
         */
        MeshGraph::MeshGraph(
                unsigned int meshDimension,
                unsigned int spaceDimension) :
            m_meshDimension(meshDimension),
            m_spaceDimension(spaceDimension),
            m_domainRange(NullDomainRangeShPtr)
        {
        }


        /**
         *
         */
        MeshGraph::MeshGraph(
                             const LibUtilities::SessionReaderSharedPtr &pSession,
                             const DomainRangeShPtr &rng) :
            m_session(pSession),
            m_domainRange(rng)
        {
        }



        /**
         *
         */
        MeshGraph::~MeshGraph()
        {
        }


        /**
         *
         */
        boost::shared_ptr<MeshGraph> MeshGraph::Read(
                      const LibUtilities::SessionReaderSharedPtr &pSession,
                      DomainRangeShPtr &rng)
        {
            boost::shared_ptr<MeshGraph> returnval;

            // read the geometry tag to get the dimension

            TiXmlElement* geometry_tag = pSession->GetElement("NEKTAR/GEOMETRY");
            TiXmlAttribute *attr = geometry_tag->FirstAttribute();
            int meshDim = 0;
            while (attr)
            {
                std::string attrName(attr->Name());
                if (attrName == "DIM")
                {
                    int err = attr->QueryIntValue(&meshDim);
                    ASSERTL0(err==TIXML_SUCCESS, "Unable to read mesh dimension.");
                    break;
                }
                else
                {
                    std::string errstr("Unknown attribute: ");
                    errstr += attrName;
                    ASSERTL0(false, errstr.c_str());
                }

                // Get the next attribute.
                attr = attr->Next();
            }

            // instantiate the dimension-specific meshgraph classes

            switch(meshDim)
            {
            case 1:
                returnval = MemoryManager<MeshGraph1D>::AllocateSharedPtr(pSession,rng);
                break;

            case 2:
                returnval = MemoryManager<MeshGraph2D>::AllocateSharedPtr(pSession,rng);
                break;

            case 3:
                returnval = MemoryManager<MeshGraph3D>::AllocateSharedPtr(pSession,rng);
                break;

            default:
                std::string err = "Invalid mesh dimension: ";
                std::stringstream strstrm;
                strstrm << meshDim;
                err += strstrm.str();
                NEKERROR(ErrorUtil::efatal, err.c_str());
            }

            return returnval;
        }



        /*  ====  OUTDATED ROUTINE, PLEASE NOT USE  ==== */
        boost::shared_ptr<MeshGraph> MeshGraph::Read(
                const std::string& infilename,
                bool pReadExpansions)
        {
            boost::shared_ptr<MeshGraph> returnval;

            MeshGraph mesh;

            mesh.ReadGeometry(infilename);
            int meshDim = mesh.GetMeshDimension();

            switch(meshDim)
            {
            case 1:
                returnval = MemoryManager<MeshGraph1D>::AllocateSharedPtr();
                break;

            case 2:
                returnval = MemoryManager<MeshGraph2D>::AllocateSharedPtr();
                break;

            case 3:
                returnval = MemoryManager<MeshGraph3D>::AllocateSharedPtr();
                break;

            default:
                std::string err = "Invalid mesh dimension: ";
                std::stringstream strstrm;
                strstrm << meshDim;
                err += strstrm.str();
                NEKERROR(ErrorUtil::efatal, err.c_str());
            }

            if (returnval)
            {
                returnval->ReadGeometry(infilename);
                returnval->ReadGeometryInfo(infilename);
                if (pReadExpansions)
                {
                    returnval->ReadExpansions(infilename);
                }
            }
            return returnval;
        }



        /**
         *
         */
        void MeshGraph::ReadGeometry(const std::string& infilename)
        {
            TiXmlDocument doc(infilename);
            bool loadOkay = doc.LoadFile();

            std::stringstream errstr;
            errstr << "Unable to load file: " << infilename << " (";
            errstr << doc.ErrorDesc() << ", line " << doc.ErrorRow()
                                 << ", column " << doc.ErrorCol() << ")";
            ASSERTL0(loadOkay, errstr.str());

            ReadGeometry(doc);
        }


        /**
         *
         */
        void MeshGraph::ReadGeometry(TiXmlDocument &doc)
        {
            TiXmlHandle docHandle(&doc);
            TiXmlElement* mesh = NULL;
            TiXmlElement* master = NULL;    // Master tag within which all data is contained.

            int err;    /// Error value returned by TinyXML.

            master = doc.FirstChildElement("NEKTAR");
            ASSERTL0(master, "Unable to find NEKTAR tag in file.");

            // Find the Mesh tag and same the dim and space attributes
            mesh = master->FirstChildElement("GEOMETRY");

            ASSERTL0(mesh, "Unable to find GEOMETRY tag in file.");
            TiXmlAttribute *attr = mesh->FirstAttribute();

            // Initialize the mesh and space dimensions to 3 dimensions.
            // We want to do this each time we read a file, so it should
            // be done here and not just during class initialization.
            m_meshPartitioned = false;
            m_meshDimension = 3;
            m_spaceDimension = 3;

            while (attr)
            {
                std::string attrName(attr->Name());
                if (attrName == "DIM")
                {
                    err = attr->QueryIntValue(&m_meshDimension);
                    ASSERTL1(err==TIXML_SUCCESS, "Unable to read mesh dimension.");
                }
                else if (attrName == "SPACE")
                {
                    err = attr->QueryIntValue(&m_spaceDimension);
                    ASSERTL1(err==TIXML_SUCCESS, "Unable to read space dimension.");
                }
                else if (attrName == "PARTITION")
                {
                    err = attr->QueryIntValue(&m_partition);
                    ASSERTL1(err==TIXML_SUCCESS, "Unable to read partition.");
                    m_meshPartitioned = true;
                }
                else
                {
                    std::string errstr("Unknown attribute: ");
                    errstr += attrName;
                    ASSERTL1(false, errstr.c_str());
                }

                // Get the next attribute.
                attr = attr->Next();
            }

            ASSERTL1(m_meshDimension<=m_spaceDimension, "Mesh dimension greater than space dimension");

            // Now read the vertices
            TiXmlElement* element = mesh->FirstChildElement("VERTEX");
            ASSERTL0(element, "Unable to find mesh VERTEX tag in file.");

            NekDouble xscale,yscale,zscale;

            // check to see if any scaling parameters are in
            // attributes and determine these values
            LibUtilities::AnalyticExpressionEvaluator expEvaluator;
            //LibUtilities::ExpressionEvaluator expEvaluator;
            const char *xscal =  element->Attribute("XSCALE");
            if(!xscal)
            {
                xscale = 1.0;
            }
            else
            {
                std::string xscalstr = xscal;
                int expr_id = expEvaluator.DefineFunction("",xscalstr);
                xscale = expEvaluator.Evaluate(expr_id);
            }

            const char *yscal =  element->Attribute("YSCALE");
            if(!yscal)
            {
                yscale = 1.0;
            }
            else
            {
                std::string yscalstr = yscal;
                int expr_id = expEvaluator.DefineFunction("",yscalstr);
                yscale = expEvaluator.Evaluate(expr_id);
            }

            const char *zscal = element->Attribute("ZSCALE");
            if(!zscal)
            {
                zscale = 1.0;
            }
            else
            {
                std::string zscalstr = zscal;
                int expr_id = expEvaluator.DefineFunction("",zscalstr);
                zscale = expEvaluator.Evaluate(expr_id);
            }


            NekDouble xmove,ymove,zmove;

            // check to see if any moving parameters are in
            // attributes and determine these values

            //LibUtilities::ExpressionEvaluator expEvaluator;
            const char *xmov =  element->Attribute("XMOVE");
            if(!xmov)
            {
                xmove = 0.0;
            }
            else
            {
                std::string xmovstr = xmov;
                int expr_id = expEvaluator.DefineFunction("",xmovstr);
                xmove = expEvaluator.Evaluate(expr_id);
            }

            const char *ymov =  element->Attribute("YMOVE");
            if(!ymov)
            {
                ymove = 0.0;
            }
            else
            {
                std::string ymovstr = ymov;
                int expr_id = expEvaluator.DefineFunction("",ymovstr);
                ymove = expEvaluator.Evaluate(expr_id);
            }

            const char *zmov = element->Attribute("ZMOVE");
            if(!zmov)
            {
                zmove = 0.0;
            }
            else
            {
                std::string zmovstr = zmov;
                int expr_id = expEvaluator.DefineFunction("",zmovstr);
                zmove = expEvaluator.Evaluate(expr_id);
            }

            TiXmlElement *vertex = element->FirstChildElement("V");

            int indx;
            int nextVertexNumber = -1;

            while (vertex)
            {
                nextVertexNumber++;

                TiXmlAttribute *vertexAttr = vertex->FirstAttribute();
                std::string attrName(vertexAttr->Name());

                ASSERTL0(attrName == "ID", (std::string("Unknown attribute name: ") + attrName).c_str());

                err = vertexAttr->QueryIntValue(&indx);
                ASSERTL0(err == TIXML_SUCCESS, "Unable to read attribute ID.");

                // Now read body of vertex
                std::string vertexBodyStr;

                TiXmlNode *vertexBody = vertex->FirstChild();

                while (vertexBody)
                {
                    // Accumulate all non-comment body data.
                    if (vertexBody->Type() == TiXmlNode::TINYXML_TEXT)
                    {
                        vertexBodyStr += vertexBody->ToText()->Value();
                        vertexBodyStr += " ";
                    }

                    vertexBody = vertexBody->NextSibling();
                }

                ASSERTL0(!vertexBodyStr.empty(), "Vertex definitions must contain vertex data.");

                // Get vertex data from the data string.
                NekDouble xval, yval, zval;
                std::istringstream vertexDataStrm(vertexBodyStr.c_str());

                try
                {
                    while(!vertexDataStrm.fail())
                    {
                        vertexDataStrm >> xval >> yval >> zval;

                        xval = xval*xscale + xmove;
                        yval = yval*yscale + ymove;
                        zval = zval*zscale + zmove;

                        // Need to check it here because we may not be
                        // good after the read indicating that there
                        // was nothing to read.
                        if (!vertexDataStrm.fail())
                        {
                            PointGeomSharedPtr vert(MemoryManager<PointGeom>::AllocateSharedPtr(m_spaceDimension, indx, xval, yval, zval));
                            vert->SetGlobalID(indx);
                            m_vertSet[indx] = vert;
                        }
                    }
                }
                catch(...)
                {
                    ASSERTL0(false, "Unable to read VERTEX data.");
                }

                vertex = vertex->NextSiblingElement("V");
            }
        }


        /**
         * Read the geometry-related information from the given file. This
         * information is located within the XML tree under
         * <NEKTAR><GEOMETRY><GEOMINFO>.
         * @param   infilename      Filename of XML file.
         */
        void MeshGraph::ReadGeometryInfo(const std::string &infilename)
        {
            TiXmlDocument doc(infilename);
            bool loadOkay = doc.LoadFile();

            std::stringstream errstr;
            errstr << "Unable to load file: " << infilename << std::endl;
            errstr << "Reason: " << doc.ErrorDesc() << std::endl;
            errstr << "Position: Line " << doc.ErrorRow() << ", Column " << doc.ErrorCol() << std::endl;
            ASSERTL0(loadOkay, errstr.str());

            ReadGeometryInfo(doc);
        }


        /**
         * Read the geometry-related information from the given XML document.
         * This information is located within the XML tree under
         * <NEKTAR><GEOMETRY><GEOMINFO>.
         * @param   doc             XML document.
         */
        void MeshGraph::ReadGeometryInfo(TiXmlDocument &doc)
        {
            TiXmlElement *master = doc.FirstChildElement("NEKTAR");
            ASSERTL0(master, "Unable to find NEKTAR tag in file.");

            // Find the Expansions tag
            TiXmlElement *geomTag = master->FirstChildElement("GEOMETRY");
            ASSERTL0(geomTag, "Unable to find GEOMETRY tag in file.");

            // See if we have GEOMINFO. If there is none, it's fine.
            TiXmlElement *geomInfoTag = geomTag->FirstChildElement("GEOMINFO");
            if (!geomInfoTag) return;

            TiXmlElement *infoItem = geomInfoTag->FirstChildElement("I");

            // Multiple nodes will only occur if there is a comment in between
            // definitions.
            while (infoItem)
            {
                std::string geomProperty = infoItem->Attribute("PROPERTY");
                std::string geomValue    = infoItem->Attribute("VALUE");
                GeomInfoMap::iterator x  = m_geomInfo.find(geomProperty);

                ASSERTL0(x == m_geomInfo.end(),
                        "Property " + geomProperty + " already specified.");
                m_geomInfo[geomProperty] = geomValue;
                infoItem = infoItem->NextSiblingElement("I");
            }
        }


        /**
         *
         */
        void MeshGraph::ReadExpansions(const std::string& infilename)
        {
            TiXmlDocument doc(infilename);
            bool loadOkay = doc.LoadFile();

            std::stringstream errstr;
            errstr << "Unable to load file: " << infilename << std::endl;
            errstr << "Reason: " << doc.ErrorDesc() << std::endl;
            errstr << "Position: Line " << doc.ErrorRow() << ", Column " << doc.ErrorCol() << std::endl;
            ASSERTL0(loadOkay, errstr.str());

            ReadExpansions(doc);
        }


        /**
         *
         */
        void MeshGraph::ReadExpansions(TiXmlDocument &doc)
        {
            TiXmlElement *master = doc.FirstChildElement("NEKTAR");
            ASSERTL0(master, "Unable to find NEKTAR tag in file.");

            // Find the Expansions tag
            TiXmlElement *expansionTypes = master->FirstChildElement("EXPANSIONS");
            ASSERTL0(expansionTypes, "Unable to find EXPANSIONS tag in file.");

            if(expansionTypes)
            {
                // Find the Expansion type
                TiXmlElement *expansion = expansionTypes->FirstChildElement();
                std::string   expType   = expansion->Value();

                if(expType == "E")
                {
                    int i;
                    ExpansionMapShPtr expansionMap;

                    /// Expansiontypes will contain composite,
                    /// nummodes, and expansiontype (eModified, or
                    /// eOrthogonal) Or a full list of data of
                    /// basistype, nummodes, pointstype, numpoints;

                    /// Expansiontypes may also contain a list of
                    /// fields that this expansion relates to. If this
                    /// does not exist the variable is only set to
                    /// "DefaultVar".

                    while (expansion)
                    {

                        const char *fStr = expansion->Attribute("FIELDS");
                        std::vector<std::string> fieldStrings;

                        if(fStr) // extract other fields.
                        {
                            std::string fieldStr = fStr;
                            bool  valid = ParseUtils::GenerateOrderedStringVector(fieldStr.c_str(),fieldStrings);
                            ASSERTL0(valid,"Unable to correctly parse the field string in ExpansionTypes.");
                        }

                        // check to see if m_expasionVectorShPtrMap has
                        // already been intiailised and if not intiailse
                        // vector.
                        if(m_expansionMapShPtrMap.count("DefaultVar") == 0) // no previous definitions
                        {
                            expansionMap = SetUpExpansionMap();

                            m_expansionMapShPtrMap["DefaultVar"] = expansionMap;

                            // make sure all fields in this search point
                            // to same expansion vector;
                            for(i = 0; i < fieldStrings.size(); ++i)
                            {
                                m_expansionMapShPtrMap[fieldStrings[i]] = expansionMap;
                            }
                        }
                        else // default variable is defined
                        {

                            if(fieldStrings.size()) // fields are defined
                            {
                                //see if field exists
                                if(m_expansionMapShPtrMap.count(fieldStrings[0]))
                                {
                                    expansionMap = m_expansionMapShPtrMap.find(fieldStrings[0])->second;
                                }
                                else
                                {
                                    expansionMap = SetUpExpansionMap();
                                    // make sure all fields in this search point
                                    // to same expansion vector;
                                    for(i = 0; i < fieldStrings.size(); ++i)
                                    {
                                        if(m_expansionMapShPtrMap.count(fieldStrings[i]) == 0)
                                        {
                                            m_expansionMapShPtrMap[fieldStrings[i]] = expansionMap;
                                        }
                                        else
                                        {
                                            ASSERTL0(false,"Expansion vector for this field is already  setup");
                                        }
                                    }
                                }
                            }
                            else // use default variable list
                            {
                                expansionMap = m_expansionMapShPtrMap.find("DefaultVar")->second;
                            }

                        }

                        /// Mandatory components...optional are to follow later.
                        std::string compositeStr = expansion->Attribute("COMPOSITE");
                        ASSERTL0(compositeStr.length() > 3, "COMPOSITE must be specified in expansion definition");
                        int beg = compositeStr.find_first_of("[");
                        int end = compositeStr.find_first_of("]");
                        std::string compositeListStr = compositeStr.substr(beg+1,end-beg-1);

                        CompositeMap compositeVector;
                        GetCompositeList(compositeListStr, compositeVector);

                        bool          useExpansionType = false;
                        ExpansionType expansion_type;
                        int           num_modes;

                        LibUtilities::BasisKeyVector basiskeyvec;
                        const char * tStr = expansion->Attribute("TYPE");

                        if(tStr) // use type string to define expansion
                        {
                            std::string typeStr = tStr;
                            const std::string* begStr = kExpansionTypeStr;
                            const std::string* endStr = kExpansionTypeStr+eExpansionTypeSize;
                            const std::string* expStr = std::find(begStr, endStr, typeStr);

                            ASSERTL0(expStr != endStr, "Invalid expansion type.");
                            expansion_type = (ExpansionType)(expStr - begStr);


                            /// \todo solvers break the pattern 'instantiate Session -> instantiate MeshGraph'
                            /// and parse command line arguments by themselves; one needs to unify command
                            /// line arguments handling.
                            /// Solvers tend to call MeshGraph::Read statically -> m_session
                            /// is not defined -> no info about command line arguments presented
                            /// ASSERTL0(m_session != 0, "One needs to instantiate SessionReader first");

                            const char *nStr = expansion->Attribute("NUMMODES");
                            ASSERTL0(nStr,"NUMMODES was not defined in EXPANSION section of input");
                            std::string nummodesStr = nStr;

                            // ASSERTL0(m_session,"Session should be defined to evaluate nummodes ");
                            if (m_session)
                            {
                                LibUtilities::Equation nummodesEqn(m_session, nummodesStr);
                                num_modes = (int) nummodesEqn.Evaluate();
                            }
                            else
                            {
                                num_modes = boost::lexical_cast<int>(nummodesStr);
                            }

                            useExpansionType = true;
                        }
                        else // assume expansion is defined individually
                        {
                            // Extract the attributes.
                            const char *bTypeStr = expansion->Attribute("BASISTYPE");
                            ASSERTL0(bTypeStr,"TYPE or BASISTYPE was not defined in EXPANSION section of input");
                            std::string basisTypeStr = bTypeStr;

                            // interpret the basis type string.
                            std::vector<std::string> basisStrings;
                            std::vector<LibUtilities::BasisType> basis;
                            bool valid = ParseUtils::GenerateOrderedStringVector(basisTypeStr.c_str(), basisStrings);
                            ASSERTL0(valid, "Unable to correctly parse the basis types.");
                            for (vector<std::string>::size_type i = 0; i < basisStrings.size(); i++)
                            {
                                valid = false;
                                for (unsigned int j = 0; j < LibUtilities::SIZE_BasisType; j++)
                                {
                                    if (LibUtilities::BasisTypeMap[j] == basisStrings[i])
                                    {
                                        basis.push_back((LibUtilities::BasisType) j);
                                        valid = true;
                                        break;
                                    }
                                }
                                ASSERTL0(valid, std::string("Unable to correctly parse the basis type: ").append(basisStrings[i]).c_str());
                            }
                            const char *nModesStr = expansion->Attribute("NUMMODES");
                            ASSERTL0(nModesStr,"NUMMODES was not defined in EXPANSION section of input");

                            std::string numModesStr = nModesStr;
                            std::vector<unsigned int> numModes;
                            valid = ParseUtils::GenerateOrderedVector(numModesStr.c_str(), numModes);
                            ASSERTL0(valid, "Unable to correctly parse the number of modes.");
                            ASSERTL0(numModes.size() == basis.size(),"information for num modes does not match the number of basis");

                            const char *pTypeStr =  expansion->Attribute("POINTSTYPE");
                            ASSERTL0(pTypeStr,"POINTSTYPE was not defined in EXPANSION section of input");
                            std::string pointsTypeStr = pTypeStr;
                            // interpret the points type string.
                            std::vector<std::string> pointsStrings;
                            std::vector<LibUtilities::PointsType> points;
                            valid = ParseUtils::GenerateOrderedStringVector(pointsTypeStr.c_str(), pointsStrings);
                            ASSERTL0(valid, "Unable to correctly parse the points types.");
                            for (vector<std::string>::size_type i = 0; i < pointsStrings.size(); i++)
                            {
                                valid = false;
                                for (unsigned int j = 0; j < LibUtilities::SIZE_PointsType; j++)
                                {
                                    if (LibUtilities::kPointsTypeStr[j] == pointsStrings[i])
                                    {
                                        points.push_back((LibUtilities::PointsType) j);
                                        valid = true;
                                        break;
                                    }
                                }
                                ASSERTL0(valid, std::string("Unable to correctly parse the points type: ").append(pointsStrings[i]).c_str());
                            }

                            const char *nPointsStr = expansion->Attribute("NUMPOINTS");
                            ASSERTL0(nPointsStr,"NUMPOINTS was not defined in EXPANSION section of input");
                            std::string numPointsStr = nPointsStr;
                            std::vector<unsigned int> numPoints;
                            valid = ParseUtils::GenerateOrderedVector(numPointsStr.c_str(), numPoints);
                            ASSERTL0(valid, "Unable to correctly parse the number of points.");
                            ASSERTL0(numPoints.size() == numPoints.size(),"information for num points does not match the number of basis");

                            for(int i = 0; i < basis.size(); ++i)
                            {
                                //Generate Basis key  using information
                                const LibUtilities::PointsKey pkey(numPoints[i],points[i]);
                                basiskeyvec.push_back(LibUtilities::BasisKey(basis[i],numModes[i],pkey));
                            }
                        }

                        // Now have composite and basiskeys.  Cycle through
                        // all composites for the geomShPtrs and set the modes
                        // and types for the elements contained in the element
                        // list.
                        CompositeMapIter compVecIter;
                        for (compVecIter = compositeVector.begin(); compVecIter != compositeVector.end(); ++compVecIter)
                        {
                            GeometryVectorIter geomVecIter;
                            for (geomVecIter = (compVecIter->second)->begin(); geomVecIter != (compVecIter->second)->end(); ++geomVecIter)
                            {
                                ExpansionMapIter x = expansionMap->find((*geomVecIter)->GetGlobalID());
                                ASSERTL0(x != expansionMap->end(), "Expansion not found!!");
                                if(useExpansionType)
                                {
                                    (x->second)->m_basisKeyVector = MeshGraph::DefineBasisKeyFromExpansionType(*geomVecIter,expansion_type,num_modes);
                                }
                                else
                                {
                                    ASSERTL0((*geomVecIter)->GetShapeDim() == basiskeyvec.size()," There is an incompatible expansion dimension with geometry dimension");
                                    (x->second)->m_basisKeyVector = basiskeyvec;
                                }
                            }
                        }

                        expansion = expansion->NextSiblingElement("E");
                    }
                }
                else if(expType == "H")
                {
                    int i;
                    ExpansionMapShPtr expansionMap;

                    while (expansion)
                    {

                        const char *fStr = expansion->Attribute("FIELDS");
                        std::vector<std::string> fieldStrings;

                        if(fStr) // extract other fields.
                        {
                            std::string fieldStr = fStr;
                            bool  valid = ParseUtils::GenerateOrderedStringVector(fieldStr.c_str(),fieldStrings);
                            ASSERTL0(valid,"Unable to correctly parse the field string in ExpansionTypes.");
                        }

                        // check to see if m_expasionVectorShPtrMap has
                        // already been intiailised and if not intiailse
                        // vector.
                        if(m_expansionMapShPtrMap.count("DefaultVar") == 0) // no previous definitions
                        {
                            expansionMap = SetUpExpansionMap();

                            m_expansionMapShPtrMap["DefaultVar"] = expansionMap;

                            // make sure all fields in this search point
                            // to same expansion vector;
                            for(i = 0; i < fieldStrings.size(); ++i)
                            {
                                m_expansionMapShPtrMap[fieldStrings[i]] = expansionMap;
                            }
                        }
                        else // default variable is defined
                        {

                            if(fieldStrings.size()) // fields are defined
                            {
                                //see if field exists
                                if(m_expansionMapShPtrMap.count(fieldStrings[0]))
                                {
                                    expansionMap = m_expansionMapShPtrMap.find(fieldStrings[0])->second;
                                }
                                else
                                {
                                    expansionMap = SetUpExpansionMap();
                                    // make sure all fields in this search point
                                    // to same expansion vector;
                                    for(i = 0; i < fieldStrings.size(); ++i)
                                    {
                                        if(m_expansionMapShPtrMap.count(fieldStrings[i]) == 0)
                                        {
                                            m_expansionMapShPtrMap[fieldStrings[i]] = expansionMap;
                                        }
                                        else
                                        {
                                            ASSERTL0(false,"Expansion vector for this field is already  setup");
                                        }
                                    }
                                }
                            }
                            else // use default variable list
                            {
                                expansionMap = m_expansionMapShPtrMap.find("DefaultVar")->second;
                            }

                        }

                        /// Mandatory components...optional are to follow later.
                        std::string compositeStr = expansion->Attribute("COMPOSITE");
                        ASSERTL0(compositeStr.length() > 3, "COMPOSITE must be specified in expansion definition");
                        int beg = compositeStr.find_first_of("[");
                        int end = compositeStr.find_first_of("]");
                        std::string compositeListStr = compositeStr.substr(beg+1,end-beg-1);

                        CompositeMap compositeVector;
                        GetCompositeList(compositeListStr, compositeVector);

                        ExpansionType expansion_type_x = eNoExpansionType;
                        ExpansionType expansion_type_y = eNoExpansionType;
                        ExpansionType expansion_type_z = eNoExpansionType;
                        int           num_modes_x = 0;
                        int           num_modes_y = 0;
                        int           num_modes_z = 0;

                        LibUtilities::BasisKeyVector basiskeyvec;

                        const char * tStr_x = expansion->Attribute("TYPE-X");

                        if(tStr_x) // use type string to define expansion
                        {
                            std::string typeStr = tStr_x;
                            const std::string* begStr = kExpansionTypeStr;
                            const std::string* endStr = kExpansionTypeStr+eExpansionTypeSize;
                            const std::string* expStr = std::find(begStr, endStr, typeStr);

                            ASSERTL0(expStr != endStr, "Invalid expansion type.");
                            expansion_type_x = (ExpansionType)(expStr - begStr);

                            const char *nStr = expansion->Attribute("NUMMODES-X");
                            ASSERTL0(nStr,"NUMMODES-X was not defined in EXPANSION section of input");
                            std::string nummodesStr = nStr;

                            // ASSERTL0(m_session,"Session should be defined to evaluate nummodes ");

                            if (m_session)
                            {
                                LibUtilities::Equation nummodesEqn(m_session, nummodesStr);
                                num_modes_x = (int) nummodesEqn.Evaluate();
                            }
                            else
                            {
                                num_modes_x = boost::lexical_cast<int>(nummodesStr);
                            }

                        }

                        const char * tStr_y = expansion->Attribute("TYPE-Y");

                        if(tStr_y) // use type string to define expansion
                        {
                            std::string typeStr = tStr_y;
                            const std::string* begStr = kExpansionTypeStr;
                            const std::string* endStr = kExpansionTypeStr+eExpansionTypeSize;
                            const std::string* expStr = std::find(begStr, endStr, typeStr);

                            ASSERTL0(expStr != endStr, "Invalid expansion type.");
                            expansion_type_y = (ExpansionType)(expStr - begStr);

                            const char *nStr = expansion->Attribute("NUMMODES-Y");
                            ASSERTL0(nStr,"NUMMODES-Y was not defined in EXPANSION section of input");
                            std::string nummodesStr = nStr;

                            // ASSERTL0(m_session,"Session should be defined to evaluate nummodes ");
                            if (m_session)
                            {
                                LibUtilities::Equation nummodesEqn(m_session, nummodesStr);
                                num_modes_y = (int) nummodesEqn.Evaluate();
                            }
                            else
                            {
                                num_modes_y = boost::lexical_cast<int>(nummodesStr);
                            }

                        }

                        const char * tStr_z = expansion->Attribute("TYPE-Z");

                        if(tStr_z) // use type string to define expansion
                        {
                            std::string typeStr = tStr_z;
                            const std::string* begStr = kExpansionTypeStr;
                            const std::string* endStr = kExpansionTypeStr+eExpansionTypeSize;
                            const std::string* expStr = std::find(begStr, endStr, typeStr);

                            ASSERTL0(expStr != endStr, "Invalid expansion type.");
                            expansion_type_z = (ExpansionType)(expStr - begStr);

                            const char *nStr = expansion->Attribute("NUMMODES-Z");
                            ASSERTL0(nStr,"NUMMODES-Z was not defined in EXPANSION section of input");
                            std::string nummodesStr = nStr;

                            // ASSERTL0(m_session,"Session should be defined to evaluate nummodes ");
                            if (m_session)
                            {
                                LibUtilities::Equation nummodesEqn(m_session, nummodesStr);
                                num_modes_z = (int) nummodesEqn.Evaluate();
                            }
                            else
                            {
                                num_modes_z = boost::lexical_cast<int>(nummodesStr);
                            }

                        }

                        CompositeMapIter compVecIter;
                        for (compVecIter = compositeVector.begin(); compVecIter != compositeVector.end(); ++compVecIter)
                        {
                            GeometryVectorIter geomVecIter;
                            for (geomVecIter = (compVecIter->second)->begin(); geomVecIter != (compVecIter->second)->end(); ++geomVecIter)
                            {
                                ExpansionMapIter expVecIter;
                                for (expVecIter = expansionMap->begin(); expVecIter != expansionMap->end(); ++expVecIter)
                                {

                                    (expVecIter->second)->m_basisKeyVector = DefineBasisKeyFromExpansionTypeHomo(*geomVecIter,
                                            expansion_type_x,
                                            expansion_type_y,
                                            expansion_type_z,
                                            num_modes_x,
                                            num_modes_y,
                                            num_modes_z);
                                }
                            }
                        }

                        expansion = expansion->NextSiblingElement("H");
                    }
                }
                else if(expType == "ELEMENTS")  // Reading a file with the expansion definition
                {
                    std::vector<LibUtilities::FieldDefinitionsSharedPtr> fielddefs;
                    LibUtilities::FieldIO f(m_session->GetComm());
                    f.ImportFieldDefs(doc, fielddefs, true);
                    cout << "    Number of elements: " << fielddefs.size() << endl;
                    SetExpansions(fielddefs);
                }
                else
                {
                    ASSERTL0(false,"Expansion type not defined");
                }
            }
        }


        /**
         *
         */
        void MeshGraph::ReadDomain(TiXmlDocument &doc)
        {
            TiXmlHandle docHandle(&doc);

            TiXmlElement* mesh = docHandle.FirstChildElement("NEKTAR").FirstChildElement("GEOMETRY").Element();
            TiXmlElement* domain = NULL;

            ASSERTL0(mesh, "Unable to find GEOMETRY tag in file.");

            /// Look for data in DOMAIN block.
            domain = mesh->FirstChildElement("DOMAIN");

            ASSERTL0(domain, "Unable to find DOMAIN tag in file.");

            /// Elements are of the form: "<D ID = "N"> ... </D>".
            /// Read the ID field first.
            TiXmlElement *multidomains = domain->FirstChildElement("D");

            if(multidomains)
            {
                int nextDomainNumber = 0;
                while (multidomains)
                {
                    int indx;
                    int err = multidomains->QueryIntAttribute("ID", &indx);
                    ASSERTL0(err == TIXML_SUCCESS,
                             "Unable to read attribute ID in Domain.");


                    TiXmlNode* elementChild = multidomains->FirstChild();
                    while(elementChild && elementChild->Type() != TiXmlNode::TINYXML_TEXT)
                    {
                        elementChild = elementChild->NextSibling();
                    }

                    ASSERTL0(elementChild, "Unable to read DOMAIN body.");
                    std::string elementStr = elementChild->ToText()->ValueStr();

                    elementStr = elementStr.substr(elementStr.find_first_not_of(" "));

                    std::string::size_type indxBeg = elementStr.find_first_of('[') + 1;
                    std::string::size_type indxEnd = elementStr.find_last_of(']') - 1;
                    std::string indxStr = elementStr.substr(indxBeg, indxEnd - indxBeg + 1);

                    ASSERTL0(!indxStr.empty(), "Unable to read domain's composite index (index missing?).");

                    // Read the domain composites.
                    // Parse the composites into a list.
                    CompositeMap unrollDomain;
                    GetCompositeList(indxStr, unrollDomain);
                    m_domain.push_back(unrollDomain);

                    ASSERTL0(!m_domain[nextDomainNumber++].empty(), (std::string("Unable to obtain domain's referenced composite: ") + indxStr).c_str());

                    /// Keep looking
                    multidomains = multidomains->NextSiblingElement("D");
                }

            }
            else // previous definition of just one composite
            {

                // find the non comment portion of the body.
                TiXmlNode* elementChild = domain->FirstChild();
                while(elementChild && elementChild->Type() != TiXmlNode::TINYXML_TEXT)
                {
                    elementChild = elementChild->NextSibling();
                }

                ASSERTL0(elementChild, "Unable to read DOMAIN body.");
                std::string elementStr = elementChild->ToText()->ValueStr();

                elementStr = elementStr.substr(elementStr.find_first_not_of(" "));

                std::string::size_type indxBeg = elementStr.find_first_of('[') + 1;
                std::string::size_type indxEnd = elementStr.find_last_of(']') - 1;
                std::string indxStr = elementStr.substr(indxBeg, indxEnd - indxBeg + 1);

                ASSERTL0(!indxStr.empty(), "Unable to read domain's composite index (index missing?).");

                // Read the domain composites.
                // Parse the composites into a list.
                CompositeMap fullDomain;
                GetCompositeList(indxStr, fullDomain);
                m_domain.push_back(fullDomain);

                ASSERTL0(!m_domain[0].empty(), (std::string("Unable to obtain domain's referenced composite: ") + indxStr).c_str());
            }
        }


        /**
         *
         */
        void MeshGraph::ReadCurves(TiXmlDocument &doc)
        {
            /// We know we have it since we made it this far.
            TiXmlHandle docHandle(&doc);
            TiXmlElement* mesh = docHandle.FirstChildElement("NEKTAR").FirstChildElement("GEOMETRY").Element();
            TiXmlElement* field = NULL;

            // check to see if any scaling parameters are in
            // attributes and determine these values
            TiXmlElement* element = mesh->FirstChildElement("VERTEX");
            ASSERTL0(element, "Unable to find mesh VERTEX tag in file.");

            NekDouble xscale,yscale,zscale;

            LibUtilities::AnalyticExpressionEvaluator expEvaluator;
            const char *xscal =  element->Attribute("XSCALE");
            if(!xscal)
            {
                xscale = 1.0;
            }
            else
            {
                std::string xscalstr = xscal;
                int expr_id = expEvaluator.DefineFunction("",xscalstr);
                xscale = expEvaluator.Evaluate(expr_id);
            }

            const char *yscal =  element->Attribute("YSCALE");
            if(!yscal)
            {
                yscale = 1.0;
            }
            else
            {
                std::string yscalstr = yscal;
                int expr_id = expEvaluator.DefineFunction("",yscalstr);
                yscale = expEvaluator.Evaluate(expr_id);
            }

            const char *zscal = element->Attribute("ZSCALE");
            if(!zscal)
            {
                zscale = 1.0;
            }
            else
            {
                std::string zscalstr = zscal;
                int expr_id = expEvaluator.DefineFunction("",zscalstr);
                zscale = expEvaluator.Evaluate(expr_id);
            }

            int err;

            /// Look for elements in CURVE block.
            field = mesh->FirstChildElement("CURVED");

            if(!field) //return if no curved entities
            {
                return;
            }

            /// All curves are of the form: "<? ID="#" TYPE="GLL OR other
            /// points type" NUMPOINTS="#"> ... </?>", with ? being an
            /// element type (either E or F).

            TiXmlElement *edgelement = field->FirstChildElement("E");

            int edgeindx, edgeid;
            int nextEdgeNumber = -1;

            while(edgelement)
            {
                /// These should be ordered.
                nextEdgeNumber++;

                std::string edge(edgelement->ValueStr());
                ASSERTL0(edge == "E", (std::string("Unknown 3D curve type:") + edge).c_str());

                /// Read id attribute.
                err = edgelement->QueryIntAttribute("ID", &edgeindx);
                ASSERTL0(err == TIXML_SUCCESS, "Unable to read curve attribute ID.");

                /// Read edge id attribute.
                err = edgelement->QueryIntAttribute("EDGEID", &edgeid);
                ASSERTL0(err == TIXML_SUCCESS, "Unable to read curve attribute EDGEID.");

                /// Read text edgelement description.
                std::string elementStr;
                TiXmlNode* elementChild = edgelement->FirstChild();

                while(elementChild)
                {
                    // Accumulate all non-comment element data
                    if (elementChild->Type() == TiXmlNode::TINYXML_TEXT)
                    {
                        elementStr += elementChild->ToText()->ValueStr();
                        elementStr += " ";
                    }
                    elementChild = elementChild->NextSibling();
                }

                ASSERTL0(!elementStr.empty(), "Unable to read curve description body.");

                /// Parse out the element components corresponding to type of element.
                if (edge == "E")
                {
                    int numPts=0;
                    // Determine the points type
                    std::string typeStr = edgelement->Attribute("TYPE");
                    ASSERTL0(!typeStr.empty(), "TYPE must be specified in " "points definition");

                    LibUtilities::PointsType type;
                    const std::string* begStr = LibUtilities::kPointsTypeStr;
                    const std::string* endStr = LibUtilities::kPointsTypeStr + LibUtilities::SIZE_PointsType;
                    const std::string* ptsStr = std::find(begStr, endStr, typeStr);

                    ASSERTL0(ptsStr != endStr, "Invalid points type.");
                    type = (LibUtilities::PointsType)(ptsStr - begStr);

                    //Determine the number of points
                    err = edgelement->QueryIntAttribute("NUMPOINTS", &numPts);
                    ASSERTL0(err == TIXML_SUCCESS, "Unable to read curve attribute NUMPOINTS.");
                    CurveSharedPtr curve(MemoryManager<Curve>::AllocateSharedPtr(edgeid, type));

                    // Read points (x, y, z)
                    NekDouble xval, yval, zval;
                    std::istringstream elementDataStrm(elementStr.c_str());
                    try
                    {
                        while(!elementDataStrm.fail())
                        {
                            elementDataStrm >> xval >> yval >> zval;

                            xval *= xscale;
                            yval *= yscale;
                            zval *= zscale;
                            // Need to check it here because we may not be
                            // good after the read indicating that there
                            // was nothing to read.
                            if (!elementDataStrm.fail())
                            {
                                PointGeomSharedPtr vert(MemoryManager<PointGeom>::AllocateSharedPtr(m_meshDimension, edgeindx, xval, yval, zval));

                                curve->m_points.push_back(vert);
                            }

                        }
                    }
                    catch(...)
                    {
                        NEKERROR(ErrorUtil::efatal,
                                (std::string("Unable to read curve data for EDGE: ") + elementStr).c_str());

                    }

                    ASSERTL0(curve->m_points.size() == numPts,"Number of points specificed by attribute NUMPOINTS is different from number of points in list");

                    m_curvedEdges.push_back(curve);

                    edgelement = edgelement->NextSiblingElement("E");

                } // end if-loop

            } // end while-loop


            TiXmlElement *facelement = field->FirstChildElement("F");
            int faceindx, faceid;

            while(facelement)
            {
                std::string face(facelement->ValueStr());
                ASSERTL0(face == "F", (std::string("Unknown 3D curve type: ") + face).c_str());

                /// Read id attribute.
                err = facelement->QueryIntAttribute("ID", &faceindx);
                ASSERTL0(err == TIXML_SUCCESS, "Unable to read curve attribute ID.");

                /// Read face id attribute.
                err = facelement->QueryIntAttribute("FACEID", &faceid);
                ASSERTL0(err == TIXML_SUCCESS, "Unable to read curve attribute FACEID.");

                /// Read text face element description.
                std::string elementStr;
                TiXmlNode* elementChild = facelement->FirstChild();

                while(elementChild)
                {
                    // Accumulate all non-comment element data
                    if (elementChild->Type() == TiXmlNode::TINYXML_TEXT)
                    {
                        elementStr += elementChild->ToText()->ValueStr();
                        elementStr += " ";
                    }
                    elementChild = elementChild->NextSibling();
                }

                ASSERTL0(!elementStr.empty(), "Unable to read curve description body.");

                /// Parse out the element components corresponding to type of element.
                if(face == "F")
                {
                    std::string typeStr = facelement->Attribute("TYPE");
                    ASSERTL0(!typeStr.empty(), "TYPE must be specified in " "points definition");
                    LibUtilities::PointsType type;
                    const std::string* begStr = LibUtilities::kPointsTypeStr;
                    const std::string* endStr = LibUtilities::kPointsTypeStr + LibUtilities::SIZE_PointsType;
                    const std::string* ptsStr = std::find(begStr, endStr, typeStr);

                    ASSERTL0(ptsStr != endStr, "Invalid points type.");
                    type = (LibUtilities::PointsType)(ptsStr - begStr);

                    std::string numptsStr = facelement->Attribute("NUMPOINTS");
                    ASSERTL0(!numptsStr.empty(), "NUMPOINTS must be specified in points definition");
                    int numPts=0;
                    std::stringstream s;
                    s << numptsStr;
                    s >> numPts;

                    CurveSharedPtr curve(MemoryManager<Curve>::AllocateSharedPtr(faceid, type));

                    ASSERTL0(numPts >= 3, "NUMPOINTS for face must be greater than 2");

                    if(numPts == 3)
                    {
                        ASSERTL0(ptsStr != endStr, "Invalid points type.");
                    }

                    // Read points (x, y, z)
                    NekDouble xval, yval, zval;
                    std::istringstream elementDataStrm(elementStr.c_str());
                    try
                    {
                        while(!elementDataStrm.fail())
                        {
                            elementDataStrm >> xval >> yval >> zval;

                            // Need to check it here because we may not be good after the read
                            // indicating that there was nothing to read.
                            if (!elementDataStrm.fail())
                            {
                                PointGeomSharedPtr vert(MemoryManager<PointGeom>::AllocateSharedPtr(m_meshDimension, faceindx, xval, yval, zval));
                                curve->m_points.push_back(vert);
                            }
                        }
                    }
                    catch(...)
                    {
                        NEKERROR(ErrorUtil::efatal,
                                (std::string("Unable to read curve data for FACE: ")
                        + elementStr).c_str());
                    }
                    m_curvedFaces.push_back(curve);

                    facelement = facelement->NextSiblingElement("F");

                } // end if-loop
            } // end while-loop
        } // end of ReadCurves()


        /**
         *
         */
        void MeshGraph::ReadCurves(std::string &infilename)
        {
            TiXmlDocument doc(infilename);
            bool loadOkay = doc.LoadFile();

            std::stringstream errstr;
            errstr << "Unable to load file: " << infilename << std::endl;
            errstr << "Reason: " << doc.ErrorDesc() << std::endl;
            errstr << "Position: Line " << doc.ErrorRow() << ", Column " << doc.ErrorCol() << std::endl;
            ASSERTL0(loadOkay, errstr.str());

            ReadCurves(doc);
        }

        void MeshGraph::SetDomainRange (NekDouble xmin, NekDouble xmax, NekDouble ymin,
                             NekDouble ymax, NekDouble zmin, NekDouble zmax)
        {
            m_domainRange->m_checkShape = false;

            if(m_domainRange == NullDomainRangeShPtr)
            {
                m_domainRange = MemoryManager<DomainRange>::AllocateSharedPtr();
                m_domainRange->m_doXrange = true;
            }

            m_domainRange->m_xmin = xmin;
            m_domainRange->m_xmax = xmax;

            if(ymin == NekConstants::kNekUnsetDouble)
            {
                m_domainRange->m_doYrange = false;
            }
            else
            {
                m_domainRange->m_doYrange = true;
                m_domainRange->m_ymin = ymin;
                m_domainRange->m_ymax = ymax;
            }

            if(zmin == NekConstants::kNekUnsetDouble)
            {
                m_domainRange->m_doZrange = false;
            }
            else
            {
                m_domainRange->m_doZrange = true;
                m_domainRange->m_zmin = zmin;
                m_domainRange->m_zmax = zmax;
            }
        }

        bool MeshGraph::CheckRange(Geometry2D &geom)
        {
            bool returnval = true;

            if(m_domainRange  != NullDomainRangeShPtr)
            {
                int nverts  = geom.GetNumVerts();
                int coordim = geom.GetCoordim();

                // exclude elements outside x range if all vertices not in region
                if(m_domainRange->m_doXrange)
                {
                    int ncnt_low = 0;
                    int ncnt_up = 0;
                    for(int i = 0; i < nverts; ++i)
                    {
                        NekDouble xval = (*geom.GetVertex(i))[0];
                        if(xval < m_domainRange->m_xmin)
                        {
                            ncnt_low++;
                        }

                        if(xval > m_domainRange->m_xmax)
                        {
                            ncnt_up++;
                        }
                    }

                    // check for all verts to be less or greater than
                    // range so that if element spans thin range then
                    // it is still included
                    if((ncnt_up == nverts)||(ncnt_low == nverts))
                    {
                        returnval = false;
                    }
                }

                // exclude elements outside y range if all vertices not in region
                if(m_domainRange->m_doYrange)
                {
                    int ncnt_low = 0;
                    int ncnt_up  = 0;
                    for(int i = 0; i < nverts; ++i)
                    {
                        NekDouble yval = (*geom.GetVertex(i))[1];
                        if(yval < m_domainRange->m_ymin)
                        {
                            ncnt_low++;
                        }

                        if(yval > m_domainRange->m_ymax)
                        {
                            ncnt_up++;
                        }
                    }

                    // check for all verts to be less or greater than
                    // range so that if element spans thin range then
                    // it is still included
                    if((ncnt_up == nverts)||(ncnt_low == nverts))
                    {
                        returnval = false;
                    }
                }

                if(coordim > 2)
                {
                    // exclude elements outside z range if all vertices not in region
                    if(m_domainRange->m_doZrange)
                    {
                        int ncnt_low = 0;
                        int ncnt_up  = 0;

                        for(int i = 0; i < nverts; ++i)
                        {
                            NekDouble zval = (*geom.GetVertex(i))[2];

                            if(zval < m_domainRange->m_zmin)
                            {
                                ncnt_low++;
                            }

                            if(zval > m_domainRange->m_zmax)
                            {
                                ncnt_up++;
                            }
                        }

                        // check for all verts to be less or greater than
                        // range so that if element spans thin range then
                        // it is still included
                        if((ncnt_up == nverts)||(ncnt_low == nverts))
                        {
                            returnval = false;
                        }
                    }
                }
            }
            return returnval;
        }


        /* Domain checker for 3D geometries */
        bool MeshGraph::CheckRange(Geometry3D &geom)
        {
            bool returnval = true;

            if(m_domainRange  != NullDomainRangeShPtr)
            {
                int nverts  = geom.GetNumVerts();

                if(m_domainRange->m_doXrange)
                {
                    int ncnt_low = 0;
                    int ncnt_up = 0;

                    for(int i = 0; i < nverts; ++i)
                    {
                        NekDouble xval = (*geom.GetVertex(i))[0];
                        if(xval < m_domainRange->m_xmin)
                        {
                            ncnt_low++;
                        }

                        if(xval > m_domainRange->m_xmax)
                        {
                            ncnt_up++;
                        }
                    }

                    // check for all verts to be less or greater than
                    // range so that if element spans thin range then
                    // it is still included
                    if((ncnt_up == nverts)||(ncnt_low == nverts))
                    {
                        returnval = false;
                    }
                }

                if(m_domainRange->m_doYrange)
                {
                    int ncnt_low = 0;
                    int ncnt_up = 0;
                    for(int i = 0; i < nverts; ++i)
                    {
                        NekDouble yval = (*geom.GetVertex(i))[1];
                        if(yval < m_domainRange->m_ymin)
                        {
                            ncnt_low++;
                        }

                        if(yval > m_domainRange->m_ymax)
                        {
                            ncnt_up++;
                        }
                    }

                    // check for all verts to be less or greater than
                    // range so that if element spans thin range then
                    // it is still included
                    if((ncnt_up == nverts)||(ncnt_low == nverts))
                    {
                        returnval = false;
                    }
                }

                if(m_domainRange->m_doZrange)
                {
                    int ncnt_low = 0;
                    int ncnt_up  = 0;
                    for(int i = 0; i < nverts; ++i)
                    {
                        NekDouble zval = (*geom.GetVertex(i))[2];

                        if(zval < m_domainRange->m_zmin)
                        {
                            ncnt_low++;
                        }

                        if(zval > m_domainRange->m_zmax)
                        {
                            ncnt_up++;
                        }
                    }

                    // check for all verts to be less or greater than
                    // range so that if element spans thin range then
                    // it is still included
                    if((ncnt_up == nverts)||(ncnt_low == nverts))
                    {
                        returnval = false;
                    }
                }

                if(m_domainRange->m_checkShape)
                {
                    if(geom.GetShapeType() != m_domainRange->m_shapeType)
                    {
                        returnval = false;
                    }
                }

            }

            return returnval;
        }

        /**
         *
         */
        GeometrySharedPtr MeshGraph::GetCompositeItem(int whichComposite, int whichItem)
        {
            GeometrySharedPtr returnval;
            bool error = false;

            if (whichComposite >= 0 && whichComposite < int(m_meshComposites.size()))
            {
                if (whichItem >= 0 && whichItem < int(m_meshComposites[whichComposite]->size()))
                {
                    returnval = m_meshComposites[whichComposite]->at(whichItem);
                }
                else
                {
                    error = true;
                }
            }
            else
            {
                error = true;
            }

            if (error)
            {
                std::ostringstream errStream;
                errStream << "Unable to access composite item [" << whichComposite << "][" << whichItem << "].";

                std::string testStr = errStream.str();

                NEKERROR(ErrorUtil::efatal, testStr.c_str());
            }

            return returnval;
        }


        /**
         *
         */
        void MeshGraph::GetCompositeList(const std::string &compositeStr, CompositeMap &compositeVector) const
        {
            // Parse the composites into a list.
            typedef vector<unsigned int> SeqVector;
            SeqVector seqVector;
            bool parseGood = ParseUtils::GenerateSeqVector(compositeStr.c_str(), seqVector);

            ASSERTL0(parseGood && !seqVector.empty(), (std::string("Unable to read composite index range: ") + compositeStr).c_str());

            SeqVector addedVector;    // Vector of those composites already added to compositeVector;
            for (SeqVector::iterator iter = seqVector.begin(); iter != seqVector.end(); ++iter)
            {
                // Only add a new one if it does not already exist in vector.
                // Can't go back and delete with a vector, so prevent it from
                // being added in the first place.
                if (std::find(addedVector.begin(), addedVector.end(), *iter) == addedVector.end())
                {

                    // If the composite listed is not found and we are working
                    // on a partitioned mesh, silently ignore it.
                    if (m_meshComposites.find(*iter) == m_meshComposites.end()
                            && m_meshPartitioned)
                    {
                        continue;
                    }

                    addedVector.push_back(*iter);
                    Composite composite = GetComposite(*iter);
                    CompositeMap::iterator compIter;
                    if (composite)
                    {
                        compositeVector[*iter] = composite;
                    }
                    else
                    {
                        char str[64];
                        ::sprintf(str, "%d", *iter);
                        NEKERROR(ErrorUtil::ewarning, (std::string("Undefined composite: ") + str).c_str());

                    }
                }
            }
        }


        /**
         *
         */
        const ExpansionMap &MeshGraph::GetExpansions(const std::string variable)
        {
            ExpansionMapShPtr returnval;

            if(m_expansionMapShPtrMap.count(variable))
            {
                returnval = m_expansionMapShPtrMap.find(variable)->second;
            }
            else
            {
                if(m_expansionMapShPtrMap.count("DefaultVar") == 0)
                {
                    NEKERROR(ErrorUtil::efatal, (std::string("Unable to find expansion vector definition for field: ")+variable).c_str());
                }
                returnval = m_expansionMapShPtrMap.find("DefaultVar")->second;
                m_expansionMapShPtrMap[variable] = returnval;

                NEKERROR(ErrorUtil::ewarning, (std::string("Using Default variable expansion definition for field: ")+variable).c_str());
            }

            return *returnval;
        }


        /**
         *
         */
        ExpansionShPtr MeshGraph::GetExpansion(GeometrySharedPtr geom, const std::string variable)
        {
            ExpansionMapIter iter;
            ExpansionShPtr returnval;

            ExpansionMapShPtr expansionMap = m_expansionMapShPtrMap.find(variable)->second;

            for (iter = expansionMap->begin(); iter!=expansionMap->end(); ++iter)
            {
                if ((iter->second)->m_geomShPtr == geom)
                {
                    returnval = iter->second;
                    break;
                }
            }
            return returnval;
        }


        /**
         *
         */
        void MeshGraph::SetExpansions(
                std::vector<LibUtilities::FieldDefinitionsSharedPtr> &fielddef)
        {
            int i, j, k, cnt, id;
            GeometrySharedPtr geom;

            ExpansionMapShPtr expansionMap;

            // Loop over fields and determine unique fields string and
            // declare whole expansion list
            for(i = 0; i < fielddef.size(); ++i)
            {
                for(j = 0; j < fielddef[i]->m_fields.size(); ++j)
                {
                    std::string field = fielddef[i]->m_fields[j];
                    if(m_expansionMapShPtrMap.count(field) == 0)
                    {
                        expansionMap = MemoryManager<ExpansionMap>::AllocateSharedPtr();
                        m_expansionMapShPtrMap[field] = expansionMap;

                        // check to see if DefaultVar also not set and if so assign it to this expansion
                        if(m_expansionMapShPtrMap.count("DefaultVar") == 0)
                        {
                            m_expansionMapShPtrMap["DefaultVar"] = expansionMap;
                        }
                    }

                    // loop over all elements in partition and set expansion
                    expansionMap = m_expansionMapShPtrMap.find(field)->second;
                    LibUtilities::BasisKeyVector def;

                    for(int d = 0; d < m_domain.size(); ++d)
                    {
                        CompositeMap::const_iterator compIter;

                        for (compIter = m_domain[d].begin();
                             compIter != m_domain[d].end(); ++compIter)
                        {
                            GeometryVector::const_iterator x;
                            for (x = compIter->second->begin();
                                 x != compIter->second->end(); ++x)
                            {
                                ExpansionShPtr expansionElementShPtr =
                                            MemoryManager<Expansion>::
                                                    AllocateSharedPtr(*x, def);
                                int id = (*x)->GetGlobalID();
                                (*expansionMap)[id] = expansionElementShPtr;
                            }
                        }
                    }
                }
            }

            // loop over all elements find the geometry shared ptr and
            // set up basiskey vector
            for(i = 0; i < fielddef.size(); ++i)
            {
                cnt = 0;
                std::vector<std::string>  fields = fielddef[i]->m_fields;
                std::vector<unsigned int> nmodes = fielddef[i]->m_numModes;
                std::vector<LibUtilities::BasisType> basis = fielddef[i]->m_basis;
                bool pointDef = fielddef[i]->m_pointsDef;
                bool numPointDef = fielddef[i]->m_numPointsDef;

                // Check points and numpoints
                std::vector<unsigned int> npoints = fielddef[i]->m_numPoints;
                std::vector<LibUtilities::PointsType> points = fielddef[i]->m_points;

                bool UniOrder =  fielddef[i]->m_uniOrder;

                int check = 0;
                for (j=0; j< basis.size(); ++j)
                {
                    if ( (strcmp(LibUtilities::BasisTypeMap[basis[j]], "Modified_A") == 0) ||
                            (strcmp(LibUtilities::BasisTypeMap[basis[j]], "Modified_B") == 0) ||
                            (strcmp(LibUtilities::BasisTypeMap[basis[j]], "Modified_C") == 0) ||
                            (strcmp(LibUtilities::BasisTypeMap[basis[j]], "GLL_Lagrange") == 0) ||
                            (strcmp(LibUtilities::BasisTypeMap[basis[j]], "Gauss_Lagrange") == 0) ||
                            (strcmp(LibUtilities::BasisTypeMap[basis[j]], "Fourier") == 0) ||
					        (strcmp(LibUtilities::BasisTypeMap[basis[j]], "FourierSingleMode") == 0)||
							(strcmp(LibUtilities::BasisTypeMap[basis[j]], "FourierHalfModeRe") == 0) ||
							(strcmp(LibUtilities::BasisTypeMap[basis[j]], "FourierHalfModeIm") == 0))
                    {
                        check++;
                    }
                }

                if (check==basis.size())
                {
                    for (j = 0; j < fielddef[i]->m_elementIDs.size(); ++j)
                    {

                        LibUtilities::BasisKeyVector bkeyvec;
                        id = fielddef[i]->m_elementIDs[j];

                        switch (fielddef[i]->m_shapeType)
                        {
                        case LibUtilities::eSegment:
                        {
                            if(m_segGeoms.count(fielddef[i]->m_elementIDs[j]) == 0)
                            {
                                // skip element likely from parallel read
                                continue;
                            }
                            geom = m_segGeoms[fielddef[i]->m_elementIDs[j]];

                            LibUtilities::PointsKey pkey(nmodes[cnt]+1, LibUtilities::eGaussLobattoLegendre);

                            if(numPointDef&&pointDef)
                            {
                                const LibUtilities::PointsKey pkey1(npoints[cnt], points[0]);
                                pkey = pkey1;
                            }
                            else if(!numPointDef&&pointDef)
                            {
                                const LibUtilities::PointsKey pkey1(nmodes[cnt]+1, points[0]);
                                pkey = pkey1;
                            }
                            else if(numPointDef&&!pointDef)
                            {
                                const LibUtilities::PointsKey pkey1(npoints[cnt], LibUtilities::eGaussLobattoLegendre);
                                pkey = pkey1;
                            }

                            LibUtilities::BasisKey bkey(basis[0], nmodes[cnt], pkey);

                            if(!UniOrder)
                            {
                                cnt++;
                            }
                            bkeyvec.push_back(bkey);
                        }
                        break;
                        case LibUtilities::eTriangle:
                        {
                            if(m_triGeoms.count(fielddef[i]->m_elementIDs[j]) == 0)
                            {
                                // skip element likely from parallel read
                                continue;
                            }
                            geom = m_triGeoms[fielddef[i]->m_elementIDs[j]];

                            LibUtilities::PointsKey pkey(nmodes[cnt]+1, LibUtilities::eGaussLobattoLegendre);
                            if(numPointDef&&pointDef)
                            {
                                const LibUtilities::PointsKey pkey2(npoints[cnt], points[0]);
                                pkey = pkey2;
                            }
                            else if(!numPointDef&&pointDef)
                            {
                                const LibUtilities::PointsKey pkey2(nmodes[cnt]+1, points[0]);
                                pkey = pkey2;
                            }
                            else if(numPointDef&&!pointDef)
                            {
                                const LibUtilities::PointsKey pkey2(npoints[cnt], LibUtilities::eGaussLobattoLegendre);
                                pkey = pkey2;
                            }
                            LibUtilities::BasisKey bkey(basis[0], nmodes[cnt], pkey);

                            bkeyvec.push_back(bkey);

                            LibUtilities::PointsKey pkey1(nmodes[cnt+1], LibUtilities::eGaussRadauMAlpha1Beta0);
                            if(numPointDef&&pointDef)
                            {
                                const LibUtilities::PointsKey pkey2(npoints[cnt+1], points[1]);
                                pkey1 = pkey2;
                            }
                            else if(!numPointDef&&pointDef)
                            {
                                const LibUtilities::PointsKey pkey2(nmodes[cnt+1], points[1]);
                                pkey1 = pkey2;
                            }
                            else if(numPointDef&&!pointDef)
                            {
                                const LibUtilities::PointsKey pkey2(npoints[cnt+1], LibUtilities::eGaussRadauMAlpha1Beta0);
                                pkey1 = pkey2;
                            }
                            LibUtilities::BasisKey bkey1(basis[1], nmodes[cnt+1], pkey1);
                            bkeyvec.push_back(bkey1);

                            if(!UniOrder)
                            {
                                cnt += 2;
                            }
                        }
                        break;
                        case LibUtilities::eQuadrilateral:
                        {
                            if(m_quadGeoms.count(fielddef[i]->m_elementIDs[j]) == 0)
                            {
                                // skip element likely from parallel read
                                continue;
                            }

                            geom = m_quadGeoms[fielddef[i]->m_elementIDs[j]];

                            for(int b = 0; b < 2; ++b)
                            {
                                LibUtilities::PointsKey pkey(nmodes[cnt+b]+1, LibUtilities::eGaussLobattoLegendre);

                                if(numPointDef&&pointDef)
                                {
                                    const LibUtilities::PointsKey pkey2(npoints[cnt+b],points[b]);
                                    pkey = pkey2;
                                }
                                else if(!numPointDef&&pointDef)
                                {
                                    const LibUtilities::PointsKey pkey2(nmodes[cnt+b]+1,points[b]);
                                    pkey = pkey2;
                                }
                                else if(numPointDef&&!pointDef)
                                {
                                    const LibUtilities::PointsKey pkey2(npoints[cnt+b],LibUtilities::eGaussLobattoLegendre);
                                    pkey = pkey2;
                                }
                                LibUtilities::BasisKey bkey(basis[b],nmodes[cnt+b],pkey);
                                bkeyvec.push_back(bkey);
                            }

                            if(!UniOrder)
                            {
                                cnt += 2;
                            }
                        }
                        break;

                        case LibUtilities::eTetrahedron:
                        {
                            k = fielddef[i]->m_elementIDs[j];

                            // allow for possibility that fielddef is
                            // larger than m_graph which can happen in
                            // parallel runs
                            if(m_tetGeoms.count(k) == 0)
                            {
                                continue;
                            }
                            geom = m_tetGeoms[k];

#if 0 //all gll
                            for(int b = 0; b < 3; ++b)
                            {
                                LibUtilities::PointsKey pkey(nmodes[cnt+b], LibUtilities::eGaussLobattoLegendre);

                                if(numPointDef&&pointDef)
                                {
                                    const LibUtilities::PointsKey pkey2(npoints[cnt+b],points[b]);
                                    pkey = pkey2;
                                }
                                else if(!numPointDef&&pointDef)
                                {
                                    const LibUtilities::PointsKey pkey2(nmodes[cnt+b]+1,points[b]);
                                    pkey = pkey2;
                                }
                                else if(numPointDef&&!pointDef)
                                {
                                    const LibUtilities::PointsKey pkey2(npoints[cnt+b],LibUtilities::eGaussLobattoLegendre);
                                    pkey = pkey2;
                                }

                                LibUtilities::BasisKey bkey(basis[b],nmodes[cnt+b],pkey);

                                bkeyvec.push_back(bkey);
                            }
#else
                            {
                                LibUtilities::PointsKey pkey(nmodes[cnt], LibUtilities::eGaussLobattoLegendre);

                                if(numPointDef&&pointDef)
                                {
                                    const LibUtilities::PointsKey pkey2(npoints[cnt],points[0]);
                                    pkey = pkey2;
                                }
                                else if(!numPointDef&&pointDef)
                                {
                                    const LibUtilities::PointsKey pkey2(nmodes[cnt]+1,points[0]);
                                    pkey = pkey2;
                                }
                                else if(numPointDef&&!pointDef)
                                {
                                    const LibUtilities::PointsKey pkey2(npoints[cnt],LibUtilities::eGaussLobattoLegendre);
                                    pkey = pkey2;
                                }

                                LibUtilities::BasisKey bkey(basis[0],nmodes[cnt],pkey);

                                bkeyvec.push_back(bkey);
                            }
                            {
                                LibUtilities::PointsKey pkey(nmodes[cnt+1], LibUtilities::eGaussRadauMAlpha1Beta0);

                                if(numPointDef&&pointDef)
                                {
                                    const LibUtilities::PointsKey pkey2(npoints[cnt+1],points[1]);
                                    pkey = pkey2;
                                }
                                else if(!numPointDef&&pointDef)
                                {
                                    const LibUtilities::PointsKey pkey2(nmodes[cnt+1]+1,points[1]);
                                    pkey = pkey2;
                                }
                                else if(numPointDef&&!pointDef)
                                {
                                    const LibUtilities::PointsKey pkey2(npoints[cnt+1],LibUtilities::eGaussRadauMAlpha1Beta0);
                                    pkey = pkey2;
                                }

                                LibUtilities::BasisKey bkey(basis[1],nmodes[cnt+1],pkey);

                                bkeyvec.push_back(bkey);
                            }

                            {
                                LibUtilities::PointsKey pkey(nmodes[cnt+2], LibUtilities::eGaussRadauMAlpha2Beta0);

                                if(numPointDef&&pointDef)
                                {
                                    const LibUtilities::PointsKey pkey2(npoints[cnt+2],points[2]);
                                    pkey = pkey2;
                                }
                                else if(!numPointDef&&pointDef)
                                {
                                    const LibUtilities::PointsKey pkey2(nmodes[cnt+2]+1,points[2]);
                                    pkey = pkey2;
                                }
                                else if(numPointDef&&!pointDef)
                                {
                                    const LibUtilities::PointsKey pkey2(npoints[cnt+2],LibUtilities::eGaussRadauMAlpha1Beta0);
                                    pkey = pkey2;
                                }

                                LibUtilities::BasisKey bkey(basis[2],nmodes[cnt+2],pkey);

                                bkeyvec.push_back(bkey);
                            }
#endif

                            if(!UniOrder)
                            {
                                cnt += 3;
                            }
                        }
                        break;
                        case LibUtilities::ePrism:
                        {
                            k = fielddef[i]->m_elementIDs[j];
                            if(m_prismGeoms.count(k) == 0)
                            {
                                continue;
                            }
                            geom = m_prismGeoms[k];

#if 0  // all GLL
                            for(int b = 0; b < 3; ++b)
                            {
                                LibUtilities::PointsKey pkey(nmodes[cnt+b],LibUtilities::eGaussLobattoLegendre);

                                if(numPointDef&&pointDef)
                                {
                                    const LibUtilities::PointsKey pkey2(npoints[cnt+b],points[b]);
                                    pkey = pkey2;
                                }
                                else if(!numPointDef&&pointDef)
                                {
                                    const LibUtilities::PointsKey pkey2(nmodes[cnt+b]+1,points[b]);
                                    pkey = pkey2;
                                }
                                else if(numPointDef&&!pointDef)
                                {
                                    const LibUtilities::PointsKey pkey2(npoints[cnt+b],LibUtilities::eGaussLobattoLegendre);
                                    pkey = pkey2;
                                }

                                LibUtilities::BasisKey bkey(basis[b],nmodes[cnt+b],pkey);
                                bkeyvec.push_back(bkey);
                            }
#else
                            for(int b = 0; b < 2; ++b)
                            {
                                LibUtilities::PointsKey pkey(nmodes[cnt+b],LibUtilities::eGaussLobattoLegendre);

                                if(numPointDef&&pointDef)
                                {
                                    const LibUtilities::PointsKey pkey2(npoints[cnt+b],points[b]);
                                    pkey = pkey2;
                                }
                                else if(!numPointDef&&pointDef)
                                {
                                    const LibUtilities::PointsKey pkey2(nmodes[cnt+b]+1,points[b]);
                                    pkey = pkey2;
                                }
                                else if(numPointDef&&!pointDef)
                                {
                                    const LibUtilities::PointsKey pkey2(npoints[cnt+b],LibUtilities::eGaussLobattoLegendre);
                                    pkey = pkey2;
                                }

                                LibUtilities::BasisKey bkey(basis[b],nmodes[cnt+b],pkey);
                                bkeyvec.push_back(bkey);
                            }

                            {
                                LibUtilities::PointsKey pkey(nmodes[cnt+2],LibUtilities::eGaussRadauMAlpha1Beta0);

                                if(numPointDef&&pointDef)
                                {
                                    const LibUtilities::PointsKey pkey2(npoints[cnt+2],points[2]);
                                    pkey = pkey2;
                                }
                                else if(!numPointDef&&pointDef)
                                {
                                    const LibUtilities::PointsKey pkey2(nmodes[cnt+2]+1,points[2]);
                                    pkey = pkey2;
                                }
                                else if(numPointDef&&!pointDef)
                                {
                                    const LibUtilities::PointsKey pkey2(npoints[cnt+2],LibUtilities::eGaussLobattoLegendre);
                                    pkey = pkey2;
                                }

                                LibUtilities::BasisKey bkey(basis[2],nmodes[cnt+2],pkey);
                                bkeyvec.push_back(bkey);
                            }
#endif
                            if(!UniOrder)
                            {
                                cnt += 3;
                            }
                        }
                        break;
                        case LibUtilities::ePyramid:
                        {
                            k = fielddef[i]->m_elementIDs[j];
                            ASSERTL0(m_pyrGeoms.find(k) != m_pyrGeoms.end(),
                                    "Failed to find geometry with same global id");
                            geom = m_pyrGeoms[k];

                            for(int b = 0; b < 3; ++b)
                            {
                                LibUtilities::PointsKey pkey(nmodes[cnt+b],points[b]);

                                if(numPointDef&&pointDef)
                                {
                                    const LibUtilities::PointsKey pkey2(npoints[cnt+b],points[b]);
                                    pkey = pkey2;
                                }
                                else if(!numPointDef&&pointDef)
                                {
                                    const LibUtilities::PointsKey pkey2(nmodes[cnt+b]+1,points[b]);
                                    pkey = pkey2;
                                }
                                else if(numPointDef&&!pointDef)
                                {
                                    const LibUtilities::PointsKey pkey2(npoints[cnt+b],LibUtilities::eGaussLobattoLegendre);
                                    pkey = pkey2;
                                }

                                LibUtilities::BasisKey bkey(basis[b],nmodes[cnt+b],pkey);
                                bkeyvec.push_back(bkey);
                            }

                            if(!UniOrder)
                            {
                                cnt += 3;
                            }
                        }
                        break;
                        case LibUtilities::eHexahedron:
                        {
                            k = fielddef[i]->m_elementIDs[j];
                            if(m_hexGeoms.count(k) == 0)
                            {
                                continue;
                            }

                            geom = m_hexGeoms[k];

                            for(int b = 0; b < 3; ++b)
                            {
                                LibUtilities::PointsKey pkey(nmodes[cnt+b],LibUtilities::eGaussLobattoLegendre);

                                if(numPointDef&&pointDef)
                                {
                                    const LibUtilities::PointsKey pkey2(npoints[cnt+b],points[b]);
                                    pkey = pkey2;
                                }
                                else if(!numPointDef&&pointDef)
                                {
                                    const LibUtilities::PointsKey pkey2(nmodes[cnt+b]+1,points[b]);
                                    pkey = pkey2;
                                }
                                else if(numPointDef&&!pointDef)
                                {
                                    const LibUtilities::PointsKey pkey2(npoints[cnt+b],LibUtilities::eGaussLobattoLegendre);
                                    pkey = pkey2;
                                }

                                LibUtilities::BasisKey bkey(basis[b],nmodes[cnt+b],pkey);
                                bkeyvec.push_back(bkey);
                            }

                            if(!UniOrder)
                            {
                                cnt += 3;
                            }
                        }
                        break;
                        default:
                            ASSERTL0(false,"Need to set up for pyramid and prism 3D Expansions");
                            break;
                        }

                        for(k = 0; k < fields.size(); ++k)
                        {
                            expansionMap = m_expansionMapShPtrMap.find(fields[k])->second;
                            if((*expansionMap).find(id) != (*expansionMap).end())
                            {
                                (*expansionMap)[id]->m_geomShPtr = geom;
                                (*expansionMap)[id]->m_basisKeyVector = bkeyvec;
                            }
                        }
                    }
                }
                else
                {
                    ASSERTL0(false,"Need to set up for non Modified basis");
                }
            }
        }


        /**
         *
         */
        void MeshGraph::SetExpansions(
                std::vector<LibUtilities::FieldDefinitionsSharedPtr> &fielddef,
                std::vector< std::vector<LibUtilities::PointsType> > &pointstype)
        {
            int i,j,k,g,h,cnt,id;
            GeometrySharedPtr geom;

            ExpansionMapShPtr expansionMap;

            // Loop over fields and determine unique fields string and
            // declare whole expansion list
            for(i = 0; i < fielddef.size(); ++i)
            {
                for(j = 0; j < fielddef[i]->m_fields.size(); ++j)
                {
                    std::string field = fielddef[i]->m_fields[j];
                    if(m_expansionMapShPtrMap.count(field) == 0)
                    {
                        expansionMap = MemoryManager<ExpansionMap>::AllocateSharedPtr();
                        m_expansionMapShPtrMap[field] = expansionMap;

                        // check to see if DefaultVar also not set and if so assign it to this expansion
                        if(m_expansionMapShPtrMap.count("DefaultVar") == 0)
                        {
                            m_expansionMapShPtrMap["DefaultVar"] = expansionMap;
                        }

                        // loop over all elements and set expansion
                        for(k = 0; k < fielddef.size(); ++k)
                        {
                            for(h = 0; h < fielddef[k]->m_fields.size(); ++h)
                            {
                                if(fielddef[k]->m_fields[h] == field)
                                {
                                    expansionMap = m_expansionMapShPtrMap.find(field)->second;
                                    LibUtilities::BasisKeyVector def;

                                    for(g = 0; g < fielddef[k]->m_elementIDs.size(); ++g)
                                    {
                                        ExpansionShPtr tmpexp =
                                                MemoryManager<Expansion>::AllocateSharedPtr(geom, def);
                                        (*expansionMap)[fielddef[k]->m_elementIDs[g]] = tmpexp;
                                    }
                                }
                            }
                        }
                    }
                }
            }


            // loop over all elements find the geometry shared ptr and
            // set up basiskey vector
            for(i = 0; i < fielddef.size(); ++i)
            {
                cnt = 0;
                std::vector<std::string>  fields = fielddef[i]->m_fields;
                std::vector<unsigned int> nmodes = fielddef[i]->m_numModes;
                std::vector<LibUtilities::BasisType> basis = fielddef[i]->m_basis;
                bool UniOrder =  fielddef[i]->m_uniOrder;

                for(j = 0; j < fielddef[i]->m_elementIDs.size(); ++j)
                {

                    LibUtilities::BasisKeyVector bkeyvec;
                    id = fielddef[i]->m_elementIDs[j];

                    switch(fielddef[i]->m_shapeType)
                    {
                    case LibUtilities::eSegment:
                    {
                        k = fielddef[i]->m_elementIDs[j];
                        ASSERTL0(m_segGeoms.find(k) != m_segGeoms.end(),
                                "Failed to find geometry with same global id.");
                        geom = m_segGeoms[k];

                        const LibUtilities::PointsKey pkey(nmodes[cnt], pointstype[i][0]);
                        LibUtilities::BasisKey bkey(basis[0], nmodes[cnt], pkey);
                        if(!UniOrder)
                        {
                            cnt++;
                        }
                        bkeyvec.push_back(bkey);
                    }
                    break;
                    case  LibUtilities::eTriangle:
                    {
                        k = fielddef[i]->m_elementIDs[j];
                        ASSERTL0(m_triGeoms.find(k) != m_triGeoms.end(),
                                "Failed to find geometry with same global id.");
                        geom = m_triGeoms[k];
                        for(int b = 0; b < 2; ++b)
                        {
                            const LibUtilities::PointsKey pkey(nmodes[cnt+b],pointstype[i][b]);
                            LibUtilities::BasisKey bkey(basis[b],nmodes[cnt+b],pkey);
                            bkeyvec.push_back(bkey);
                        }

                        if(!UniOrder)
                        {
                            cnt += 2;
                        }
                    }
                    break;
                    case  LibUtilities::eQuadrilateral:
                    {
                        k = fielddef[i]->m_elementIDs[j];
                        ASSERTL0(m_quadGeoms.find(k) != m_quadGeoms.end(),
                                "Failed to find geometry with same global id");
                        geom = m_quadGeoms[k];

                        for(int b = 0; b < 2; ++b)
                        {
                            const LibUtilities::PointsKey pkey(nmodes[cnt+b],pointstype[i][b]);
                            LibUtilities::BasisKey bkey(basis[b],nmodes[cnt+b],pkey);
                            bkeyvec.push_back(bkey);
                        }

                        if(!UniOrder)
                        {
                            cnt += 2;
                        }
                    }
                    break;
                    case  LibUtilities::eTetrahedron:
                    {
                        k = fielddef[i]->m_elementIDs[j];
                        ASSERTL0(m_tetGeoms.find(k) != m_tetGeoms.end(),
                                "Failed to find geometry with same global id");
                        geom = m_tetGeoms[k];

                        for(int b = 0; b < 3; ++b)
                        {
                            const LibUtilities::PointsKey pkey(nmodes[cnt+b],pointstype[i][b]);
                            LibUtilities::BasisKey bkey(basis[b],nmodes[cnt+b],pkey);
                            bkeyvec.push_back(bkey);
                        }

                        if(!UniOrder)
                        {
                            cnt += 2;
                        }
                    }
                    break;
                    case  LibUtilities::ePyramid:
                    {
                        k = fielddef[i]->m_elementIDs[j];
                        ASSERTL0(m_pyrGeoms.find(k) != m_pyrGeoms.end(),
                                "Failed to find geometry with same global id");
                        geom = m_pyrGeoms[k];

                        for(int b = 0; b < 3; ++b)
                        {
                            const LibUtilities::PointsKey pkey(nmodes[cnt+b],pointstype[i][b]);
                            LibUtilities::BasisKey bkey(basis[b],nmodes[cnt+b],pkey);
                            bkeyvec.push_back(bkey);
                        }

                        if(!UniOrder)
                        {
                            cnt += 2;
                        }
                    }
                    break;
                    case  LibUtilities::ePrism:
                    {
                        k = fielddef[i]->m_elementIDs[j];
                        ASSERTL0(m_prismGeoms.find(k) != m_prismGeoms.end(),
                                "Failed to find geometry with same global id");
                        geom = m_prismGeoms[k];

                        for(int b = 0; b < 3; ++b)
                        {
                            const LibUtilities::PointsKey pkey(nmodes[cnt+b],pointstype[i][b]);
                            LibUtilities::BasisKey bkey(basis[b],nmodes[cnt+b],pkey);
                            bkeyvec.push_back(bkey);
                        }

                        if(!UniOrder)
                        {
                            cnt += 2;
                        }
                    }
                    break;
                    case  LibUtilities::eHexahedron:
                    {
                        k = fielddef[i]->m_elementIDs[j];
                        ASSERTL0(m_hexGeoms.find(k) != m_hexGeoms.end(),
                                "Failed to find geometry with same global id");
                        geom = m_hexGeoms[k];

                        for(int b = 0; b < 3; ++b)
                        {
                            const LibUtilities::PointsKey pkey(nmodes[cnt+b],pointstype[i][b]);
                            LibUtilities::BasisKey bkey(basis[b],nmodes[cnt+b],pkey);
                            bkeyvec.push_back(bkey);
                        }

                        if(!UniOrder)
                        {
                            cnt += 2;
                        }
                    }
                    break;
                    default:
                        ASSERTL0(false,"Need to set up for pyramid and prism 3D Expansions");
                        break;
                    }

                    for(k = 0; k < fields.size(); ++k)
                    {
                        expansionMap = m_expansionMapShPtrMap.find(fields[k])->second;
                        if((*expansionMap).find(id) != (*expansionMap).end())
                        {
                            (*expansionMap)[id]->m_geomShPtr = geom;
                            (*expansionMap)[id]->m_basisKeyVector = bkeyvec;
                        }
                    }
                }
            }
        }

        /**
         * \brief Reset all points keys to have equispaced points with
         * optional arguemtn of \a npoints which redefines how many
         * points are to be used.
         */
        void MeshGraph::SetExpansionsToEvenlySpacedPoints(int npoints)
        {
            ExpansionMapShPtrMapIter   it;

            // iterate over all defined expansions
            for(it = m_expansionMapShPtrMap.begin(); it != m_expansionMapShPtrMap.end(); ++it)
            {
                ExpansionMapIter expIt;

                for(expIt = it->second->begin(); expIt != it->second->end(); ++expIt)
                {
                    for(int i = 0; i < expIt->second->m_basisKeyVector.size(); ++i)
                    {
                        LibUtilities::BasisKey  bkeyold = expIt->second->m_basisKeyVector[i];

                        int npts;

                        if(npoints) // use input
                        {
                            npts = npoints;
                        }
                        else
                        {
                            npts = bkeyold.GetNumModes();
                        }


                        const LibUtilities::PointsKey pkey(npts,LibUtilities::ePolyEvenlySpaced);
                        LibUtilities::BasisKey bkeynew(bkeyold.GetBasisType(),bkeyold.GetNumModes(), pkey);
                        expIt->second->m_basisKeyVector[i] = bkeynew;

                    }
                }
            }
        }



        /**
         * For each element of shape given by \a shape in field \a
         * var, replace the current BasisKeyVector describing the
         * expansion in each dimension, with the one provided by \a
         * keys.
         *
         * @TODO: Allow selection of elements through a CompositeVector,
         * as well as by type.
         *
         * @param   shape     The shape of elements to be changed.
         * @param   keys      The new basis vector to apply to those elements.
         */
        void MeshGraph::SetBasisKey(LibUtilities::ShapeType   shape,
            LibUtilities::BasisKeyVector    &keys,
            std::string                     var)
        {
            ExpansionMapIter elemIter;

            ExpansionMapShPtr expansionMap = m_expansionMapShPtrMap.find(var)->second;

            for (elemIter = expansionMap->begin(); elemIter != expansionMap->end(); ++elemIter)
            {
                if ((elemIter->second)->m_geomShPtr->GetShapeType() == shape)
                {
                    (elemIter->second)->m_basisKeyVector = keys;
                }
            }
        }


        /**
         *
         */
        LibUtilities::BasisKeyVector MeshGraph::DefineBasisKeyFromExpansionType(
            GeometrySharedPtr   in,
            ExpansionType       type,
            const int           nummodes)
        {
            LibUtilities::BasisKeyVector returnval;

            LibUtilities::ShapeType shape= in->GetShapeType();

            int quadoffset = 1;
            switch(type)
            {
            case eModified:
            case eModifiedGLLRadau10:
                quadoffset = 1;
                break;
            case eModifiedQuadPlus1:
                quadoffset = 2;
                break;
            case eModifiedQuadPlus2:
                quadoffset = 3;
                break;
            default:
                break;
            }

            switch(type)
            {
            case eModified:
            case eModifiedQuadPlus1:
            case eModifiedQuadPlus2:
            case eModifiedGLLRadau10:
                {
                    switch (shape)
                    {
                    case LibUtilities::eSegment:
                        {
                            const LibUtilities::PointsKey pkey(nummodes+quadoffset, LibUtilities::eGaussLobattoLegendre);
                            LibUtilities::BasisKey bkey(LibUtilities::eModified_A, nummodes, pkey);
                            returnval.push_back(bkey);
                        }
                        break;
                    case LibUtilities::eQuadrilateral:
                        {
                            const LibUtilities::PointsKey pkey(nummodes+quadoffset, LibUtilities::eGaussLobattoLegendre);
                            LibUtilities::BasisKey bkey(LibUtilities::eModified_A, nummodes, pkey);
                            returnval.push_back(bkey);
                            returnval.push_back(bkey);
                        }
                        break;
                    case LibUtilities::eHexahedron:
                        {
                            const LibUtilities::PointsKey pkey(nummodes+quadoffset, LibUtilities::eGaussLobattoLegendre);
                            LibUtilities::BasisKey bkey(LibUtilities::eModified_A, nummodes, pkey);
                            returnval.push_back(bkey);
                            returnval.push_back(bkey);
                            returnval.push_back(bkey);
                        }
                        break;
                    case LibUtilities::eTriangle:
                        {
                            const LibUtilities::PointsKey pkey(nummodes+quadoffset, LibUtilities::eGaussLobattoLegendre);
                            LibUtilities::BasisKey bkey(LibUtilities::eModified_A, nummodes, pkey);
                            returnval.push_back(bkey);

                            const LibUtilities::PointsKey pkey1(nummodes+quadoffset-1, LibUtilities::eGaussRadauMAlpha1Beta0);
                            LibUtilities::BasisKey bkey1(LibUtilities::eModified_B, nummodes, pkey1);

                            returnval.push_back(bkey1);
                        }
                        break;
                    case LibUtilities::eTetrahedron:
                        {
                            const LibUtilities::PointsKey pkey(nummodes+quadoffset, LibUtilities::eGaussLobattoLegendre);
                            LibUtilities::BasisKey bkey(LibUtilities::eModified_A, nummodes, pkey);
                            returnval.push_back(bkey);

                            const LibUtilities::PointsKey pkey1(nummodes+quadoffset-1, LibUtilities::eGaussRadauMAlpha1Beta0);
                            LibUtilities::BasisKey bkey1(LibUtilities::eModified_B, nummodes, pkey1);
                            returnval.push_back(bkey1);
<<<<<<< HEAD
                            
                            if(type == eModifiedGLLRadau10)
                            {
                                const LibUtilities::PointsKey pkey2(nummodes+quadoffset-1, LibUtilities::eGaussRadauMAlpha1Beta0);
                                LibUtilities::BasisKey bkey2(LibUtilities::eModified_C, nummodes, pkey2); 
                                returnval.push_back(bkey2);
                            }
                            else
                            {
                                const LibUtilities::PointsKey pkey2(nummodes+quadoffset-1, LibUtilities::eGaussRadauMAlpha2Beta0);
                                LibUtilities::BasisKey bkey2(LibUtilities::eModified_C, nummodes, pkey2);
                                returnval.push_back(bkey2);
                            }
=======

                            const LibUtilities::PointsKey pkey2(nummodes+quadoffset-1, LibUtilities::eGaussRadauMAlpha2Beta0);
                            LibUtilities::BasisKey bkey2(LibUtilities::eModified_C, nummodes, pkey2);
                            returnval.push_back(bkey2);
>>>>>>> aed43873
                        }
                        break;
                    case LibUtilities::ePyramid:
                        {
                            const LibUtilities::PointsKey pkey(nummodes+quadoffset, LibUtilities::eGaussLobattoLegendre);
                            LibUtilities::BasisKey bkey(LibUtilities::eModified_A, nummodes, pkey);
                            returnval.push_back(bkey);
                            returnval.push_back(bkey);

                            const LibUtilities::PointsKey pkey1(nummodes+quadoffset-1, LibUtilities::eGaussRadauMAlpha2Beta0);
                            LibUtilities::BasisKey bkey1(LibUtilities::eModified_C, nummodes, pkey1);
                            returnval.push_back(bkey1);
                        }
                        break;
                    case LibUtilities::ePrism:
                        {
                            const LibUtilities::PointsKey pkey(nummodes+quadoffset, LibUtilities::eGaussLobattoLegendre);
                            LibUtilities::BasisKey bkey(LibUtilities::eModified_A, nummodes, pkey);
                            returnval.push_back(bkey);
                            returnval.push_back(bkey);

                            const LibUtilities::PointsKey pkey1(nummodes+quadoffset-1, LibUtilities::eGaussRadauMAlpha1Beta0);
                            LibUtilities::BasisKey bkey1(LibUtilities::eModified_B, nummodes, pkey1);
                            returnval.push_back(bkey1);

                        }
                        break;
                    default:
                        {
                            ASSERTL0(false,"Expansion not defined in switch for this shape");
                        }
                        break;
                    }
                }
                break;

            case eGLL_Lagrange:
                {
                    switch(shape)
                    {
                    case LibUtilities::eSegment:
                        {
                            const LibUtilities::PointsKey pkey(nummodes+1, LibUtilities::eGaussLobattoLegendre);
                            LibUtilities::BasisKey bkey(LibUtilities::eGLL_Lagrange, nummodes, pkey);
                        returnval.push_back(bkey);
                        }
                        break;
                    case LibUtilities::eQuadrilateral:
                        {
                            const LibUtilities::PointsKey pkey(nummodes+1, LibUtilities::eGaussLobattoLegendre);
                            LibUtilities::BasisKey bkey(LibUtilities::eGLL_Lagrange, nummodes, pkey);
                            returnval.push_back(bkey);
                            returnval.push_back(bkey);
                        }
                        break;
                    case LibUtilities::eTriangle: // define with corrects points key
                        // and change to Ortho on construction
                        {
                            const LibUtilities::PointsKey pkey(nummodes+1, LibUtilities::eGaussLobattoLegendre);
                            LibUtilities::BasisKey bkey(LibUtilities::eGLL_Lagrange, nummodes, pkey);
                            returnval.push_back(bkey);

                            const LibUtilities::PointsKey pkey1(nummodes, LibUtilities::eGaussRadauMAlpha1Beta0);
                            LibUtilities::BasisKey bkey1(LibUtilities::eOrtho_B, nummodes, pkey1);
                            returnval.push_back(bkey1);
                        }
                        break;
                    case LibUtilities::eHexahedron:
                        {
                            const LibUtilities::PointsKey pkey(nummodes+1,LibUtilities::eGaussLobattoLegendre);
                            LibUtilities::BasisKey bkey(LibUtilities::eGLL_Lagrange, nummodes, pkey);

                            returnval.push_back(bkey);
                            returnval.push_back(bkey);
                            returnval.push_back(bkey);
                        }
                        break;
                    default:
                        {
                            ASSERTL0(false, "Expansion not defined in switch  for this shape");
                        }
                        break;
                    }
                }
                break;

            case eGauss_Lagrange:
                {
                    switch (shape)
                    {
                    case LibUtilities::eSegment:
                        {
                            const LibUtilities::PointsKey pkey(nummodes, LibUtilities::eGaussGaussLegendre);
                            LibUtilities::BasisKey bkey(LibUtilities::eGauss_Lagrange, nummodes, pkey);

                            returnval.push_back(bkey);
                        }
                        break;
                    case LibUtilities::eQuadrilateral:
                        {
                            const LibUtilities::PointsKey pkey(nummodes,LibUtilities::eGaussGaussLegendre);
                            LibUtilities::BasisKey bkey(LibUtilities::eGauss_Lagrange, nummodes, pkey);

                            returnval.push_back(bkey);
                            returnval.push_back(bkey);
                        }
                        break;
                    case LibUtilities::eHexahedron:
                        {
                            const LibUtilities::PointsKey pkey(nummodes,LibUtilities::eGaussGaussLegendre);
                            LibUtilities::BasisKey bkey(LibUtilities::eGauss_Lagrange, nummodes, pkey);

                            returnval.push_back(bkey);
                            returnval.push_back(bkey);
                            returnval.push_back(bkey);
                        }
                        break;
                    default:
                        {
                            ASSERTL0(false, "Expansion not defined in switch  for this shape");
                        }
                        break;
                    }
                }
                break;

            case eOrthogonal:
                {
                    switch (shape)
                    {
                    case LibUtilities::eSegment:
                        {
                            const LibUtilities::PointsKey pkey(nummodes+1, LibUtilities::eGaussLobattoLegendre);
                            LibUtilities::BasisKey bkey(LibUtilities::eOrtho_A, nummodes, pkey);

                            returnval.push_back(bkey);
                        }
                        break;
                    case LibUtilities::eTriangle:
                        {
                            const LibUtilities::PointsKey pkey(nummodes+1, LibUtilities::eGaussLobattoLegendre);
                            LibUtilities::BasisKey bkey(LibUtilities::eOrtho_A, nummodes, pkey);

                            returnval.push_back(bkey);

                            const LibUtilities::PointsKey pkey1(nummodes, LibUtilities::eGaussRadauMAlpha1Beta0);
                            LibUtilities::BasisKey bkey1(LibUtilities::eOrtho_B, nummodes, pkey1);

                            returnval.push_back(bkey1);
                        }
                        break;
                    case LibUtilities::eQuadrilateral:
                        {
                            const LibUtilities::PointsKey pkey(nummodes+1, LibUtilities::eGaussLobattoLegendre);
                            LibUtilities::BasisKey bkey(LibUtilities::eOrtho_A, nummodes, pkey);

                            returnval.push_back(bkey);
                            returnval.push_back(bkey);
                        }
                        break;
                    case LibUtilities::eTetrahedron:
                        {
                            const LibUtilities::PointsKey pkey(nummodes+1, LibUtilities::eGaussLobattoLegendre);
                            LibUtilities::BasisKey bkey(LibUtilities::eOrtho_A, nummodes, pkey);

                            returnval.push_back(bkey);

                            const LibUtilities::PointsKey pkey1(nummodes, LibUtilities::eGaussRadauMAlpha1Beta0);
                            LibUtilities::BasisKey bkey1(LibUtilities::eOrtho_B, nummodes, pkey1);

                            returnval.push_back(bkey1);

                            const LibUtilities::PointsKey pkey2(nummodes, LibUtilities::eGaussRadauMAlpha2Beta0);
                            LibUtilities::BasisKey bkey2(LibUtilities::eOrtho_C, nummodes, pkey2);
                        }
                        break;
                    default:
                        {
                    ASSERTL0(false,"Expansion not defined in switch  for this shape");
                        }
                        break;
                    }
                }
                break;

            case eGLL_Lagrange_SEM:
                {
                    switch (shape)
                    {
                    case LibUtilities::eSegment:
                        {
                            const LibUtilities::PointsKey pkey(nummodes, LibUtilities::eGaussLobattoLegendre);
                    LibUtilities::BasisKey bkey(LibUtilities::eGLL_Lagrange, nummodes, pkey);

                    returnval.push_back(bkey);
                }
                break;
                case LibUtilities::eQuadrilateral:
                {
                    const LibUtilities::PointsKey pkey(nummodes, LibUtilities::eGaussLobattoLegendre);
                    LibUtilities::BasisKey bkey(LibUtilities::eGLL_Lagrange, nummodes, pkey);

                    returnval.push_back(bkey);
                    returnval.push_back(bkey);
                }
                break;
                case LibUtilities::eHexahedron:
                {
                    const LibUtilities::PointsKey pkey(nummodes, LibUtilities::eGaussLobattoLegendre);
                    LibUtilities::BasisKey bkey(LibUtilities::eGLL_Lagrange, nummodes, pkey);

                    returnval.push_back(bkey);
                    returnval.push_back(bkey);
                    returnval.push_back(bkey);
                }
                break;
                default:
                {
                    ASSERTL0(false,"Expansion not defined in switch  for this shape");
                }
                break;
                }
            }
            break;


            case eFourier:
            {
                switch (shape)
                {
                case LibUtilities::eSegment:
                {
                    const LibUtilities::PointsKey pkey(nummodes, LibUtilities::eFourierEvenlySpaced);
                    LibUtilities::BasisKey bkey(LibUtilities::eFourier, nummodes, pkey);
                    returnval.push_back(bkey);
                }
                break;
                case LibUtilities::eQuadrilateral:
                {
                    const LibUtilities::PointsKey pkey(nummodes, LibUtilities::eFourierEvenlySpaced);
                    LibUtilities::BasisKey bkey(LibUtilities::eFourier, nummodes, pkey);
                    returnval.push_back(bkey);
                    returnval.push_back(bkey);
                }
                break;
                case LibUtilities::eHexahedron:
                {
                    const LibUtilities::PointsKey pkey(nummodes, LibUtilities::eFourierEvenlySpaced);
                    LibUtilities::BasisKey bkey(LibUtilities::eFourier, nummodes, pkey);
                    returnval.push_back(bkey);
                    returnval.push_back(bkey);
                    returnval.push_back(bkey);
                }
                break;
                default:
                {
                    ASSERTL0(false,"Expansion not defined in switch  for this shape");
                }
                break;
                }
            }
            break;


            case eFourierSingleMode:
            {
                switch (shape)
                {
                    case LibUtilities::eSegment:
                    {
                        const LibUtilities::PointsKey pkey(nummodes, LibUtilities::eFourierSingleModeSpaced);
                        LibUtilities::BasisKey bkey(LibUtilities::eFourierSingleMode, nummodes, pkey);
                        returnval.push_back(bkey);
                    }
                    break;
                    case LibUtilities::eQuadrilateral:
                    {
                        const LibUtilities::PointsKey pkey(nummodes, LibUtilities::eFourierSingleModeSpaced);
                        LibUtilities::BasisKey bkey(LibUtilities::eFourierSingleMode, nummodes, pkey);
                        returnval.push_back(bkey);
                        returnval.push_back(bkey);
                    }
                    break;
                    case LibUtilities::eHexahedron:
                    {
                        const LibUtilities::PointsKey pkey(nummodes, LibUtilities::eFourierSingleModeSpaced);
                        LibUtilities::BasisKey bkey(LibUtilities::eFourierSingleMode, nummodes, pkey);
                        returnval.push_back(bkey);
                        returnval.push_back(bkey);
                        returnval.push_back(bkey);
                    }
                    break;
                    default:
                    {
                        ASSERTL0(false,"Expansion not defined in switch  for this shape");
                    }
                    break;
                }
            }
            break;

            case eFourierHalfModeRe:
            {
                switch (shape)
                {
                    case LibUtilities::eSegment:
                    {
                        const LibUtilities::PointsKey pkey(nummodes, LibUtilities::eFourierSingleModeSpaced);
                        LibUtilities::BasisKey bkey(LibUtilities::eFourierHalfModeRe, nummodes, pkey);
                        returnval.push_back(bkey);
                    }
                    break;
                    case LibUtilities::eQuadrilateral:
                    {
                        const LibUtilities::PointsKey pkey(nummodes, LibUtilities::eFourierSingleModeSpaced);
                        LibUtilities::BasisKey bkey(LibUtilities::eFourierHalfModeRe, nummodes, pkey);
                        returnval.push_back(bkey);
                        returnval.push_back(bkey);
                    }
                    break;
                    case LibUtilities::eHexahedron:
                    {
                        const LibUtilities::PointsKey pkey(nummodes, LibUtilities::eFourierSingleModeSpaced);
                        LibUtilities::BasisKey bkey(LibUtilities::eFourierHalfModeRe, nummodes, pkey);
                        returnval.push_back(bkey);
                        returnval.push_back(bkey);
                        returnval.push_back(bkey);
                    }
                        break;
                    default:
                    {
                        ASSERTL0(false,"Expansion not defined in switch  for this shape");
                    }
                    break;
                }
            }
            break;

            case eFourierHalfModeIm:
            {
                switch (shape)
                {
                    case LibUtilities::eSegment:
                    {
                        const LibUtilities::PointsKey pkey(nummodes, LibUtilities::eFourierSingleModeSpaced);
                        LibUtilities::BasisKey bkey(LibUtilities::eFourierHalfModeIm, nummodes, pkey);
                        returnval.push_back(bkey);
                    }
                    break;
                    case LibUtilities::eQuadrilateral:
                    {
                        const LibUtilities::PointsKey pkey(nummodes, LibUtilities::eFourierSingleModeSpaced);
                        LibUtilities::BasisKey bkey(LibUtilities::eFourierHalfModeIm, nummodes, pkey);
                        returnval.push_back(bkey);
                        returnval.push_back(bkey);
                    }
                    break;
                    case LibUtilities::eHexahedron:
                    {
                        const LibUtilities::PointsKey pkey(nummodes, LibUtilities::eFourierSingleModeSpaced);
                        LibUtilities::BasisKey bkey(LibUtilities::eFourierHalfModeIm, nummodes, pkey);
                        returnval.push_back(bkey);
                        returnval.push_back(bkey);
                        returnval.push_back(bkey);
                    }
                    break;
                    default:
                    {
                        ASSERTL0(false,"Expansion not defined in switch  for this shape");
                    }
                    break;
                }
            }
            break;

            case eChebyshev:
            {
                switch (shape)
                {
                case LibUtilities::eSegment:
                {
                    const LibUtilities::PointsKey pkey(nummodes, LibUtilities::eGaussGaussChebyshev);
                    LibUtilities::BasisKey bkey(LibUtilities::eChebyshev, nummodes, pkey);
                    returnval.push_back(bkey);
                }
                break;
                case LibUtilities::eQuadrilateral:
                {
                    const LibUtilities::PointsKey pkey(nummodes, LibUtilities::eGaussGaussChebyshev);
                    LibUtilities::BasisKey bkey(LibUtilities::eChebyshev, nummodes, pkey);
                    returnval.push_back(bkey);
                    returnval.push_back(bkey);
                }
                break;
                case LibUtilities::eHexahedron:
                {
                    const LibUtilities::PointsKey pkey(nummodes, LibUtilities::eGaussGaussChebyshev);
                    LibUtilities::BasisKey bkey(LibUtilities::eChebyshev, nummodes, pkey);
                    returnval.push_back(bkey);
                    returnval.push_back(bkey);
                    returnval.push_back(bkey);
                }
                break;
                default:
                {
                    ASSERTL0(false,"Expansion not defined in switch  for this shape");
                }
                break;
                }
            }
            break;

            case eFourierChebyshev:
            {
                switch (shape)
                {
                case LibUtilities::eQuadrilateral:
                {
                    const LibUtilities::PointsKey pkey(nummodes, LibUtilities::eFourierEvenlySpaced);
                    LibUtilities::BasisKey bkey(LibUtilities::eFourier, nummodes, pkey);
                    returnval.push_back(bkey);

                    const LibUtilities::PointsKey pkey1(nummodes, LibUtilities::eGaussGaussChebyshev);
                    LibUtilities::BasisKey bkey1(LibUtilities::eChebyshev, nummodes, pkey1);
                    returnval.push_back(bkey1);
                }
                break;
                default:
                {
                    ASSERTL0(false,"Expansion not defined in switch  for this shape");
                }
                break;
                }
            }
            break;

            case eChebyshevFourier:
            {
                switch (shape)
                {
                case LibUtilities::eQuadrilateral:
                {
                    const LibUtilities::PointsKey pkey1(nummodes, LibUtilities::eGaussGaussChebyshev);
                    LibUtilities::BasisKey bkey1(LibUtilities::eChebyshev, nummodes, pkey1);
                    returnval.push_back(bkey1);

                    const LibUtilities::PointsKey pkey(nummodes, LibUtilities::eFourierEvenlySpaced);
                    LibUtilities::BasisKey bkey(LibUtilities::eFourier, nummodes, pkey);
                    returnval.push_back(bkey);
                }
                break;
                default:
                {
                    ASSERTL0(false,"Expansion not defined in switch  for this shape");
                }
                break;
                }
            }
            break;

            case eFourierModified:
            {
                switch (shape)
                {
                case LibUtilities::eQuadrilateral:
                {
                    const LibUtilities::PointsKey pkey(nummodes, LibUtilities::eFourierEvenlySpaced);
                    LibUtilities::BasisKey bkey(LibUtilities::eFourier, nummodes, pkey);
                    returnval.push_back(bkey);

                    const LibUtilities::PointsKey pkey1(nummodes+1, LibUtilities::eGaussLobattoLegendre);
                    LibUtilities::BasisKey bkey1(LibUtilities::eModified_A, nummodes, pkey1);
                    returnval.push_back(bkey1);
                }
                break;
                default:
                {
                    ASSERTL0(false,"Expansion not defined in switch  for this shape");
                }
                break;
                }
            }
            break;

            default:
            {
                ASSERTL0(false,"Expansion type not defined");
            }
            break;

            }

            return returnval;
        }

        /**
         *
         */
        LibUtilities::BasisKeyVector
                            MeshGraph::DefineBasisKeyFromExpansionTypeHomo(
                GeometrySharedPtr in,
                ExpansionType type_x,
                ExpansionType type_y,
                ExpansionType type_z,
                const int nummodes_x,
                const int nummodes_y,
                const int nummodes_z)
        {
            LibUtilities::BasisKeyVector returnval;

            LibUtilities::ShapeType shape = in->GetShapeType();

            switch (shape)
            {
                case LibUtilities::eSegment:
                {
                    ASSERTL0(false,"Homogeneous expansion not defined for this shape");
                }
                break;

                case LibUtilities::eQuadrilateral:
                {
                    ASSERTL0(false,"Homogeneous expansion not defined for this shape");
                }
                break;

                case LibUtilities::eHexahedron:
                {
                    switch(type_x)
                    {
                        case eFourier:
                        {
                            const LibUtilities::PointsKey pkey1(nummodes_x,LibUtilities::eFourierEvenlySpaced);
                            LibUtilities::BasisKey bkey1(LibUtilities::eFourier,nummodes_x,pkey1);
                            returnval.push_back(bkey1);
                        }
                            break;

						case eFourierSingleMode:
                        {
                            const LibUtilities::PointsKey pkey1(nummodes_x,LibUtilities::eFourierSingleModeSpaced);
                            LibUtilities::BasisKey bkey1(LibUtilities::eFourierSingleMode,nummodes_x,pkey1);
                            returnval.push_back(bkey1);
                        }
                            break;

						case eFourierHalfModeRe:
                        {
                            const LibUtilities::PointsKey pkey1(nummodes_x,LibUtilities::eFourierSingleModeSpaced);
                            LibUtilities::BasisKey bkey1(LibUtilities::eFourierHalfModeRe,nummodes_x,pkey1);
                            returnval.push_back(bkey1);
                        }
                            break;

						case eFourierHalfModeIm:
                        {
                            const LibUtilities::PointsKey pkey1(nummodes_x,LibUtilities::eFourierSingleModeSpaced);
                            LibUtilities::BasisKey bkey1(LibUtilities::eFourierHalfModeIm,nummodes_x,pkey1);
                            returnval.push_back(bkey1);
                        }
                            break;


                        case eChebyshev:
                        {
                            const LibUtilities::PointsKey pkey1(nummodes_x,LibUtilities::eGaussGaussChebyshev);
                            LibUtilities::BasisKey bkey1(LibUtilities::eChebyshev,nummodes_x,pkey1);
                            returnval.push_back(bkey1);
                        }
                            break;



                        default:
                        {
                            ASSERTL0(false,"Homogeneous expansion can be of Fourier or Chebyshev type only");
                        }
                            break;
                    }


                    switch(type_y)
                    {
                        case eFourier:
                        {
                            const LibUtilities::PointsKey pkey2(nummodes_y,LibUtilities::eFourierEvenlySpaced);
                            LibUtilities::BasisKey bkey2(LibUtilities::eFourier,nummodes_y,pkey2);
                            returnval.push_back(bkey2);
                        }
                            break;


						case eFourierSingleMode:
                        {
                            const LibUtilities::PointsKey pkey2(nummodes_y,LibUtilities::eFourierSingleModeSpaced);
                            LibUtilities::BasisKey bkey2(LibUtilities::eFourierSingleMode,nummodes_y,pkey2);
                            returnval.push_back(bkey2);
                        }
                            break;

						case eFourierHalfModeRe:
                        {
                            const LibUtilities::PointsKey pkey2(nummodes_y,LibUtilities::eFourierSingleModeSpaced);
                            LibUtilities::BasisKey bkey2(LibUtilities::eFourierHalfModeRe,nummodes_y,pkey2);
                            returnval.push_back(bkey2);
                        }
                            break;

						case eFourierHalfModeIm:
                        {
                            const LibUtilities::PointsKey pkey2(nummodes_y,LibUtilities::eFourierSingleModeSpaced);
                            LibUtilities::BasisKey bkey2(LibUtilities::eFourierHalfModeIm,nummodes_y,pkey2);
                            returnval.push_back(bkey2);
                        }
                            break;

                        case eChebyshev:
                        {
                            const LibUtilities::PointsKey pkey2(nummodes_y,LibUtilities::eGaussGaussChebyshev);
                            LibUtilities::BasisKey bkey2(LibUtilities::eChebyshev,nummodes_y,pkey2);
                            returnval.push_back(bkey2);
                        }
                            break;

                        default:
                        {
                            ASSERTL0(false,"Homogeneous expansion can be of Fourier or Chebyshev type only");
                        }
                            break;
                    }

                    switch(type_z)
                    {
                        case eFourier:
                        {
                            const LibUtilities::PointsKey pkey3(nummodes_z,LibUtilities::eFourierEvenlySpaced);
                            LibUtilities::BasisKey bkey3(LibUtilities::eFourier,nummodes_z,pkey3);
                            returnval.push_back(bkey3);
                        }
                            break;

						case eFourierSingleMode:
                        {
                            const LibUtilities::PointsKey pkey3(nummodes_z,LibUtilities::eFourierSingleModeSpaced);
                            LibUtilities::BasisKey bkey3(LibUtilities::eFourierSingleMode,nummodes_z,pkey3);
                            returnval.push_back(bkey3);
                        }
                            break;

						case eFourierHalfModeRe:
                        {
                            const LibUtilities::PointsKey pkey3(nummodes_z,LibUtilities::eFourierSingleModeSpaced);
                            LibUtilities::BasisKey bkey3(LibUtilities::eFourierHalfModeRe,nummodes_z,pkey3);
                            returnval.push_back(bkey3);
                        }
                            break;

						case eFourierHalfModeIm:
                        {
                            const LibUtilities::PointsKey pkey3(nummodes_z,LibUtilities::eFourierSingleModeSpaced);
                            LibUtilities::BasisKey bkey3(LibUtilities::eFourierHalfModeIm,nummodes_z,pkey3);
                            returnval.push_back(bkey3);
                        }
                            break;

                        case eChebyshev:
                        {
                            const LibUtilities::PointsKey pkey3(nummodes_z,LibUtilities::eGaussGaussChebyshev);
                            LibUtilities::BasisKey bkey3(LibUtilities::eChebyshev,nummodes_z,pkey3);
                            returnval.push_back(bkey3);
                        }
                            break;

                        default:
                        {
                            ASSERTL0(false,"Homogeneous expansion can be of Fourier or Chebyshev type only");
                        }
                            break;
                    }
                }
                break;

                case LibUtilities::eTriangle:
                {
                    ASSERTL0(false,"Homogeneous expansion not defined for this shape");
                }
                break;

                case LibUtilities::eTetrahedron:
                {
                    ASSERTL0(false,"Homogeneous expansion not defined for this shape");
                }
                break;

                default:
                    ASSERTL0(false,"Expansion not defined in switch  for this shape");
                break;
            }

            return returnval;
        }


        /**
         *
         */
        PointGeomSharedPtr MeshGraph::AddVertex(NekDouble x, NekDouble y, NekDouble z)
        {
            unsigned int nextId = m_vertSet.rbegin()->first + 1;
            PointGeomSharedPtr vert(MemoryManager<PointGeom>::AllocateSharedPtr(m_spaceDimension, nextId, x, y, z));
            m_vertSet[nextId] = vert;
            return vert;
        }


        /**
         *
         */
        SegGeomSharedPtr MeshGraph::AddEdge(PointGeomSharedPtr v0, PointGeomSharedPtr v1,
                CurveSharedPtr curveDefinition)
        {
            PointGeomSharedPtr vertices[] = {v0, v1};
            SegGeomSharedPtr edge;
            int edgeId = m_segGeoms.rbegin()->first + 1;

            if( curveDefinition )
            {
                edge = MemoryManager<SegGeom>::AllocateSharedPtr(edgeId, m_spaceDimension, vertices, curveDefinition);
            }
            else
            {
                edge = MemoryManager<SegGeom>::AllocateSharedPtr(edgeId, m_spaceDimension, vertices);
            }
            m_segGeoms[edgeId] = edge;
            return edge;
        }


        /**
         *
         */
        TriGeomSharedPtr MeshGraph::AddTriangle(SegGeomSharedPtr edges[], StdRegions::Orientation orient[])
        {
            int indx = m_triGeoms.rbegin()->first + 1;
            TriGeomSharedPtr trigeom(MemoryManager<TriGeom>::AllocateSharedPtr(indx, edges, orient));
            trigeom->SetGlobalID(indx);

            m_triGeoms[indx] = trigeom;

            return trigeom;
        }


        /**
         *
         */
        QuadGeomSharedPtr MeshGraph::AddQuadrilateral(SegGeomSharedPtr edges[], StdRegions::Orientation orient[])
        {
            int indx = m_quadGeoms.rbegin()->first + 1;
            QuadGeomSharedPtr quadgeom(MemoryManager<QuadGeom>::AllocateSharedPtr(indx, edges, orient));
            quadgeom->SetGlobalID(indx);

            m_quadGeoms[indx] = quadgeom;
            return quadgeom;
        }


        /**
         *
         */
        PrismGeomSharedPtr MeshGraph::AddPrism(TriGeomSharedPtr tfaces[PrismGeom::kNtfaces],
                QuadGeomSharedPtr qfaces[PrismGeom::kNqfaces])
        {
            // Setting the orientation is disabled in the reader.  Why?
            Geometry2DSharedPtr faces[] = { qfaces[0], tfaces[0], qfaces[1], tfaces[1], qfaces[2] };
            unsigned int index = m_prismGeoms.rbegin()->first + 1;
            PrismGeomSharedPtr prismgeom(MemoryManager<PrismGeom>::AllocateSharedPtr(faces));
            prismgeom->SetGlobalID(index);

            m_prismGeoms[index] = prismgeom;
            return prismgeom;
        }


        /**
         *
         */
        TetGeomSharedPtr MeshGraph::AddTetrahedron(TriGeomSharedPtr tfaces[TetGeom::kNtfaces])
        {
            unsigned int index = m_tetGeoms.rbegin()->first + 1;
            TetGeomSharedPtr tetgeom(MemoryManager<TetGeom>::AllocateSharedPtr(tfaces));
            tetgeom->SetGlobalID(index);

            m_tetGeoms[index] = tetgeom;
            return tetgeom;
        }


        /**
         *
         */
        PyrGeomSharedPtr MeshGraph::AddPyramid(TriGeomSharedPtr tfaces[PyrGeom::kNtfaces],
                QuadGeomSharedPtr qfaces[PyrGeom::kNqfaces])
        {
            Geometry2DSharedPtr faces[] = { qfaces[0], tfaces[0], tfaces[1], tfaces[2], tfaces[3] };
            unsigned int index = m_pyrGeoms.rbegin()->first + 1;

            PyrGeomSharedPtr pyrgeom(MemoryManager<PyrGeom>::AllocateSharedPtr(faces));
            pyrgeom->SetGlobalID(index);

            m_pyrGeoms[index] = pyrgeom;
            return pyrgeom;
        }


        /**
         *
         */
        HexGeomSharedPtr MeshGraph::AddHexahedron(QuadGeomSharedPtr qfaces[HexGeom::kNqfaces])
        {
            unsigned int index = m_hexGeoms.rbegin()->first + 1;
            HexGeomSharedPtr hexgeom(MemoryManager<HexGeom>::AllocateSharedPtr(qfaces));
            hexgeom->SetGlobalID(index);
            m_hexGeoms[index] = hexgeom;
            return hexgeom;
        }


        /**
         * Generate a single vector of Expansion structs mapping global element
         * ID to a corresponding Geometry shared pointer and basis key.
         *
         * Expansion map ensures elements which appear in multiple composites
         * within the domain are only listed once.
         */
        ExpansionMapShPtr MeshGraph::SetUpExpansionMap(void)
        {
            ExpansionMapShPtr returnval;
            returnval = MemoryManager<ExpansionMap>::AllocateSharedPtr();

            for(int d = 0; d < m_domain.size(); ++d)
            {
                CompositeMap::const_iterator compIter;

                for (compIter = m_domain[d].begin(); compIter != m_domain[d].end(); ++compIter)
                {
                    GeometryVector::const_iterator x;
                    for (x = compIter->second->begin(); x != compIter->second->end(); ++x)
                    {
                        LibUtilities::BasisKeyVector def;
                        ExpansionShPtr expansionElementShPtr =
                            MemoryManager<Expansion>::AllocateSharedPtr(*x, def);
                        int id = (*x)->GetGlobalID();
                        (*returnval)[id] = expansionElementShPtr;
                    }
                }
            }

            return returnval;
        }
    }; //end of namespace
}; //end of namespace<|MERGE_RESOLUTION|>--- conflicted
+++ resolved
@@ -2672,8 +2672,7 @@
                             const LibUtilities::PointsKey pkey1(nummodes+quadoffset-1, LibUtilities::eGaussRadauMAlpha1Beta0);
                             LibUtilities::BasisKey bkey1(LibUtilities::eModified_B, nummodes, pkey1);
                             returnval.push_back(bkey1);
-<<<<<<< HEAD
-                            
+
                             if(type == eModifiedGLLRadau10)
                             {
                                 const LibUtilities::PointsKey pkey2(nummodes+quadoffset-1, LibUtilities::eGaussRadauMAlpha1Beta0);
@@ -2686,12 +2685,6 @@
                                 LibUtilities::BasisKey bkey2(LibUtilities::eModified_C, nummodes, pkey2);
                                 returnval.push_back(bkey2);
                             }
-=======
-
-                            const LibUtilities::PointsKey pkey2(nummodes+quadoffset-1, LibUtilities::eGaussRadauMAlpha2Beta0);
-                            LibUtilities::BasisKey bkey2(LibUtilities::eModified_C, nummodes, pkey2);
-                            returnval.push_back(bkey2);
->>>>>>> aed43873
                         }
                         break;
                     case LibUtilities::ePyramid:
