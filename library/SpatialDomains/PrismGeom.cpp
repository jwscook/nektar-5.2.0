--- conflicted
+++ resolved
@@ -190,10 +190,6 @@
         {
             return 5;
         }
-<<<<<<< HEAD
-        
-=======
->>>>>>> b26c62c3
 
         int PrismGeom::v_GetDir(const int faceidx, const int facedir) const
         {
@@ -414,39 +410,19 @@
         
         int PrismGeom::v_GetVertexEdgeMap(const int i, const int j) const
 	{
-<<<<<<< HEAD
-	    const unsigned int VertexEdgeConnectivity[][3] = {
-	        {0,3,4},{0,1,5},{1,2,6},{2,3,7},{4,5,8},{6,7,8}};
-
-=======
->>>>>>> b26c62c3
 	    return VertexEdgeConnectivity[i][j];
 	}
         
         int PrismGeom::v_GetVertexFaceMap(const int i, const int j) const
 	{
-<<<<<<< HEAD
-	    const unsigned int VertexFaceConnectivity[][3] = {
-	        {0,1,4},{0,1,2},{0,2,3},{0,3,4},{1,2,4},{2,3,4}};
-            
-=======
->>>>>>> b26c62c3
 	    return VertexFaceConnectivity[i][j];
 	}
         
         int PrismGeom::v_GetEdgeFaceMap(const int i, const int j) const
 	{
-<<<<<<< HEAD
-	    const unsigned int EdgeFaceConnectivity[][2] = {
-                {0,1},{0,2},{0,3},{0,4},{1,4},{1,2},{2,3},{3,4},{2,4}};
-            
 	    return EdgeFaceConnectivity[i][j];
 	}
 
-=======
-	    return EdgeFaceConnectivity[i][j];
-	}
->>>>>>> b26c62c3
 
         void PrismGeom::SetUpLocalEdges(){
             // find edge 0
