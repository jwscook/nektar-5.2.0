--- conflicted
+++ resolved
@@ -55,12 +55,7 @@
                     const Array<OneD, const StdRegions
                         ::StdExpansion2DSharedPtr> &Coords,
                     const Array<OneD, const LibUtilities::BasisSharedPtr>
-<<<<<<< HEAD
-                         &tbasis,
-                    const bool CheckJacPositive = true);
-=======
                          &tbasis);
->>>>>>> 5a20ed60
             
             /// Copy constructor.
             SPATIAL_DOMAINS_EXPORT GeomFactors2D(const GeomFactors2D& S);
