////////////////////////////////////////////////////////////////////////////////
//
//  File: MeshGraph.h
//
//  For more information, please see: http://www.nektar.info/
//
//  The MIT License
//
//  Copyright (c) 2006 Division of Applied Mathematics, Brown University (USA),
//  Department of Aeronautics, Imperial College London (UK), and Scientific
//  Computing and Imaging Institute, University of Utah (USA).
//
//  License for the specific language governing rights and limitations under
//  Permission is hereby granted, free of charge, to any person obtaining a
//  copy of this software and associated documentation files (the "Software"),
//  to deal in the Software without restriction, including without limitation
//  the rights to use, copy, modify, merge, publish, distribute, sublicense,
//  and/or sell copies of the Software, and to permit persons to whom the
//  Software is furnished to do so, subject to the following conditions:
//
//  The above copyright notice and this permission notice shall be included
//  in all copies or substantial portions of the Software.
//
//  THE SOFTWARE IS PROVIDED "AS IS", WITHOUT WARRANTY OF ANY KIND, EXPRESS
//  OR IMPLIED, INCLUDING BUT NOT LIMITED TO THE WARRANTIES OF MERCHANTABILITY,
//  FITNESS FOR A PARTICULAR PURPOSE AND NONINFRINGEMENT. IN NO EVENT SHALL
//  THE AUTHORS OR COPYRIGHT HOLDERS BE LIABLE FOR ANY CLAIM, DAMAGES OR OTHER
//  LIABILITY, WHETHER IN AN ACTION OF CONTRACT, TORT OR OTHERWISE, ARISING
//  FROM, OUT OF OR IN CONNECTION WITH THE SOFTWARE OR THE USE OR OTHER
//  DEALINGS IN THE SOFTWARE.
//
//  Description:
//
////////////////////////////////////////////////////////////////////////////////

#ifndef NEKTAR_SPATIALDOMAINS_MESHGRAPH_H
#define NEKTAR_SPATIALDOMAINS_MESHGRAPH_H

#include <unordered_map>

#include <boost/geometry/geometry.hpp>
#include <boost/geometry/index/rtree.hpp>
namespace bg = boost::geometry;

#include <LibUtilities/BasicUtils/SessionReader.h>
#include <LibUtilities/BasicUtils/FieldIO.h>

#include <SpatialDomains/MeshEntities.hpp>
#include <SpatialDomains/HexGeom.h>
#include <SpatialDomains/PrismGeom.h>
#include <SpatialDomains/PyrGeom.h>
#include <SpatialDomains/QuadGeom.h>
#include <SpatialDomains/SegGeom.h>
#include <SpatialDomains/TetGeom.h>
#include <SpatialDomains/TriGeom.h>

#include <SpatialDomains/Curve.hpp>
#include <SpatialDomains/SpatialDomainsDeclspec.h>

class TiXmlDocument;

namespace Nektar
{
namespace SpatialDomains
{
typedef std::map<int, std::pair<LibUtilities::ShapeType, std::vector<int>>>
CompositeDescriptor;

enum ExpansionType
{
    eNoExpansionType,
    eModified,
    eModifiedQuadPlus1,
    eModifiedQuadPlus2,
    eModifiedGLLRadau10,
    eOrthogonal,
    eGLL_Lagrange,
    eGLL_Lagrange_SEM,
    eGauss_Lagrange,
    eGauss_Lagrange_SEM,
    eFourier,
    eFourierSingleMode,
    eFourierHalfModeRe,
    eFourierHalfModeIm,
    eChebyshev,
    eFourierChebyshev,
    eChebyshevFourier,
    eFourierModified,
    eExpansionTypeSize
};

// Keep this consistent with the enums in ExpansionType.
// This is used in the BC file to specify the expansion type.
const std::string kExpansionTypeStr[] = {"NOTYPE",
                                         "MODIFIED",
                                         "MODIFIEDQUADPLUS1",
                                         "MODIFIEDQUADPLUS2",
                                         "MODIFIEDGLLRADAU10",
                                         "ORTHOGONAL",
                                         "GLL_LAGRANGE",
                                         "GLL_LAGRANGE_SEM",
                                         "GAUSS_LAGRANGE",
                                         "GAUSS_LAGRANGE_SEM",
                                         "FOURIER",
                                         "FOURIERSINGLEMODE",
                                         "FOURIERHALFMODERE",
                                         "FOURIERHALFMODEIM",
                                         "CHEBYSHEV",
                                         "FOURIER-CHEBYSHEV",
                                         "CHEBYSHEV-FOURIER",
                                         "FOURIER-MODIFIED"};

typedef std::map<int, std::vector<unsigned int>> CompositeOrdering;
typedef std::map<int, std::vector<unsigned int>> BndRegionOrdering;

// set restriction on domain range for post-processing.
struct DomainRange
{
    bool m_doXrange;
    NekDouble m_xmin;
    NekDouble m_xmax;
    bool m_doYrange;
    NekDouble m_ymin;
    NekDouble m_ymax;
    bool m_doZrange;
    NekDouble m_zmin;
    NekDouble m_zmax;

    bool m_checkShape;
    LibUtilities::ShapeType m_shapeType;
};

typedef std::shared_ptr<DomainRange> DomainRangeShPtr;
static DomainRangeShPtr NullDomainRangeShPtr;

<<<<<<< HEAD
struct ExpansionInfo;

typedef std::shared_ptr<ExpansionInfo> ExpansionInfoShPtr;
typedef std::map<int, ExpansionInfoShPtr> ExpansionInfoMap;

typedef std::shared_ptr<ExpansionInfoMap> ExpansionInfoMapShPtr;
typedef std::map<std::string, ExpansionInfoMapShPtr> ExpansionInfoMapShPtrMap;


struct ExpansionInfo
=======
struct Composite
{
    std::vector<std::shared_ptr<Geometry>> m_geomVec;
};

typedef std::shared_ptr<Composite> CompositeSharedPtr;
typedef std::map<int, CompositeSharedPtr> CompositeMap;

struct Expansion
>>>>>>> 130ae8dc
{
    ExpansionInfo(GeometrySharedPtr geomShPtr,
              const LibUtilities::BasisKeyVector basiskeyvec)
        : m_geomShPtr(geomShPtr), m_basisKeyVector(basiskeyvec)
    {
    }

    ExpansionInfo(ExpansionInfoShPtr ExpInfo)
        : m_geomShPtr(ExpInfo->m_geomShPtr),
        m_basisKeyVector(ExpInfo->m_basisKeyVector)
    {
    }
    
    GeometrySharedPtr m_geomShPtr;
    LibUtilities::BasisKeyVector m_basisKeyVector;
};


typedef std::map<std::string, std::string> GeomInfoMap;
typedef std::shared_ptr<std::vector<std::pair<GeometrySharedPtr, int>>>
    GeometryLinkSharedPtr;

typedef std::map<std::string, std::string> MeshMetaDataMap;

typedef std::pair<BgBox, int> BgRtreeValue;
typedef bg::index::rtree< BgRtreeValue, bg::index::rstar<16, 4> > BgRtree;

class MeshGraph;
typedef std::shared_ptr<MeshGraph> MeshGraphSharedPtr;

/// Base class for a spectral/hp element mesh.
class MeshGraph
{
public:
    SPATIAL_DOMAINS_EXPORT MeshGraph()
    {
    }

    SPATIAL_DOMAINS_EXPORT static MeshGraphSharedPtr Read(
        const LibUtilities::SessionReaderSharedPtr pSession,
        DomainRangeShPtr                           rng       = NullDomainRangeShPtr,
        bool                                       fillGraph = true);

    SPATIAL_DOMAINS_EXPORT virtual void WriteGeometry(
        std::string &outfilename,
        bool defaultExp = false,
        const LibUtilities::FieldMetaDataMap &metadata
                                     = LibUtilities::NullFieldMetaDataMap) = 0;

    void Empty(int dim, int space)
    {
        m_meshDimension  = dim;
        m_spaceDimension = space;
    }

    /*transfers the minial data structure to full meshgraph*/
    SPATIAL_DOMAINS_EXPORT void FillGraph();

    SPATIAL_DOMAINS_EXPORT void FillBoundingBoxTree();

    SPATIAL_DOMAINS_EXPORT std::vector<BgRtreeValue> GetElementsContainingPoint(
            PointGeomSharedPtr p);

    ////////////////////
    ////////////////////

    SPATIAL_DOMAINS_EXPORT virtual ~MeshGraph();

    SPATIAL_DOMAINS_EXPORT void ReadExpansionInfos();

    /* ---- Helper functions ---- */
    /// Dimension of the mesh (can be a 1D curve in 3D space).
    int GetMeshDimension()
    {
        return m_meshDimension;
    }

    /// Dimension of the space (can be a 1D curve in 3D space).
    int GetSpaceDimension()
    {
        return m_spaceDimension;
    }

    /* Range definitions for postprorcessing */
    SPATIAL_DOMAINS_EXPORT void SetDomainRange(
        NekDouble xmin, NekDouble xmax,
        NekDouble ymin = NekConstants::kNekUnsetDouble,
        NekDouble ymax = NekConstants::kNekUnsetDouble,
        NekDouble zmin = NekConstants::kNekUnsetDouble,
        NekDouble zmax = NekConstants::kNekUnsetDouble);

    /// Check if goemetry is in range definition if activated
    SPATIAL_DOMAINS_EXPORT bool CheckRange(Geometry2D &geom);

    /// Check if goemetry is in range definition if activated
    SPATIAL_DOMAINS_EXPORT bool CheckRange(Geometry3D &geom);

    /* ---- Composites and Domain ---- */
    CompositeSharedPtr GetComposite(int whichComposite)
    {
        ASSERTL0(m_meshComposites.find(whichComposite) !=
                     m_meshComposites.end(),
                 "Composite not found.");
        return m_meshComposites.find(whichComposite)->second;
    }

    SPATIAL_DOMAINS_EXPORT GeometrySharedPtr GetCompositeItem(
        int whichComposite, int whichItem);

    SPATIAL_DOMAINS_EXPORT void GetCompositeList(
        const std::string &compositeStr,
        CompositeMap &compositeVector) const;

    std::map<int, CompositeSharedPtr> &GetComposites()
    {
        return m_meshComposites;
    }

    std::map<int, std::string> &GetCompositesLabels()
    {
        return m_compositesLabels;
    }

    std::vector<std::map<int, CompositeSharedPtr>> &GetDomain()
    {
        return m_domain;
    }

    std::map<int, CompositeSharedPtr> &GetDomain(int domain)
    {
        ASSERTL1(domain < m_domain.size(),
                 "Request for domain which does not exist");
        return m_domain[domain];
    }

    SPATIAL_DOMAINS_EXPORT const ExpansionInfoMap &GetExpansionInfos(
        const std::string variable = "DefaultVar");

    SPATIAL_DOMAINS_EXPORT ExpansionInfoShPtr GetExpansionInfo(
        GeometrySharedPtr geom, const std::string variable = "DefaultVar");

    /// Sets expansions given field definitions
    SPATIAL_DOMAINS_EXPORT void SetExpansionInfos(
        std::vector<LibUtilities::FieldDefinitionsSharedPtr> &fielddef);

    /// Sets expansions given field definition, quadrature points.
    SPATIAL_DOMAINS_EXPORT void SetExpansionInfos(
        std::vector<LibUtilities::FieldDefinitionsSharedPtr> &fielddef,
        std::vector<std::vector<LibUtilities::PointsType>> &pointstype);

    /// Sets expansions to have equispaced points
    SPATIAL_DOMAINS_EXPORT void SetExpansionInfosToEvenlySpacedPoints(
        int npoints = 0);

    /// Reset expansion to have specified polynomial order \a nmodes
    SPATIAL_DOMAINS_EXPORT void SetExpansionInfosToPolyOrder(int nmodes);

    /// Reset expansion to have specified point order \a
    /// npts
    SPATIAL_DOMAINS_EXPORT void SetExpansionInfosToPointOrder(int npts);
    /// This function sets the expansion #exp in map with
    /// entry #variable

    inline void SetExpansionInfos(const std::string variable,
                              ExpansionInfoMapShPtr &exp);

    inline void SetSession(LibUtilities::SessionReaderSharedPtr pSession);

    /// Sets the basis key for all expansions of the given shape.
    SPATIAL_DOMAINS_EXPORT void SetBasisKey(LibUtilities::ShapeType shape,
                                            LibUtilities::BasisKeyVector &keys,
                                            std::string var = "DefaultVar");

    SPATIAL_DOMAINS_EXPORT void ResetExpansionInfoToBasisKey(ExpansionInfoMapShPtr &expansionMap,
                                                             LibUtilities::ShapeType shape,
                                                             LibUtilities::BasisKeyVector &keys);

    inline bool SameExpansionInfos(const std::string var1, const std::string var2);

    inline bool CheckForGeomInfo(std::string parameter);

    inline const std::string GetGeomInfo(std::string parameter);

    SPATIAL_DOMAINS_EXPORT static LibUtilities::BasisKeyVector
    DefineBasisKeyFromExpansionType(GeometrySharedPtr in, ExpansionType type,
                                    const int order);

    SPATIAL_DOMAINS_EXPORT LibUtilities::BasisKeyVector
    DefineBasisKeyFromExpansionTypeHomo(
        GeometrySharedPtr in, ExpansionType type_x, ExpansionType type_y,
        ExpansionType type_z, const int nummodes_x, const int nummodes_y,
        const int nummodes_z);

    /* ---- Manipulation of mesh ---- */
    int GetNvertices()
    {
        return m_vertSet.size();
    }

    PointGeomSharedPtr GetVertex(int id)
    {
        return m_vertSet[id];
    }

    SPATIAL_DOMAINS_EXPORT SegGeomSharedPtr GetSegGeom(int id)
    {
        return m_segGeoms[id];
    }

    SPATIAL_DOMAINS_EXPORT CurveMap &GetCurvedEdges()
    {
        return m_curvedEdges;
    }
    SPATIAL_DOMAINS_EXPORT CurveMap &GetCurvedFaces()
    {
        return m_curvedFaces;
    }

    SPATIAL_DOMAINS_EXPORT std::map<int, PointGeomSharedPtr> &GetAllPointGeoms()
    {
        return m_vertSet;
    }
    SPATIAL_DOMAINS_EXPORT std::map<int, SegGeomSharedPtr> &GetAllSegGeoms()
    {
        return m_segGeoms;
    }
    SPATIAL_DOMAINS_EXPORT TriGeomMap &GetAllTriGeoms()
    {
        return m_triGeoms;
    }
    SPATIAL_DOMAINS_EXPORT QuadGeomMap &GetAllQuadGeoms()
    {
        return m_quadGeoms;
    }
    SPATIAL_DOMAINS_EXPORT TetGeomMap &GetAllTetGeoms()
    {
        return m_tetGeoms;
    }
    SPATIAL_DOMAINS_EXPORT PyrGeomMap &GetAllPyrGeoms()
    {
        return m_pyrGeoms;
    }
    SPATIAL_DOMAINS_EXPORT PrismGeomMap &GetAllPrismGeoms()
    {
        return m_prismGeoms;
    }
    SPATIAL_DOMAINS_EXPORT HexGeomMap &GetAllHexGeoms()
    {
        return m_hexGeoms;
    }

    SPATIAL_DOMAINS_EXPORT int GetNumElements();

    Geometry2DSharedPtr GetGeometry2D(int gID)
    {
        auto it1 = m_triGeoms.find(gID);
        if (it1 != m_triGeoms.end())
            return it1->second;

        auto it2 = m_quadGeoms.find(gID);
        if (it2 != m_quadGeoms.end())
            return it2->second;

        return Geometry2DSharedPtr();
    };

    SPATIAL_DOMAINS_EXPORT LibUtilities::BasisKey GetEdgeBasisKey(
        SegGeomSharedPtr edge, const std::string variable = "DefaultVar");

    SPATIAL_DOMAINS_EXPORT GeometryLinkSharedPtr GetElementsFromEdge(
        Geometry1DSharedPtr edge);

    SPATIAL_DOMAINS_EXPORT GeometryLinkSharedPtr GetElementsFromFace(
        Geometry2DSharedPtr face);

    SPATIAL_DOMAINS_EXPORT LibUtilities::BasisKey GetFaceBasisKey(
        Geometry2DSharedPtr face, const int facedir,
        const std::string variable = "DefaultVar");

    CompositeOrdering &GetCompositeOrdering()
    {
        return m_compOrder;
    }

    BndRegionOrdering &GetBndRegionOrdering()
    {
        return m_bndRegOrder;
    }

    /*an inital read which loads a very light weight data structure*/
    SPATIAL_DOMAINS_EXPORT virtual void ReadGeometry(
        DomainRangeShPtr rng,
        bool             fillGraph) = 0;
    SPATIAL_DOMAINS_EXPORT virtual void PartitionMesh(
        LibUtilities::SessionReaderSharedPtr session) = 0;

    SPATIAL_DOMAINS_EXPORT std::map<int, MeshEntity>
        CreateMeshEntities();
    SPATIAL_DOMAINS_EXPORT CompositeDescriptor CreateCompositeDescriptor();

protected:

    void PopulateFaceToElMap(Geometry3DSharedPtr element, int kNfaces);
<<<<<<< HEAD
    ExpansionInfoMapShPtr SetUpExpansionInfoMap();
=======
    ExpansionMapShPtr SetUpExpansionMap();
    std::string GetCompositeString(CompositeSharedPtr comp);
>>>>>>> 130ae8dc

    LibUtilities::SessionReaderSharedPtr m_session;
    PointGeomMap m_vertSet;

    CurveMap m_curvedEdges;
    CurveMap m_curvedFaces;

    SegGeomMap m_segGeoms;

    TriGeomMap m_triGeoms;
    QuadGeomMap m_quadGeoms;
    TetGeomMap m_tetGeoms;
    PyrGeomMap m_pyrGeoms;
    PrismGeomMap m_prismGeoms;
    HexGeomMap m_hexGeoms;

    int m_meshDimension;
    int m_spaceDimension;
    int m_partition;
    bool m_meshPartitioned;

    CompositeMap m_meshComposites;
    std::map<int, std::string> m_compositesLabels;
    std::vector<CompositeMap> m_domain;
    DomainRangeShPtr m_domainRange;

    ExpansionInfoMapShPtrMap m_expansionMapShPtrMap;

    GeomInfoMap m_geomInfo;

    std::unordered_map<int, GeometryLinkSharedPtr> m_faceToElMap;

    TiXmlElement *m_xmlGeom;

    CompositeOrdering m_compOrder;
    BndRegionOrdering m_bndRegOrder;

    BgRtree m_boundingBoxTree;
};
typedef std::shared_ptr<MeshGraph> MeshGraphSharedPtr;
typedef LibUtilities::NekFactory<std::string, MeshGraph> MeshGraphFactory;

SPATIAL_DOMAINS_EXPORT MeshGraphFactory &GetMeshGraphFactory();

/**
 *
 */
void MeshGraph::SetExpansionInfos(const std::string variable,
                              ExpansionInfoMapShPtr &exp)
{
    if (m_expansionMapShPtrMap.count(variable) != 0)
    {
        ASSERTL0(false,
                 (std::string("ExpansionInfo field is already set for variable ") +
                  variable)
                     .c_str());
    }
    else
    {
        m_expansionMapShPtrMap[variable] = exp;
    }
}

/**
 *
 */
<<<<<<< HEAD
inline bool MeshGraph::SameExpansionInfos(const std::string var1,
=======
void MeshGraph::SetSession(LibUtilities::SessionReaderSharedPtr pSession)
{
    m_session = pSession;
}

/**
 *
 */
inline bool MeshGraph::SameExpansions(const std::string var1,
>>>>>>> 130ae8dc
                                      const std::string var2)
{
    ExpansionInfoMapShPtr expVec1 = m_expansionMapShPtrMap.find(var1)->second;
    ExpansionInfoMapShPtr expVec2 = m_expansionMapShPtrMap.find(var2)->second;

    if (expVec1.get() == expVec2.get())
    {
        return true;
    }

    return false;
}

/**
 *
 */
inline bool MeshGraph::CheckForGeomInfo(std::string parameter)
{
    return m_geomInfo.find(parameter) != m_geomInfo.end();
}

/**
 *
 */
inline const std::string MeshGraph::GetGeomInfo(std::string parameter)
{
    ASSERTL1(m_geomInfo.find(parameter) != m_geomInfo.end(),
             "Parameter " + parameter + " does not exist.");
    return m_geomInfo[parameter];
}
}
}

#endif<|MERGE_RESOLUTION|>--- conflicted
+++ resolved
@@ -133,7 +133,6 @@
 typedef std::shared_ptr<DomainRange> DomainRangeShPtr;
 static DomainRangeShPtr NullDomainRangeShPtr;
 
-<<<<<<< HEAD
 struct ExpansionInfo;
 
 typedef std::shared_ptr<ExpansionInfo> ExpansionInfoShPtr;
@@ -144,17 +143,6 @@
 
 
 struct ExpansionInfo
-=======
-struct Composite
-{
-    std::vector<std::shared_ptr<Geometry>> m_geomVec;
-};
-
-typedef std::shared_ptr<Composite> CompositeSharedPtr;
-typedef std::map<int, CompositeSharedPtr> CompositeMap;
-
-struct Expansion
->>>>>>> 130ae8dc
 {
     ExpansionInfo(GeometrySharedPtr geomShPtr,
               const LibUtilities::BasisKeyVector basiskeyvec)
@@ -458,12 +446,7 @@
 protected:
 
     void PopulateFaceToElMap(Geometry3DSharedPtr element, int kNfaces);
-<<<<<<< HEAD
     ExpansionInfoMapShPtr SetUpExpansionInfoMap();
-=======
-    ExpansionMapShPtr SetUpExpansionMap();
-    std::string GetCompositeString(CompositeSharedPtr comp);
->>>>>>> 130ae8dc
 
     LibUtilities::SessionReaderSharedPtr m_session;
     PointGeomMap m_vertSet;
@@ -530,20 +513,8 @@
 /**
  *
  */
-<<<<<<< HEAD
 inline bool MeshGraph::SameExpansionInfos(const std::string var1,
-=======
-void MeshGraph::SetSession(LibUtilities::SessionReaderSharedPtr pSession)
-{
-    m_session = pSession;
-}
-
-/**
- *
- */
-inline bool MeshGraph::SameExpansions(const std::string var1,
->>>>>>> 130ae8dc
-                                      const std::string var2)
+                                          const std::string var2)
 {
     ExpansionInfoMapShPtr expVec1 = m_expansionMapShPtrMap.find(var1)->second;
     ExpansionInfoMapShPtr expVec2 = m_expansionMapShPtrMap.find(var2)->second;
