--- conflicted
+++ resolved
@@ -206,15 +206,7 @@
         PointGeomSharedPtr p);
 
     ////////////////////
-    ////////////////////
-
-<<<<<<< HEAD
-    SPATIAL_DOMAINS_EXPORT virtual ~MeshGraph();
-
     SPATIAL_DOMAINS_EXPORT void ReadExpansionInfos();
-=======
-    SPATIAL_DOMAINS_EXPORT void ReadExpansions();
->>>>>>> 4c2daacd
 
     /* ---- Helper functions ---- */
     /// Dimension of the mesh (can be a 1D curve in 3D space).
