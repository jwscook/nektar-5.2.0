--- conflicted
+++ resolved
@@ -41,179 +41,5 @@
     namespace SpatialDomains
     {
 
-<<<<<<< HEAD
-            (*this)(0) = x;
-            (*this)(1) = y;
-            (*this)(2) = z;
-        }
-
-        VertexComponent::~VertexComponent(){
-        }
-
-        // copy constructor
-        VertexComponent::VertexComponent(const VertexComponent &T): NekPoint<NekDouble>(T)
-        {
-            m_vid = T.m_vid;
-            m_coordim = T.m_coordim;
-
-            std::list<CompToElmt>::const_iterator def;
-            for(def = T.m_elmtMap.begin(); def != T.m_elmtMap.end(); def++)
-            {
-                m_elmtMap.push_back(*def);
-            }
-        }
-
-        void VertexComponent::AddElmtConnected(int gvo_id, int locid)
-        {
-            CompToElmt ee(gvo_id,locid);
-            m_elmtMap.push_back(ee);
-        }
-
-        int VertexComponent::NumElmtConnected() const
-        {
-            return int(m_elmtMap.size());
-        }
-
-        bool VertexComponent::IsElmtConnected(int gvo_id, int locid) const
-        {
-
-            std::list<CompToElmt>::const_iterator def;
-            CompToElmt ee(gvo_id,locid);
-
-            def = find(m_elmtMap.begin(),m_elmtMap.end(),ee);
-
-            // Found the element connectivity object in the list
-            if(def != m_elmtMap.end())
-            {
-                return(true);
-            }
-            return(false);
-        }
-
-        void VertexComponent::GetCoords(NekDouble &x, NekDouble &y, NekDouble &z)
-        {
-            switch(m_coordim)
-            {
-            case 3:
-                z = (*this)(2);
-            case 2:
-                y = (*this)(1);
-            case 1:
-                x = (*this)(0);
-                break;
-            }
-        }
-
-        void VertexComponent::GetCoords(Array<OneD,NekDouble> &coords)
-        {
-            switch(m_coordim)
-            {
-            case 3:
-                coords[2] = (*this)(2);
-            case 2:
-                coords[1] = (*this)(1);
-            case 1:
-                coords[0] = (*this)(0);
-                break;
-            }
-        }
-        
-        int VertexComponent::v_GetVid(int i) const
-        {
-            ASSERTL2(i ==0,"Verted id must be 0 ");
-            return m_vid;
-        }
-
-
-
-        void VertexComponent::UpdatePosition(NekDouble x, NekDouble y, NekDouble z)
-        {
-            (*this)(0) = x;
-            (*this)(1) = y;
-            (*this)(2) = z;
-        }
-
-        // _this = a + b
-        void VertexComponent::Add(VertexComponent& a,VertexComponent& b)
-        {
-            (*this)(0) = a[0] + b[0];
-            (*this)(1) = a[1] + b[1];
-            (*this)(2) = a[2] + b[2];
-            m_coordim = std::max(a.GetCoordim(),b.GetCoordim());
-        }
-
-        // _this = a + b
-        void VertexComponent::Sub(VertexComponent& a,VertexComponent& b)
-        {
-            (*this)(0) = a[0] - b[0];
-            (*this)(1) = a[1] - b[1];
-            (*this)(2) = a[2] - b[2];
-            m_coordim = std::max(a.GetCoordim(),b.GetCoordim());
-        }
-
-        // _this = a x b
-        void VertexComponent::Mult(VertexComponent& a,VertexComponent& b)
-        {
-            (*this)(0) = a[1]*b[2] - a[2]*b[1];
-            (*this)(1) = a[2]*b[0] - a[0]*b[2];
-            (*this)(2) = a[0]*b[1] - a[1]*b[0];
-            m_coordim = 3;
-        }
-
-        // _output = this.a
-        NekDouble VertexComponent::dist(VertexComponent& a)
-        {
-            return sqrt((x()-a.x())*(x()-a.x()) + (y()-a.y())*(y()-a.y()) + (z()-a.z())*(z()-a.z()));
-        }
-
-        // _output = this.a
-        NekDouble VertexComponent::dot(VertexComponent& a)
-        {
-            return (x()*a.x() + y()*a.y() + z()*a.z());
-        }
-
-        /// Determine equivalence by the ids.  No matter what the position,
-        /// if the ids are the same, then they are equivalent, and vice versa.
-        bool operator  == (const VertexComponent &x, const VertexComponent &y)
-        {
-            return (x.m_vid == y.m_vid);
-        }
-
-        bool operator  == (const VertexComponent &x, const VertexComponent *y)
-        {
-            return (x.m_vid == y->m_vid);
-        }
-
-        bool operator  == (const VertexComponent *x, const VertexComponent &y)
-        {
-            return (x->m_vid == y.m_vid);
-        }
-
-        bool operator != (const VertexComponent &x, const VertexComponent &y)
-        {
-            return (x.m_vid != y.m_vid);
-        }
-
-        bool operator  != (const VertexComponent &x, const VertexComponent *y)
-        {
-            return (x.m_vid != y->m_vid);
-        }
-
-        bool operator  != (const VertexComponent *x, const VertexComponent &y)
-        {
-            return (x->m_vid != y.m_vid);
-        }
-
-        bool operator  == (const CompToElmt &x, const CompToElmt &y)
-        {
-            return (x.m_id == y.m_id) || (x.m_locId == y.m_locId);
-        }
-
-        bool operator  != (const CompToElmt &x, const CompToElmt &y)
-        {
-            return (x.m_id != y.m_id);
-        }
-=======
->>>>>>> c6280ab0
     }; //end of namespace
 }; //end of namespace
