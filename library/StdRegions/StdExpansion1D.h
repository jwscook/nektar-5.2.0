--- conflicted
+++ resolved
@@ -94,18 +94,6 @@
                 return 1;
             }
 
-<<<<<<< HEAD
-            virtual int v_GetNedges() const
-            {
-                return 0;
-            }
-
-            virtual int v_GetNfaces() const
-            {
-                return 0;
-            }
-=======
->>>>>>> 81af24da
         };
 
         typedef std::shared_ptr<StdExpansion1D> StdExpansion1DSharedPtr;
