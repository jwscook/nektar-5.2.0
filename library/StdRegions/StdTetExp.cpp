///////////////////////////////////////////////////////////////////////////////
//
// File StdTetExp.h
//
// For more information, please see: http://www.nektar.info
//
// The MIT License
//
// Copyright (c) 2006 Division of Applied Mathematics, Brown University (USA),
// Department of Aeronautics, Imperial College London (UK), and Scientific
// Computing and Imaging Institute, University of Utah (USA).
//
// Permission is hereby granted, free of charge, to any person obtaining a
// copy of this software and associated documentation files (the "Software"),
// to deal in the Software without restriction, including without limitation
// the rights to use, copy, modify, merge, publish, distribute, sublicense,
// and/or sell copies of the Software, and to permit persons to whom the
// Software is furnished to do so, subject to the following conditions:
//
// The above copyright notice and this permission notice shall be included
// in all copies or substantial portions of the Software.
//
// THE SOFTWARE IS PROVIDED "AS IS", WITHOUT WARRANTY OF ANY KIND, EXPRESS
// OR IMPLIED, INCLUDING BUT NOT LIMITED TO THE WARRANTIES OF MERCHANTABILITY,
// FITNESS FOR A PARTICULAR PURPOSE AND NONINFRINGEMENT. IN NO EVENT SHALL
// THE AUTHORS OR COPYRIGHT HOLDERS BE LIABLE FOR ANY CLAIM, DAMAGES OR OTHER
// LIABILITY, WHETHER IN AN ACTION OF CONTRACT, TORT OR OTHERWISE, ARISING
// FROM, OUT OF OR IN CONNECTION WITH THE SOFTWARE OR THE USE OR OTHER
// DEALINGS IN THE SOFTWARE.
//
// Description: Header field for tetrahedral routines built upon
// StdExpansion3D
//
///////////////////////////////////////////////////////////////////////////////

#include <boost/core/ignore_unused.hpp>

#include <StdRegions/StdTetExp.h>

using namespace std;

namespace Nektar
{
    namespace StdRegions
    {
        StdTetExp::StdTetExp()
        {
        }


        StdTetExp::StdTetExp(const LibUtilities::BasisKey &Ba,
                             const LibUtilities::BasisKey &Bb,
                             const LibUtilities::BasisKey &Bc):
            StdExpansion(LibUtilities::StdTetData::getNumberOfCoefficients(
                             Ba.GetNumModes(),
                             Bb.GetNumModes(),
                             Bc.GetNumModes()),
                         3, Ba, Bb, Bc),
            StdExpansion3D(LibUtilities::StdTetData::getNumberOfCoefficients(
                               Ba.GetNumModes(),
                               Bb.GetNumModes(),
                               Bc.GetNumModes()),
                           Ba, Bb, Bc)
        {
            ASSERTL0(Ba.GetNumModes() <= Bb.GetNumModes(),
                     "order in 'a' direction is higher than order "
                     "in 'b' direction");
            ASSERTL0(Ba.GetNumModes() <= Bc.GetNumModes(),
                     "order in 'a' direction is higher than order "
                     "in 'c' direction");
            ASSERTL0(Bb.GetNumModes() <= Bc.GetNumModes(),
                     "order in 'b' direction is higher than order "
                     "in 'c' direction");
        }

        StdTetExp::StdTetExp(const StdTetExp &T):
            StdExpansion(T),
            StdExpansion3D(T)
        {
        }


        StdTetExp::~StdTetExp()
        {
        }

        //----------------------------
        // Differentiation Methods
        //----------------------------

        /**
         * \brief Calculate the derivative of the physical points
         *
         * The derivative is evaluated at the nodal physical points.
         * Derivatives with respect to the local Cartesian coordinates
         *
         * \f$\begin{Bmatrix} \frac {\partial} {\partial \xi_1} \\ \frac
         * {\partial} {\partial \xi_2} \\ \frac {\partial} {\partial \xi_3}
         * \end{Bmatrix} = \begin{Bmatrix} \frac 4 {(1-\eta_2)(1-\eta_3)}
         * \frac \partial {\partial \eta_1} \ \ \frac {2(1+\eta_1)}
         * {(1-\eta_2)(1-\eta_3)} \frac \partial {\partial \eta_1} + \frac 2
         * {1-\eta_3} \frac \partial {\partial \eta_3} \\ \frac {2(1 +
         * \eta_1)} {2(1 - \eta_2)(1-\eta_3)} \frac \partial {\partial \eta_1}
         * + \frac {1 + \eta_2} {1 - \eta_3} \frac \partial {\partial \eta_2}
         * + \frac \partial {\partial \eta_3} \end{Bmatrix}\f$
         **/
        void StdTetExp::v_PhysDeriv(
            const Array<OneD, const NekDouble>& inarray,
                  Array<OneD,       NekDouble>& out_dxi0,
                  Array<OneD,       NekDouble>& out_dxi1,
                  Array<OneD,       NekDouble>& out_dxi2 )
        {
            int    Q0 = m_base[0]->GetNumPoints();
            int    Q1 = m_base[1]->GetNumPoints();
            int    Q2 = m_base[2]->GetNumPoints();
            int    Qtot = Q0*Q1*Q2;

            // Compute the physical derivative
            Array<OneD, NekDouble> out_dEta0(3*Qtot,0.0);
            Array<OneD, NekDouble> out_dEta1 = out_dEta0 + Qtot;
            Array<OneD, NekDouble> out_dEta2 = out_dEta1 + Qtot;

            bool Do_2 = (out_dxi2.size() > 0)? true:false;
            bool Do_1 = (out_dxi1.size() > 0)? true:false;

            if(Do_2) // Need all local derivatives
            {
                PhysTensorDeriv(inarray, out_dEta0, out_dEta1, out_dEta2);
            }
            else if (Do_1) // Need 0 and 1 derivatives
            {
                PhysTensorDeriv(inarray, out_dEta0, out_dEta1, NullNekDouble1DArray);
            }
            else // Only need Eta0 derivaitve
            {
                PhysTensorDeriv(inarray, out_dEta0, NullNekDouble1DArray,
                                NullNekDouble1DArray);
            }

            Array<OneD, const NekDouble> eta_0, eta_1, eta_2;
            eta_0 = m_base[0]->GetZ();
            eta_1 = m_base[1]->GetZ();
            eta_2 = m_base[2]->GetZ();

            // calculate 2.0/((1-eta_1)(1-eta_2)) Out_dEta0

            NekDouble *dEta0 = &out_dEta0[0];
            NekDouble fac;
            for(int k=0; k< Q2; ++k)
            {
                for(int j=0; j<Q1; ++j,dEta0+=Q0)
                {
                    Vmath::Smul(Q0,2.0/(1.0-eta_1[j]),dEta0,1,dEta0,1);
                }
                fac = 1.0/(1.0-eta_2[k]);
                Vmath::Smul(Q0*Q1,fac,&out_dEta0[0]+k*Q0*Q1,1,&out_dEta0[0]+k*Q0*Q1,1);
            }

            if (out_dxi0.size() > 0)
            {
                // out_dxi0 = 4.0/((1-eta_1)(1-eta_2)) Out_dEta0
                Vmath::Smul(Qtot,2.0,out_dEta0,1,out_dxi0,1);
            }

            if (Do_1||Do_2)
            {
                Array<OneD, NekDouble> Fac0(Q0);
                Vmath::Sadd(Q0,1.0,eta_0,1,Fac0,1);


                // calculate 2.0*(1+eta_0)/((1-eta_1)(1-eta_2)) Out_dEta0
                for(int k = 0; k < Q1*Q2; ++k)
                {
                    Vmath::Vmul(Q0,&Fac0[0],1,&out_dEta0[0]+k*Q0,1,&out_dEta0[0]+k*Q0,1);
                }
                // calculate 2/(1.0-eta_2) out_dEta1
                for(int k = 0; k < Q2; ++k)
                {
                    Vmath::Smul(Q0*Q1,2.0/(1.0-eta_2[k]),&out_dEta1[0]+k*Q0*Q1,1,
                                &out_dEta1[0]+k*Q0*Q1,1);
                }

                if(Do_1)
                {
                    // calculate out_dxi1 = 2.0(1+eta_0)/((1-eta_1)(1-eta_2)) Out_dEta0
                    // + 2/(1.0-eta_2) out_dEta1
                    Vmath::Vadd(Qtot,out_dEta0,1,out_dEta1,1,out_dxi1,1);
                }


                if(Do_2)
                {
                    // calculate (1 + eta_1)/(1 -eta_2)*out_dEta1
                    NekDouble *dEta1 = &out_dEta1[0];
                    for(int k=0; k< Q2; ++k)
                    {
                        for(int j=0; j<Q1; ++j,dEta1+=Q0)
                        {
                            Vmath::Smul(Q0,(1.0+eta_1[j])/2.0,dEta1,1,dEta1,1);
                        }
                    }

                    // calculate out_dxi2 =
                    // 2.0(1+eta_0)/((1-eta_1)(1-eta_2)) Out_dEta0 +
                    // (1 + eta_1)/(1 -eta_2)*out_dEta1 + out_dEta2
                    Vmath::Vadd(Qtot,out_dEta0,1,out_dEta1,1,out_dxi2,1);
                    Vmath::Vadd(Qtot,out_dEta2,1,out_dxi2 ,1,out_dxi2,1);

                }
            }
        }

        /**
         * @param   dir         Direction in which to compute derivative.
         *                      Valid values are 0, 1, 2.
         * @param   inarray     Input array.
         * @param   outarray    Output array.
         */
        void StdTetExp::v_PhysDeriv(
            const int                           dir,
            const Array<OneD, const NekDouble>& inarray,
                  Array<OneD,       NekDouble>& outarray)
        {
            switch(dir)
            {
                case 0:
                {
                    v_PhysDeriv(inarray, outarray, NullNekDouble1DArray,
                                NullNekDouble1DArray);
                    break;
                }
                case 1:
                {
                    v_PhysDeriv(inarray, NullNekDouble1DArray, outarray,
                                NullNekDouble1DArray);
                    break;
                }
                case 2:
                {
                    v_PhysDeriv(inarray, NullNekDouble1DArray,
                                NullNekDouble1DArray, outarray);
                    break;
                }
            default:
                {
                    ASSERTL1(false, "input dir is out of range");
                }
                break;
            }
        }

        void StdTetExp::v_StdPhysDeriv(
            const Array<OneD, const NekDouble>& inarray,
                  Array<OneD,       NekDouble>& out_d0,
                  Array<OneD,       NekDouble>& out_d1,
                  Array<OneD,       NekDouble>& out_d2)
        {
            StdTetExp::v_PhysDeriv(inarray, out_d0, out_d1, out_d2);
        }

        void StdTetExp::v_StdPhysDeriv(
            const int                           dir,
            const Array<OneD, const NekDouble>& inarray,
                  Array<OneD,       NekDouble>& outarray)
        {
            StdTetExp::v_PhysDeriv(dir, inarray, outarray);
        }

        //---------------------------------------
        // Transforms
        //---------------------------------------

        /**
         * @note 'r' (base[2]) runs fastest in this element
         *
         * \f$ u^{\delta} (\xi_{1i}, \xi_{2j}, \xi_{3k}) = \sum_{m(pqr)} \hat
         *  u_{pqr} \phi_{pqr} (\xi_{1i}, \xi_{2j}, \xi_{3k})\f$
         *
         * Backward transformation is three dimensional tensorial expansion
         * \f$ u (\xi_{1i}, \xi_{2j}, \xi_{3k}) = \sum_{p=0}^{Q_x} \psi_p^a
         * (\xi_{1i}) \lbrace { \sum_{q=0}^{Q_y} \psi_{pq}^b (\xi_{2j})
         * \lbrace { \sum_{r=0}^{Q_z} \hat u_{pqr} \psi_{pqr}^c (\xi_{3k})
         * \rbrace} \rbrace}. \f$ And sumfactorizing step of the form is as:\\
         *
         * \f$ f_{pq} (\xi_{3k}) = \sum_{r=0}^{Q_z} \hat u_{pqr} \psi_{pqr}^c
         * (\xi_{3k}),\\
         *
         * g_{p} (\xi_{2j}, \xi_{3k}) = \sum_{r=0}^{Q_y} \psi_{pq}^b
         * (\xi_{2j}) f_{pq} (\xi_{3k}),\\
         *
         * u(\xi_{1i}, \xi_{2j}, \xi_{3k}) = \sum_{p=0}^{Q_x} \psi_{p}^a
         * (\xi_{1i}) g_{p} (\xi_{2j}, \xi_{3k}).  \f$
         */
        void StdTetExp::v_BwdTrans(
                    const Array<OneD, const NekDouble>& inarray,
                          Array<OneD,       NekDouble>& outarray)
        {
            ASSERTL1((m_base[1]->GetBasisType() != LibUtilities::eOrtho_B)  ||
                     (m_base[1]->GetBasisType() != LibUtilities::eModified_B),
                     "Basis[1] is not a general tensor type");

            ASSERTL1((m_base[2]->GetBasisType() != LibUtilities::eOrtho_C) ||
                     (m_base[2]->GetBasisType() != LibUtilities::eModified_C),
                     "Basis[2] is not a general tensor type");

            if(m_base[0]->Collocation() && m_base[1]->Collocation()
                    && m_base[2]->Collocation())
            {
                Vmath::Vcopy(m_base[0]->GetNumPoints()
                                * m_base[1]->GetNumPoints()
                                * m_base[2]->GetNumPoints(),
                             inarray, 1, outarray, 1);
            }
            else
            {
                StdTetExp::v_BwdTrans_SumFac(inarray,outarray);
            }
        }


        /**
         * Sum-factorisation implementation of the BwdTrans operation.
         */
        void StdTetExp::v_BwdTrans_SumFac(
            const Array<OneD, const NekDouble>& inarray,
                  Array<OneD,       NekDouble>& outarray)
        {
            int  nquad1 = m_base[1]->GetNumPoints();
            int  nquad2 = m_base[2]->GetNumPoints();
            int  order0 = m_base[0]->GetNumModes();
            int  order1 = m_base[1]->GetNumModes();

            Array<OneD, NekDouble> wsp(nquad2*order0*(2*order1-order0+1)/2+
                                       nquad2*nquad1*order0);

            BwdTrans_SumFacKernel(m_base[0]->GetBdata(),
                                  m_base[1]->GetBdata(),
                                  m_base[2]->GetBdata(),
                                  inarray,outarray,wsp,
                                  true,true,true);
        }


        /**
         * @param   base0       x-dirn basis matrix
         * @param   base1       y-dirn basis matrix
         * @param   base2       z-dirn basis matrix
         * @param   inarray     Input vector of modes.
         * @param   outarray    Output vector of physical space data.
         * @param   wsp         Workspace of size Q_x*P_z*(P_y+Q_y)
         * @param   doCheckCollDir0     Check for collocation of basis.
         * @param   doCheckCollDir1     Check for collocation of basis.
         * @param   doCheckCollDir2     Check for collocation of basis.
         * @todo    Account for some directions being collocated. See
         *          StdQuadExp as an example.
         */
        void StdTetExp::v_BwdTrans_SumFacKernel(
            const Array<OneD, const NekDouble>& base0,
            const Array<OneD, const NekDouble>& base1,
            const Array<OneD, const NekDouble>& base2,
            const Array<OneD, const NekDouble>& inarray,
                  Array<OneD,       NekDouble>& outarray,
                  Array<OneD,       NekDouble>& wsp,
            bool                                doCheckCollDir0,
            bool                                doCheckCollDir1,
            bool                                doCheckCollDir2)
        {
            boost::ignore_unused(doCheckCollDir0, doCheckCollDir1,
                                 doCheckCollDir2);

            int  nquad0 = m_base[0]->GetNumPoints();
            int  nquad1 = m_base[1]->GetNumPoints();
            int  nquad2 = m_base[2]->GetNumPoints();

            int  order0 = m_base[0]->GetNumModes();
            int  order1 = m_base[1]->GetNumModes();
            int  order2 = m_base[2]->GetNumModes();

            Array<OneD, NekDouble > tmp  = wsp;
            Array<OneD, NekDouble > tmp1 = tmp + nquad2*order0*(2*order1-order0+1)/2;

            int i, j, mode, mode1, cnt;

            // Perform summation over '2' direction
            mode = mode1 = cnt = 0;
            for(i = 0; i < order0; ++i)
            {
                for(j = 0; j < order1-i; ++j, ++cnt)
                {
                    Blas::Dgemv('N', nquad2, order2-i-j,
                                1.0, base2.get()+mode*nquad2, nquad2,
                                     inarray.get()+mode1,     1,
                                0.0, tmp.get()+cnt*nquad2,    1);
                    mode  += order2-i-j;
                    mode1 += order2-i-j;
                }
                //increment mode in case order1!=order2
                for(j = order1-i; j < order2-i; ++j)
                {
                    mode += order2-i-j;
                }
            }

            // fix for modified basis by adding split of top singular
            // vertex mode - currently (1+c)/2 x (1-b)/2 x (1-a)/2
            // component is evaluated
            if(m_base[0]->GetBasisType() == LibUtilities::eModified_A)
            {
                // top singular vertex - (1+c)/2 x (1+b)/2 x (1-a)/2 component
                Blas::Daxpy(nquad2,inarray[1],base2.get()+nquad2,1,
                            &tmp[0]+nquad2,1);

                // top singular vertex - (1+c)/2 x (1-b)/2 x (1+a)/2 component
                Blas::Daxpy(nquad2,inarray[1],base2.get()+nquad2,1,
                            &tmp[0]+order1*nquad2,1);
            }

            // Perform summation over '1' direction
            mode = 0;
            for(i = 0; i < order0; ++i)
            {
                Blas::Dgemm('N', 'T', nquad1, nquad2, order1-i,
                            1.0, base1.get()+mode*nquad1,    nquad1,
                                 tmp.get()+mode*nquad2,      nquad2,
                            0.0, tmp1.get()+i*nquad1*nquad2, nquad1);
                mode  += order1-i;
            }

            // fix for modified basis by adding additional split of
            // top and base singular vertex modes as well as singular
            // edge
            if(m_base[0]->GetBasisType() == LibUtilities::eModified_A)
            {
                // use tmp to sort out singular vertices and
                // singular edge components with (1+b)/2 (1+a)/2 form
                for(i = 0; i < nquad2; ++i)
                {
                    Blas::Daxpy(nquad1,tmp[nquad2+i], base1.get()+nquad1,1,
                                &tmp1[nquad1*nquad2]+i*nquad1,1);
                }
            }

            // Perform summation over '0' direction
            Blas::Dgemm('N', 'T', nquad0, nquad1*nquad2, order0,
                        1.0, base0.get(),    nquad0,
                             tmp1.get(),     nquad1*nquad2,
                        0.0, outarray.get(), nquad0);
        }


        /**
         * @param   inarray     array of physical quadrature points to be
         *                      transformed.
         * @param   outarray    updated array of expansion coefficients.
         */
        void StdTetExp::v_FwdTrans(const Array<OneD, const NekDouble>& inarray,
                                 Array<OneD, NekDouble> &outarray)
        {            //int       numMax  = nmodes0;
            v_IProductWRTBase(inarray,outarray);

            // get Mass matrix inverse
            StdMatrixKey      masskey(eInvMass,DetShapeType(),*this);
            DNekMatSharedPtr  matsys = GetStdMatrix(masskey);

            // copy inarray in case inarray == outarray
            DNekVec in (m_ncoeffs, outarray);
            DNekVec out(m_ncoeffs, outarray, eWrapper);

            out = (*matsys)*in;
        }


        //---------------------------------------
        // Inner product functions
        //---------------------------------------

        /**
         * \f$ \begin{array}{rcl} I_{pqr} = (\phi_{pqr}, u)_{\delta} & = &
         * \sum_{i=0}^{nq_0} \sum_{j=0}^{nq_1} \sum_{k=0}^{nq_2} \psi_{p}^{a}
         * (\eta_{1i}) \psi_{pq}^{b} (\eta_{2j}) \psi_{pqr}^{c} (\eta_{3k})
         * w_i w_j w_k u(\eta_{1,i} \eta_{2,j} \eta_{3,k}) J_{i,j,k}\\ & = &
         * \sum_{i=0}^{nq_0} \psi_p^a(\eta_{1,i}) \sum_{j=0}^{nq_1}
         * \psi_{pq}^b(\eta_{2,j}) \sum_{k=0}^{nq_2} \psi_{pqr}^c
         * u(\eta_{1i},\eta_{2j},\eta_{3k}) J_{i,j,k} \end{array} \f$ \n
         *
         * where
         *
         * \f$ \phi_{pqr} (\xi_1 , \xi_2 , \xi_3) = \psi_p^a (\eta_1)
         * \psi_{pq}^b (\eta_2) \psi_{pqr}^c (\eta_3) \f$
         *
         * which can be implemented as \n \f$f_{pqr} (\xi_{3k}) =
         * \sum_{k=0}^{nq_3} \psi_{pqr}^c u(\eta_{1i},\eta_{2j},\eta_{3k})
         *
         * J_{i,j,k} = {\bf B_3 U}   \f$ \n
         *
         * \f$ g_{pq} (\xi_{3k}) = \sum_{j=0}^{nq_1} \psi_{pq}^b (\xi_{2j})
         * f_{pqr} (\xi_{3k}) = {\bf B_2 F} \f$ \n
         *
         * \f$ (\phi_{pqr}, u)_{\delta} = \sum_{k=0}^{nq_0} \psi_{p}^a
         * (\xi_{3k}) g_{pq} (\xi_{3k}) = {\bf B_1 G} \f$
         *
         * @param   inarray     Function evaluated at physical collocation
         *                      points.
         * @param   outarray    Inner product with respect to each basis
         *                      function over the element.
         */
        void StdTetExp::v_IProductWRTBase(
                    const Array<OneD, const NekDouble>& inarray,
                          Array<OneD, NekDouble> & outarray)
        {
            ASSERTL1( (m_base[1]->GetBasisType() != LibUtilities::eOrtho_B)  ||
                      (m_base[1]->GetBasisType() != LibUtilities::eModified_B),
                      "Basis[1] is not a general tensor type");

            ASSERTL1( (m_base[2]->GetBasisType() != LibUtilities::eOrtho_C) ||
                      (m_base[2]->GetBasisType() != LibUtilities::eModified_C),
                      "Basis[2] is not a general tensor type");

            if(m_base[0]->Collocation() && m_base[1]->Collocation())
            {
                MultiplyByQuadratureMetric(inarray,outarray);
            }
            else
            {
                StdTetExp::v_IProductWRTBase_SumFac(inarray,outarray);
            }
        }


        void StdTetExp::v_IProductWRTBase_MatOp(
            const Array<OneD, const NekDouble>& inarray,
                  Array<OneD,       NekDouble>& outarray)
        {
            int nq = GetTotPoints();
            StdMatrixKey      iprodmatkey(eIProductWRTBase,DetShapeType(),*this);
            DNekMatSharedPtr  iprodmat = GetStdMatrix(iprodmatkey);

            Blas::Dgemv('N',m_ncoeffs,nq,1.0,iprodmat->GetPtr().get(),
                        m_ncoeffs, inarray.get(), 1, 0.0, outarray.get(), 1);
        }


        /**
         * @param   inarray     Function evaluated at physical collocation
         *                      points.
         * @param   outarray    Inner product with respect to each basis
         *                      function over the element.
         */
        void StdTetExp::v_IProductWRTBase_SumFac(
            const Array<OneD, const NekDouble>& inarray,
                  Array<OneD,       NekDouble>& outarray,
            bool                                multiplybyweights)
        {
            int  nquad0 = m_base[0]->GetNumPoints();
            int  nquad1 = m_base[1]->GetNumPoints();
            int  nquad2 = m_base[2]->GetNumPoints();
            int  order0 = m_base[0]->GetNumModes();
            int  order1 = m_base[1]->GetNumModes();

            Array<OneD, NekDouble> wsp (nquad1*nquad2*order0 +
                                        nquad2*order0*(2*order1-order0+1)/2);

            if(multiplybyweights)
            {
                Array<OneD, NekDouble> tmp (nquad0*nquad1*nquad2);
                MultiplyByQuadratureMetric(inarray, tmp);

                StdTetExp::IProductWRTBase_SumFacKernel(
                              m_base[0]->GetBdata(),
                              m_base[1]->GetBdata(),
                              m_base[2]->GetBdata(),
                              tmp, outarray, wsp, true, true, true);
            }
            else
            {
                StdTetExp::IProductWRTBase_SumFacKernel(
                               m_base[0]->GetBdata(),
                               m_base[1]->GetBdata(),
                               m_base[2]->GetBdata(),
                               inarray, outarray, wsp, true, true, true);
            }
        }


        void StdTetExp::v_IProductWRTBase_SumFacKernel(
                    const Array<OneD, const NekDouble>& base0,
                    const Array<OneD, const NekDouble>& base1,
                    const Array<OneD, const NekDouble>& base2,
                    const Array<OneD, const NekDouble>& inarray,
                          Array<OneD,       NekDouble> &outarray,
                          Array<OneD,       NekDouble> &wsp,
                          bool                          doCheckCollDir0,
                          bool                          doCheckCollDir1,
                          bool                          doCheckCollDir2)
        {
            boost::ignore_unused(doCheckCollDir0, doCheckCollDir1,
                                 doCheckCollDir2);

            int  nquad0 = m_base[0]->GetNumPoints();
            int  nquad1 = m_base[1]->GetNumPoints();
            int  nquad2 = m_base[2]->GetNumPoints();

            int  order0 = m_base[0]->GetNumModes();
            int  order1 = m_base[1]->GetNumModes();
            int  order2 = m_base[2]->GetNumModes();

            Array<OneD, NekDouble > tmp1 = wsp;
            Array<OneD, NekDouble > tmp2 = wsp + nquad1*nquad2*order0;

            int i,j, mode,mode1, cnt;

            // Inner product with respect to the '0' direction
            Blas::Dgemm('T', 'N', nquad1*nquad2, order0, nquad0,
                        1.0, inarray.get(), nquad0,
                             base0.get(),   nquad0,
                        0.0, tmp1.get(),    nquad1*nquad2);

            // Inner product with respect to the '1' direction
            for(mode=i=0; i < order0; ++i)
            {
                Blas::Dgemm('T', 'N', nquad2, order1-i, nquad1,
                            1.0, tmp1.get()+i*nquad1*nquad2, nquad1,
                                 base1.get()+mode*nquad1,    nquad1,
                            0.0, tmp2.get()+mode*nquad2,     nquad2);
                mode  += order1-i;
            }

            // fix for modified basis for base singular vertex
            if(m_base[0]->GetBasisType() == LibUtilities::eModified_A)
            {
                //base singular vertex and singular edge (1+b)/2
                //(1+a)/2 components (makes tmp[nquad2] entry into (1+b)/2)
                Blas::Dgemv('T', nquad1, nquad2,
                            1.0, tmp1.get()+nquad1*nquad2, nquad1,
                                 base1.get()+nquad1,       1,
                            1.0, tmp2.get()+nquad2,        1);
            }

            // Inner product with respect to the '2' direction
            mode = mode1 = cnt = 0;
            for(i = 0; i < order0; ++i)
            {
                for(j = 0; j < order1-i; ++j, ++cnt)
                {
                    Blas::Dgemv('T', nquad2, order2-i-j,
                                1.0, base2.get()+mode*nquad2, nquad2,
                                     tmp2.get()+cnt*nquad2,   1,
                                0.0, outarray.get()+mode1,    1);
                    mode  += order2-i-j;
                    mode1 += order2-i-j;
                }
                //increment mode in case order1!=order2
                for(j = order1-i; j < order2-i; ++j)
                {
                    mode += order2-i-j;
                }
            }

            // fix for modified basis for top singular vertex component
            // Already have evaluated (1+c)/2 (1-b)/2 (1-a)/2
            if(m_base[0]->GetBasisType() == LibUtilities::eModified_A)
            {
                // add in (1+c)/2 (1+b)/2   component
                outarray[1] += Blas::Ddot(nquad2,base2.get()+nquad2,1,
                                          &tmp2[nquad2],1);

                // add in (1+c)/2 (1-b)/2 (1+a)/2 component
                outarray[1] += Blas::Ddot(nquad2,base2.get()+nquad2,1,
                                          &tmp2[nquad2*order1],1);
            }
        }


        void StdTetExp::v_IProductWRTDerivBase(
            const int                           dir,
            const Array<OneD, const NekDouble>& inarray,
                  Array<OneD,       NekDouble>& outarray)
        {
            StdTetExp::v_IProductWRTDerivBase_SumFac(dir,inarray,outarray);
        }


        void StdTetExp::v_IProductWRTDerivBase_MatOp(
            const int                           dir,
            const Array<OneD, const NekDouble>& inarray,
                  Array<OneD,       NekDouble>& outarray)
        {
            ASSERTL0((dir==0)||(dir==1)||(dir==2),"input dir is out of range");

            int nq = GetTotPoints();
            MatrixType mtype = eIProductWRTDerivBase0;

            switch (dir)
            {
                case 0:
                    mtype = eIProductWRTDerivBase0;
                    break;
                case 1:
                    mtype = eIProductWRTDerivBase1;
                    break;
                case 2:
                    mtype = eIProductWRTDerivBase2;
                    break;
            }

            StdMatrixKey     iprodmatkey(mtype,DetShapeType(),*this);
            DNekMatSharedPtr iprodmat = GetStdMatrix(iprodmatkey);

            Blas::Dgemv('N',m_ncoeffs,nq,1.0,iprodmat->GetPtr().get(),
                        m_ncoeffs, inarray.get(), 1, 0.0, outarray.get(), 1);
        }


        /**
         * @param   inarray     Function evaluated at physical collocation
         *                      points.
         * @param   outarray    Inner product with respect to each basis
         *                      function over the element.
         */
        void StdTetExp::v_IProductWRTDerivBase_SumFac(
            const int dir,
            const Array<OneD, const NekDouble>& inarray,
                  Array<OneD,       NekDouble>& outarray)
        {
            int    i;
            int    nquad0  = m_base[0]->GetNumPoints();
            int    nquad1  = m_base[1]->GetNumPoints();
            int    nquad2  = m_base[2]->GetNumPoints();
            int    nqtot   = nquad0*nquad1*nquad2;
            int    nmodes0 = m_base[0]->GetNumModes();
            int    nmodes1 = m_base[1]->GetNumModes();
            int    wspsize = nquad0 + nquad1 + nquad2 + max(nqtot,m_ncoeffs)
                + nquad1*nquad2*nmodes0 + nquad2*nmodes0*(2*nmodes1-nmodes0+1)/2;

            Array<OneD, NekDouble> gfac0(wspsize);
            Array<OneD, NekDouble> gfac1(gfac0 + nquad0);
            Array<OneD, NekDouble> gfac2(gfac1 + nquad1);
            Array<OneD, NekDouble> tmp0 (gfac2 + nquad2);
            Array<OneD, NekDouble> wsp(tmp0 + max(nqtot,m_ncoeffs));

            const Array<OneD, const NekDouble>& z0 = m_base[0]->GetZ();
            const Array<OneD, const NekDouble>& z1 = m_base[1]->GetZ();
            const Array<OneD, const NekDouble>& z2 = m_base[2]->GetZ();

            // set up geometric factor: (1+z0)/2
            for(i = 0; i < nquad0; ++i)
            {
                gfac0[i] = 0.5*(1+z0[i]);
            }

            // set up geometric factor: 2/(1-z1)
            for(i = 0; i < nquad1; ++i)
            {
                gfac1[i] = 2.0/(1-z1[i]);
            }

            // Set up geometric factor: 2/(1-z2)
            for(i = 0; i < nquad2; ++i)
            {
            	gfac2[i] = 2.0/(1-z2[i]);
            }

            // Derivative in first direction is always scaled as follows
            for(i = 0; i < nquad1*nquad2; ++i)
            {
                Vmath::Smul(nquad0,gfac1[i%nquad1],&inarray[0]+i*nquad0,1,&tmp0[0]+i*nquad0,1);
            }
            for(i = 0; i < nquad2; ++i)
            {
                Vmath::Smul(nquad0*nquad1,gfac2[i],&tmp0[0]+i*nquad0*nquad1,1,&tmp0[0]+i*nquad0*nquad1,1);
            }

            MultiplyByQuadratureMetric(tmp0,tmp0);

            switch(dir)
            {
            case 0:
                {
                    IProductWRTBase_SumFacKernel(m_base[0]->GetDbdata(),
                                                 m_base[1]->GetBdata(),
                                                 m_base[2]->GetBdata(),
                                                 tmp0,outarray,wsp,
                                                 false, true, true);
                }
                break;
            case 1:
                {
                    Array<OneD, NekDouble> tmp3(m_ncoeffs);

                    for(i = 0; i < nquad1*nquad2; ++i)
                    {
                        Vmath::Vmul(nquad0,&gfac0[0],1,&tmp0[0]+i*nquad0,1,&tmp0[0]+i*nquad0,1);
                    }

                    IProductWRTBase_SumFacKernel(m_base[0]->GetDbdata(),
                                                 m_base[1]->GetBdata(),
                                                 m_base[2]->GetBdata(),
                                                 tmp0,tmp3,wsp,
                                                 false, true, true);

                    for(i = 0; i < nquad2; ++i)
                    {
                        Vmath::Smul(nquad0*nquad1,gfac2[i],&inarray[0]+i*nquad0*nquad1,1,&tmp0[0]+i*nquad0*nquad1,1);
                    }
                    MultiplyByQuadratureMetric(tmp0,tmp0);
                    IProductWRTBase_SumFacKernel(m_base[0]->GetBdata(),
                                                 m_base[1]->GetDbdata(),
                                                 m_base[2]->GetBdata(),
                                                 tmp0,outarray,wsp,
                                                 true, false, true);
                    Vmath::Vadd(m_ncoeffs,&tmp3[0],1,&outarray[0],1,&outarray[0],1);
                }
                break;
            case 2:
				{
                    Array<OneD, NekDouble> tmp3(m_ncoeffs);
                    Array<OneD, NekDouble> tmp4(m_ncoeffs);
                    for(i = 0; i < nquad1; ++i)
                    {
                        gfac1[i] = (1+z1[i])/2;
                    }

                    for(i = 0; i < nquad1*nquad2; ++i)
                    {
                        Vmath::Vmul(nquad0,&gfac0[0],1,&tmp0[0]+i*nquad0,1,&tmp0[0]+i*nquad0,1);
                    }
                    IProductWRTBase_SumFacKernel(m_base[0]->GetDbdata(),
                                                 m_base[1]->GetBdata(),
                                                 m_base[2]->GetBdata(),
                                                 tmp0,tmp3,wsp,
                                                 false, true, true);

                    for(i = 0; i < nquad2; ++i)
                    {
                        Vmath::Smul(nquad0*nquad1,gfac2[i],&inarray[0]+i*nquad0*nquad1,1,&tmp0[0]+i*nquad0*nquad1,1);
                    }
                    for(i = 0; i < nquad1*nquad2; ++i)
                    {
                        Vmath::Smul(nquad0,gfac1[i%nquad1],&tmp0[0]+i*nquad0,1,&tmp0[0]+i*nquad0,1);
                    }
                    MultiplyByQuadratureMetric(tmp0,tmp0);
                    IProductWRTBase_SumFacKernel(m_base[0]->GetBdata(),
                                                 m_base[1]->GetDbdata(),
                                                 m_base[2]->GetBdata(),
                                                 tmp0,tmp4,wsp,
                                                 true, false, true);

                    MultiplyByQuadratureMetric(inarray,tmp0);
                    IProductWRTBase_SumFacKernel(m_base[0]->GetBdata(),
                                                 m_base[1]->GetBdata(),
                                                 m_base[2]->GetDbdata(),
                                                 tmp0,outarray,wsp,
                                                 true, true, false);

                    Vmath::Vadd(m_ncoeffs,&tmp3[0],1,&outarray[0],1,&outarray[0],1);
                    Vmath::Vadd(m_ncoeffs,&tmp4[0],1,&outarray[0],1,&outarray[0],1);
				}
                break;
            default:
                {
                    ASSERTL1(false, "input dir is out of range");
                }
                break;
            }
        }


        //---------------------------------------
        // Evaluation functions
        //---------------------------------------


        void StdTetExp::v_LocCoordToLocCollapsed(
                                        const Array<OneD, const NekDouble>& xi,
                                        Array<OneD, NekDouble>& eta)
        {
            if( fabs(xi[2]-1.0) < NekConstants::kNekZeroTol)
            {
                // Very top point of the tetrahedron
                eta[0] = -1.0;
                eta[1] = -1.0;
                eta[2] = xi[2];
            }
            else
            {
                if( fabs(xi[1]-1.0) <  NekConstants::kNekZeroTol )
                {
                    // Distant diagonal edge shared by all eta_x
                    // coordinate planes: the xi_y == -xi_z line
                    eta[0] = -1.0;
                }
                else if (fabs(xi[1] + xi[2]) < NekConstants::kNekZeroTol)
                {
                    eta[0] = -1.0;
                }
                else
                {
                    eta[0] = 2.0*(1.0+xi[0])/(-xi[1]-xi[2]) - 1.0;
                }
                eta[1] = 2.0*(1.0+xi[1])/(1.0-xi[2]) - 1.0;
                eta[2] = xi[2];
            }
        }

        void StdTetExp::v_FillMode(
            const int                     mode,
                  Array<OneD, NekDouble> &outarray)
        {
            Array<OneD, NekDouble> tmp(m_ncoeffs,0.0);
            tmp[mode] = 1.0;
            StdTetExp::v_BwdTrans(tmp, outarray);
        }

<<<<<<< HEAD
        void StdTetExp::v_GetTraceNumModes(
                    const int          fid,
=======
        NekDouble StdTetExp::v_PhysEvaluateBasis(
            const Array<OneD, const NekDouble>& coords,
            int mode)
        {
            Array<OneD, NekDouble> coll(3);
            LocCoordToLocCollapsed(coords, coll);

            const int nm1 = m_base[1]->GetNumModes();
            const int nm2 = m_base[2]->GetNumModes();

            const int b = 2 * nm2 + 1;
            const int mode0 = floor(0.5 * (b - sqrt(b * b - 8.0 * mode / nm1)));
            const int tmp   =
                mode - nm1*(mode0 * (nm2-1) + 1 - (mode0 - 2)*(mode0 - 1) / 2);
            const int mode1 = tmp / (nm2 - mode0);
            const int mode2 = tmp % (nm2 - mode0);

            if (m_base[0]->GetBasisType() == LibUtilities::eModified_A)
            {
                // Handle the collapsed vertices and edges in the modified
                // basis.
                if (mode == 1)
                {
                    // Collapsed top vertex
                    return StdExpansion::BaryEvaluateBasis<2>(coll[2], 1);
                }
                else if (mode0 == 0 && mode2 == 1)
                {
                    return
                        StdExpansion::BaryEvaluateBasis<1>(coll[1], 0) *
                        StdExpansion::BaryEvaluateBasis<2>(coll[2], 1);
                }
                else if (mode0 == 1 && mode1 == 1 && mode2 == 0)
                {
                    return
                        StdExpansion::BaryEvaluateBasis<0>(coll[0], 0) *
                        StdExpansion::BaryEvaluateBasis<1>(coll[1], 1);
                }
            }

            return
                StdExpansion::BaryEvaluateBasis<0>(coll[0], mode0) *
                StdExpansion::BaryEvaluateBasis<1>(coll[1], mode1) *
                StdExpansion::BaryEvaluateBasis<2>(coll[2], mode2);
        }

        void StdTetExp::v_GetFaceNumModes(
                    const int                  fid,
                    const Orientation          faceOrient,
>>>>>>> 96e8d53c
                    int &numModes0,
                    int &numModes1,
                    Orientation  faceOrient)
        {
            boost::ignore_unused(faceOrient);

            int nummodes [3] = {m_base[0]->GetNumModes(),
                                m_base[1]->GetNumModes(),
                                m_base[2]->GetNumModes()};
            switch(fid)
            {
            case 0:
                {
                    numModes0 = nummodes[0];
                    numModes1 = nummodes[1];
                }
                break;
            case 1:
                {
                    numModes0 = nummodes[0];
                    numModes1 = nummodes[2];
                }
                break;
            case 2:
            case 3:
                {
                    numModes0 = nummodes[1];
                    numModes1 = nummodes[2];
                }
                break;
            }
        }

        //---------------------------
        // Helper functions
        //---------------------------

        int StdTetExp::v_GetNverts() const
        {
            return 4;
        }

        int StdTetExp::v_GetNedges() const
        {
            return 6;
        }
        
        int StdTetExp::v_GetNtraces() const
        {
            return 4;
        }

        LibUtilities::ShapeType StdTetExp::v_DetShapeType() const
        {
            return DetShapeType();
        }

        int StdTetExp::v_NumBndryCoeffs() const
        {
            ASSERTL1(GetBasisType(0) == LibUtilities::eModified_A ||
                     GetBasisType(0) == LibUtilities::eGLL_Lagrange,
                     "BasisType is not a boundary interior form");
            ASSERTL1(GetBasisType(1) == LibUtilities::eModified_B ||
                     GetBasisType(1) == LibUtilities::eGLL_Lagrange,
                     "BasisType is not a boundary interior form");
            ASSERTL1(GetBasisType(2) == LibUtilities::eModified_C ||
                     GetBasisType(2) == LibUtilities::eGLL_Lagrange,
                     "BasisType is not a boundary interior form");

            int P = m_base[0]->GetNumModes();
            int Q = m_base[1]->GetNumModes();
            int R = m_base[2]->GetNumModes();

            return LibUtilities::StdTetData::
                                        getNumberOfBndCoefficients(P, Q, R);
        }

        int StdTetExp::v_NumDGBndryCoeffs() const
        {
            ASSERTL1(GetBasisType(0) == LibUtilities::eModified_A ||
                     GetBasisType(0) == LibUtilities::eGLL_Lagrange,
                     "BasisType is not a boundary interior form");
            ASSERTL1(GetBasisType(1) == LibUtilities::eModified_B ||
                     GetBasisType(1) == LibUtilities::eGLL_Lagrange,
                     "BasisType is not a boundary interior form");
            ASSERTL1(GetBasisType(2) == LibUtilities::eModified_C ||
                     GetBasisType(2) == LibUtilities::eGLL_Lagrange,
                     "BasisType is not a boundary interior form");

            int P = m_base[0]->GetNumModes()-1;
            int Q = m_base[1]->GetNumModes()-1;
            int R = m_base[2]->GetNumModes()-1;


            return  (Q+1) + P*(1 + 2*Q - P)/2  // base face
                +   (R+1) + P*(1 + 2*R - P)/2  // front face
                + 2*(R+1) + Q*(1 + 2*R - Q);   // back two faces
        }

        int StdTetExp::v_GetTraceNcoeffs(const int i) const
        {
            ASSERTL2((i >= 0) && (i <= 3), "face id is out of range");
            int nFaceCoeffs = 0;
            int nummodesA, nummodesB, P, Q;
            if (i == 0)
            {
                nummodesA = GetBasisNumModes(0);
                nummodesB = GetBasisNumModes(1);
            }
            else if ((i == 1) || (i == 2))
            {
                nummodesA = GetBasisNumModes(0);
                nummodesB = GetBasisNumModes(2);
            }
            else
            {
                nummodesA = GetBasisNumModes(1);
                nummodesB = GetBasisNumModes(2);
            }
            P = nummodesA - 1;
            Q = nummodesB - 1;
            nFaceCoeffs = Q+1 + (P*(1 + 2*Q - P))/2;
            return nFaceCoeffs;
        }

        int StdTetExp::v_GetTraceIntNcoeffs(const int i) const
        {
            ASSERTL2((i >= 0) && (i <= 3), "face id is out of range");
            int Pi = m_base[0]->GetNumModes() - 2;
            int Qi = m_base[1]->GetNumModes() - 2;
            int Ri = m_base[2]->GetNumModes() - 2;

            if((i == 0))
            {
                return Pi * (2*Qi - Pi - 1) / 2;
            }
            else if((i == 1))
            {
                return Pi * (2*Ri - Pi - 1) / 2;
            }
            else
            {
                return Qi * (2*Ri - Qi - 1) / 2;
            }
        }

        int StdTetExp::v_GetTotalTraceIntNcoeffs() const
        {
            int Pi = m_base[0]->GetNumModes() - 2;
            int Qi = m_base[1]->GetNumModes() - 2;
            int Ri = m_base[2]->GetNumModes() - 2;

            return Pi * (2*Qi - Pi - 1) / 2 +
	           Pi * (2*Ri - Pi - 1) / 2 +
	           Qi * (2*Ri - Qi - 1);
	}

        int StdTetExp::v_GetTraceNumPoints(const int i) const
        {
            ASSERTL2(i >= 0 && i <= 3, "face id is out of range");

            if (i == 0)
            {
                return m_base[0]->GetNumPoints()*
                       m_base[1]->GetNumPoints();
            }
            else if (i == 1)
            {
                return m_base[0]->GetNumPoints()*
                       m_base[2]->GetNumPoints();
            }
            else
            {
                return m_base[1]->GetNumPoints()*
                       m_base[2]->GetNumPoints();
            }
        }


        int StdTetExp::v_GetEdgeNcoeffs(const int i) const
        {
            ASSERTL2((i >= 0) && (i <= 5), "edge id is out of range");
            int P = m_base[0]->GetNumModes();
            int Q = m_base[1]->GetNumModes();
            int R = m_base[2]->GetNumModes();

            if (i == 0)
            {
                return P;
            }
            else if (i == 1 || i == 2)
            {
                return Q;
            }
            else
            {
                return R;
            }
        }
        
        LibUtilities::PointsKey StdTetExp::v_GetTracePointsKey(
            const int i, const int j) const
        {
            ASSERTL2(i >= 0 && i <= 3, "face id is out of range");
            ASSERTL2(j == 0 || j == 1, "face direction is out of range");

            if (i == 0)
            {
                return m_base[j]->GetPointsKey();
            }
            else if (i == 1)
            {
                return m_base[2*j]->GetPointsKey();
            }
            else
            {
                return m_base[j+1]->GetPointsKey();
            }
        }

        int StdTetExp::v_CalcNumberOfCoefficients(
            const std::vector<unsigned int>& nummodes,
                  int                      & modes_offset)
        {
            int nmodes = LibUtilities::StdTetData::getNumberOfCoefficients(
                nummodes[modes_offset],
                nummodes[modes_offset+1],
                nummodes[modes_offset+2]);
            modes_offset += 3;

            return nmodes;
        }

        const LibUtilities::BasisKey StdTetExp::v_GetTraceBasisKey(
            const int i, const int k) const
        {
            ASSERTL2(i >= 0 && i <= 4, "face id is out of range");
            ASSERTL2(k == 0 || k == 1, "face direction out of range");

            int dir = k;
            switch(i)
            {
                case 0:
                    dir = k;
                    break;
                case 1:
                    dir = 2*k;
                    break;
                case 2:
                case 3:
                    dir = k+1;
                    break;
            }

            return EvaluateTriFaceBasisKey(k,
                                           m_base[dir]->GetBasisType(),
                                           m_base[dir]->GetNumPoints(),
                                           m_base[dir]->GetNumModes());

            // Should not get here.
            return LibUtilities::NullBasisKey;
        }


        void StdTetExp::v_GetCoords(
            Array<OneD, NekDouble> &xi_x,
            Array<OneD, NekDouble> &xi_y,
            Array<OneD, NekDouble> &xi_z)
        {
            Array<OneD, const NekDouble> eta_x = m_base[0]->GetZ();
            Array<OneD, const NekDouble> eta_y = m_base[1]->GetZ();
            Array<OneD, const NekDouble> eta_z = m_base[2]->GetZ();
            int Qx = GetNumPoints(0);
            int Qy = GetNumPoints(1);
            int Qz = GetNumPoints(2);

            // Convert collapsed coordinates into cartesian coordinates: eta
            // --> xi
            for( int k = 0; k < Qz; ++k ) {
                for( int j = 0; j < Qy; ++j ) {
                    for( int i = 0; i < Qx; ++i ) {
                        int s = i + Qx*(j + Qy*k);
                        xi_x[s] = (eta_x[i] + 1.0) * (1.0 - eta_y[j]) * (1.0 - eta_z[k]) / 4  -  1.0;
                        xi_y[s] = (eta_y[j] + 1.0) * (1.0 - eta_z[k]) / 2  -  1.0;
                        xi_z[s] = eta_z[k];
                    }
                }
            }
        }

        bool StdTetExp::v_IsBoundaryInteriorExpansion()
        {
            return (m_base[0]->GetBasisType() == LibUtilities::eModified_A) &&
                   (m_base[1]->GetBasisType() == LibUtilities::eModified_B) &&
                   (m_base[2]->GetBasisType() == LibUtilities::eModified_C);
        }


        //--------------------------
        // Mappings
        //--------------------------
        int StdTetExp::v_GetVertexMap(const int localVertexId, bool useCoeffPacking)
        {
            ASSERTL0((GetBasisType(0)==LibUtilities::eModified_A)||
                     (GetBasisType(1)==LibUtilities::eModified_B)||
                     (GetBasisType(2)==LibUtilities::eModified_C),
                     "Mapping not defined for this type of basis");

            int localDOF = 0;
            if(useCoeffPacking == true) // follow packing of coefficients i.e q,r,p
            {
                switch(localVertexId)
                {
                case 0:
                    {
                        localDOF = GetMode(0,0,0);
                        break;
                    }
                case 1:
                    {
                        localDOF = GetMode(0,0,1);
                        break;
                    }
                case 2:
                    {
                        localDOF = GetMode(0,1,0);
                        break;
                    }
                case 3:
                    {
                        localDOF = GetMode(1,0,0);
                        break;
                    }
                default:
                    {
                        ASSERTL0(false,"Vertex ID must be between 0 and 3");
                        break;
                    }
                }
            }
            else
            {
                switch(localVertexId)
                {
                case 0:
                    {
                        localDOF = GetMode(0,0,0);
                        break;
                    }
                case 1:
                    {
                        localDOF = GetMode(1,0,0);
                        break;
                    }
                case 2:
                    {
                        localDOF = GetMode(0,1,0);
                        break;
                    }
                case 3:
                    {
                    localDOF = GetMode(0,0,1);
                    break;
                    }
                default:
                    {
                        ASSERTL0(false,"Vertex ID must be between 0 and 3");
                        break;
                    }
                }

            }

            return localDOF;
        }

        /**
         * Maps interior modes of an edge to the elemental modes.
         */

        /**
         * List of all interior modes in the expansion.
         */
        void StdTetExp::v_GetInteriorMap(Array<OneD, unsigned int>& outarray)
        {
            ASSERTL1(GetBasisType(0) == LibUtilities::eModified_A ||
                     GetBasisType(0) == LibUtilities::eGLL_Lagrange,
                     "BasisType is not a boundary interior form");
            ASSERTL1(GetBasisType(1) == LibUtilities::eModified_B ||
                     GetBasisType(1) == LibUtilities::eGLL_Lagrange,
                     "BasisType is not a boundary interior form");
            ASSERTL1(GetBasisType(2) == LibUtilities::eModified_C ||
                     GetBasisType(2) == LibUtilities::eGLL_Lagrange,
                     "BasisType is not a boundary interior form");

            int P = m_base[0]->GetNumModes();
            int Q = m_base[1]->GetNumModes();
            int R = m_base[2]->GetNumModes();

            int nIntCoeffs = m_ncoeffs - NumBndryCoeffs();

            if(outarray.size() != nIntCoeffs)
            {
                outarray = Array<OneD, unsigned int>(nIntCoeffs);
            }

            int idx = 0;
            for (int i = 2; i < P-2; ++i)
            {
            	for (int j = 1; j < Q-i-1; ++j)
            	{
                    for (int k = 1; k < R-i-j; ++k)
                    {
                        outarray[idx++] = GetMode(i,j,k);
                    }
            	}
            }
        }

        /**
         * List of all boundary modes in the the expansion.
         */
        void StdTetExp::v_GetBoundaryMap(Array<OneD, unsigned int>& outarray)
        {
            ASSERTL1(GetBasisType(0) == LibUtilities::eModified_A ||
                     GetBasisType(0) == LibUtilities::eGLL_Lagrange,
                     "BasisType is not a boundary interior form");
            ASSERTL1(GetBasisType(1) == LibUtilities::eModified_B ||
                     GetBasisType(1) == LibUtilities::eGLL_Lagrange,
                     "BasisType is not a boundary interior form");
            ASSERTL1(GetBasisType(2) == LibUtilities::eModified_C ||
                     GetBasisType(2) == LibUtilities::eGLL_Lagrange,
                     "BasisType is not a boundary interior form");

            int P = m_base[0]->GetNumModes();
            int Q = m_base[1]->GetNumModes();
            int R = m_base[2]->GetNumModes();

            int i,j,k;
            int idx = 0;

            int nBnd = NumBndryCoeffs();

            if (outarray.size() != nBnd)
            {
                outarray = Array<OneD, unsigned int>(nBnd);
            }

            for (i = 0; i < P; ++i)
            {
            	// First two Q-R planes are entirely boundary modes
            	if (i < 2)
            	{
                    for (j = 0; j < Q-i; j++)
                    {
                        for (k = 0; k < R-i-j; ++k)
                        {
                            outarray[idx++] = GetMode(i,j,k);
                        }
                    }
            	}
            	// Remaining Q-R planes contain boundary modes on bottom and
            	// left edge.
            	else
            	{
                    for (k = 0; k < R-i; ++k)
                    {
                        outarray[idx++] = GetMode(i,0,k);
                    }
                    for (j = 1; j < Q-i; ++j)
                    {
                        outarray[idx++] = GetMode(i,j,0);
                    }
            	}
            }
        }

       /**
         * Maps Expansion2D modes of a 2D face to the corresponding expansion
         * modes.
         */
        void StdTetExp::v_GetTraceToElementMap(
            const int                  fid,
            Array<OneD, unsigned int> &maparray,
            Array<OneD,          int> &signarray,
            const Orientation          faceOrient,
            int                        P,
            int                        Q)
        {
            int nummodesA=0,nummodesB=0, i, j, k, idx;

            ASSERTL1(v_IsBoundaryInteriorExpansion(),
                     "Method only implemented for Modified_A BasisType (x "
                     "direction), Modified_B BasisType (y direction), and "
                     "Modified_C BasisType(z direction)");

            int nFaceCoeffs = 0;

            switch(fid)
            {
            case 0:
                nummodesA = m_base[0]->GetNumModes();
                nummodesB = m_base[1]->GetNumModes();
                break;
            case 1:
                nummodesA = m_base[0]->GetNumModes();
                nummodesB = m_base[2]->GetNumModes();
                        break;
            case 2:
            case 3:
                nummodesA = m_base[1]->GetNumModes();
                nummodesB = m_base[2]->GetNumModes();
                break;
            default:
                ASSERTL0(false,"fid must be between 0 and 3");
            }

            bool CheckForZeroedModes = false;
            if(P == -1)
            {
                P = nummodesA;
                Q = nummodesB;
            }
            else
            {
                CheckForZeroedModes = true;
            }

            nFaceCoeffs = P*(2*Q-P+1)/2;

            // Allocate the map array and sign array; set sign array to ones (+)
            if(maparray.size() != nFaceCoeffs)
            {
                maparray = Array<OneD, unsigned int>(nFaceCoeffs,1);
            }

            if(signarray.size() != nFaceCoeffs)
            {
                signarray = Array<OneD, int>(nFaceCoeffs,1);
            }
            else
            {
                fill(signarray.get(),signarray.get()+nFaceCoeffs, 1 );
            }

            switch (fid)
            {
            case 0:
                idx = 0;
                for (i = 0; i < P; ++i)
                {
                    for (j = 0; j < Q-i; ++j)
                    {
                        if ((int)faceOrient == 7 && i > 1)
                        {
                            signarray[idx] = (i%2 ? -1 : 1);
                        }
                        maparray[idx++] = GetMode(i,j,0);
                    }
                }
                break;
            case 1:
                idx = 0;
                for (i = 0; i < P; ++i)
                {
                    for (k = 0; k < Q-i; ++k)
                    {
                        if ((int)faceOrient == 7 && i > 1)
                        {
                            signarray[idx] = (i%2 ? -1: 1);
                        }
                        maparray[idx++] = GetMode(i,0,k);
                    }
                }
                break;
            case 2:
                idx = 0;
                for (j = 0; j < P-1; ++j)
                {
                    for (k = 0; k < Q-1-j; ++k)
                    {
                        if ((int)faceOrient == 7 && j > 1)
                        {
                            signarray[idx] = ((j+1)%2 ? -1: 1);
                        }
                        maparray[idx++] = GetMode(1,j,k);
                        // Incorporate modes from zeroth plane where needed.
                        if (j == 0 && k == 0)
                        {
                            maparray[idx++] = GetMode(0,0,1);
                        }
                        if (j == 0 && k == Q-2)
                        {
                            for (int r = 0; r < Q-1; ++r)
                            {
                                maparray[idx++] = GetMode(0,1,r);
                            }
                        }
                    }
                }
                break;
            case 3:
                idx = 0;
                for (j = 0; j < P; ++j)
                {
                    for (k = 0; k < Q-j; ++k)
                    {
                        if ((int)faceOrient == 7 && j > 1)
                        {
                            signarray[idx] = (j%2 ? -1: 1);
                        }
                        maparray[idx++] = GetMode(0,j,k);
                    }
                }
                break;
            default:
                ASSERTL0(false, "Element map not available.");
            }

            if ((int)faceOrient == 7)
            {
                swap(maparray[0], maparray[Q]);

                for (i = 1; i < Q-1; ++i)
                {
                    swap(maparray[i+1], maparray[Q+i]);
                }
            }

            if(CheckForZeroedModes)
            {
                // zero signmap and set maparray to zero if elemental
                // modes are not as large as face modesl
                idx = 0;
                for (j = 0; j < nummodesA; ++j)
                {
                    idx += nummodesB-j;
                    for (k = nummodesB-j; k < Q-j; ++k)
                    {
                        signarray[idx]  = 0.0;
                        maparray[idx++] = maparray[0];
                    }
                }

                for (j = nummodesA; j < P; ++j)
                {
                    for (k = 0; k < Q-j; ++k)
                    {
                        signarray[idx]  = 0.0;
                        maparray[idx++] = maparray[0];
                    }
                }
            }
        }

        /**
         * Maps interior modes of an edge to the elemental modes.
         */
        void StdTetExp::v_GetEdgeInteriorToElementMap(
            const int                  eid,
            Array<OneD, unsigned int> &maparray,
            Array<OneD,          int> &signarray,
            const Orientation      edgeOrient)
        {
            int i;
            const int P = m_base[0]->GetNumModes();
            const int Q = m_base[1]->GetNumModes();
            const int R = m_base[2]->GetNumModes();

            const int nEdgeIntCoeffs = v_GetEdgeNcoeffs(eid)-2;

            if(maparray.size() != nEdgeIntCoeffs)
            {
                maparray = Array<OneD, unsigned int>(nEdgeIntCoeffs);
            }
            else
            {
            	fill( maparray.get(), maparray.get() + nEdgeIntCoeffs, 0);
            }

            if(signarray.size() != nEdgeIntCoeffs)
            {
                signarray = Array<OneD, int>(nEdgeIntCoeffs,1);
            }
            else
            {
                fill( signarray.get() , signarray.get()+nEdgeIntCoeffs, 1 );
            }

            switch (eid)
            {
                case 0:
                    for (i = 0; i < P-2; ++i)
                    {
                        maparray[i] = GetMode(i+2, 0, 0);
                    }
                    if(edgeOrient==eBackwards)
                    {
                        for(i = 1; i < nEdgeIntCoeffs; i+=2)
                        {
                            signarray[i] = -1;
                        }
                    }
                    break;
                case 1:
                    for (i = 0; i < Q-2; ++i)
                    {
                        maparray[i] = GetMode(1, i+1, 0);
                    }
                    if(edgeOrient==eBackwards)
                    {
                        for(i = 1; i < nEdgeIntCoeffs; i+=2)
                        {
                            signarray[i] = -1;
                        }
                    }
                    break;
                case 2:
                    for (i = 0; i < Q-2; ++i)
                    {
                        maparray[i] = GetMode(0, i+2, 0);
                    }
                    if(edgeOrient==eBackwards)
                    {
                    	for(i = 1; i < nEdgeIntCoeffs; i+=2)
                        {
                        	signarray[i] = -1;
                        }
                    }
                    break;
                case 3:
                    for (i = 0; i < R-2; ++i)
                    {
                    	maparray[i] = GetMode(0, 0, i+2);
                    }
                    if(edgeOrient==eBackwards)
                    {
                        for(i = 1; i < nEdgeIntCoeffs; i+=2)
                        {
                            signarray[i] = -1;
                        }
                    }
                    break;
                case 4:
                    for (i = 0; i < R - 2; ++i)
                    {
                    	maparray[i] = GetMode(1, 0, i+1);
                    }
                    if(edgeOrient==eBackwards)
                    {
                        for(i = 1; i < nEdgeIntCoeffs; i+=2)
                        {
                            signarray[i] = -1;
                        }
                    }
                    break;
                case 5:
                    for (i = 0; i < R-2; ++i)
                    {
                    	maparray[i] = GetMode(0, 1, i+1);
                    }
                    if(edgeOrient==eBackwards)
                    {
                        for(i = 1; i < nEdgeIntCoeffs; i+=2)
                        {
                            signarray[i] = -1;
                        }
                    }
                    break;
                default:
                    ASSERTL0(false, "Edge not defined.");
                    break;
            }
        }

        void StdTetExp::v_GetTraceInteriorToElementMap(
            const int                  fid,
            Array<OneD, unsigned int> &maparray,
            Array<OneD,          int> &signarray,
            const Orientation      faceOrient)
        {
            int i, j, idx, k;
            const int P = m_base[0]->GetNumModes();
            const int Q = m_base[1]->GetNumModes();
            const int R = m_base[2]->GetNumModes();

            const int nFaceIntCoeffs = v_GetTraceIntNcoeffs(fid);

            if(maparray.size() != nFaceIntCoeffs)
            {
                maparray = Array<OneD, unsigned int>(nFaceIntCoeffs);
            }

            if(signarray.size() != nFaceIntCoeffs)
            {
                signarray = Array<OneD, int>(nFaceIntCoeffs,1);
            }
            else
            {
                fill( signarray.get() , signarray.get()+nFaceIntCoeffs, 1 );
            }

            switch (fid)
            {
                case 0:
                    idx = 0;
                    for (i = 2; i < P-1; ++i)
                    {
                        for (j = 1; j < Q-i; ++j)
                        {
                            if ((int)faceOrient == 7)
                            {
                                signarray[idx] = (i%2 ? -1 : 1);
                            }
                            maparray[idx++] = GetMode(i,j,0);
                        }
                    }
                    break;
                case 1:
                    idx = 0;
                    for (i = 2; i < P; ++i)
                    {
                        for (k = 1; k < R-i; ++k)
                        {
                            if ((int)faceOrient == 7)
                            {
                                signarray[idx] = (i%2 ? -1: 1);
                            }
                            maparray[idx++] = GetMode(i,0,k);
                        }
                    }
                    break;
                case 2:
                    idx = 0;
                    for (j = 1; j < Q-2; ++j)
                    {
                        for (k = 1; k < R-1-j; ++k)
                        {
                            if ((int)faceOrient == 7)
                            {
                                signarray[idx] = ((j+1)%2 ? -1: 1);
                            }
                            maparray[idx++] = GetMode(1,j,k);
                        }
                    }
                    break;
                case 3:
                    idx = 0;
                    for (j = 2; j < Q-1; ++j)
                    {
                        for (k = 1; k < R-j; ++k)
                        {
                            if ((int)faceOrient == 7)
                            {
                                signarray[idx] = (j%2 ? -1: 1);
                            }
                            maparray[idx++] = GetMode(0,j,k);
                        }
                    }
                    break;
                default:
                    ASSERTL0(false, "Face interior map not available.");
                    break;
            }
        }
        //---------------------------------------
        // Wrapper functions
        //---------------------------------------
        DNekMatSharedPtr StdTetExp::v_GenMatrix(const StdMatrixKey &mkey)
        {

            MatrixType mtype   = mkey.GetMatrixType();

            DNekMatSharedPtr Mat;

            switch(mtype)
            {
            case ePhysInterpToEquiSpaced:
                {
                    int nq0 = m_base[0]->GetNumPoints();
                    int nq1 = m_base[1]->GetNumPoints();
                    int nq2 = m_base[2]->GetNumPoints();
                    int nq;

                    // take definition from key
                    if(mkey.ConstFactorExists(eFactorConst))
                    {
                        nq = (int) mkey.GetConstFactor(eFactorConst);
                    }
                    else
                    {
                        nq = max(nq0,max(nq1,nq2));
                    }

                    int neq = LibUtilities::StdTetData::
                                            getNumberOfCoefficients(nq,nq,nq);
                    Array<OneD, Array<OneD, NekDouble> > coords(neq);
                    Array<OneD, NekDouble>    coll(3);
                    Array<OneD, DNekMatSharedPtr> I(3);
                    Array<OneD, NekDouble> tmp(nq0);

                    Mat = MemoryManager<DNekMat>::
                                    AllocateSharedPtr(neq, nq0 * nq1 * nq2);
                    int cnt = 0;

                    for(int i = 0; i < nq; ++i)
                    {
                        for(int j = 0; j < nq-i; ++j)
                        {
                            for(int k = 0; k < nq-i-j; ++k,++cnt)
                            {
                                coords[cnt] = Array<OneD, NekDouble>(3);
                                coords[cnt][0] = -1.0 + 2*k/(NekDouble)(nq-1);
                                coords[cnt][1] = -1.0 + 2*j/(NekDouble)(nq-1);
                                coords[cnt][2] = -1.0 + 2*i/(NekDouble)(nq-1);
                            }
                        }
                    }

                    for(int i = 0; i < neq; ++i)
                    {
                        LocCoordToLocCollapsed(coords[i],coll);

                        I[0] = m_base[0]->GetI(coll);
                        I[1] = m_base[1]->GetI(coll+1);
                        I[2] = m_base[2]->GetI(coll+2);

                        // interpolate first coordinate direction
                        NekDouble fac;
                        for( int k = 0; k < nq2; ++k)
                        {
                            for (int j  = 0; j < nq1; ++j)
                            {

                                fac = (I[1]->GetPtr())[j]*(I[2]->GetPtr())[k];
                                Vmath::Smul(nq0,fac,I[0]->GetPtr(),1,tmp,1);

                                Vmath::Vcopy(nq0, &tmp[0], 1,
                                             Mat->GetRawPtr()+
                                             k*nq0*nq1*neq+
                                             j*nq0*neq+i,neq);
                            }
                        }
                    }
                }
                break;
            default:
                {
                    Mat = StdExpansion::CreateGeneralMatrix(mkey);
                }
                break;
            }

            return Mat;
        }

        DNekMatSharedPtr StdTetExp::v_CreateStdMatrix(const StdMatrixKey &mkey)
        {
            return v_GenMatrix(mkey);
        }


        //---------------------------------------
        // Private helper functions
        //---------------------------------------

        /**
         * @brief Compute the mode number in the expansion for a particular
         * tensorial combination.
         *
         * Modes are numbered with the r index travelling fastest, followed by
         * q and then p, and each q-r plane is of size
         * (Q+1)*(Q+2)/2+max(0,R-Q-p)*Q. For example, when P=2, Q=3 and R=4
         * the indexing inside each q-r plane (with r increasing upwards and q
         * to the right) is:
         *
         * p = 0:      p = 1:       p = 2:
         * ----------------------------------
         * 4
         * 3 8         17
         * 2 7 11      16 20        26
         * 1 6 10 13   15 19 22     25 28
         * 0 5 9  12   14 18 21 23  24 27 29
         *
         * Note that in this element, we must have that \f$ P \leq Q \leq
         * R\f$.
         */
        int StdTetExp::GetMode(const int I, const int J, const int K)
        {
            const int Q = m_base[1]->GetNumModes();
            const int R = m_base[2]->GetNumModes();

            int i,j,q_hat,k_hat;
            int cnt = 0;

            // Traverse to q-r plane number I
            for (i = 0; i < I; ++i)
            {
                // Size of triangle part
                q_hat = min(Q,R-i);
                // Size of rectangle part
                k_hat = max(R-Q-i,0);
                cnt  += q_hat*(q_hat+1)/2 + k_hat*Q;
            }

            // Traverse to q column J
            q_hat = R-I;
            for (j = 0; j < J; ++j)
            {
                cnt += q_hat;
                q_hat--;
            }

            // Traverse up stacks to K
            cnt += K;

            return cnt;
        }

        void StdTetExp::v_MultiplyByStdQuadratureMetric(
            const Array<OneD, const NekDouble>& inarray,
                  Array<OneD,       NekDouble>& outarray)
        {
            int i, j;

            int  nquad0 = m_base[0]->GetNumPoints();
            int  nquad1 = m_base[1]->GetNumPoints();
            int  nquad2 = m_base[2]->GetNumPoints();

            const Array<OneD, const NekDouble>& w0 = m_base[0]->GetW();
            const Array<OneD, const NekDouble>& w1 = m_base[1]->GetW();
            const Array<OneD, const NekDouble>& w2 = m_base[2]->GetW();

            const Array<OneD, const NekDouble>& z1 = m_base[1]->GetZ();
            const Array<OneD, const NekDouble>& z2 = m_base[2]->GetZ();

            // multiply by integration constants
            for(i = 0; i < nquad1*nquad2; ++i)
            {
                Vmath::Vmul(nquad0,(NekDouble*)&inarray[0]+i*nquad0,1,
                            w0.get(),1, &outarray[0]+i*nquad0,1);
            }

            switch(m_base[1]->GetPointsType())
            {
                // (1,0) Jacobi Inner product.
                case LibUtilities::eGaussRadauMAlpha1Beta0:
                    for(j = 0; j < nquad2; ++j)
                    {
                        for(i = 0; i < nquad1; ++i)
                        {
                            Blas::Dscal(nquad0,0.5*w1[i], &outarray[0]+i*nquad0+
                                        j*nquad0*nquad1,1);
                        }
                    }
                    break;

                default:
                    for(j = 0; j < nquad2; ++j)
                    {
                        for(i = 0; i < nquad1; ++i)
                        {
                            Blas::Dscal(nquad0,
                                        0.5*(1-z1[i])*w1[i],
                                        &outarray[0]+i*nquad0 + j*nquad0*nquad1,
                                        1 );
                        }
                    }
                    break;
            }

            switch(m_base[2]->GetPointsType())
            {
                // (2,0) Jacobi inner product.
            case LibUtilities::eGaussRadauMAlpha2Beta0:
                for(i = 0; i < nquad2; ++i)
                {
                    Blas::Dscal(nquad0*nquad1, 0.25*w2[i],
                                &outarray[0]+i*nquad0*nquad1, 1);
                }
                break;
                // (1,0) Jacobi inner product.
            case LibUtilities::eGaussRadauMAlpha1Beta0:
                for(i = 0; i < nquad2; ++i)
                {
                    Blas::Dscal(nquad0*nquad1, 0.25*(1-z2[i])*w2[i],
                                &outarray[0]+i*nquad0*nquad1, 1);
                }
                break;
            default:
                for(i = 0; i < nquad2; ++i)
                {
                    Blas::Dscal(nquad0*nquad1,0.25*(1-z2[i])*(1-z2[i])*w2[i],
                                &outarray[0]+i*nquad0*nquad1,1);
                }
                break;
            }
        }

        void StdTetExp::v_SVVLaplacianFilter(Array<OneD, NekDouble> &array,
                                             const StdMatrixKey &mkey)
        {
            //To do : 1) add a test to ensure 0 \leq SvvCutoff \leq 1.
            //        2) check if the transfer function needs an analytical
            //           Fourier transform.
            //        3) if it doesn't : find a transfer function that renders
            //           the if( cutoff_a ...) useless to reduce computational
            //           cost.
            //        4) add SVVDiffCoef to both models!!

            int qa = m_base[0]->GetNumPoints();
            int qb = m_base[1]->GetNumPoints();
            int qc = m_base[2]->GetNumPoints();
            int nmodes_a = m_base[0]->GetNumModes();
            int nmodes_b = m_base[1]->GetNumModes();
            int nmodes_c = m_base[2]->GetNumModes();

            // Declare orthogonal basis.
            LibUtilities::PointsKey pa(qa,m_base[0]->GetPointsType());
            LibUtilities::PointsKey pb(qb,m_base[1]->GetPointsType());
            LibUtilities::PointsKey pc(qc,m_base[2]->GetPointsType());

            LibUtilities::BasisKey Ba(LibUtilities::eOrtho_A,nmodes_a,pa);
            LibUtilities::BasisKey Bb(LibUtilities::eOrtho_B,nmodes_b,pb);
            LibUtilities::BasisKey Bc(LibUtilities::eOrtho_C,nmodes_c,pc);

            StdTetExp OrthoExp(Ba,Bb,Bc);


            Array<OneD, NekDouble> orthocoeffs(OrthoExp.GetNcoeffs());
            int i,j,k,cnt = 0;

            // project onto physical space.
            OrthoExp.FwdTrans(array,orthocoeffs);

            if(mkey.ConstFactorExists(eFactorSVVPowerKerDiffCoeff))
            {
                // Rodrigo's power kernel
                NekDouble cutoff = mkey.GetConstFactor(eFactorSVVCutoffRatio);
                NekDouble  SvvDiffCoeff  =
                    mkey.GetConstFactor(eFactorSVVPowerKerDiffCoeff)*
                    mkey.GetConstFactor(eFactorSVVDiffCoeff);

                for(int i = 0; i < nmodes_a; ++i)
                {
                    for(int j = 0; j < nmodes_b-j; ++j)
                    {
                        NekDouble fac1 = std::max(
                                   pow((1.0*i)/(nmodes_a-1),cutoff*nmodes_a),
                                   pow((1.0*j)/(nmodes_b-1),cutoff*nmodes_b));

                        for(int k = 0; k < nmodes_c-i-j; ++k)
                        {
                            NekDouble fac = std::max(fac1,
                                   pow((1.0*k)/(nmodes_c-1),cutoff*nmodes_c));

                            orthocoeffs[cnt] *= SvvDiffCoeff * fac;
                            cnt++;
                        }
                    }
                }
            }
            else if(mkey.ConstFactorExists(eFactorSVVDGKerDiffCoeff))  // Rodrigo/Mansoor's DG Kernel
            {
                NekDouble  SvvDiffCoeff  =
                    mkey.GetConstFactor(eFactorSVVDGKerDiffCoeff)*
                    mkey.GetConstFactor(eFactorSVVDiffCoeff);

                int max_abc = max(nmodes_a-kSVVDGFiltermodesmin,
                                  nmodes_b-kSVVDGFiltermodesmin);
                max_abc = max(max_abc, nmodes_c-kSVVDGFiltermodesmin);
                // clamp max_abc
                max_abc = max(max_abc,0);
                max_abc = min(max_abc,kSVVDGFiltermodesmax-kSVVDGFiltermodesmin);

                for(int i = 0; i < nmodes_a; ++i)
                {
                    for(int j = 0; j < nmodes_b-j; ++j)
                    {
                        int maxij = max(i,j);

                        for(int k = 0; k < nmodes_c-i-j; ++k)
                        {
                            int maxijk = max(maxij,k);
                            maxijk = min(maxijk,kSVVDGFiltermodesmax-1);

                            orthocoeffs[cnt] *= SvvDiffCoeff *
                                kSVVDGFilter[max_abc][maxijk];
                            cnt++;
                        }
                    }
                }
            }
            else
            {

                //SVV filter paramaters (how much added diffusion
                //relative to physical one and fraction of modes from
                //which you start applying this added diffusion)

                NekDouble  SvvDiffCoeff = mkey.GetConstFactor(StdRegions::eFactorSVVDiffCoeff);
                NekDouble  SVVCutOff = mkey.GetConstFactor(StdRegions::eFactorSVVCutoffRatio);

                //Defining the cut of mode
                int cutoff_a = (int) (SVVCutOff*nmodes_a);
                int cutoff_b = (int) (SVVCutOff*nmodes_b);
                int cutoff_c = (int) (SVVCutOff*nmodes_c);
                int nmodes = min(min(nmodes_a,nmodes_b),nmodes_c);
                NekDouble cutoff = min(min(cutoff_a,cutoff_b),cutoff_c);
                NekDouble epsilon = 1;


                //------"New" Version August 22nd '13--------------------
                for(i = 0; i < nmodes_a; ++i)
                {
                    for(j = 0; j < nmodes_b-i; ++j)
                    {
                        for(k = 0; k < nmodes_c-i-j; ++k)
                        {
                            if(i + j + k >= cutoff)
                            {
                                orthocoeffs[cnt] *= ((SvvDiffCoeff)*exp(-(i+j+k-nmodes)*(i+j+k-nmodes)/((NekDouble)((i+j+k-cutoff+epsilon)*(i+j+k-cutoff+epsilon)))));
                            }
                            else
                            {
                                orthocoeffs[cnt] *= 0.0;
                            }
                            cnt++;
                        }
                    }
                }
            }

            // backward transform to physical space
            OrthoExp.BwdTrans(orthocoeffs,array);
        }


        void StdTetExp::v_ReduceOrderCoeffs(
            int                                 numMin,
            const Array<OneD, const NekDouble> &inarray,
                  Array<OneD,       NekDouble> &outarray)
        {
            int nquad0   = m_base[0]->GetNumPoints();
            int nquad1   = m_base[1]->GetNumPoints();
            int nquad2   = m_base[2]->GetNumPoints();
            int nqtot    = nquad0 * nquad1 * nquad2;
            int nmodes0  = m_base[0]->GetNumModes();
            int nmodes1  = m_base[1]->GetNumModes();
            int nmodes2  = m_base[2]->GetNumModes();
            int numMax   = nmodes0;

            Array<OneD, NekDouble> coeff     (m_ncoeffs);
            Array<OneD, NekDouble> coeff_tmp1(m_ncoeffs, 0.0);
            Array<OneD, NekDouble> coeff_tmp2(m_ncoeffs, 0.0);
            Array<OneD, NekDouble> phys_tmp  (nqtot,     0.0);
            Array<OneD, NekDouble> tmp, tmp2, tmp3, tmp4;

            Vmath::Vcopy(m_ncoeffs,inarray,1,coeff_tmp2,1);

            const LibUtilities::PointsKey Pkey0 = m_base[0]->GetPointsKey();
            const LibUtilities::PointsKey Pkey1 = m_base[1]->GetPointsKey();
            const LibUtilities::PointsKey Pkey2 = m_base[2]->GetPointsKey();

            LibUtilities::BasisKey bortho0(LibUtilities::eOrtho_A,
                                           nmodes0, Pkey0);
            LibUtilities::BasisKey bortho1(LibUtilities::eOrtho_B,
                                           nmodes1, Pkey1);
            LibUtilities::BasisKey bortho2(LibUtilities::eOrtho_C,
                                           nmodes2, Pkey2);

            Vmath::Zero(m_ncoeffs, coeff_tmp2, 1);

            StdRegions::StdTetExpSharedPtr OrthoTetExp;
            OrthoTetExp = MemoryManager<StdRegions::StdTetExp>
                ::AllocateSharedPtr(bortho0, bortho1, bortho2);

            BwdTrans(inarray,phys_tmp);
            OrthoTetExp->FwdTrans(phys_tmp, coeff);

            Vmath::Zero(m_ncoeffs,outarray,1);

            // filtering
            int cnt = 0;
            for (int u = 0; u < numMin; ++u)
            {
                for (int i = 0; i < numMin-u; ++i)
                {
                    Vmath::Vcopy(numMin - u - i, tmp  = coeff      + cnt, 1,
                                                 tmp2 = coeff_tmp1 + cnt, 1);
                    cnt += numMax - u - i;
                }
                for (int i = numMin; i < numMax-u; ++i)
                {
                    cnt += numMax - u - i;
                }
            }

            OrthoTetExp->BwdTrans(coeff_tmp1,phys_tmp);
            FwdTrans(phys_tmp, outarray);
        }


        void StdTetExp::v_GetSimplexEquiSpacedConnectivity(
            Array<OneD, int> &conn,
            bool              standard)
        {
            boost::ignore_unused(standard);

            int np0 = m_base[0]->GetNumPoints();
            int np1 = m_base[1]->GetNumPoints();
            int np2 = m_base[2]->GetNumPoints();
            int np = max(np0,max(np1,np2));


            conn = Array<OneD, int>(4*(np-1)*(np-1)*(np-1));

            int row   = 0;
            int rowp1 = 0;
            int plane = 0;
            int row1   = 0;
            int row1p1 = 0;
            int planep1= 0;
            int cnt = 0;
            for(int i = 0; i < np-1; ++i)
            {
                planep1 += (np-i)*(np-i+1)/2;
                row    = 0; // current plane row offset
                rowp1  = 0; // current plane row plus one offset
                row1   = 0; // next plane row offset
                row1p1 = 0; // nex plane row plus one offset
                for(int j = 0; j < np-i-1; ++j)
                {
                    rowp1 += np-i-j;
                    row1p1 += np-i-j-1;
                    for(int k = 0; k < np-i-j-2; ++k)
                    {
                        conn[cnt++] = plane   + row   +k+1;
                        conn[cnt++] = plane   + row   +k;
                        conn[cnt++] = plane   + rowp1 +k;
                        conn[cnt++] = planep1 + row1  +k;

                        conn[cnt++] = plane   + row   +k+1;
                        conn[cnt++] = plane   + rowp1 +k+1;
                        conn[cnt++] = planep1 + row1  +k+1;
                        conn[cnt++] = planep1 + row1  +k;

                        conn[cnt++] = plane   + rowp1 +k+1;
                        conn[cnt++] = plane   + row   +k+1;
                        conn[cnt++] = plane   + rowp1 +k;
                        conn[cnt++] = planep1 + row1  +k;

                        conn[cnt++] = planep1 + row1  +k;
                        conn[cnt++] = planep1 + row1p1+k;
                        conn[cnt++] = plane   + rowp1 +k;
                        conn[cnt++] = plane   + rowp1 +k+1;

                        conn[cnt++] = planep1 + row1  +k;
                        conn[cnt++] = planep1 + row1p1+k;
                        conn[cnt++] = planep1 + row1  +k+1;
                        conn[cnt++] = plane   + rowp1 +k+1;

                        if(k < np-i-j-3)
                        {
                            conn[cnt++] = plane   + rowp1  +k+1;
                            conn[cnt++] = planep1 + row1p1 +k+1;
                            conn[cnt++] = planep1 + row1   +k+1;
                            conn[cnt++] = planep1 + row1p1 +k;
                        }
                    }

                    conn[cnt++] = plane   + row   + np-i-j-1;
                    conn[cnt++] = plane   + row   + np-i-j-2;
                    conn[cnt++] = plane   + rowp1 + np-i-j-2;
                    conn[cnt++] = planep1 + row1  + np-i-j-2;

                    row  += np-i-j;
                    row1 += np-i-j-1;
                }
                plane += (np-i)*(np-i+1)/2;
            }
        }

    }//end namespace
}//end namespace<|MERGE_RESOLUTION|>--- conflicted
+++ resolved
@@ -911,10 +911,6 @@
             StdTetExp::v_BwdTrans(tmp, outarray);
         }
 
-<<<<<<< HEAD
-        void StdTetExp::v_GetTraceNumModes(
-                    const int          fid,
-=======
         NekDouble StdTetExp::v_PhysEvaluateBasis(
             const Array<OneD, const NekDouble>& coords,
             int mode)
@@ -961,10 +957,9 @@
                 StdExpansion::BaryEvaluateBasis<2>(coll[2], mode2);
         }
 
-        void StdTetExp::v_GetFaceNumModes(
-                    const int                  fid,
-                    const Orientation          faceOrient,
->>>>>>> 96e8d53c
+        void StdTetExp::v_GetTraceNumModes(
+                    const int          fid,
+
                     int &numModes0,
                     int &numModes1,
                     Orientation  faceOrient)
