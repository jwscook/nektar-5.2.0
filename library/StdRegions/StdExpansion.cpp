///////////////////////////////////////////////////////////////////////////////
//
// File StdExpansion.cpp
//
// For more information, please see: http://www.nektar.info
//
// The MIT License
//
// Copyright (c) 2006 Division of Applied Mathematics, Brown University (USA),
// Department of Aeronautics, Imperial College London (UK), and Scientific
// Computing and Imaging Institute, University of Utah (USA).
//
// Permission is hereby granted, free of charge, to any person obtaining a
// copy of this software and associated documentation files (the "Software"),
// to deal in the Software without restriction, including without limitation
// the rights to use, copy, modify, merge, publish, distribute, sublicense,
// and/or sell copies of the Software, and to permit persons to whom the
// Software is furnished to do so, subject to the following conditions:
//
// The above copyright notice and this permission notice shall be included
// in all copies or substantial portions of the Software.
//
// THE SOFTWARE IS PROVIDED "AS IS", WITHOUT WARRANTY OF ANY KIND, EXPRESS
// OR IMPLIED, INCLUDING BUT NOT LIMITED TO THE WARRANTIES OF MERCHANTABILITY,
// FITNESS FOR A PARTICULAR PURPOSE AND NONINFRINGEMENT. IN NO EVENT SHALL
// THE AUTHORS OR COPYRIGHT HOLDERS BE LIABLE FOR ANY CLAIM, DAMAGES OR OTHER
// LIABILITY, WHETHER IN AN ACTION OF CONTRACT, TORT OR OTHERWISE, ARISING
// FROM, OUT OF OR IN CONNECTION WITH THE SOFTWARE OR THE USE OR OTHER
// DEALINGS IN THE SOFTWARE.
//
// Description: Definition of methods in class StdExpansion which is
// the base class to all expansion shapes
//
///////////////////////////////////////////////////////////////////////////////

#include <boost/core/ignore_unused.hpp>

#include <StdRegions/StdExpansion.h>
#include <LibUtilities/Foundations/ManagerAccess.h>  // for BasisManager, etc

namespace Nektar
{
    namespace StdRegions
    {
        StdExpansion::StdExpansion(void):
            m_elmt_id(0),
            m_ncoeffs(0)
        {
        }

        StdExpansion::StdExpansion(const int numcoeffs, const int numbases,
            const LibUtilities::BasisKey &Ba,
            const LibUtilities::BasisKey &Bb,
            const LibUtilities::BasisKey &Bc):
            m_base(numbases),
            m_elmt_id(0),
            m_ncoeffs(numcoeffs),
            m_stdMatrixManager(
                std::bind(&StdExpansion::CreateStdMatrix, this, std::placeholders::_1),
                std::string("StdExpansionStdMatrix")),
            m_stdStaticCondMatrixManager(
                std::bind(&StdExpansion::CreateStdStaticCondMatrix, this, std::placeholders::_1),
                std::string("StdExpansionStdStaticCondMatrix"))
        {
            switch(m_base.size())
            {
            case 3:
                ASSERTL2(Bc!=LibUtilities::NullBasisKey,
                    "NULL Basis attempting to be used.");
                m_base[2] = LibUtilities::BasisManager()[Bc];
                /* Falls through. */
            case 2:
                ASSERTL2(Bb!=LibUtilities::NullBasisKey,
                    "NULL Basis attempting to be used.");
                m_base[1] = LibUtilities::BasisManager()[Bb];
                /* Falls through. */
            case 1:
                ASSERTL2(Ba!=LibUtilities::NullBasisKey,
                    "NULL Basis attempting to be used.");
                m_base[0] = LibUtilities::BasisManager()[Ba];
                break;
            default:
                break;
                // ASSERTL0(false, "numbases incorrectly specified");
            };

        } //end constructor


        StdExpansion::StdExpansion(const StdExpansion &T):
            std::enable_shared_from_this<StdExpansion>(T),
            m_base(T.m_base),
            m_elmt_id(T.m_elmt_id),
            m_ncoeffs(T.m_ncoeffs),
            m_stdMatrixManager(T.m_stdMatrixManager),
            m_stdStaticCondMatrixManager(T.m_stdStaticCondMatrixManager)
        {
        }

        StdExpansion::~StdExpansion()
        {
        }

        NekDouble StdExpansion::Linf(const Array<OneD, const NekDouble>& phys,
                                     const Array<OneD, const NekDouble>& sol)
        {
            NekDouble  val;
            int     ntot = GetTotPoints();
            Array<OneD, NekDouble>  wsp(ntot);

            if(sol ==  NullNekDouble1DArray)
            {
                Vmath::Vabs(ntot, phys, 1, wsp, 1);
            }
            else
            {
                Vmath::Vsub(ntot, sol, 1, phys, 1, wsp, 1);
                Vmath::Vabs(ntot, wsp, 1, wsp, 1);
            }

            val = Vmath::Vamax(ntot, wsp, 1);

            return  val;
        }

        NekDouble StdExpansion::L2(const Array<OneD, const NekDouble>& phys,
                                   const Array<OneD, const NekDouble>& sol)
        {
            NekDouble  val;
            int     ntot = GetTotPoints();
            Array<OneD, NekDouble> wsp(ntot);

            if (sol.size() == 0)
            {
                Vmath::Vmul(ntot, phys, 1, phys, 1, wsp, 1);
            }
            else
            {
                Vmath::Vsub(ntot, sol, 1, phys, 1, wsp, 1);
                Vmath::Vmul(ntot, wsp, 1, wsp, 1, wsp, 1);
            }

            val = v_Integral(wsp);

            // if val too small, sqrt returns nan.
            if (fabs(val) < NekConstants::kNekSqrtTol*NekConstants::kNekSqrtTol)
            {
                return 0.0;
            }
            else
            {
                return sqrt(val);
            }
        }

        NekDouble StdExpansion::H1(const Array<OneD, const NekDouble>& phys,
                                   const Array<OneD, const NekDouble>& sol)
        {
            int         i;
            NekDouble  val;
            int     ntot = GetTotPoints();
            int     coordim = v_GetCoordim();
            Array<OneD, NekDouble> wsp(3*ntot);
            Array<OneD, NekDouble> wsp_deriv = wsp + ntot;
            Array<OneD, NekDouble> sum = wsp_deriv + ntot;

            if(sol ==  NullNekDouble1DArray)
            {
                Vmath::Vcopy(ntot,phys, 1, wsp, 1);
                Vmath::Vmul(ntot, phys, 1, phys, 1, sum, 1);
            }
            else
            {
                Vmath::Vsub(ntot, sol, 1, phys, 1, wsp, 1);
                Vmath::Vmul(ntot, wsp, 1, wsp, 1, sum, 1);
            }


            for(i = 0; i < coordim; ++i)
            {
                v_PhysDeriv(i,wsp,wsp_deriv);
                Vmath::Vvtvp(ntot,wsp_deriv,1,wsp_deriv,1,sum,1,sum,1);
            }

            val = sqrt(v_Integral(sum));

            return val;
        }

        DNekBlkMatSharedPtr StdExpansion::CreateStdStaticCondMatrix
                                                       (const StdMatrixKey &mkey)
        {
            DNekBlkMatSharedPtr returnval;

            DNekMatSharedPtr  mat = GetStdMatrix(mkey);
            int nbdry = NumBndryCoeffs(); // also checks to see if this is a boundary interior decomposed expansion
            int nint = m_ncoeffs - nbdry;
            DNekMatSharedPtr A = MemoryManager<DNekMat>::AllocateSharedPtr(nbdry,nbdry);
            DNekMatSharedPtr B = MemoryManager<DNekMat>::AllocateSharedPtr(nbdry,nint);
            DNekMatSharedPtr C = MemoryManager<DNekMat>::AllocateSharedPtr(nint,nbdry);
            DNekMatSharedPtr D = MemoryManager<DNekMat>::AllocateSharedPtr(nint,nint);

            int i,j;

            Array<OneD,unsigned int> bmap(nbdry);
            Array<OneD,unsigned int> imap(nint);
            GetBoundaryMap(bmap);
            GetInteriorMap(imap);

            for(i = 0; i < nbdry; ++i)
            {
                for(j = 0; j < nbdry; ++j)
                {
                    (*A)(i,j) = (*mat)(bmap[i],bmap[j]);
                }

                for(j = 0; j < nint; ++j)
                {
                    (*B)(i,j) = (*mat)(bmap[i],imap[j]);
                }
            }

            for(i = 0; i < nint; ++i)
            {
                for(j = 0; j < nbdry; ++j)
                {
                    (*C)(i,j) = (*mat)(imap[i],bmap[j]);
                }

                for(j = 0; j < nint; ++j)
                {
                    (*D)(i,j) = (*mat)(imap[i],imap[j]);
                }
            }

            // Calculate static condensed system
            if(nint)
            {
                D->Invert();
                (*B) = (*B)*(*D);
                (*A) = (*A) - (*B)*(*C);
            }

            // set up block matrix system
            Array<OneD, unsigned int> exp_size(2);
            exp_size[0] = nbdry;
            exp_size[1] = nint;
            returnval = MemoryManager<DNekBlkMat>::AllocateSharedPtr(exp_size,exp_size);

            returnval->SetBlock(0,0,A);
            returnval->SetBlock(0,1,B);
            returnval->SetBlock(1,0,C);
            returnval->SetBlock(1,1,D);

            return returnval;
        }


        DNekMatSharedPtr StdExpansion::CreateGeneralMatrix(const StdMatrixKey &mkey)
        {
            int     i;
            DNekMatSharedPtr  returnval;

            switch(mkey.GetMatrixType())
            {
            case eInvMass:
                {
                    StdMatrixKey masskey(eMass,mkey.GetShapeType(),*this,NullConstFactorMap,NullVarCoeffMap,mkey.GetNodalPointsType());
                    DNekMatSharedPtr mmat = GetStdMatrix(masskey);

                    returnval = MemoryManager<DNekMat>::AllocateSharedPtr(*mmat); //Populate standard mass matrix.
                    returnval->Invert();
                }
                break;
            case eInvNBasisTrans:
                {
                    StdMatrixKey tmpkey(eNBasisTrans,mkey.GetShapeType(),*this,NullConstFactorMap,NullVarCoeffMap,mkey.GetNodalPointsType());
                    DNekMatSharedPtr tmpmat = GetStdMatrix(tmpkey);
                    returnval = MemoryManager<DNekMat>::AllocateSharedPtr(*tmpmat); //Populate  matrix.
                    returnval->Invert();
                }
                break;
            case eBwdTrans:
                {
                    int nq = GetTotPoints();
                    Array<OneD, NekDouble> tmpin(m_ncoeffs);
                    Array<OneD, NekDouble> tmpout(nq);

                    returnval = MemoryManager<DNekMat>::AllocateSharedPtr(nq,m_ncoeffs);

                    for(int i=0; i<m_ncoeffs; ++i)
                    {
                        Vmath::Zero(m_ncoeffs, tmpin, 1);
                        tmpin[i] = 1.0;

                        BwdTrans_SumFac(tmpin,tmpout);

                        Vmath::Vcopy(nq,tmpout.get(),1,
                                     returnval->GetRawPtr()+i*nq,1);
                    }
                }
                break;
            case eIProductWRTBase:
                {
                    int nq = GetTotPoints();
                    Array<OneD, NekDouble> tmpin(nq);
                    Array<OneD, NekDouble> tmpout(m_ncoeffs);

                    returnval = MemoryManager<DNekMat>::AllocateSharedPtr(m_ncoeffs,nq);

                    for(i=0; i < nq; ++i)
                    {
                        Vmath::Zero(nq, tmpin, 1);
                        tmpin[i] = 1.0;

                        IProductWRTBase_SumFac(tmpin,tmpout);

                        Vmath::Vcopy(m_ncoeffs,tmpout.get(),1,
                                     returnval->GetRawPtr()+i*m_ncoeffs,1);
                    }
                }
                break;
            case eIProductWRTDerivBase0:
                {
                    int nq = GetTotPoints();
                    Array<OneD, NekDouble> tmpin(nq);
                    Array<OneD, NekDouble> tmpout(m_ncoeffs);

                    returnval = MemoryManager<DNekMat>::AllocateSharedPtr(nq,m_ncoeffs);

                    for(i=0; i < nq; ++i)
                    {
                        Vmath::Zero(nq, tmpin, 1);
                        tmpin[i] = 1.0;

                        IProductWRTDerivBase_SumFac(0,tmpin,tmpout);

                        Vmath::Vcopy(m_ncoeffs,tmpout.get(),1,
                                     returnval->GetRawPtr()+i*m_ncoeffs,1);
                    }
                }
                break;
            case eIProductWRTDerivBase1:
                {
                    int nq = GetTotPoints();
                    Array<OneD, NekDouble> tmpin(nq);
                    Array<OneD, NekDouble> tmpout(m_ncoeffs);

                    returnval = MemoryManager<DNekMat>::AllocateSharedPtr(nq,m_ncoeffs);

                    for(i=0; i < nq; ++i)
                    {
                        Vmath::Zero(nq, tmpin, 1);
                        tmpin[i] = 1.0;

                        IProductWRTDerivBase_SumFac(1,tmpin,tmpout);

                        Vmath::Vcopy(m_ncoeffs,tmpout.get(),1,
                                     returnval->GetRawPtr()+i*m_ncoeffs,1);
                    }
                }
                break;
            case eIProductWRTDerivBase2:
                {
                    int nq = GetTotPoints();
                    Array<OneD, NekDouble> tmpin(nq);
                    Array<OneD, NekDouble> tmpout(m_ncoeffs);

                    returnval = MemoryManager<DNekMat>::AllocateSharedPtr(nq,m_ncoeffs);

                    for(i=0; i < nq; ++i)
                    {
                        Vmath::Zero(nq, tmpin, 1);
                        tmpin[i] = 1.0;

                        IProductWRTDerivBase_SumFac(2,tmpin,tmpout);

                        Vmath::Vcopy(m_ncoeffs,tmpout.get(),1,
                                     returnval->GetRawPtr()+i*m_ncoeffs,1);
                    }
                }
                break;
            case eEquiSpacedToCoeffs:
                {
                    // check to see if equispaced basis
                    int nummodes = m_base[0]->GetNumModes();
                    bool equispaced = true;
                    for(int i = 1; i < m_base.size(); ++i)
                    {
                        if(m_base[i]->GetNumModes() != nummodes)
                        {
                            equispaced = false;
                        }
                    }

                    ASSERTL0(equispaced,
                             "Currently need to have same num modes in all "
                             "directionmodes to use EquiSpacedToCoeff method");

                    int ntot = GetTotPoints();
                    Array<OneD, NekDouble>               qmode(ntot);
                    Array<OneD, NekDouble>               emode(m_ncoeffs);

                    returnval = MemoryManager<DNekMat>::AllocateSharedPtr(
                                                        m_ncoeffs,m_ncoeffs);
                    for(int i = 0; i < m_ncoeffs; ++i)
                    {
                        // Get mode at quadrature points
                        FillMode(i,qmode);

                        // interpolate to equi spaced
                        PhysInterpToSimplexEquiSpaced(qmode,emode,nummodes);

                        // fill matrix
                        Vmath::Vcopy(m_ncoeffs, &emode[0], 1,
                                     returnval->GetRawPtr() + i*m_ncoeffs, 1);
                    }
                    // invert matrix
                    returnval->Invert();

                }
                break;
            case eMass:
            case eHelmholtz:
            case eLaplacian:
            case eLaplacian00:
            case eLaplacian01:
            case eLaplacian02:
            case eLaplacian11:
            case eLaplacian12:
            case eLaplacian22:
            case eWeakDeriv0:
            case eWeakDeriv1:
            case eWeakDeriv2:
            case eWeakDirectionalDeriv:
            case eMassLevelCurvature:
            case eLinearAdvectionReaction:
            case eLinearAdvectionDiffusionReaction:
                {
                    Array<OneD, NekDouble> tmp(m_ncoeffs);
                    returnval = MemoryManager<DNekMat>::AllocateSharedPtr(m_ncoeffs,m_ncoeffs);
                    DNekMat &Mat = *returnval;

                    for(i=0; i < m_ncoeffs; ++i)
                    {
                        Vmath::Zero(m_ncoeffs, tmp, 1);
                        tmp[i] = 1.0;

                        GeneralMatrixOp_MatFree(tmp,tmp,mkey);

                        Vmath::Vcopy(m_ncoeffs,&tmp[0],1,
                                     &(Mat.GetPtr())[0]+i*m_ncoeffs,1);
                    }
                }
                break;
            default:
                {
                    NEKERROR(ErrorUtil::efatal, "This type of matrix can not be created using a general approach");
                }
                break;
            }

            return returnval;
        }

        void StdExpansion::GeneralMatrixOp(const Array<OneD, const NekDouble> &inarray,
                                           Array<OneD,NekDouble> &outarray,
                                           const StdMatrixKey &mkey)
        {
            switch(mkey.GetMatrixType())
            {
            case eMass:
                MassMatrixOp(inarray,outarray,mkey);
                break;
            case eWeakDeriv0:
                WeakDerivMatrixOp(0,inarray,outarray,mkey);
                break;
            case eWeakDeriv1:
                WeakDerivMatrixOp(1,inarray,outarray,mkey);
                break;
            case eWeakDeriv2:
                WeakDerivMatrixOp(2,inarray,outarray,mkey);
                break;
            case eWeakDirectionalDeriv:
                WeakDirectionalDerivMatrixOp(inarray,outarray,mkey);
                break;
            case eMassLevelCurvature:
                MassLevelCurvatureMatrixOp(inarray,outarray,mkey);
                break;
            case eLinearAdvectionReaction:
                LinearAdvectionDiffusionReactionMatrixOp(inarray,outarray,mkey,false);
                break;
            case eLinearAdvectionDiffusionReaction:
                LinearAdvectionDiffusionReactionMatrixOp(inarray,outarray,mkey);
                break;
            case eLaplacian:
                LaplacianMatrixOp(inarray,outarray,mkey);
                break;
            case eLaplacian00:
                LaplacianMatrixOp(0,0,inarray,outarray,mkey);
                break;
            case eLaplacian01:
                LaplacianMatrixOp(0,1,inarray,outarray,mkey);
                break;
            case eLaplacian02:
                LaplacianMatrixOp(0,2,inarray,outarray,mkey);
                break;
            case eLaplacian10:
                LaplacianMatrixOp(1,0,inarray,outarray,mkey);
                break;
            case eLaplacian11:
                LaplacianMatrixOp(1,1,inarray,outarray,mkey);
                break;
            case eLaplacian12:
                LaplacianMatrixOp(1,2,inarray,outarray,mkey);
                break;
            case eLaplacian20:
                LaplacianMatrixOp(2,0,inarray,outarray,mkey);
                break;
            case eLaplacian21:
                LaplacianMatrixOp(2,1,inarray,outarray,mkey);
                break;
            case eLaplacian22:
                LaplacianMatrixOp(2,2,inarray,outarray,mkey);
                break;
            case eHelmholtz:
                HelmholtzMatrixOp(inarray,outarray,mkey);
                break;
            default:
                NEKERROR(ErrorUtil::efatal, "This matrix does not have an operator");
                break;
            }
        }

        void StdExpansion::GeneralMatrixOp_MatFree(const Array<OneD, const NekDouble> &inarray,
                                                   Array<OneD,NekDouble> &outarray,
                                                   const StdMatrixKey &mkey)
        {
            switch(mkey.GetMatrixType())
            {
            case eMass:
                MassMatrixOp_MatFree(inarray,outarray,mkey);
                break;
            case eWeakDeriv0:
                WeakDerivMatrixOp_MatFree(0,inarray,outarray,mkey);
                break;
            case eWeakDeriv1:
                WeakDerivMatrixOp_MatFree(1,inarray,outarray,mkey);
                break;
            case eWeakDeriv2:
                WeakDerivMatrixOp_MatFree(2,inarray,outarray,mkey);
                break;
            case eWeakDirectionalDeriv:
                WeakDirectionalDerivMatrixOp_MatFree(inarray,outarray,mkey);
                break;
            case eMassLevelCurvature:
                MassLevelCurvatureMatrixOp_MatFree(inarray,outarray,mkey);
                break;
            case eLinearAdvectionReaction:
                LinearAdvectionDiffusionReactionMatrixOp_MatFree(inarray,outarray,mkey,false);
                break;
            case eLinearAdvectionDiffusionReaction:
                LinearAdvectionDiffusionReactionMatrixOp_MatFree(inarray,outarray,mkey);
                break;
            case eLaplacian:
                LaplacianMatrixOp_MatFree(inarray,outarray,mkey);
                break;
            case eLaplacian00:
                LaplacianMatrixOp_MatFree(0,0,inarray,outarray,mkey);
                break;
            case eLaplacian01:
                LaplacianMatrixOp_MatFree(0,1,inarray,outarray,mkey);
                break;
            case eLaplacian02:
                LaplacianMatrixOp_MatFree(0,2,inarray,outarray,mkey);
                break;
            case eLaplacian10:
                LaplacianMatrixOp_MatFree(1,0,inarray,outarray,mkey);
                break;
            case eLaplacian11:
                LaplacianMatrixOp_MatFree(1,1,inarray,outarray,mkey);
                break;
            case eLaplacian12:
                LaplacianMatrixOp_MatFree(1,2,inarray,outarray,mkey);
                break;
            case eLaplacian20:
                LaplacianMatrixOp_MatFree(2,0,inarray,outarray,mkey);
                break;
            case eLaplacian21:
                LaplacianMatrixOp_MatFree(2,1,inarray,outarray,mkey);
                break;
            case eLaplacian22:
                LaplacianMatrixOp_MatFree(2,2,inarray,outarray,mkey);
                break;
            case eHelmholtz:
                HelmholtzMatrixOp_MatFree(inarray,outarray,mkey);
                break;
            default:
                NEKERROR(ErrorUtil::efatal, "This matrix does not have an operator");
                break;
            }
        }

        void StdExpansion::MassMatrixOp_MatFree(const Array<OneD, const NekDouble> &inarray,
                                                Array<OneD,NekDouble> &outarray,
                                                const StdMatrixKey &mkey)
        {
            int nq = GetTotPoints();
            Array<OneD, NekDouble> tmp(nq);

            v_BwdTrans(inarray,tmp);

            if(mkey.HasVarCoeff(eVarCoeffMass))
            {
                Vmath::Vmul(nq, mkey.GetVarCoeff(eVarCoeffMass), 1, tmp, 1, tmp, 1);
            }

            v_IProductWRTBase(tmp, outarray);
        }

        void StdExpansion::LaplacianMatrixOp_MatFree(const int k1, const int k2,
                                                     const Array<OneD, const NekDouble> &inarray,
                                                     Array<OneD,NekDouble> &outarray,
                                                     const StdMatrixKey &mkey)
        {
            ASSERTL1(k1 >= 0 && k1 < GetCoordim(),"invalid first  argument");
            ASSERTL1(k2 >= 0 && k2 < GetCoordim(),"invalid second argument");

            int nq = GetTotPoints();
            Array<OneD, NekDouble> tmp(nq);
            Array<OneD, NekDouble> dtmp(nq);
            VarCoeffType varcoefftypes[3][3]
                = { {eVarCoeffD00, eVarCoeffD01, eVarCoeffD02},
                    {eVarCoeffD01, eVarCoeffD11, eVarCoeffD12},
                    {eVarCoeffD02, eVarCoeffD12, eVarCoeffD22}
            };

            v_BwdTrans(inarray,tmp);
            v_PhysDeriv(k2,tmp,dtmp);
            if (mkey.GetNVarCoeff()&&
                (!mkey.ConstFactorExists(eFactorSVVDiffCoeff)))
            {
                if (k1 == k2)
                {
                    // By default, k1 == k2 has \sigma = 1 (diagonal entries)
                    if(mkey.HasVarCoeff(varcoefftypes[k1][k1]))
                    {
                        Vmath::Vmul(nq, mkey.GetVarCoeff(varcoefftypes[k1][k1]), 1, dtmp, 1, dtmp, 1);
                    }
                    v_IProductWRTDerivBase(k1, dtmp, outarray);
                }
                else
                {
                    // By default, k1 != k2 has \sigma = 0 (off-diagonal entries)
                    if(mkey.HasVarCoeff(varcoefftypes[k1][k2]))
                    {
                        Vmath::Vmul(nq, mkey.GetVarCoeff(varcoefftypes[k1][k2]), 1, dtmp, 1, dtmp, 1);
                        v_IProductWRTDerivBase(k1, dtmp, outarray);
                    }
                    else
                    {
                        Vmath::Zero(GetNcoeffs(), outarray, 1);
                    }
                }
            }
            else
            {
                // Multiply by svv tensor
                if(mkey.ConstFactorExists(eFactorSVVDiffCoeff))
                {
                    Vmath::Vcopy(nq, dtmp, 1, tmp, 1);
                    SVVLaplacianFilter(dtmp,mkey);
                    Vmath::Vadd(nq, tmp, 1, dtmp, 1, dtmp, 1);
                }
                v_IProductWRTDerivBase(k1, dtmp, outarray);
            }
        }

        void StdExpansion::LaplacianMatrixOp_MatFree_GenericImpl(const Array<OneD, const NekDouble> &inarray,
                                                                 Array<OneD,NekDouble> &outarray,
                                                                 const StdMatrixKey &mkey)
        {
            const int dim = GetCoordim();

            int i,j;

            Array<OneD,NekDouble> store(m_ncoeffs);
            Array<OneD,NekDouble> store2(m_ncoeffs,0.0);

            if(mkey.GetNVarCoeff() == 0||mkey.ConstFactorExists(eFactorSVVDiffCoeff))
            {
                // just call diagonal matrix form of laplcian operator
                for(i = 0; i < dim; ++i)
                {
                    LaplacianMatrixOp(i,i,inarray,store,mkey);
                    Vmath::Vadd(m_ncoeffs, store, 1, store2, 1, store2, 1);
                }
            }
            else
            {
                const MatrixType mtype[3][3]
                    = {{eLaplacian00,eLaplacian01,eLaplacian02},
                       {eLaplacian01,eLaplacian11,eLaplacian12},
                       {eLaplacian02,eLaplacian12,eLaplacian22}};
                StdMatrixKeySharedPtr mkeyij;

                for(i = 0; i < dim; i++)
                {
                    for(j = 0; j < dim; j++)
                    {
                        mkeyij = MemoryManager<StdMatrixKey>::AllocateSharedPtr(mkey,mtype[i][j]);
                        LaplacianMatrixOp(i,j,inarray,store,*mkeyij);
                        Vmath::Vadd(m_ncoeffs, store, 1, store2, 1, store2, 1);
                    }
                }
            }

            Vmath::Vcopy(m_ncoeffs,store2.get(),1,outarray.get(),1);
        }

        void StdExpansion::WeakDerivMatrixOp_MatFree(const int k1,
                                                     const Array<OneD, const NekDouble> &inarray,
                                                     Array<OneD,NekDouble> &outarray,
                                                     const StdMatrixKey &mkey)
        {
            Array<OneD, NekDouble> tmp(GetTotPoints());
            int nq = GetTotPoints();

            v_BwdTrans(inarray,tmp);
            v_PhysDeriv(k1,tmp,tmp);

            VarCoeffType keys[] = {eVarCoeffD00, eVarCoeffD11, eVarCoeffD22};
            if(mkey.HasVarCoeff(keys[k1]))
            {
                Vmath::Vmul(nq, &(mkey.GetVarCoeff(keys[k1]))[0], 1, &tmp[0], 1, &tmp[0], 1);
            }

            v_IProductWRTBase(tmp, outarray);
        }

        void StdExpansion::WeakDirectionalDerivMatrixOp_MatFree(
            const Array<OneD, const NekDouble> &inarray,
                  Array<OneD,NekDouble> &outarray,
            const StdMatrixKey &mkey)
        {
            int nq = GetTotPoints();

            Array<OneD, NekDouble> tmp(nq), Dtmp(nq);
            Array<OneD, NekDouble> Mtmp(nq), Mout(m_ncoeffs);

            v_BwdTrans(inarray,tmp);
            v_PhysDirectionalDeriv(tmp, mkey.GetVarCoeff(eVarCoeffMF), Dtmp);

            v_IProductWRTBase(Dtmp, outarray);

            // Compte M_{div tv}
            Vmath::Vmul(nq, &(mkey.GetVarCoeff(eVarCoeffMFDiv))[0], 1,
                            &tmp[0],                                1,
                            &Mtmp[0],                               1);

            v_IProductWRTBase(Mtmp, Mout);

            // Add D_tv + M_{div tv}
            Vmath::Vadd(m_ncoeffs, &Mout[0],     1,
                                   &outarray[0], 1,
                                   &outarray[0], 1);
        }

        void StdExpansion::MassLevelCurvatureMatrixOp_MatFree
        (const Array<OneD, const NekDouble> &inarray,
         Array<OneD,NekDouble> &outarray,
         const StdMatrixKey &mkey)
        {
            boost::ignore_unused(inarray, outarray, mkey);
        }

        void StdExpansion::LinearAdvectionDiffusionReactionMatrixOp_MatFree
        ( const Array<OneD, const NekDouble> &inarray,
          Array<OneD,NekDouble> &outarray,
          const StdMatrixKey &mkey,
          bool addDiffusionTerm)
        {

            int i;
            int ndir = mkey.GetNVarCoeff(); // assume num.r consts corresponds to directions
            ASSERTL0(ndir,"Must define at least one advection velocity");

            NekDouble   lambda = mkey.GetConstFactor(eFactorLambda);
            int         totpts = GetTotPoints();
            Array<OneD, NekDouble> tmp(3*totpts);
            Array<OneD, NekDouble> tmp_deriv = tmp + totpts;
            Array<OneD, NekDouble> tmp_adv   = tmp_deriv + totpts;


            ASSERTL1(ndir <= GetCoordim(),"Number of constants is larger than coordinate dimensions");

            v_BwdTrans(inarray,tmp);

            VarCoeffType varcoefftypes[] = {eVarCoeffVelX, eVarCoeffVelY, eVarCoeffVelZ};

            //calculate u dx + v dy + ..
            Vmath::Zero(totpts,tmp_adv,1);
            for(i = 0; i < ndir; ++i)
            {
                v_PhysDeriv(i,tmp,tmp_deriv);
                Vmath::Vvtvp(totpts,mkey.GetVarCoeff(varcoefftypes[i]),1,tmp_deriv,1,tmp_adv,1,tmp_adv,1);
            }

            if(lambda) // add -lambda*u
            {
                Vmath::Svtvp(totpts,-lambda,tmp,1,tmp_adv,1,tmp_adv,1);
            }


            if(addDiffusionTerm)
            {
                Array<OneD, NekDouble> lap(m_ncoeffs);
                StdMatrixKey mkeylap(eLaplacian,DetShapeType(),*this,
                                     mkey.GetConstFactors(),
                                     mkey.GetVarCoeffs(),
                                     mkey.GetNodalPointsType());
                LaplacianMatrixOp(inarray,lap,mkeylap);

                v_IProductWRTBase(tmp_adv, outarray);
                // Lap v - u.grad v + lambda*u
                // => (grad u, grad v) + u.grad v - lambda*u
                Vmath::Vadd(m_ncoeffs,lap,1,outarray,1,outarray,1);
            }
            else
            {
                v_IProductWRTBase(tmp_adv, outarray);
            }
        }

        void StdExpansion::HelmholtzMatrixOp_MatFree_GenericImpl
        (const Array<OneD, const NekDouble> &inarray,
         Array<OneD,NekDouble> &outarray,
         const StdMatrixKey &mkey)
        {
            NekDouble lambda = mkey.GetConstFactor(eFactorLambda);
            Array<OneD,NekDouble> tmp(m_ncoeffs);
            StdMatrixKey mkeymass(eMass,DetShapeType(),*this);
            StdMatrixKey mkeylap(eLaplacian,DetShapeType(),*this,
                                 mkey.GetConstFactors(),
                                 mkey.GetVarCoeffs(),
                                 mkey.GetNodalPointsType());

            MassMatrixOp(inarray,tmp,mkeymass);
            LaplacianMatrixOp(inarray,outarray,mkeylap);

            Blas::Daxpy(m_ncoeffs, lambda, tmp, 1, outarray, 1);
        }

        void StdExpansion::BwdTrans_MatOp(const Array<OneD, const NekDouble>& inarray,
                                          Array<OneD, NekDouble> &outarray)
        {
            int nq = GetTotPoints();
            StdMatrixKey      bwdtransmatkey(eBwdTrans,DetShapeType(),*this);
            DNekMatSharedPtr  bwdtransmat = GetStdMatrix(bwdtransmatkey);

            Blas::Dgemv('N',nq,m_ncoeffs,1.0,bwdtransmat->GetPtr().get(),
                        nq, inarray.get(), 1, 0.0, outarray.get(), 1);
        }

        // VIRTUAL INLINE FUNCTIONS FROM HEADER FILE
        NekDouble StdExpansion::StdPhysEvaluate(const Array<OneD, const NekDouble> &Lcoord,
                                                const Array<OneD, const NekDouble> &physvals)
        {
            return v_StdPhysEvaluate(Lcoord,physvals);
        }

        int StdExpansion::v_CalcNumberOfCoefficients(const std::vector<unsigned int>  &nummodes, int &modes_offset)
        {
            boost::ignore_unused(nummodes, modes_offset);
            NEKERROR(ErrorUtil::efatal, "This function is not defined for this class");
            return 0;
        }

        void StdExpansion::v_NormVectorIProductWRTBase(const Array<OneD, const NekDouble> &Fx, Array< OneD, NekDouble> &outarray)
        {
            boost::ignore_unused(Fx, outarray);
            NEKERROR(ErrorUtil::efatal, "This function is not valid for this class");
        }

        void StdExpansion::v_NormVectorIProductWRTBase(const Array<OneD, const NekDouble> &Fx, const Array<OneD, const NekDouble> &Fy, Array< OneD, NekDouble> &outarray)
        {
            boost::ignore_unused(Fx, Fy, outarray);
            NEKERROR(ErrorUtil::efatal, "This function is not valid for this class");
        }

        void StdExpansion::v_NormVectorIProductWRTBase(const Array<OneD, const NekDouble> &Fx,
                                                       const Array<OneD, const NekDouble> &Fy,
                                                       const Array<OneD, const NekDouble> &Fz,
                                                       Array< OneD, NekDouble> &outarray)
        {
            boost::ignore_unused(Fx, Fy, Fz, outarray);
            NEKERROR(ErrorUtil::efatal, "This function is not valid for this class");
        }

        void StdExpansion::v_NormVectorIProductWRTBase(const Array<OneD, const Array<OneD, NekDouble> > &Fvec, Array< OneD, NekDouble> &outarray)
        {
            boost::ignore_unused(Fvec, outarray);
            NEKERROR(ErrorUtil::efatal, "This function is not valid for this class");
        }


        DNekScalBlkMatSharedPtr StdExpansion::v_GetLocStaticCondMatrix
        (const LocalRegions::MatrixKey &mkey)
        {
            boost::ignore_unused(mkey);
            NEKERROR(ErrorUtil::efatal, "This function is only valid for LocalRegions");
            return NullDNekScalBlkMatSharedPtr;
        }

        void StdExpansion::v_DropLocStaticCondMatrix
        (const LocalRegions::MatrixKey &mkey)
        {
            boost::ignore_unused(mkey);
            NEKERROR(ErrorUtil::efatal, "This function is only valid for LocalRegions");
        }

        void StdExpansion::v_SetCoeffsToOrientation(StdRegions::Orientation dir,
                                                    Array<OneD, const NekDouble> &inarray,
                                                    Array<OneD, NekDouble> &outarray)
        {
            boost::ignore_unused(dir, inarray, outarray);
            NEKERROR(ErrorUtil::efatal, "This function is not defined for this shape");
        }

        void StdExpansion::v_SetCoeffsToOrientation(
            Array<OneD, NekDouble> &coeffs,
            StdRegions::Orientation dir)
        {
            boost::ignore_unused(coeffs, dir);
            NEKERROR(ErrorUtil::efatal, "This function is not defined for this shape");
        }


        NekDouble StdExpansion::v_StdPhysEvaluate(const Array<OneD, const NekDouble> &Lcoord,
                                                  const Array<OneD, const NekDouble> &physvals)

        {
            boost::ignore_unused(Lcoord, physvals);
            NEKERROR(ErrorUtil::efatal, "This function is not defined for this shape");
            return 0;
        }

        void StdExpansion::v_LocCoordToLocCollapsed(const Array<OneD, const NekDouble>& xi,Array<OneD, NekDouble>& eta)
        {
            boost::ignore_unused(xi, eta);
            NEKERROR(ErrorUtil::efatal, "This function is not defined for this shape");
        }

        int StdExpansion::v_GetNtraces() const
        {
            ASSERTL0(false, "This function is needs defining for this shape");
            return 0;
        }

        int StdExpansion::v_GetNtraces() const
        {
            ASSERTL0(false, "This function is needs defining for this shape");
            return 0;
        }

        int StdExpansion::v_NumBndryCoeffs() const
        {
            ASSERTL0(false, "This function is needs defining for this shape");
            return 0;
        }

        int StdExpansion::v_NumDGBndryCoeffs() const
        {
            ASSERTL0(false, "This function is needs defining for this shape");
            return 0;
        }

        const LibUtilities::BasisKey StdExpansion::v_GetTraceBasisKey(const int i,
                                                                      const int k) const
        {
            boost::ignore_unused(i, k);
            ASSERTL0(false, "This function is not valid or not defined");
            return LibUtilities::NullBasisKey;
        }

        int StdExpansion::v_GetTraceNumPoints(const int i) const
        {
            boost::ignore_unused(i);
            ASSERTL0(false, "This function is not valid or not defined");
            return 0;
        }

        int StdExpansion::v_GetTraceNcoeffs(const int i) const
        {
            boost::ignore_unused(i);
            ASSERTL0(false, "This function is not valid or not defined");
            return 0;
        }

        int StdExpansion::v_GetTraceIntNcoeffs(const int i) const
        {
            boost::ignore_unused(i);
            ASSERTL0(false, "This function is not valid or not defined");
            return 0;
        }

        int StdExpansion::v_GetTotalTraceIntNcoeffs() const
        {
            ASSERTL0(false, "This function is not valid or not defined");
            return 0;
        }

        LibUtilities::PointsKey StdExpansion::v_GetTracePointsKey(const int i, const int j) const
        {
            boost::ignore_unused(i, j);
            ASSERTL0(false, "This function is not valid or not defined");
            return LibUtilities::NullPointsKey;
        }

        const LibUtilities::PointsKey StdExpansion::v_GetNodalPointsKey() const
        {
            ASSERTL0(false, "This function is not valid or not defined");

            return LibUtilities::NullPointsKey;
        }

        LibUtilities::ShapeType StdExpansion::v_DetShapeType() const
        {
            ASSERTL0(false, "This expansion does not have a shape type defined");
            return LibUtilities::eNoShapeType;
        }

        std::shared_ptr<StdExpansion>
        StdExpansion::v_GetStdExp(void) const
        {
            ASSERTL0(false,"This method is not defined for this expansion");
            StdExpansionSharedPtr returnval;
            return returnval;
        }

        std::shared_ptr<StdExpansion>
        StdExpansion::v_GetLinStdExp(void) const
        {
            ASSERTL0(false,"This method is not defined for this expansion");
            StdExpansionSharedPtr returnval;
            return returnval;
        }

        int StdExpansion::v_GetShapeDimension() const
        {
            ASSERTL0(false, "This function is not valid or not defined");
            return 0;
        }

        bool StdExpansion::v_IsBoundaryInteriorExpansion()
        {
            ASSERTL0(false,"This function has not been defined for this expansion");
            return false;
        }


        bool StdExpansion::v_IsNodalNonTensorialExp()
        {
            return false;
        }

        void  StdExpansion::v_IProductWRTDerivBase
        (const int dir,
         const Array<OneD, const NekDouble>& inarray,
         Array<OneD, NekDouble> &outarray)
        {
            boost::ignore_unused(dir, inarray, outarray);
            NEKERROR(ErrorUtil::efatal, "This method has not been defined");
        }


        /**
         *
         */
        void  StdExpansion::v_IProductWRTDirectionalDerivBase (
            const Array<OneD, const NekDouble>& direction,
            const Array<OneD, const NekDouble>& inarray,
                  Array<OneD, NekDouble> &outarray)
        {
            boost::ignore_unused(direction, inarray, outarray);
            NEKERROR(ErrorUtil::efatal, "This method has not been defined");
        }


        /**
         *
         */
        void StdExpansion::v_FwdTrans_BndConstrained
                          (const Array<OneD, const NekDouble>& inarray,
                           Array<OneD, NekDouble> &outarray)
        {
            boost::ignore_unused(inarray, outarray);
            NEKERROR(ErrorUtil::efatal, "This method has not been defined");
        }


        /**
         * @brief Integrates the specified function over the domain.
         * @see StdRegions#StdExpansion#Integral.
         */
        NekDouble StdExpansion::v_Integral(const Array<OneD, const NekDouble>& inarray )
        {
            boost::ignore_unused(inarray);
            NEKERROR(ErrorUtil::efatal, "This function is only valid for "
                     "local expansions");
            return 0;
        }

<<<<<<< HEAD

        void StdExpansion::v_AddRobinMassMatrix(const int edgeid, const Array<OneD, const NekDouble > &primCoeffs, DNekMatSharedPtr &inoutmat)
        {
            boost::ignore_unused(edgeid, primCoeffs, inoutmat);
            NEKERROR(ErrorUtil::efatal, "This function is only valid for "
                     "specific element types");
        }

        void StdExpansion::v_AddRobinEdgeContribution(const int edgeid,
                                        const Array<OneD, const NekDouble > &primCoeffs,
                                        const Array<OneD, NekDouble> &incoeffs,
                                        Array<OneD, NekDouble> &coeffs)
        {
            boost::ignore_unused(edgeid, primCoeffs, incoeffs, coeffs);
            NEKERROR(ErrorUtil::efatal, "This function is only valid for "
                     "specific element types");
        }

=======
>>>>>>> 81af24da
        /**
         * @brief Calculate the derivative of the physical points
         * @see StdRegions#StdExpansion#PhysDeriv
         */
        void StdExpansion::v_PhysDeriv (const Array<OneD, const NekDouble>& inarray,
                                        Array<OneD, NekDouble> &out_d1,
                                        Array<OneD, NekDouble> &out_d2,
                                        Array<OneD, NekDouble> &out_d3)
        {
            boost::ignore_unused(inarray, out_d1, out_d2, out_d3);
            NEKERROR(ErrorUtil::efatal, "This function is only valid for "
                     "local expansions");
        }

        void StdExpansion::v_PhysDeriv_s(const Array<OneD, const NekDouble>& inarray,
                                         Array<OneD, NekDouble> &out_ds)
        {
            boost::ignore_unused(inarray, out_ds);
            NEKERROR(ErrorUtil::efatal, "This function is only valid for "
                     "local expansions");
        }
        void StdExpansion::v_PhysDeriv_n(const Array<OneD, const NekDouble>& inarray,
                                         Array<OneD, NekDouble>& out_dn)
        {
            boost::ignore_unused(inarray, out_dn);
            NEKERROR(ErrorUtil::efatal, "This function is only valid for "
                     "local expansions");
        }

        /**
         * @brief Calculate the derivative of the physical points in a
         * given direction
         * @see StdRegions#StdExpansion#PhysDeriv
         */
        void StdExpansion::v_PhysDeriv(const int dir,
                                       const Array<OneD, const NekDouble>& inarray,
                                       Array<OneD, NekDouble> &out_d0)

        {
            boost::ignore_unused(dir, inarray, out_d0);
            NEKERROR(ErrorUtil::efatal, "This function is only valid for "
                     "specific element types");
        }

        /**
         * @brief Physical derivative along a direction vector.
         * @see StdRegions#StdExpansion#PhysDirectionalDeriv
         */
        void StdExpansion::v_PhysDirectionalDeriv
                         (const Array<OneD, const NekDouble>& inarray,
                          const Array<OneD, const NekDouble>& direction,
                          Array<OneD, NekDouble> &outarray)
        {
            boost::ignore_unused(inarray, direction, outarray);
            NEKERROR(ErrorUtil::efatal, "This function is only valid for "
                     "specific element types");
        }

        void StdExpansion::v_StdPhysDeriv (const Array<OneD, const NekDouble>& inarray,
                                           Array<OneD, NekDouble> &out_d1,
                                           Array<OneD, NekDouble> &out_d2,
                                           Array<OneD, NekDouble> &out_d3)
        {
            boost::ignore_unused(inarray, out_d1, out_d2, out_d3);
            NEKERROR(ErrorUtil::efatal, "Method does not exist for this shape");
        }

        void   StdExpansion::v_StdPhysDeriv
                               (const int dir,
                                const Array<OneD, const NekDouble>& inarray,
                                Array<OneD, NekDouble> &outarray)
        {
            boost::ignore_unused(dir, inarray, outarray);
            NEKERROR(ErrorUtil::efatal, "Method does not exist for this shape");
        }


        NekDouble StdExpansion::v_PhysEvaluate
                                 (const Array<OneD,
                                  const NekDouble>& coords,
                                  const Array<OneD, const NekDouble>& physvals)
        {
            boost::ignore_unused(coords, physvals);
            NEKERROR(ErrorUtil::efatal, "Method does not exist for this shape");
            return 0;
        }


        NekDouble StdExpansion::v_PhysEvaluate
                                  (const Array<OneD, DNekMatSharedPtr > & I,
                                   const Array<OneD, const NekDouble>& physvals)
        {
            boost::ignore_unused(I, physvals);
            NEKERROR(ErrorUtil::efatal, "Method does not exist for this shape");
            return 0;
        }

        void StdExpansion::v_DerivNormalBasisOnTrace
              (Array<OneD, Array<OneD, NekDouble> > &dbasis,
               Array<OneD, TraceCoeffSet > &TraceToCoeffMap)
        {
            boost::ignore_unused(dbasis, TraceToCoeffMap);
            NEKERROR(ErrorUtil::efatal, "Method does not exist for this shape");
        }

        void StdExpansion::v_FillMode(const int mode, Array<OneD, NekDouble> &outarray)
        {
            boost::ignore_unused(mode, outarray);
            NEKERROR(ErrorUtil::efatal, "This function has not "
                     "been defined for this shape");
        }

        DNekMatSharedPtr StdExpansion::v_GenMatrix(const StdMatrixKey &mkey)
        {
            boost::ignore_unused(mkey);
            NEKERROR(ErrorUtil::efatal, "This function has not "
                     "been defined for this element");
            DNekMatSharedPtr returnval;
            return returnval;
        }

        DNekMatSharedPtr StdExpansion::v_CreateStdMatrix(const StdMatrixKey &mkey)
        {
            boost::ignore_unused(mkey);
            NEKERROR(ErrorUtil::efatal, "This function has not "
                     "been defined for this element");
            DNekMatSharedPtr returnval;
            return returnval;
        }

        void StdExpansion::v_GetCoords(Array<OneD, NekDouble> &coords_0,
                                       Array<OneD, NekDouble> &coords_1,
                                       Array<OneD, NekDouble> &coords_2)
        {
            boost::ignore_unused(coords_0, coords_1, coords_2);
            NEKERROR(ErrorUtil::efatal, "Write coordinate definition method");
        }

        void StdExpansion::v_GetCoord(const Array<OneD, const NekDouble>& Lcoord,
                                      Array<OneD, NekDouble> &coord)
        {
            boost::ignore_unused(Lcoord, coord);
            NEKERROR(ErrorUtil::efatal, "Write coordinate definition method");
        }

        int StdExpansion::v_GetCoordim(void)
        {
            NEKERROR(ErrorUtil::efatal, "Write method");
            return -1;
        }
        
        void StdExpansion::v_GetBoundaryMap(Array<OneD, unsigned int>& outarray)
        {
            boost::ignore_unused(outarray);
            NEKERROR(ErrorUtil::efatal,"Method does not exist for this shape" );
        }
        
        void StdExpansion::v_GetInteriorMap(Array<OneD, unsigned int>& outarray)
        {
            boost::ignore_unused(outarray);
            NEKERROR(ErrorUtil::efatal,"Method does not exist for this shape" );
        }
        
        int StdExpansion::v_GetVertexMap(const int localVertexId,
                                         bool useCoeffPacking)
        {
            boost::ignore_unused(localVertexId, useCoeffPacking);
            NEKERROR(ErrorUtil::efatal,"Method does not exist for this shape" );
            return 0;
        }

        void StdExpansion::v_GetTraceToElementMap(
               const int                  tid,
               Array<OneD, unsigned int> &maparray,
               Array<OneD,          int> &signarray,
               Orientation                traceOrient,
               int P, int Q)
        {
            boost::ignore_unused(tid,maparray,signarray,traceOrient,P,Q);
            NEKERROR(ErrorUtil::efatal,"Method does not exist for this shape" );
        }
        
        void StdExpansion::v_GetTraceInteriorToElementMap(
               const int                  tid,
               Array<OneD, unsigned int> &maparray,
               Array<OneD,          int> &signarray,
               const Orientation          traceOrient)
        {
            boost::ignore_unused(tid,maparray,signarray,traceOrient);
            NEKERROR(ErrorUtil::efatal,"Method does not exist for this shape" );
        }

        void StdExpansion::v_GetTraceNumModes
                  (const int tid,
                   int &numModes0,
                   int &numModes1,
                   Orientation traceOrient)
        {
            boost::ignore_unused(tid, traceOrient, numModes0, numModes1);
            NEKERROR(ErrorUtil::efatal,"Method does not exist for this shape" );
        }

        void StdExpansion::v_GetVertexPhysVals
            (const int vertex,
             const Array<OneD, const NekDouble> &inarray,
             NekDouble &outarray)
        {
            boost::ignore_unused(vertex, inarray, outarray);
            NEKERROR(ErrorUtil::efatal,"Method does not exist for "
                     "this shape or library" );
        }

        void StdExpansion::v_MultiplyByQuadratureMetric(
                    const Array<OneD, const NekDouble> &inarray,
                    Array<OneD, NekDouble> &outarray)
        {
            boost::ignore_unused(inarray, outarray);
            v_MultiplyByStdQuadratureMetric(inarray,outarray);
        }
        
        void StdExpansion::v_MultiplyByStdQuadratureMetric(
                    const Array<OneD, const NekDouble> &inarray,
                    Array<OneD, NekDouble> &outarray)
        {
            boost::ignore_unused(inarray, outarray);
            NEKERROR(ErrorUtil::efatal, "Method does not exist for this "
                     "shape or library");
        }

        void StdExpansion::v_BwdTrans_SumFac
            (const Array<OneD, const NekDouble>& inarray,
             Array<OneD, NekDouble> &outarray)
        {
            boost::ignore_unused(inarray, outarray);
            NEKERROR(ErrorUtil::efatal,"Method does not exist for this shape" );
        }
        
        void StdExpansion::v_IProductWRTBase_SumFac
            (const Array<OneD, const NekDouble>& inarray,
             Array<OneD, NekDouble> &outarray,
             bool multiplybyweights)
        {
            boost::ignore_unused(inarray, outarray, multiplybyweights);
            NEKERROR(ErrorUtil::efatal,"Method does not exist for this shape" );
        }
        
        /**
         *
         */
        void StdExpansion::v_IProductWRTDirectionalDerivBase_SumFac(
                const Array<OneD, const NekDouble>& direction,
                const Array<OneD, const NekDouble>& inarray,
                      Array<OneD, NekDouble> &outarray)
        {
            boost::ignore_unused(direction, inarray, outarray);
            NEKERROR(ErrorUtil::efatal,
                     "Method does not exist for this shape" );
        }

        void StdExpansion::v_IProductWRTDerivBase_SumFac
            (const int dir,
             const Array<OneD, const NekDouble>& inarray,
             Array<OneD, NekDouble> &outarray)
        {
            boost::ignore_unused(dir, inarray, outarray);
            NEKERROR(ErrorUtil::efatal,"Method does not exist for this shape" );
        }

        void StdExpansion::v_MassMatrixOp
            (const Array<OneD, const NekDouble> &inarray,
             Array<OneD,NekDouble> &outarray,
             const StdMatrixKey &mkey)
            {
                // If this function is not reimplemented on shape level, the function
                // below will be called
                MassMatrixOp_MatFree(inarray,outarray,mkey);
            }

            void StdExpansion::v_LaplacianMatrixOp
            (const Array<OneD, const NekDouble> &inarray,
             Array<OneD,NekDouble> &outarray,
             const StdMatrixKey &mkey)
            {
                // If this function is not reimplemented on shape level, the function
                // below will be called
                LaplacianMatrixOp_MatFree(inarray,outarray,mkey);
            }


             void StdExpansion::v_SVVLaplacianFilter(Array<OneD,NekDouble> &array,
                                             const StdMatrixKey &mkey)
             {
                 boost::ignore_unused(array, mkey);
                 ASSERTL0(false, "This function is not defined in StdExpansion.");
             }

            void StdExpansion::v_ExponentialFilter(
                                          Array<OneD, NekDouble> &array,
                                    const NekDouble        alpha,
                                    const NekDouble        exponent,
                                    const NekDouble        cutoff)
             {
                 boost::ignore_unused(array, alpha, exponent, cutoff);
                 ASSERTL0(false, "This function is not defined in StdExpansion.");
             }

            void StdExpansion::v_ReduceOrderCoeffs
            (int numMin,
             const Array<OneD, const NekDouble> &inarray,
             Array<OneD, NekDouble> &outarray)
            {
                boost::ignore_unused(numMin, inarray, outarray);
                ASSERTL0(false, "This function is not defined in StdExpansion.");
            }

            void StdExpansion::v_LaplacianMatrixOp
            (const int k1, const int k2,
             const Array<OneD, const NekDouble> &inarray,
             Array<OneD,NekDouble> &outarray,
             const StdMatrixKey &mkey)
            {
                // If this function is not reimplemented on shape level, the function
                // below will be called
                LaplacianMatrixOp_MatFree(k1,k2,inarray,outarray,mkey);
            }

            void StdExpansion::v_WeakDerivMatrixOp
            (const int i,
             const Array<OneD, const NekDouble> &inarray,
             Array<OneD,NekDouble> &outarray,
             const StdMatrixKey &mkey)
            {
                // If this function is not reimplemented on shape level, the function
                // below will be called
                WeakDerivMatrixOp_MatFree(i,inarray,outarray,mkey);

            }

        void StdExpansion::v_WeakDirectionalDerivMatrixOp
                                (const Array<OneD, const NekDouble> &inarray,
                                 Array<OneD,NekDouble> &outarray,
                                 const StdMatrixKey &mkey)
        {
            // If this function is not reimplemented on shape level, the function
            // below will be called
            WeakDirectionalDerivMatrixOp_MatFree(inarray,outarray,mkey);

        }

        void StdExpansion::v_MassLevelCurvatureMatrixOp
                      (const Array<OneD, const NekDouble> &inarray,
                       Array<OneD,NekDouble> &outarray,
                       const StdMatrixKey &mkey)
        {
            // If this function is not reimplemented on shape level, the function
            // below will be called
            MassLevelCurvatureMatrixOp_MatFree(inarray,outarray,mkey);
        }

        void StdExpansion::v_LinearAdvectionDiffusionReactionMatrixOp
                        (const Array<OneD, const NekDouble> &inarray,
                         Array<OneD,NekDouble> &outarray,
                         const StdMatrixKey &mkey, bool addDiffusionTerm)
        {
            // If this function is not reimplemented on shape level, the function
            // below will be called
            LinearAdvectionDiffusionReactionMatrixOp_MatFree(inarray,outarray,
                                                             mkey,addDiffusionTerm);

        }

        void StdExpansion::v_HelmholtzMatrixOp(const Array<OneD,
                                               const NekDouble> &inarray,
                                               Array<OneD,NekDouble> &outarray,
                                               const StdMatrixKey &mkey)
        {
            // If this function is not reimplemented on shape level, the function
            // below will be called
            HelmholtzMatrixOp_MatFree(inarray,outarray,mkey);
        }

        void StdExpansion::v_LaplacianMatrixOp_MatFree(const Array<OneD,
                                                       const NekDouble> &inarray,
                                                       Array<OneD,NekDouble> &outarray,
                                                       const StdMatrixKey &mkey)
        {
            // If this function is not reimplemented on shape level, the function
            // below will be called
            LaplacianMatrixOp_MatFree_GenericImpl(inarray,outarray,mkey);
        }

        void StdExpansion::v_LaplacianMatrixOp_MatFree_Kernel(
                            const Array<OneD, const NekDouble> &inarray,
                                  Array<OneD,       NekDouble> &outarray,
                                  Array<OneD,       NekDouble> &wsp)
        {
            boost::ignore_unused(inarray, outarray, wsp);
            ASSERTL0(false, "Not implemented.");
        }

        void StdExpansion::v_HelmholtzMatrixOp_MatFree(const Array<OneD, const NekDouble> &inarray,
                                                       Array<OneD,NekDouble> &outarray,
                                                       const StdMatrixKey &mkey)
        {
            // If this function is not reimplemented on shape level, the function
            // below will be called
            HelmholtzMatrixOp_MatFree_GenericImpl(inarray,outarray,mkey);
        }

<<<<<<< HEAD
        Array<OneD, unsigned int>
        StdExpansion::v_GetEdgeInverseBoundaryMap(int eid)
        {
            boost::ignore_unused(eid);
            ASSERTL0(false, "Not implemented.");
            Array<OneD, unsigned int> noinversemap(1);
            return noinversemap;
        }

        Array<OneD, unsigned int>
        StdExpansion::v_GetFaceInverseBoundaryMap(int fid,
                                                  StdRegions::Orientation faceOrient,
                                                  int P1,
                                                  int P2)
        {
            boost::ignore_unused(fid, faceOrient, P1, P2);
            ASSERTL0(false, "Not implemented.");
            Array<OneD, unsigned int> noinversemap(1);
            return noinversemap;
        }

        void StdExpansion::v_GetInverseBoundaryMaps(
                    Array<OneD, unsigned int> &vmap,
                    Array<OneD, Array<OneD, unsigned int> > &emap,
                    Array<OneD, Array<OneD, unsigned int> > &fmap)
        {
            boost::ignore_unused(vmap, emap, fmap);
            ASSERTL0(false, "Not implemented.");
        }
        
=======

>>>>>>> 81af24da
        DNekMatSharedPtr
        StdExpansion::v_BuildInverseTransformationMatrix(
            const DNekScalMatSharedPtr & m_transformationmatrix)
        {
            boost::ignore_unused(m_transformationmatrix);
            NEKERROR(ErrorUtil::efatal, "This function is only valid for LocalRegions");
            return NullDNekMatSharedPtr;
        }

        void StdExpansion::PhysInterpToSimplexEquiSpaced(
            const Array<OneD, const NekDouble> &inarray,
            Array<OneD, NekDouble>       &outarray,
            int npset)
        {
            LibUtilities::ShapeType shape = DetShapeType();
            DNekMatSharedPtr  intmat;

            int nqtot = GetTotPoints();
            int np = 0;
            if(npset == -1) // use values from basis num points()
            {
                int nqbase;
                for(int i = 0; i < m_base.size(); ++i)
                {
                    nqbase = m_base[i]->GetNumPoints();
                    np     = std::max(np,nqbase);
                }

                StdMatrixKey Ikey(ePhysInterpToEquiSpaced, shape, *this);
                intmat = GetStdMatrix(Ikey);
            }
            else
            {
                np = npset;

                ConstFactorMap cmap;
                cmap[eFactorConst] = np;
                StdMatrixKey Ikey(ePhysInterpToEquiSpaced, shape, *this, cmap);
                intmat = GetStdMatrix(Ikey);

            }

            NekVector<NekDouble> in (nqtot,inarray,eWrapper);
            NekVector<NekDouble> out(LibUtilities::GetNumberOfCoefficients
                                     (shape,np,np,np),outarray,eWrapper);
            out = (*intmat) * in;
        }

        void StdExpansion::v_GetSimplexEquiSpacedConnectivity(
            Array<OneD, int> &conn,
            bool              standard)
        {
            boost::ignore_unused(conn, standard);
            ASSERTL0(false, "Not implemented.");
        }

        void StdExpansion::EquiSpacedToCoeffs(
            const Array<OneD, const NekDouble> &inarray,
                  Array<OneD, NekDouble>       &outarray)
        {
            LibUtilities::ShapeType shape = DetShapeType();

            // inarray has to be consistent with NumModes definition
            // There is also a check in GetStdMatrix to see if all
            // modes are of the same size
            ConstFactorMap cmap;

            cmap[eFactorConst] = m_base[0]->GetNumModes();
            StdMatrixKey      Ikey(eEquiSpacedToCoeffs, shape, *this,cmap);
            DNekMatSharedPtr  intmat = GetStdMatrix(Ikey);

            NekVector<NekDouble> in (m_ncoeffs, inarray, eWrapper);
            NekVector<NekDouble> out(m_ncoeffs, outarray,eWrapper);
            out = (*intmat) * in;
        }

    }//end namespace
}//end namespace<|MERGE_RESOLUTION|>--- conflicted
+++ resolved
@@ -957,12 +957,6 @@
             return 0;
         }
 
-        int StdExpansion::v_GetNtraces() const
-        {
-            ASSERTL0(false, "This function is needs defining for this shape");
-            return 0;
-        }
-
         int StdExpansion::v_NumBndryCoeffs() const
         {
             ASSERTL0(false, "This function is needs defining for this shape");
@@ -1111,27 +1105,6 @@
             return 0;
         }
 
-<<<<<<< HEAD
-
-        void StdExpansion::v_AddRobinMassMatrix(const int edgeid, const Array<OneD, const NekDouble > &primCoeffs, DNekMatSharedPtr &inoutmat)
-        {
-            boost::ignore_unused(edgeid, primCoeffs, inoutmat);
-            NEKERROR(ErrorUtil::efatal, "This function is only valid for "
-                     "specific element types");
-        }
-
-        void StdExpansion::v_AddRobinEdgeContribution(const int edgeid,
-                                        const Array<OneD, const NekDouble > &primCoeffs,
-                                        const Array<OneD, NekDouble> &incoeffs,
-                                        Array<OneD, NekDouble> &coeffs)
-        {
-            boost::ignore_unused(edgeid, primCoeffs, incoeffs, coeffs);
-            NEKERROR(ErrorUtil::efatal, "This function is only valid for "
-                     "specific element types");
-        }
-
-=======
->>>>>>> 81af24da
         /**
          * @brief Calculate the derivative of the physical points
          * @see StdRegions#StdExpansion#PhysDeriv
@@ -1541,40 +1514,7 @@
             HelmholtzMatrixOp_MatFree_GenericImpl(inarray,outarray,mkey);
         }
 
-<<<<<<< HEAD
-        Array<OneD, unsigned int>
-        StdExpansion::v_GetEdgeInverseBoundaryMap(int eid)
-        {
-            boost::ignore_unused(eid);
-            ASSERTL0(false, "Not implemented.");
-            Array<OneD, unsigned int> noinversemap(1);
-            return noinversemap;
-        }
-
-        Array<OneD, unsigned int>
-        StdExpansion::v_GetFaceInverseBoundaryMap(int fid,
-                                                  StdRegions::Orientation faceOrient,
-                                                  int P1,
-                                                  int P2)
-        {
-            boost::ignore_unused(fid, faceOrient, P1, P2);
-            ASSERTL0(false, "Not implemented.");
-            Array<OneD, unsigned int> noinversemap(1);
-            return noinversemap;
-        }
-
-        void StdExpansion::v_GetInverseBoundaryMaps(
-                    Array<OneD, unsigned int> &vmap,
-                    Array<OneD, Array<OneD, unsigned int> > &emap,
-                    Array<OneD, Array<OneD, unsigned int> > &fmap)
-        {
-            boost::ignore_unused(vmap, emap, fmap);
-            ASSERTL0(false, "Not implemented.");
-        }
-        
-=======
-
->>>>>>> 81af24da
+
         DNekMatSharedPtr
         StdExpansion::v_BuildInverseTransformationMatrix(
             const DNekScalMatSharedPtr & m_transformationmatrix)
