///////////////////////////////////////////////////////////////////////////////
//
// File StdExpansion.cpp
//
// For more information, please see: http://www.nektar.info
//
// The MIT License
//
// Copyright (c) 2006 Division of Applied Mathematics, Brown University (USA),
// Department of Aeronautics, Imperial College London (UK), and Scientific
// Computing and Imaging Institute, University of Utah (USA).
//
// License for the specific language governing rights and limitations under
// Permission is hereby granted, free of charge, to any person obtaining a
// copy of this software and associated documentation files (the "Software"),
// to deal in the Software without restriction, including without limitation
// the rights to use, copy, modify, merge, publish, distribute, sublicense,
// and/or sell copies of the Software, and to permit persons to whom the
// Software is furnished to do so, subject to the following conditions:
//
// The above copyright notice and this permission notice shall be included
// in all copies or substantial portions of the Software.
//
// THE SOFTWARE IS PROVIDED "AS IS", WITHOUT WARRANTY OF ANY KIND, EXPRESS
// OR IMPLIED, INCLUDING BUT NOT LIMITED TO THE WARRANTIES OF MERCHANTABILITY,
// FITNESS FOR A PARTICULAR PURPOSE AND NONINFRINGEMENT. IN NO EVENT SHALL
// THE AUTHORS OR COPYRIGHT HOLDERS BE LIABLE FOR ANY CLAIM, DAMAGES OR OTHER
// LIABILITY, WHETHER IN AN ACTION OF CONTRACT, TORT OR OTHERWISE, ARISING
// FROM, OUT OF OR IN CONNECTION WITH THE SOFTWARE OR THE USE OR OTHER
// DEALINGS IN THE SOFTWARE.
//
// Description: Definition of methods in class StdExpansion which is
// the base class to all expansion shapes
//
///////////////////////////////////////////////////////////////////////////////


#include <StdRegions/StdExpansion.h>
#include <LibUtilities/Foundations/ManagerAccess.h>  // for BasisManager, etc

namespace Nektar
{
    namespace StdRegions
    {

        /** define list of number of vertices corresponding to each ShapeType */
        const int g_shapenverts[LibUtilities::SIZE_ShapeType] = {0,2,3,4,4,5,6,8};

        /** define list of number of edges corresponding to each ShapeType */
        const int g_shapenedges[LibUtilities::SIZE_ShapeType] = {0,1,3,4,6,8,9,12};

        /** define list of number of faces corresponding to each ShapeType */
        const int g_shapenfaces[LibUtilities::SIZE_ShapeType] = {0,0,0,0,4,5,5,6};

        StdExpansion::StdExpansion(void):
            m_elmt_id(0),
            m_numbases(0),
            m_ncoeffs(0)
        {
        }

        StdExpansion::StdExpansion(const int numcoeffs, const int numbases,
            const LibUtilities::BasisKey &Ba,
            const LibUtilities::BasisKey &Bb,
            const LibUtilities::BasisKey &Bc):
            m_elmt_id(0),
            m_numbases(numbases),
            m_base(m_numbases),
            m_ncoeffs(numcoeffs),
            m_coeffs(m_ncoeffs,0.0),
            m_stdMatrixManager(
                    boost::bind(&StdExpansion::CreateStdMatrix, this, _1),
                    std::string("StdExpansionStdMatrix")),
            m_stdStaticCondMatrixManager(
                    boost::bind(&StdExpansion::CreateStdStaticCondMatrix, this, _1),
                    std::string("StdExpansionStdStaticCondMatrix")),
		    m_IndexMapManager(
					boost::bind(&StdExpansion::CreateIndexMap,this, _1),
					std::string("StdExpansionIndexMap"))
        {
            switch(m_numbases)
            {
            case 3:
                ASSERTL2(Bc!=LibUtilities::NullBasisKey,
                    "NULL Basis attempting to be used.");
                m_base[2] = LibUtilities::BasisManager()[Bc];

            case 2:
                ASSERTL2(Bb!=LibUtilities::NullBasisKey,
                    "NULL Basis attempting to be used.");

                m_base[1] = LibUtilities::BasisManager()[Bb];
            case 1:
                ASSERTL2(Ba!=LibUtilities::NullBasisKey,
                    "NULL Basis attempting to be used.");
                m_base[0] = LibUtilities::BasisManager()[Ba];
                break;
            default:
                ASSERTL0(false, "numbases incorrectly specified");
            };

            //allocate memory for phys
            m_phys = Array<OneD, NekDouble>(GetTotPoints());

        } //end constructor


        StdExpansion::StdExpansion(const StdExpansion &T):
            m_elmt_id(T.m_elmt_id),
            m_numbases(T.m_numbases),
            m_base(T.m_base),
            m_ncoeffs(T.m_ncoeffs),
            m_coeffs(m_ncoeffs),
            m_phys((T.m_phys).num_elements()),
            m_stdMatrixManager(T.m_stdMatrixManager),
            m_stdStaticCondMatrixManager(T.m_stdStaticCondMatrixManager),
		    m_IndexMapManager(T.m_IndexMapManager)
        {
            //CopyArray(T.m_base, m_base);
            CopyArray(T.m_coeffs, m_coeffs);
            CopyArray(T.m_phys, m_phys);
        }

        StdExpansion::~StdExpansion()
        {
        }

        NekDouble StdExpansion::Linf(const Array<OneD, const NekDouble>& sol)
        {
            NekDouble  val;
            int     ntot = GetTotPoints();
            Array<OneD, NekDouble>  wsp(ntot);

            Vmath::Vsub(ntot, sol, 1, m_phys, 1, wsp, 1);
            Vmath::Vabs(ntot, wsp, 1, wsp, 1);
            val = Vmath::Vamax(ntot, wsp, 1);

            return  val;
        }

        DNekBlkMatSharedPtr StdExpansion::CreateStdStaticCondMatrix(const StdMatrixKey &mkey)
        {
            DNekBlkMatSharedPtr returnval;

            DNekMatSharedPtr  mat = GetStdMatrix(mkey);
            int nbdry = NumBndryCoeffs(); // also checks to see if this is a boundary interior decomposed expansion
            int nint = m_ncoeffs - nbdry;
            DNekMatSharedPtr A = MemoryManager<DNekMat>::AllocateSharedPtr(nbdry,nbdry);
            DNekMatSharedPtr B = MemoryManager<DNekMat>::AllocateSharedPtr(nbdry,nint);
            DNekMatSharedPtr C = MemoryManager<DNekMat>::AllocateSharedPtr(nint,nbdry);
            DNekMatSharedPtr D = MemoryManager<DNekMat>::AllocateSharedPtr(nint,nint);

            int i,j;

            Array<OneD,unsigned int> bmap(nbdry);
            Array<OneD,unsigned int> imap(nint);
            GetBoundaryMap(bmap);
            GetInteriorMap(imap);

            for(i = 0; i < nbdry; ++i)
            {
                for(j = 0; j < nbdry; ++j)
                {
                    (*A)(i,j) = (*mat)(bmap[i],bmap[j]);
                }

                for(j = 0; j < nint; ++j)
                {
                    (*B)(i,j) = (*mat)(bmap[i],imap[j]);
                }
            }

            for(i = 0; i < nint; ++i)
            {
                for(j = 0; j < nbdry; ++j)
                {
                    (*C)(i,j) = (*mat)(imap[i],bmap[j]);
                }

                for(j = 0; j < nint; ++j)
                {
                    (*D)(i,j) = (*mat)(imap[i],imap[j]);
                }
            }

            // Calculate static condensed system
            if(nint)
            {
                D->Invert();
                (*B) = (*B)*(*D);
                (*A) = (*A) - (*B)*(*C);
            }

            // set up block matrix system
            Array<OneD, unsigned int> exp_size(2);
            exp_size[0] = nbdry;
            exp_size[1] = nint;
            returnval = MemoryManager<DNekBlkMat>::AllocateSharedPtr(exp_size,exp_size);

            returnval->SetBlock(0,0,A);
            returnval->SetBlock(0,1,B);
            returnval->SetBlock(1,0,C);
            returnval->SetBlock(1,1,D);

            return returnval;
        }
		
        IndexMapValuesSharedPtr StdExpansion::CreateIndexMap(const IndexMapKey &ikey)
        {
            IndexMapValuesSharedPtr returnval;
			
            IndexMapType itype = ikey.GetIndexMapType();
	
            int entity = ikey.GetIndexEntity();
			
            Orientation orient = ikey.GetIndexOrientation();
			
            Array<OneD,unsigned int>     map;
            Array<OneD,int>             sign;
			
            switch(itype)
            {
                case eEdgeToElement:
                    {
                    v_GetEdgeToElementMap(entity,orient,map,sign);
                }
                break;
                case eFaceToElement:
                {
                    v_GetFaceToElementMap(entity,orient,map,sign);
                }
                break;
                case eEdgeInterior:
                {
                    v_GetEdgeInteriorMap(entity,orient,map,sign);
                }
                break;
                case eFaceInterior:
                {
                    v_GetFaceInteriorMap(entity,orient,map,sign);
                }
                break;
                case eBoundary:
                {
                    ASSERTL0(false,"Boundary Index Map not implemented yet.");
                }
                break;
                case eVertex:
                {
                    ASSERTL0(false,"Vertex Index Map not implemented yet.");
                }
                break;
                default:
                {
                    ASSERTL0(false,"The Index Map you are requiring is not between the possible options.");
                }
            }
			
            returnval = MemoryManager<IndexMapValues>::AllocateSharedPtr(map.num_elements());
			
            for(int i = 0; i < map.num_elements(); i++)
            {
                (*returnval)[i].index =  map[i];
                (*returnval)[i].sign  =  sign[i];
            }
			
            return returnval;
        }

        NekDouble StdExpansion::Linf()
        {
            return Vmath::Vamax(GetTotPoints(), m_phys, 1);
        }

        NekDouble StdExpansion::L2(const Array<OneD, const NekDouble>& sol)
        {
            NekDouble  val;
            int     ntot = GetTotPoints();
            Array<OneD, NekDouble> wsp(ntot);

            Vmath::Vsub(ntot, sol, 1, m_phys, 1, wsp, 1);
            Vmath::Vmul(ntot, wsp, 1, wsp, 1, wsp, 1);

            val = v_Integral(wsp);

            // if val too small, sqrt returns nan.
            if (fabs(val) < NekConstants::kNekSqrtTol*NekConstants::kNekSqrtTol)
            {
                return 0.0;
            }
            else
            {
                return sqrt(val);
            }
        }

        NekDouble StdExpansion::L2()
        {       	
            NekDouble  val;
            int     ntot = GetTotPoints();
            Array<OneD, NekDouble> wsp(ntot);

            Vmath::Vmul(ntot, m_phys, 1, m_phys, 1, wsp, 1);
            val   = sqrt(v_Integral(wsp));

            return val;
        }

        NekDouble StdExpansion::H1(const Array<OneD, const NekDouble>& sol)
        {
            int         i;
            NekDouble  val;
            int     ntot = GetTotPoints();
            int     coordim = v_GetCoordim();
            Array<OneD, NekDouble> wsp(3*ntot);
            Array<OneD, NekDouble> wsp_deriv = wsp + ntot;
            Array<OneD, NekDouble> sum = wsp_deriv + ntot;

            Vmath::Vsub(ntot, sol, 1, m_phys, 1, wsp, 1);
            Vmath::Vmul(ntot, wsp, 1, wsp, 1, sum, 1);
            for(i = 0; i < coordim; ++i)
            {
                v_PhysDeriv(i,wsp,wsp_deriv);
                Vmath::Vvtvp(ntot,wsp_deriv,1,wsp_deriv,1,sum,1,sum,1);
            }

            val = sqrt(v_Integral(sum));

            return val;
        }

        NekDouble StdExpansion::H1()
        {
            int i;
            NekDouble  val;
            int     ntot = GetTotPoints();
            int     coordim = v_GetCoordim();
            Array<OneD, NekDouble> wsp_deriv(2*ntot);
            Array<OneD, NekDouble> sum = wsp_deriv + ntot;

            Vmath::Vmul(ntot, m_phys, 1, m_phys, 1, sum, 1);

            for(i = 0; i < coordim; ++i)
            {
                v_PhysDeriv(i,m_phys,wsp_deriv);
                Vmath::Vvtvp(ntot,wsp_deriv,1,wsp_deriv,1,sum,1,sum,1);
            }

            val = sqrt(v_Integral(sum));

            return val;
        }


        DNekMatSharedPtr StdExpansion::CreateGeneralMatrix(const StdMatrixKey &mkey)
        {
            int     i;
            DNekMatSharedPtr  returnval;

            switch(mkey.GetMatrixType())
            {
            case eInvMass:
                {
                    StdMatrixKey masskey(eMass,mkey.GetShapeType(),*this,NullConstFactorMap,NullVarCoeffMap,mkey.GetNodalPointsType());
                    DNekMatSharedPtr mmat = GetStdMatrix(masskey);

#if 1
                    returnval = MemoryManager<DNekMat>::AllocateSharedPtr(m_ncoeffs,m_ncoeffs); //Populate standard mass matrix.

                    Vmath::Vcopy(m_ncoeffs*m_ncoeffs,mmat->GetRawPtr(),1,returnval->GetRawPtr(),1);
#else
                    returnval = MemoryManager<DNekMat>::AllocateSharedPtr(*mmat); //Populate standard mass matrix.
#endif
                    returnval->Invert();
                }
                break;
            case eInvNBasisTrans:
                {
                    StdMatrixKey tmpkey(eNBasisTrans,mkey.GetShapeType(),*this,NullConstFactorMap,NullVarCoeffMap,mkey.GetNodalPointsType());
                    DNekMatSharedPtr tmpmat = GetStdMatrix(tmpkey);
                    returnval = MemoryManager<DNekMat>::AllocateSharedPtr(*tmpmat); //Populate  matrix.
                    returnval->Invert();
                }
                break;
            case eBwdTrans:
                {
                    int nq = GetTotPoints();
                    Array<OneD, NekDouble> tmpin(m_ncoeffs);
                    Array<OneD, NekDouble> tmpout(nq);

                    returnval = MemoryManager<DNekMat>::AllocateSharedPtr(nq,m_ncoeffs);

                    for(int i=0; i<m_ncoeffs; ++i)
                    {
                        Vmath::Zero(m_ncoeffs, tmpin, 1);
                        tmpin[i] = 1.0;

                        BwdTrans_SumFac(tmpin,tmpout);

                        Vmath::Vcopy(nq,tmpout.get(),1,
                                     returnval->GetRawPtr()+i*nq,1);
                    }
                }
                break;
            case eIProductWRTBase:
                {
                    int nq = GetTotPoints();
                    Array<OneD, NekDouble> tmpin(nq);
                    Array<OneD, NekDouble> tmpout(m_ncoeffs);

                    returnval = MemoryManager<DNekMat>::AllocateSharedPtr(m_ncoeffs,nq);

                    for(i=0; i < nq; ++i)
                    {
                        Vmath::Zero(nq, tmpin, 1);
                        tmpin[i] = 1.0;

                        IProductWRTBase_SumFac(tmpin,tmpout);

                        Vmath::Vcopy(m_ncoeffs,tmpout.get(),1,
                                     returnval->GetRawPtr()+i*m_ncoeffs,1);
                    }
                }
                break;
            case eIProductWRTDerivBase0:
                {
                    int nq = GetTotPoints();
                    Array<OneD, NekDouble> tmpin(nq);
                    Array<OneD, NekDouble> tmpout(m_ncoeffs);

                    returnval = MemoryManager<DNekMat>::AllocateSharedPtr(nq,m_ncoeffs);

                    for(i=0; i < nq; ++i)
                    {
                        Vmath::Zero(nq, tmpin, 1);
                        tmpin[i] = 1.0;

                        IProductWRTDerivBase_SumFac(0,tmpin,tmpout);

                        Vmath::Vcopy(m_ncoeffs,tmpout.get(),1,
                                     returnval->GetRawPtr()+i*m_ncoeffs,1);
                    }
                }
                break;
            case eIProductWRTDerivBase1:
                {
                    int nq = GetTotPoints();
                    Array<OneD, NekDouble> tmpin(nq);
                    Array<OneD, NekDouble> tmpout(m_ncoeffs);

                    returnval = MemoryManager<DNekMat>::AllocateSharedPtr(nq,m_ncoeffs);

                    for(i=0; i < nq; ++i)
                    {
                        Vmath::Zero(nq, tmpin, 1);
                        tmpin[i] = 1.0;

                        IProductWRTDerivBase_SumFac(1,tmpin,tmpout);

                        Vmath::Vcopy(m_ncoeffs,tmpout.get(),1,
                                     returnval->GetRawPtr()+i*m_ncoeffs,1);
                    }
                }
                break;
            case eIProductWRTDerivBase2:
                {
                    int nq = GetTotPoints();
                    Array<OneD, NekDouble> tmpin(nq);
                    Array<OneD, NekDouble> tmpout(m_ncoeffs);

                    returnval = MemoryManager<DNekMat>::AllocateSharedPtr(nq,m_ncoeffs);

                    for(i=0; i < nq; ++i)
                    {
                        Vmath::Zero(nq, tmpin, 1);
                        tmpin[i] = 1.0;

                        IProductWRTDerivBase_SumFac(2,tmpin,tmpout);

                        Vmath::Vcopy(m_ncoeffs,tmpout.get(),1,
                                     returnval->GetRawPtr()+i*m_ncoeffs,1);
                    }
                }
                break;
            case eMass:
            case eHelmholtz:
            case eLaplacian:
            case eLaplacian00:
            case eLaplacian01:
            case eLaplacian02:
            case eLaplacian11:
            case eLaplacian12:
            case eLaplacian22:
            case eWeakDeriv0:
            case eWeakDeriv1:
            case eWeakDeriv2:
            case eWeakDirectionalDeriv:
            case eMassLevelCurvature:
            case eLinearAdvectionReaction:
            case eLinearAdvectionDiffusionReaction:
                {
                    Array<OneD, NekDouble> tmp(m_ncoeffs);
                    returnval = MemoryManager<DNekMat>::AllocateSharedPtr(m_ncoeffs,m_ncoeffs);
                    DNekMat &Mat = *returnval;

                    for(i=0; i < m_ncoeffs; ++i)
                    {
                        Vmath::Zero(m_ncoeffs, tmp, 1);
                        tmp[i] = 1.0;

                        GeneralMatrixOp_MatFree(tmp,tmp,mkey);

                        Vmath::Vcopy(m_ncoeffs,&tmp[0],1,
                                     &(Mat.GetPtr())[0]+i*m_ncoeffs,1);
                    }
                }
                break;
            default:
                {
                    NEKERROR(ErrorUtil::efatal, "This type of matrix can not be created using a general approach");
                }
                break;
            }

            return returnval;
        }

        void StdExpansion::GeneralMatrixOp(const Array<OneD, const NekDouble> &inarray,
                                           Array<OneD,NekDouble> &outarray,
                                           const StdMatrixKey &mkey)
        {
            switch(mkey.GetMatrixType())
            {
            case eMass:
                MassMatrixOp(inarray,outarray,mkey);
                break;
            case eWeakDeriv0:
                WeakDerivMatrixOp(0,inarray,outarray,mkey);
                break;
            case eWeakDeriv1:
                WeakDerivMatrixOp(1,inarray,outarray,mkey);
                break;
            case eWeakDeriv2:
                WeakDerivMatrixOp(2,inarray,outarray,mkey);
                break;
            case eWeakDirectionalDeriv:
                WeakDirectionalDerivMatrixOp(inarray,outarray,mkey);
                break;
            case eMassLevelCurvature:
                MassLevelCurvatureMatrixOp(inarray,outarray,mkey);
                break;
            case eLinearAdvectionReaction:
                LinearAdvectionDiffusionReactionMatrixOp(inarray,outarray,mkey,false);
                break;
            case eLinearAdvectionDiffusionReaction:
                LinearAdvectionDiffusionReactionMatrixOp(inarray,outarray,mkey);
                break;
            case eLaplacian:
                LaplacianMatrixOp(inarray,outarray,mkey);
                break;
            case eLaplacian00:
                LaplacianMatrixOp(0,0,inarray,outarray,mkey);
                break;
            case eLaplacian01:
                LaplacianMatrixOp(0,1,inarray,outarray,mkey);
                break;
            case eLaplacian02:
                LaplacianMatrixOp(0,2,inarray,outarray,mkey);
                break;
            case eLaplacian10:
                LaplacianMatrixOp(1,0,inarray,outarray,mkey);
                break;
            case eLaplacian11:
                LaplacianMatrixOp(1,1,inarray,outarray,mkey);
                break;
            case eLaplacian12:
                LaplacianMatrixOp(1,2,inarray,outarray,mkey);
                break;
            case eLaplacian20:
                LaplacianMatrixOp(2,0,inarray,outarray,mkey);
                break;
            case eLaplacian21:
                LaplacianMatrixOp(2,1,inarray,outarray,mkey);
                break;
            case eLaplacian22:
                LaplacianMatrixOp(2,2,inarray,outarray,mkey);
                break;
            case eHelmholtz:
                HelmholtzMatrixOp(inarray,outarray,mkey);
                break;
            default:
                NEKERROR(ErrorUtil::efatal, "This matrix does not have an operator");
                break;
            }
        }

        void StdExpansion::GeneralMatrixOp_MatFree(const Array<OneD, const NekDouble> &inarray,
                                                   Array<OneD,NekDouble> &outarray,
                                                   const StdMatrixKey &mkey)
        {
            switch(mkey.GetMatrixType())
            {
            case eMass:
                MassMatrixOp_MatFree(inarray,outarray,mkey);
                break;
            case eWeakDeriv0:
                WeakDerivMatrixOp_MatFree(0,inarray,outarray,mkey);
                break;
            case eWeakDeriv1:
                WeakDerivMatrixOp_MatFree(1,inarray,outarray,mkey);
                break;
            case eWeakDeriv2:
                WeakDerivMatrixOp_MatFree(2,inarray,outarray,mkey);
                break;
            case eWeakDirectionalDeriv:
                WeakDirectionalDerivMatrixOp_MatFree(inarray,outarray,mkey);
                break;
            case eMassLevelCurvature:
                MassLevelCurvatureMatrixOp_MatFree(inarray,outarray,mkey);
                break;
            case eLinearAdvectionReaction:
                LinearAdvectionDiffusionReactionMatrixOp_MatFree(inarray,outarray,mkey,false);
                break;
            case eLinearAdvectionDiffusionReaction:
                LinearAdvectionDiffusionReactionMatrixOp_MatFree(inarray,outarray,mkey);
                break;
            case eLaplacian:
                LaplacianMatrixOp_MatFree(inarray,outarray,mkey);
                break;
            case eLaplacian00:
                LaplacianMatrixOp_MatFree(0,0,inarray,outarray,mkey);
                break;
            case eLaplacian01:
                LaplacianMatrixOp_MatFree(0,1,inarray,outarray,mkey);
                break;
            case eLaplacian02:
                LaplacianMatrixOp_MatFree(0,2,inarray,outarray,mkey);
                break;
            case eLaplacian10:
                LaplacianMatrixOp_MatFree(1,0,inarray,outarray,mkey);
                break;
            case eLaplacian11:
                LaplacianMatrixOp_MatFree(1,1,inarray,outarray,mkey);
                break;
            case eLaplacian12:
                LaplacianMatrixOp_MatFree(1,2,inarray,outarray,mkey);
                break;
            case eLaplacian20:
                LaplacianMatrixOp_MatFree(2,0,inarray,outarray,mkey);
                break;
            case eLaplacian21:
                LaplacianMatrixOp_MatFree(2,1,inarray,outarray,mkey);
                break;
            case eLaplacian22:
                LaplacianMatrixOp_MatFree(2,2,inarray,outarray,mkey);
                break;
            case eHelmholtz:
                HelmholtzMatrixOp_MatFree(inarray,outarray,mkey);
                break;
            default:
                NEKERROR(ErrorUtil::efatal, "This matrix does not have an operator");
                break;
            }
        }

        void StdExpansion::MassMatrixOp_MatFree(const Array<OneD, const NekDouble> &inarray,
                                                Array<OneD,NekDouble> &outarray,
                                                const StdMatrixKey &mkey)
        {
            int nq = GetTotPoints();
            Array<OneD, NekDouble> tmp(nq);

            v_BwdTrans(inarray,tmp);

            if(mkey.HasVarCoeff(eVarCoeffMass))
            {
                Vmath::Vmul(nq, mkey.GetVarCoeff(eVarCoeffMass), 1, tmp, 1, tmp, 1);
            }

            v_IProductWRTBase(tmp, outarray);
        }

        void StdExpansion::LaplacianMatrixOp_MatFree(const int k1, const int k2,
                                                     const Array<OneD, const NekDouble> &inarray,
                                                     Array<OneD,NekDouble> &outarray,
                                                     const StdMatrixKey &mkey)
        {
            ASSERTL1(k1 >= 0 && k1 < GetCoordim(),"invalid first  argument");
            ASSERTL1(k2 >= 0 && k2 < GetCoordim(),"invalid second argument");

            int nq = GetTotPoints();
            Array<OneD, NekDouble> tmp(nq);
            Array<OneD, NekDouble> dtmp(nq);
            VarCoeffType varcoefftypes[3][3]
                = { {eVarCoeffD00, eVarCoeffD01, eVarCoeffD02},
                    {eVarCoeffD01, eVarCoeffD11, eVarCoeffD12},
                    {eVarCoeffD02, eVarCoeffD12, eVarCoeffD22}
            };
            
            v_BwdTrans(inarray,tmp);
            v_PhysDeriv(k2,tmp,dtmp);
            if (mkey.GetNVarCoeff())
            {
                if (k1 == k2)
                {
                    // By default, k1 == k2 has \sigma = 1 (diagonal entries)
                    if(mkey.HasVarCoeff(varcoefftypes[k1][k1]))
                    {
                        Vmath::Vmul(nq, mkey.GetVarCoeff(varcoefftypes[k1][k1]), 1, dtmp, 1, dtmp, 1);
                    }
                    v_IProductWRTDerivBase(k1, dtmp, outarray);
                }
                else
                {
                    // By default, k1 != k2 has \sigma = 0 (off-diagonal entries)
                    if(mkey.HasVarCoeff(varcoefftypes[k1][k2]))
                    {
                        Vmath::Vmul(nq, mkey.GetVarCoeff(varcoefftypes[k1][k2]), 1, dtmp, 1, dtmp, 1);
                        v_IProductWRTDerivBase(k1, dtmp, outarray);
                    }
                    else
                    {
                        Vmath::Zero(GetNcoeffs(), outarray, 1);
                    }
                }
            }
            else
            {
                // Multiply by svv tensor 
                if(mkey.ConstFactorExists(eFactorSVVCutoffRatio))
                {
                    SVVLaplacianFilter(dtmp,mkey);
                }
                v_IProductWRTDerivBase(k1, dtmp, outarray);
            }
        }

        void StdExpansion::LaplacianMatrixOp_MatFree_GenericImpl(const Array<OneD, const NekDouble> &inarray,
                                                                 Array<OneD,NekDouble> &outarray,
                                                                 const StdMatrixKey &mkey)
        {
            const int dim = GetCoordim();
            
            int i,j;

            Array<OneD,NekDouble> store(m_ncoeffs);
            Array<OneD,NekDouble> store2(m_ncoeffs,0.0);

            if(mkey.GetNVarCoeff() == 0)
            {
                // just call diagonal matrix form of laplcian operator
                for(i = 0; i < dim; ++i)
                {
                    LaplacianMatrixOp(i,i,inarray,store,mkey);
                    Vmath::Vadd(m_ncoeffs, store, 1, store2, 1, store2, 1);
                }
            }
            else
            {
                const MatrixType mtype[3][3]
                    = {{eLaplacian00,eLaplacian01,eLaplacian02},
                       {eLaplacian01,eLaplacian11,eLaplacian12},
                       {eLaplacian02,eLaplacian12,eLaplacian22}};
                StdMatrixKeySharedPtr mkeyij;
                
                for(i = 0; i < dim; i++)
                {
                    for(j = 0; j < dim; j++)
                    {
                        mkeyij = MemoryManager<StdMatrixKey>::AllocateSharedPtr(mkey,mtype[i][j]);
                        LaplacianMatrixOp(i,j,inarray,store,*mkeyij);
                        Vmath::Vadd(m_ncoeffs, store, 1, store2, 1, store2, 1);
                    }
                }
            }

            Vmath::Vcopy(m_ncoeffs,store2.get(),1,outarray.get(),1);
        }

        void StdExpansion::WeakDerivMatrixOp_MatFree(const int k1,
                                                     const Array<OneD, const NekDouble> &inarray,
                                                     Array<OneD,NekDouble> &outarray,
                                                     const StdMatrixKey &mkey)
        {
            Array<OneD, NekDouble> tmp(GetTotPoints());
            int nq = GetTotPoints();

            v_BwdTrans(inarray,tmp);
            v_PhysDeriv(k1,tmp,tmp);

            VarCoeffType keys[] = {eVarCoeffD00, eVarCoeffD11, eVarCoeffD22};
            if(mkey.HasVarCoeff(keys[k1]))
            {
                Vmath::Vmul(nq, &(mkey.GetVarCoeff(keys[k1]))[0], 1, &tmp[0], 1, &tmp[0], 1);
            }

            v_IProductWRTBase(tmp, outarray);
        }

        void StdExpansion::WeakDirectionalDerivMatrixOp_MatFree(const Array<OneD, const NekDouble> &inarray,
                                                                Array<OneD,NekDouble> &outarray,
                                                                const StdMatrixKey &mkey)
        {
            int nq = GetTotPoints();
            //            int varsize = ((mkey.GetVariableCoefficient(0)).num_elements())/dim;
            Array<OneD, NekDouble> tmp(nq);

            v_BwdTrans(inarray,tmp);
            // For Deformed mesh ==============
            //            if (varsize==nq)
            //            {
            //                v_PhysDirectionalDeriv(tmp,mkey.GetVariableCoefficient(0),tmp);
            //            }
            //
            //            // For Regular mesh ==========
            //            else
            //            {
            //                ASSERTL0(false, "Wrong route");
            //            }

            v_IProductWRTBase(tmp, outarray);
        }

        void StdExpansion::MassLevelCurvatureMatrixOp_MatFree(const Array<OneD, const NekDouble> &inarray,
                                                              Array<OneD,NekDouble> &outarray,
                                                              const StdMatrixKey &mkey)
        {
            ///@todo fix this
            //          int nqtot = GetTotPoints();
            //          int matrixid = mkey.GetMatrixID();
            //
            //          NekDouble checkweight=0.0;
            //          Array<OneD, NekDouble> tmp(nqtot), tan(nqtot), dtan0(nqtot), dtan1(nqtot), weight(nqtot,0.0);
            //
            //          int gmatnumber = (mkey.GetVariableCoefficient(1)).num_elements();
            //
            //          v_BwdTrans(inarray,tmp);
            //
            //          // weight = \grad \cdot tanvec
            //          for(int k = 0; k < GetCoordim(); ++k)
            //          {
            //              Vmath::Vcopy(nqtot, &(mkey.GetVariableCoefficient(0))[k*nqtot],
            //                              1, &tan[0], 1);
            //
            //              // For Regular mesh ...
            //              if(gmatnumber==1)
            //              {
            //                  // D_{/xi} and D_{/eta}
            //                  v_PhysDeriv(0,tan,dtan0);
            //                  v_PhysDeriv(1,tan,dtan1);
            //
            //                  // d v / d x_i = (d \xi / d x_i)*( d v / d \xi ) + (d \eta / d x_i)*( d v / d \eta )
            //                  Vmath::Svtvp(nqtot,(mkey.GetVariableCoefficient(2*k+1))[0],&dtan0[0],1,&weight[0],1,&weight[0],1);
            //                  Vmath::Svtvp(nqtot,(mkey.GetVariableCoefficient(2*k+2))[0],&dtan1[0],1,&weight[0],1,&weight[0],1);
            //              }
            //
            //              // For Curved mesh ...
            //              else if(gmatnumber==nqtot)
            //              {
            //                  // D_{x} and D_{y}
            //                  v_PhysDeriv(k,tan,dtan0);
            //                  Vmath::Vadd(nqtot,&dtan0[0],1,&weight[0],1,&weight[0],1);
            //              }
            //
            //              else
            //              {
            //                  ASSERTL1( ((gmatnumber=1) || (gmatnumber==nqtot) ), "Gmat is not in a right size");
            //              }
            //          }
            //
            //          Vmath::Vmul(nqtot, &weight[0], 1, &tmp[0], 1, &tmp[0], 1);
            //          v_IProductWRTBase(tmp, outarray);
        }

        void StdExpansion::LinearAdvectionDiffusionReactionMatrixOp_MatFree( const Array<OneD, const NekDouble> &inarray,
                                                                             Array<OneD,NekDouble> &outarray,
                                                                             const StdMatrixKey &mkey,
                                                                             bool addDiffusionTerm)
        {

            int i;
            int ndir = mkey.GetNVarCoeff(); // assume num.r consts corresponds to directions
            ASSERTL0(ndir,"Must define at least one advection velocity");

            NekDouble   lambda = mkey.GetConstFactor(eFactorLambda);
            int         totpts = GetTotPoints();
            Array<OneD, NekDouble> tmp(3*totpts);
            Array<OneD, NekDouble> tmp_deriv = tmp + totpts;
            Array<OneD, NekDouble> tmp_adv   = tmp_deriv + totpts;


            ASSERTL1(ndir <= GetCoordim(),"Number of constants is larger than coordinate dimensions");

            v_BwdTrans(inarray,tmp);

            VarCoeffType varcoefftypes[] = {eVarCoeffVelX, eVarCoeffVelY};

            //calculate u dx + v dy + ..
            Vmath::Zero(totpts,tmp_adv,1);
            for(i = 0; i < ndir; ++i)
            {
                v_PhysDeriv(i,tmp,tmp_deriv);
                Vmath::Vvtvp(totpts,mkey.GetVarCoeff(varcoefftypes[i]),1,tmp_deriv,1,tmp_adv,1,tmp_adv,1);
            }

            if(lambda) // add -lambda*u
            {
                Vmath::Svtvp(totpts,-lambda,tmp,1,tmp_adv,1,tmp_adv,1);
            }


            if(addDiffusionTerm)
            {
                Array<OneD, NekDouble> lap(m_ncoeffs);
                StdMatrixKey mkeylap(eLaplacian,DetShapeType(),*this);
                LaplacianMatrixOp(inarray,lap,mkeylap);

                v_IProductWRTBase(tmp_adv, outarray);
                // Lap v - u.grad v + lambda*u 
                // => (grad u, grad v) + u.grad v - lambda*u
                Vmath::Vadd(m_ncoeffs,lap,1,outarray,1,outarray,1);
            }
            else
            {
                v_IProductWRTBase(tmp_adv, outarray);
            }

        }


        void StdExpansion::HelmholtzMatrixOp_MatFree_GenericImpl(const Array<OneD, const NekDouble> &inarray,
                                                                 Array<OneD,NekDouble> &outarray,
                                                                 const StdMatrixKey &mkey)
        {
            NekDouble lambda = mkey.GetConstFactor(eFactorLambda);
            Array<OneD,NekDouble> tmp(m_ncoeffs);
            StdMatrixKey mkeymass(eMass,DetShapeType(),*this);
            StdMatrixKey mkeylap(eLaplacian,DetShapeType(),*this);

            MassMatrixOp(inarray,tmp,mkeymass);
            LaplacianMatrixOp(inarray,outarray,mkeylap);

            Blas::Daxpy(m_ncoeffs, lambda, tmp, 1, outarray, 1);
        }

        void StdExpansion::BwdTrans_MatOp(const Array<OneD, const NekDouble>& inarray,
                                          Array<OneD, NekDouble> &outarray)
        {
            int nq = GetTotPoints();
            StdMatrixKey      bwdtransmatkey(eBwdTrans,DetShapeType(),*this);
            DNekMatSharedPtr  bwdtransmat = GetStdMatrix(bwdtransmatkey);

            Blas::Dgemv('N',nq,m_ncoeffs,1.0,bwdtransmat->GetPtr().get(),
                        nq, inarray.get(), 1, 0.0, outarray.get(), 1);
        }

        //   I/O routine
        void StdExpansion::WriteCoeffsToFile(std::ofstream &outfile)
        {
            int i;
            for(i=0; i<m_ncoeffs; ++i)
            {
                outfile << m_coeffs[i] << std::endl;
            }
        }

        void StdExpansion::WriteTecplotZone(std::ofstream &outfile)
        {
            int i,j;

            int coordim   = GetCoordim();
            int totpoints = GetTotPoints();

            Array<OneD,NekDouble> coords[3];

            coords[0] = Array<OneD,NekDouble>(totpoints);
            coords[1] = Array<OneD,NekDouble>(totpoints);
            coords[2] = Array<OneD,NekDouble>(totpoints);

            GetCoords(coords[0],coords[1],coords[2]);

            switch(DetShapeType())
            {
            case LibUtilities::eSegment:
                outfile << "Zone, I=" << GetNumPoints(0) << ", F=Block" << std::endl;
                break;
            case LibUtilities::eTriangle: 
            case LibUtilities::eQuadrilateral:
                outfile << "Zone, I=" << GetNumPoints(0) << ", J=" << GetNumPoints(1) <<", F=Block" << std::endl;
                break;
            case LibUtilities::eTetrahedron: 
            case LibUtilities::ePrism: 
            case LibUtilities::ePyramid: 
            case LibUtilities::eHexahedron:
                outfile << "Zone, I=" << GetNumPoints(0) << ", J=" << GetNumPoints(1) << ", K="<< GetNumPoints(2) << ", F=Block" << std::endl;
                break;
            default:
                ASSERTL0(false, "Unsupported expansion type.");
                break;
            }

            for(j = 0; j < coordim; ++j)
            {
                for(i = 0; i < totpoints; ++i)
                {
                    outfile << coords[j][i] << " ";
                }
                outfile << std::endl;
            }

        }

        void StdExpansion::WriteTecplotField(std::ofstream &outfile)
        {
            int i;

            int totpoints = GetTotPoints();

            // printing the fields of that zone
            for(i = 0; i < totpoints; ++i)
            {
                outfile << m_phys[i] << " ";
            }
            outfile << std::endl;
        }


        // VIRTUAL INLINE FUNCTIONS FROM HEADER FILE
        void StdExpansion::SetUpPhysNormals(const int edge)
        {
            v_SetUpPhysNormals(edge);
        }

        void StdExpansion::SetUpPhysTangents(const boost::shared_ptr<StdExpansion> &exp2d, const int edge)
        {
            v_SetUpPhysTangents(exp2d, edge);
        }
        void StdExpansion::AddEdgeNormBoundaryInt(const int edge,
                                                  boost::shared_ptr<StdExpansion>    &EdgeExp,
                                                  const Array<OneD, const NekDouble> &Fx,
                                                  const Array<OneD, const NekDouble> &Fy,
                                                  Array<OneD, NekDouble> &outarray)
        {
            v_AddEdgeNormBoundaryInt(edge,EdgeExp,Fx,Fy,outarray);
        }

        void StdExpansion::AddEdgeNormBoundaryInt(const int edge,
                                                  boost::shared_ptr<StdExpansion>    &EdgeExp,
                                                  const Array<OneD, const NekDouble> &Fn,
                                                  Array<OneD, NekDouble> &outarray)
        {
            v_AddEdgeNormBoundaryInt(edge,EdgeExp,Fn,outarray);
        }

        void StdExpansion::AddFaceNormBoundaryInt(const int face,
                                                  boost::shared_ptr<StdExpansion>    &FaceExp,
                                                  const Array<OneD, const NekDouble> &Fn,
                                                  Array<OneD, NekDouble> &outarray)
        {
            v_AddFaceNormBoundaryInt(face,FaceExp,Fn,outarray);
        }

        const Array<OneD, const NekDouble>& StdExpansion::v_GetPhysNormals(void)
        {
            NEKERROR(ErrorUtil::efatal, "This function is not valid for this class");
            return NullNekDouble1DArray;
        }


        void StdExpansion::v_SetPhysNormals(Array<OneD, const NekDouble> &normal)
        {
            NEKERROR(ErrorUtil::efatal, "This function is not valid for this class");
        }

        void StdExpansion::v_SetUpPhysNormals(const int edge)
        {
            NEKERROR(ErrorUtil::efatal, "This function is not valid for this class");
        }

        void StdExpansion::v_SetUpPhysTangents(const boost::shared_ptr<StdExpansion> &exp2d, const int edge)
        {
            NEKERROR(ErrorUtil::efatal, "This function is not valid for this class");
        }

        int StdExpansion::v_CalcNumberOfCoefficients(const std::vector<unsigned int>  &nummodes, int &modes_offset)
        {
            NEKERROR(ErrorUtil::efatal, "This function is not defined for this class");
            return 0;
        }
            
        void StdExpansion::v_ExtractDataToCoeffs(const NekDouble *data, 
                                                 const std::vector<unsigned int > &nummodes, 
                                                 const int nmode_offset,
                                                 NekDouble *coeffs)
        {
            NEKERROR(ErrorUtil::efatal, "This function is not defined for this class");
        }



        void StdExpansion::v_NormVectorIProductWRTBase(const Array<OneD, const NekDouble> &Fx, const Array<OneD, const NekDouble> &Fy, Array< OneD, NekDouble> &outarray)
        {
            NEKERROR(ErrorUtil::efatal, "This function is not valid for this class");
        }

        void StdExpansion::v_NormVectorIProductWRTBase(
                                                       const Array<OneD, const NekDouble> &Fx, 
                                                       const Array<OneD, const NekDouble> &Fy, 
                                                       const Array<OneD, const NekDouble> &Fz, 
                                                       Array< OneD, NekDouble> &outarray)
        {
            NEKERROR(ErrorUtil::efatal, "This function is not valid for this class");
        }

        DNekScalBlkMatSharedPtr StdExpansion::v_GetLocStaticCondMatrix(const LocalRegions::MatrixKey &mkey)
        {
            NEKERROR(ErrorUtil::efatal, "This function is only valid for LocalRegions");
            return NullDNekScalBlkMatSharedPtr;
        }


        StdRegions::Orientation StdExpansion::v_GetFaceOrient(int face)

        {
            NEKERROR(ErrorUtil::efatal, "This function is only valid for three-dimensional  LocalRegions");
            return eDir1FwdDir1_Dir2FwdDir2;
        }

        StdRegions::Orientation StdExpansion::v_GetEorient(int edge)
        {
            NEKERROR(ErrorUtil::efatal, "This function is only valid for two-dimensional  LocalRegions");
            return eForwards;
        }
		
        StdRegions::Orientation StdExpansion::v_GetPorient(int point)
        {
            NEKERROR(ErrorUtil::efatal, "This function is only valid for one-dimensional  LocalRegions");
            return eFwd;
        }


        StdRegions::Orientation StdExpansion::v_GetCartesianEorient(int edge)
        {
            NEKERROR(ErrorUtil::efatal, "This function is only valid for two-dimensional  LocalRegions");
            return eForwards;
        }


        void StdExpansion::v_SetCoeffsToOrientation(StdRegions::Orientation dir,
                                                    Array<OneD, const NekDouble> &inarray,
                                                    Array<OneD, NekDouble> &outarray)
        {
            NEKERROR(ErrorUtil::efatal, "This function is not defined for this shape");
        }

        void StdExpansion::v_SetCoeffsToOrientation(StdRegions::Orientation dir)
        {
            NEKERROR(ErrorUtil::efatal, "This function is not defined for this shape");
        }
        

        void StdExpansion::v_AddEdgeNormBoundaryInt(const int edge,
                                                    boost::shared_ptr<StdExpansion>    &EdgeExp,
                                                    const Array<OneD, const NekDouble> &Fx,
                                                    const Array<OneD, const NekDouble> &Fy,
                                                    Array<OneD, NekDouble> &outarray)
        {
            NEKERROR(ErrorUtil::efatal, "This function is not defined for this shape");
        }


        void StdExpansion::v_AddEdgeNormBoundaryInt(const int edge,
                                                    boost::shared_ptr<StdExpansion>    &EdgeExp,
                                                    const Array<OneD, const NekDouble> &Fn,
                                                    Array<OneD, NekDouble> &outarray)
        {
            NEKERROR(ErrorUtil::efatal, "This function is not defined for this shape");
        }
        
        void StdExpansion::v_AddFaceNormBoundaryInt(const int face,
                                                    boost::shared_ptr<StdExpansion>    &FaceExp,
                                                    const Array<OneD, const NekDouble> &Fn,
                                                    Array<OneD, NekDouble> &outarray)
        {
            NEKERROR(ErrorUtil::efatal, "This function is not defined for this shape");
        }

        int StdExpansion::v_GetNedges() const
        {
            ASSERTL0(false, "This function is needs defining for this shape");
            return 0;
        }

        int StdExpansion::v_GetNfaces() const
        {
            ASSERTL0(false, "This function is needs defining for this shape");
            return 0;
        }


        int StdExpansion::v_NumBndryCoeffs() const
        {
            ASSERTL0(false, "This function is needs defining for this shape");
            return 0;
        }

        int StdExpansion::v_NumDGBndryCoeffs() const
        {
            ASSERTL0(false, "This function is needs defining for this shape");
            return 0;
        }

        int StdExpansion::v_GetEdgeNcoeffs(const int i) const
        {
            ASSERTL0(false, "This function is not valid or not defined");
            return 0;
        }

        int StdExpansion::v_GetTotalEdgeIntNcoeffs() const
        {
            ASSERTL0(false, "This function is not valid or not defined");
            return 0;
        }

        int StdExpansion::v_GetEdgeNumPoints(const int i) const
        {
            ASSERTL0(false, "This function is not valid or not defined");
            return 0;
        }

        int StdExpansion::v_DetCartesianDirOfEdge(const int edge)
        {
            ASSERTL0(false, "This function is not valid or not defined");
            return 0;
        }

        const LibUtilities::BasisKey StdExpansion::v_DetEdgeBasisKey(const int i) const
        {
            ASSERTL0(false, "This function is not valid or not defined");
            return LibUtilities::NullBasisKey;
        }

        const LibUtilities::BasisKey StdExpansion::v_DetFaceBasisKey(const int i, const int k) const
        {
            ASSERTL0(false, "This function is not valid or not defined");
            return LibUtilities::NullBasisKey;
        }

        int StdExpansion::v_GetFaceNumPoints(const int i) const
        {
            ASSERTL0(false, "This function is not valid or not defined");
            return 0;
        }

        int StdExpansion::v_GetFaceNcoeffs(const int i) const
        {
            ASSERTL0(false, "This function is not valid or not defined");
            return 0;
        }

        int StdExpansion::v_GetFaceIntNcoeffs(const int i) const
        {
            ASSERTL0(false, "This function is not valid or not defined");
            return 0;
        }

        int StdExpansion::v_GetTotalFaceIntNcoeffs() const
        {
            ASSERTL0(false, "This function is not valid or not defined");
            return 0;
        }        

        LibUtilities::PointsKey StdExpansion::v_GetFacePointsKey(const int i, const int j) const
        {
            ASSERTL0(false, "This function is not valid or not defined");
            return LibUtilities::NullPointsKey;
        }

        LibUtilities::BasisType StdExpansion::v_GetEdgeBasisType(const int i) const
        {
            ASSERTL0(false, "This function is not valid or not defined");

            return LibUtilities::eNoBasisType;
        }

        LibUtilities::ShapeType StdExpansion::v_DetShapeType() const
        {
            ASSERTL0(false, "This expansion does not have a shape type defined");
            return LibUtilities::eNoShapeType;
        }

        int StdExpansion::v_GetShapeDimension() const
        {
            ASSERTL0(false, "This function is not valid or not defined");
            return 0;
        }

        bool StdExpansion::v_IsBoundaryInteriorExpansion()
        {
            ASSERTL0(false,"This function has not been defined for this expansion");
            return false;
        }

        void  StdExpansion::v_IProductWRTDerivBase (const int dir,
                                                    const Array<OneD, const NekDouble>& inarray,
                                                    Array<OneD, NekDouble> &outarray)
        {
            NEKERROR(ErrorUtil::efatal, "This method has not been defined");
        }

        /**
         *
         */
        void StdExpansion::v_FwdTrans_BndConstrained(const Array<OneD, const NekDouble>& inarray,
                                                     Array<OneD, NekDouble> &outarray)
        {
            NEKERROR(ErrorUtil::efatal, "This method has not been defined");
        }


        /**
         * @brief Integrates the specified function over the domain.
         * @see StdRegions#StdExpansion#Integral.
         */
        NekDouble StdExpansion::v_Integral(const Array<OneD, const NekDouble>& inarray )
        {
            NEKERROR(ErrorUtil::efatal, "This function is only valid for "
                     "local expansions");
            return 0;
        }


        void StdExpansion::v_AddRobinMassMatrix(const int edgeid, const Array<OneD, const NekDouble > &primCoeffs, DNekMatSharedPtr &inoutmat)
        {
            NEKERROR(ErrorUtil::efatal, "This function is only valid for "
                     "specific element types");
        }

        void StdExpansion::v_AddRobinEdgeContribution(const int edgeid, const Array<OneD, const NekDouble > &primCoeffs, Array<OneD, NekDouble> &coeffs)
        {
            NEKERROR(ErrorUtil::efatal, "This function is only valid for "
                     "specific element types");
        }

        void StdExpansion::v_DGDeriv(const int dir,
                                     const Array<OneD, const NekDouble>& inarray,
                                     Array<OneD, boost::shared_ptr< StdExpansion > > &EdgeExp,
                                     Array<OneD, NekDouble> &outarray)
        {
            NEKERROR(ErrorUtil::efatal, "This function is only valid for "
                     "specific element types");
        }

        /**
         * @brief Calculate the derivative of the physical points
         * @see StdRegions#StdExpansion#PhysDeriv
         */
        void StdExpansion::v_PhysDeriv (const Array<OneD, const NekDouble>& inarray,
                                        Array<OneD, NekDouble> &out_d1,
                                        Array<OneD, NekDouble> &out_d2,
                                        Array<OneD, NekDouble> &out_d3)
        {
            NEKERROR(ErrorUtil::efatal, "This function is only valid for "
                     "local expansions");
        }

        void StdExpansion::v_PhysDeriv_s(const Array<OneD, const NekDouble>& inarray,
                                         Array<OneD, NekDouble> &out_ds)
        {
            NEKERROR(ErrorUtil::efatal, "This function is only valid for "
                     "local expansions");
        }
        void StdExpansion::v_PhysDeriv_n(const Array<OneD, const NekDouble>& inarray,
                                         Array<OneD, NekDouble>& out_dn)
        {
            NEKERROR(ErrorUtil::efatal, "This function is only valid for "
                     "local expansions");
        }
	
        /**
         * @brief Calculate the derivative of the physical points in a
         * given direction
         * @see StdRegions#StdExpansion#PhysDeriv
         */
        void StdExpansion::v_PhysDeriv(const int dir,
                                       const Array<OneD, const NekDouble>& inarray,
                                       Array<OneD, NekDouble> &out_d0)

        {
            NEKERROR(ErrorUtil::efatal, "This function is only valid for "
                     "specific element types");
        }

        /**
         * @brief Physical derivative along a direction vector.
         * @see StdRegions#StdExpansion#PhysDirectionalDeriv
         */
        void StdExpansion::v_PhysDirectionalDeriv(const Array<OneD, const NekDouble>& inarray,
                                                  const Array<OneD, const NekDouble>& direction,
                                                  Array<OneD, NekDouble> &outarray)
        {
            NEKERROR(ErrorUtil::efatal, "This function is only valid for "
                     "specific element types");
        }

        void StdExpansion::v_StdPhysDeriv (const Array<OneD, const NekDouble>& inarray,
                                           Array<OneD, NekDouble> &out_d1,
                                           Array<OneD, NekDouble> &out_d2,
                                           Array<OneD, NekDouble> &out_d3)
        {
            NEKERROR(ErrorUtil::efatal, "Method does not exist for this shape");
        }

        void   StdExpansion::v_StdPhysDeriv (const int dir,
                                             const Array<OneD, const NekDouble>& inarray,
                                             Array<OneD, NekDouble> &outarray)
        {
            NEKERROR(ErrorUtil::efatal, "Method does not exist for this shape");
        }

        NekDouble StdExpansion::v_PhysEvaluate(const Array<OneD, const NekDouble>& coords)
        {
            NEKERROR(ErrorUtil::efatal, "Method does not exist for this shape");
            return 0;
        }


        NekDouble StdExpansion::v_PhysEvaluate(const Array<OneD, const NekDouble>& coords, const Array<OneD, const NekDouble>& physvals)
        {
            NEKERROR(ErrorUtil::efatal, "Method does not exist for this shape");
            return 0;
        }


        void StdExpansion::v_FillMode(const int mode, Array<OneD, NekDouble> &outarray)
        {
            NEKERROR(ErrorUtil::efatal, "This function has not "
                     "been defined for this shape");
        }

        DNekMatSharedPtr StdExpansion::v_GenMatrix(const StdMatrixKey &mkey)
        {
            NEKERROR(ErrorUtil::efatal, "This function has not "
                     "been defined for this element");
            DNekMatSharedPtr returnval;
            return returnval;
        }

        DNekMatSharedPtr StdExpansion::v_CreateStdMatrix(const StdMatrixKey &mkey)
        {
            NEKERROR(ErrorUtil::efatal, "This function has not "
                     "been defined for this element");
            DNekMatSharedPtr returnval;
            return returnval;
        }

        void StdExpansion::v_GetCoords(Array<OneD, NekDouble> &coords_0,
                                       Array<OneD, NekDouble> &coords_1,
                                       Array<OneD, NekDouble> &coords_2)
        {
            NEKERROR(ErrorUtil::efatal, "Write coordinate definition method");
        }

        void StdExpansion::v_GetCoord(const Array<OneD, const NekDouble>& Lcoord,
                                      Array<OneD, NekDouble> &coord)
        {
            NEKERROR(ErrorUtil::efatal, "Write coordinate definition method");
        }
        
            int StdExpansion::v_GetCoordim(void)
            {
                NEKERROR(ErrorUtil::efatal, "Write method");
                return -1;
            }

            void StdExpansion::v_GetBoundaryMap(Array<OneD, unsigned int>& outarray)
            {
                NEKERROR(ErrorUtil::efatal,"Method does not exist for this shape" );
            }

            void StdExpansion::v_GetInteriorMap(Array<OneD, unsigned int>& outarray)
            {
                NEKERROR(ErrorUtil::efatal,"Method does not exist for this shape" );
            }

            int StdExpansion::v_GetVertexMap(const int localVertexId)
            {
                NEKERROR(ErrorUtil::efatal,"Method does not exist for this shape" );
                return 0;
            }

            void StdExpansion::v_GetEdgeInteriorMap(const int eid, const Orientation edgeOrient,
                                              Array<OneD, unsigned int> &maparray,
                                              Array<OneD, int> &signarray)
            {
                NEKERROR(ErrorUtil::efatal,"Method does not exist for this shape" );
            }

            void StdExpansion::v_GetFaceInteriorMap(const int fid, const Orientation faceOrient,
                                              Array<OneD, unsigned int> &maparray,
                                              Array<OneD, int> &signarray)
            {
                NEKERROR(ErrorUtil::efatal,"Method does not exist for this shape" );
            }

            void StdExpansion::v_GetEdgeToElementMap(const int eid, const Orientation edgeOrient,
                                               Array<OneD, unsigned int> &maparray,
                                               Array<OneD, int> &signarray)
            {
                NEKERROR(ErrorUtil::efatal,"Method does not exist for this shape" );
            }

            void StdExpansion::v_GetFaceToElementMap(const int fid, const Orientation faceOrient,
                                                     Array<OneD, unsigned int> &maparray,
                                                     Array<OneD, int> &signarray,
                                                     int nummodesA, int nummodesB)
            {
                NEKERROR(ErrorUtil::efatal,"Method does not exist for this shape" );
            }


            void StdExpansion::v_GetEdgePhysVals(const int edge, const Array<OneD, const NekDouble> &inarray, Array<OneD,NekDouble> &outarray)
            {
                NEKERROR(ErrorUtil::efatal,"Method does not exist for this shape or library" );
            }

            void StdExpansion::v_GetEdgePhysVals(const int edge,  const boost::shared_ptr<StdExpansion>  &EdgeExp, const Array<OneD, const NekDouble> &inarray, Array<OneD,NekDouble> &outarray)
            {
                NEKERROR(ErrorUtil::efatal,"Method does not exist for this shape or library" );
            }
        
            void StdExpansion::v_GetEdgeQFactors(
                    const int edge,  
                    Array<OneD, NekDouble> &outarray)
            {
                NEKERROR(ErrorUtil::efatal,
                     "Method does not exist for this shape or library");
            }

            void StdExpansion::v_GetFacePhysVals(
                const int                                face,
                const boost::shared_ptr<StdExpansion>   &FaceExp,
                const Array<OneD, const NekDouble>      &inarray,
                      Array<OneD,       NekDouble>      &outarray,
                StdRegions::Orientation                  orient)
            {
                NEKERROR(ErrorUtil::efatal,"Method does not exist for this shape or library" );
            }

            void StdExpansion::v_WriteToFile(std::ofstream &outfile, OutputFormat format, const bool dumpVar, std::string var)
            {
                NEKERROR(ErrorUtil::efatal, "WriteToFile: Write method");
            }

            void StdExpansion::v_ReadFromFile(std::ifstream &infile, OutputFormat format, const bool dumpVar)
            {
                NEKERROR(ErrorUtil::efatal, "ReadFromFile: Write method");
            }

            const  boost::shared_ptr<SpatialDomains::GeomFactors>& StdExpansion::v_GetMetricInfo() const
            {
                NEKERROR(ErrorUtil::efatal, "This function is only valid for LocalRegions");
                return SpatialDomains::NullGeomFactorsSharedPtr;

            }

            const boost::shared_ptr<SpatialDomains::Geometry> StdExpansion::v_GetGeom() const
            {
                NEKERROR(ErrorUtil::efatal, "This function is only valid for LocalRegions");

                return SpatialDomains::NullGeometrySharedPtr;
            }

            const boost::shared_ptr<SpatialDomains::Geometry1D>& StdExpansion::v_GetGeom1D() const
            {
                NEKERROR(ErrorUtil::efatal, "This function is only valid for LocalRegions");

                return SpatialDomains::NullGeometry1DSharedPtr;
            }

            const boost::shared_ptr<SpatialDomains::Geometry2D>& StdExpansion::v_GetGeom2D() const
            {
                NEKERROR(ErrorUtil::efatal, "This function is only valid for LocalRegions");

                return SpatialDomains::NullGeometry2DSharedPtr;
            }

            const boost::shared_ptr<SpatialDomains::Geometry3D>& StdExpansion::v_GetGeom3D() const
            {
                NEKERROR(ErrorUtil::efatal, "This function is only valid for LocalRegions");

                return SpatialDomains::NullGeometry3DSharedPtr;
            }

            void StdExpansion::v_BwdTrans_SumFac(const Array<OneD, const NekDouble>& inarray,
                                           Array<OneD, NekDouble> &outarray)
            {
                NEKERROR(ErrorUtil::efatal,"Method does not exist for this shape" );
            }

            void StdExpansion::v_IProductWRTBase_SumFac(const Array<OneD, const NekDouble>& inarray,
                                                  Array<OneD, NekDouble> &outarray)
            {
                NEKERROR(ErrorUtil::efatal,"Method does not exist for this shape" );
            }

            void StdExpansion::v_IProductWRTDerivBase_SumFac(const int dir,
                                                       const Array<OneD, const NekDouble>& inarray,
                                                       Array<OneD, NekDouble> &outarray)
            {
                NEKERROR(ErrorUtil::efatal,"Method does not exist for this shape" );
            }

            void StdExpansion::v_MassMatrixOp(const Array<OneD, const NekDouble> &inarray,
                                        Array<OneD,NekDouble> &outarray,
                                        const StdMatrixKey &mkey)
            {
                // If this function is not reimplemented on shape level, the function
                // below will be called
                MassMatrixOp_MatFree(inarray,outarray,mkey);
            }

            void StdExpansion::v_LaplacianMatrixOp(const Array<OneD, const NekDouble> &inarray,
                                             Array<OneD,NekDouble> &outarray,
                                             const StdMatrixKey &mkey)
            {
                // If this function is not reimplemented on shape level, the function
                // below will be called
                LaplacianMatrixOp_MatFree(inarray,outarray,mkey);
            }


             void StdExpansion::v_SVVLaplacianFilter(Array<OneD,NekDouble> &array,
                                             const StdMatrixKey &mkey)
             {
                 ASSERTL0(false, "This function is not defined in StdExpansion.");
             }

            void StdExpansion::v_LaplacianMatrixOp(const int k1, const int k2,
                                             const Array<OneD, const NekDouble> &inarray,
                                             Array<OneD,NekDouble> &outarray,
                                             const StdMatrixKey &mkey)
            {
                // If this function is not reimplemented on shape level, the function
                // below will be called
                LaplacianMatrixOp_MatFree(k1,k2,inarray,outarray,mkey);
            }

            void StdExpansion::v_WeakDerivMatrixOp(const int i,
                                             const Array<OneD, const NekDouble> &inarray,
                                             Array<OneD,NekDouble> &outarray,
                                             const StdMatrixKey &mkey)
            {
                // If this function is not reimplemented on shape level, the function
                // below will be called
                WeakDerivMatrixOp_MatFree(i,inarray,outarray,mkey);

            }

        void StdExpansion::v_WeakDirectionalDerivMatrixOp(const Array<OneD, const NekDouble> &inarray,
                                                          Array<OneD,NekDouble> &outarray,
                                                          const StdMatrixKey &mkey)
            {
                // If this function is not reimplemented on shape level, the function
                // below will be called
                WeakDirectionalDerivMatrixOp_MatFree(inarray,outarray,mkey);

            }

        void StdExpansion::v_MassLevelCurvatureMatrixOp(const Array<OneD, const NekDouble> &inarray,
                                                        Array<OneD,NekDouble> &outarray,
                                                        const StdMatrixKey &mkey)
        {
            // If this function is not reimplemented on shape level, the function
            // below will be called
            MassLevelCurvatureMatrixOp_MatFree(inarray,outarray,mkey);
        }

        void StdExpansion::v_LinearAdvectionDiffusionReactionMatrixOp(const Array<OneD,
                                                                      const NekDouble> &inarray,
                                                                      Array<OneD,NekDouble> &outarray,
                                                                      const StdMatrixKey &mkey, bool addDiffusionTerm)
        {
            // If this function is not reimplemented on shape level, the function
            // below will be called
            LinearAdvectionDiffusionReactionMatrixOp_MatFree(inarray,outarray,mkey,addDiffusionTerm);

        }

        void StdExpansion::v_HelmholtzMatrixOp(const Array<OneD, const NekDouble> &inarray,
                                               Array<OneD,NekDouble> &outarray,
                                               const StdMatrixKey &mkey)
        {
            // If this function is not reimplemented on shape level, the function
            // below will be called
            HelmholtzMatrixOp_MatFree(inarray,outarray,mkey);
        }
        
<<<<<<< HEAD
        void StdExpansion::v_LaplacianMatrixOp_MatFree(const Array<OneD, const NekDouble> &inarray,
                                                       Array<OneD,NekDouble> &outarray,
                                                       const StdMatrixKey &mkey)
        {
            // If this function is not reimplemented on shape level, the function
            // below will be called
            LaplacianMatrixOp_MatFree_GenericImpl(inarray,outarray,mkey);
        }
        
        void StdExpansion::v_HelmholtzMatrixOp_MatFree(const Array<OneD, const NekDouble> &inarray,
                                                       Array<OneD,NekDouble> &outarray,
                                                       const StdMatrixKey &mkey)
        {
            // If this function is not reimplemented on shape level, the function
            // below will be called
            HelmholtzMatrixOp_MatFree_GenericImpl(inarray,outarray,mkey);
        }
        
        const NormalVector & StdExpansion::v_GetEdgeNormal(const int edge) const
        {
            ASSERTL0(false, "Cannot get edge normals for this expansion.");
            static NormalVector result;
            return result;
        }
        
        void StdExpansion::v_ComputeEdgeNormal(const int edge)
        {
            ASSERTL0(false, "Cannot compute edge normal for this expansion.");
        }
        
        void StdExpansion::v_ComputeFaceNormal(const int face)
        {
            ASSERTL0(false, "Cannot compute face normal for this expansion.");
        }
        
        void StdExpansion::v_NegateEdgeNormal(const int edge)
        {
            ASSERTL0(false, "Not implemented.");
        }
        
        void StdExpansion::v_NegateFaceNormal(const int face)
        {
            ASSERTL0(false, "Not implemented.");
        }
        
	
        void StdExpansion::v_ComputeVertexNormal(const int vertex)
        {
            ASSERTL0(false, "Cannot compute vertex normal for this expansion.");
        }
        
        const NormalVector & StdExpansion::v_GetFaceNormal(const int face) const
        {
            ASSERTL0(false, "Cannot get face normals for this expansion.");
            static NormalVector result;
            return result;
        }
	
        const NormalVector & StdExpansion::v_GetVertexNormal(const int vertex) const
        {
            ASSERTL0(false, "Cannot get vertex normals for this expansion.");
            static NormalVector result;
            return result;
        }	
	
        const NormalVector & StdExpansion::v_GetSurfaceNormal() const
        {
            ASSERTL0(false, "Cannot get face normals for this expansion.");
            static NormalVector result;
            return result;
        }
=======
            bool StdExpansion::v_EdgeNormalNegated(const int edge)
            {
                ASSERTL0(false, "Not implemented.");
                return false;
            }

            void StdExpansion::v_NegateFaceNormal(const int face)
            {
                ASSERTL0(false, "Not implemented.");
            }

		
			void StdExpansion::v_ComputeVertexNormal(const int vertex)
			{
				ASSERTL0(false, "Cannot compute vertex normal for this expansion.");
			}

            const NormalVector & StdExpansion::v_GetFaceNormal(const int face) const
            {
                ASSERTL0(false, "Cannot get face normals for this expansion.");
                static NormalVector result;
                return result;
            }
		
			const NormalVector & StdExpansion::v_GetVertexNormal(const int vertex) const
			{
				ASSERTL0(false, "Cannot get vertex normals for this expansion.");
                static NormalVector result;
                return result;
			}	
		
            const NormalVector & StdExpansion::v_GetSurfaceNormal() const
            {
                ASSERTL0(false, "Cannot get face normals for this expansion.");
                static NormalVector result;
                return result;
            }
>>>>>>> c12b0358
    }//end namespace
}//end namespace<|MERGE_RESOLUTION|>--- conflicted
+++ resolved
@@ -1696,45 +1696,10 @@
             HelmholtzMatrixOp_MatFree(inarray,outarray,mkey);
         }
         
-<<<<<<< HEAD
-        void StdExpansion::v_LaplacianMatrixOp_MatFree(const Array<OneD, const NekDouble> &inarray,
-                                                       Array<OneD,NekDouble> &outarray,
-                                                       const StdMatrixKey &mkey)
-        {
-            // If this function is not reimplemented on shape level, the function
-            // below will be called
-            LaplacianMatrixOp_MatFree_GenericImpl(inarray,outarray,mkey);
-        }
-        
-        void StdExpansion::v_HelmholtzMatrixOp_MatFree(const Array<OneD, const NekDouble> &inarray,
-                                                       Array<OneD,NekDouble> &outarray,
-                                                       const StdMatrixKey &mkey)
-        {
-            // If this function is not reimplemented on shape level, the function
-            // below will be called
-            HelmholtzMatrixOp_MatFree_GenericImpl(inarray,outarray,mkey);
-        }
-        
-        const NormalVector & StdExpansion::v_GetEdgeNormal(const int edge) const
-        {
-            ASSERTL0(false, "Cannot get edge normals for this expansion.");
-            static NormalVector result;
-            return result;
-        }
-        
-        void StdExpansion::v_ComputeEdgeNormal(const int edge)
-        {
-            ASSERTL0(false, "Cannot compute edge normal for this expansion.");
-        }
-        
-        void StdExpansion::v_ComputeFaceNormal(const int face)
-        {
-            ASSERTL0(false, "Cannot compute face normal for this expansion.");
-        }
-        
-        void StdExpansion::v_NegateEdgeNormal(const int edge)
+        bool StdExpansion::v_EdgeNormalNegated(const int edge)
         {
             ASSERTL0(false, "Not implemented.");
+            return false;
         }
         
         void StdExpansion::v_NegateFaceNormal(const int face)
@@ -1747,7 +1712,7 @@
         {
             ASSERTL0(false, "Cannot compute vertex normal for this expansion.");
         }
-        
+
         const NormalVector & StdExpansion::v_GetFaceNormal(const int face) const
         {
             ASSERTL0(false, "Cannot get face normals for this expansion.");
@@ -1768,44 +1733,5 @@
             static NormalVector result;
             return result;
         }
-=======
-            bool StdExpansion::v_EdgeNormalNegated(const int edge)
-            {
-                ASSERTL0(false, "Not implemented.");
-                return false;
-            }
-
-            void StdExpansion::v_NegateFaceNormal(const int face)
-            {
-                ASSERTL0(false, "Not implemented.");
-            }
-
-		
-			void StdExpansion::v_ComputeVertexNormal(const int vertex)
-			{
-				ASSERTL0(false, "Cannot compute vertex normal for this expansion.");
-			}
-
-            const NormalVector & StdExpansion::v_GetFaceNormal(const int face) const
-            {
-                ASSERTL0(false, "Cannot get face normals for this expansion.");
-                static NormalVector result;
-                return result;
-            }
-		
-			const NormalVector & StdExpansion::v_GetVertexNormal(const int vertex) const
-			{
-				ASSERTL0(false, "Cannot get vertex normals for this expansion.");
-                static NormalVector result;
-                return result;
-			}	
-		
-            const NormalVector & StdExpansion::v_GetSurfaceNormal() const
-            {
-                ASSERTL0(false, "Cannot get face normals for this expansion.");
-                static NormalVector result;
-                return result;
-            }
->>>>>>> c12b0358
     }//end namespace
 }//end namespace