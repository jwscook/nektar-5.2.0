///////////////////////////////////////////////////////////////////////////////
//
// File StdNodalTriExp.cpp
//
// For more information, please see: http://www.nektar.info
//
// The MIT License
//
// Copyright (c) 2006 Division of Applied Mathematics, Brown University (USA),
// Department of Aeronautics, Imperial College London (UK), and Scientific
// Computing and Imaging Institute, University of Utah (USA).
//
// Permission is hereby granted, free of charge, to any person obtaining a
// copy of this software and associated documentation files (the "Software"),
// to deal in the Software without restriction, including without limitation
// the rights to use, copy, modify, merge, publish, distribute, sublicense,
// and/or sell copies of the Software, and to permit persons to whom the
// Software is furnished to do so, subject to the following conditions:
//
// The above copyright notice and this permission notice shall be included
// in all copies or substantial portions of the Software.
//
// THE SOFTWARE IS PROVIDED "AS IS", WITHOUT WARRANTY OF ANY KIND, EXPRESS
// OR IMPLIED, INCLUDING BUT NOT LIMITED TO THE WARRANTIES OF MERCHANTABILITY,
// FITNESS FOR A PARTICULAR PURPOSE AND NONINFRINGEMENT. IN NO EVENT SHALL
// THE AUTHORS OR COPYRIGHT HOLDERS BE LIABLE FOR ANY CLAIM, DAMAGES OR OTHER
// LIABILITY, WHETHER IN AN ACTION OF CONTRACT, TORT OR OTHERWISE, ARISING
// FROM, OUT OF OR IN CONNECTION WITH THE SOFTWARE OR THE USE OR OTHER
// DEALINGS IN THE SOFTWARE.
//
// Description: Nodal triangle routines built upon StdExpansion2D
//
///////////////////////////////////////////////////////////////////////////////

#include <boost/core/ignore_unused.hpp>

#include <StdRegions/StdNodalTriExp.h>
#include <LibUtilities/Foundations/ManagerAccess.h>  // for PointsManager, etc

using namespace std;

namespace Nektar
{
    namespace StdRegions
    {
        StdNodalTriExp::StdNodalTriExp():
            StdTriExp(),
            m_nodalPointsKey()
        {
        }

        StdNodalTriExp::StdNodalTriExp(
<<<<<<< HEAD
                                       const LibUtilities::BasisKey &Ba, 
                                       const LibUtilities::BasisKey &Bb, 
                                       LibUtilities::PointsType Ntype):
=======
            const LibUtilities::BasisKey &Ba,
            const LibUtilities::BasisKey &Bb,
            LibUtilities::PointsType Ntype):
>>>>>>> ac26f0ba
            StdExpansion  (LibUtilities::StdTriData::getNumberOfCoefficients(
                                                                             Ba.GetNumModes(),
                                                                             Bb.GetNumModes()),
                           2,Ba,Bb),
            StdExpansion2D(LibUtilities::StdTriData::getNumberOfCoefficients(
                                                                             Ba.GetNumModes(),
                                                                             Bb.GetNumModes()),
                           Ba,Bb),
            StdTriExp     (Ba,Bb),
            m_nodalPointsKey(Ba.GetNumModes(),Ntype)
        {
            ASSERTL0(m_base[0]->GetNumModes() == m_base[1]->GetNumModes(),
                     "Nodal basis initiated with different orders in the a "
                     "and b directions");
        }

        StdNodalTriExp::StdNodalTriExp(const StdNodalTriExp &T):
            StdExpansion(T),
            StdExpansion2D(T),
            StdTriExp(T),
            m_nodalPointsKey(T.m_nodalPointsKey)
        {
        }

        StdNodalTriExp::~StdNodalTriExp()
        {
        }

        bool StdNodalTriExp::v_IsNodalNonTensorialExp()
        {
            return true;
        }

        //-------------------------------
        // Nodal basis specific routines
        //-------------------------------

        void StdNodalTriExp::NodalToModal(
<<<<<<< HEAD
                                          const Array<OneD, const NekDouble>& inarray, 
                                          Array<OneD,       NekDouble>& outarray)
=======
            const Array<OneD, const NekDouble>& inarray,
                  Array<OneD,       NekDouble>& outarray)
>>>>>>> ac26f0ba
        {
            StdMatrixKey   Nkey(eInvNBasisTrans, DetShapeType(), *this,
                                NullConstFactorMap, NullVarCoeffMap,
                                m_nodalPointsKey.GetPointsType());
            DNekMatSharedPtr  inv_vdm = GetStdMatrix(Nkey);

            NekVector<NekDouble> nodal(m_ncoeffs,inarray,eWrapper);
            NekVector<NekDouble> modal(m_ncoeffs,outarray,eWrapper);
            modal = (*inv_vdm) * nodal;
        }

        // Operate with transpose of NodalToModal transformation
        void StdNodalTriExp::NodalToModalTranspose(
<<<<<<< HEAD
                                                   const Array<OneD, const NekDouble>& inarray, 
                                                   Array<OneD,       NekDouble>& outarray)
=======
            const Array<OneD, const NekDouble>& inarray,
                  Array<OneD,       NekDouble>& outarray)
>>>>>>> ac26f0ba
        {
            StdMatrixKey   Nkey(eInvNBasisTrans, DetShapeType(), *this,
                                NullConstFactorMap, NullVarCoeffMap,
                                m_nodalPointsKey.GetPointsType());
            DNekMatSharedPtr  inv_vdm = GetStdMatrix(Nkey);

            NekVector<NekDouble> nodal(m_ncoeffs,inarray,eCopy);
            NekVector<NekDouble> modal(m_ncoeffs,outarray,eWrapper);
            modal = Transpose(*inv_vdm) * nodal;
        }

        void StdNodalTriExp::ModalToNodal(
<<<<<<< HEAD
                                          const Array<OneD, const NekDouble>& inarray, 
                                          Array<OneD,       NekDouble>& outarray)
=======
            const Array<OneD, const NekDouble>& inarray,
                  Array<OneD,       NekDouble>& outarray)
>>>>>>> ac26f0ba
        {
            StdMatrixKey      Nkey(eNBasisTrans, DetShapeType(), *this,
                                   NullConstFactorMap, NullVarCoeffMap,
                                   m_nodalPointsKey.GetPointsType());
            DNekMatSharedPtr  vdm = GetStdMatrix(Nkey);

            // Multiply out matrix
            NekVector<NekDouble> modal(m_ncoeffs,inarray,eWrapper);
            NekVector<NekDouble> nodal(m_ncoeffs,outarray,eWrapper);
            nodal = (*vdm)*modal;
        }

        void StdNodalTriExp::GetNodalPoints(
<<<<<<< HEAD
                                            Array<OneD, const NekDouble> &x, 
                                            Array<OneD, const NekDouble> &y)
=======
            Array<OneD, const NekDouble> &x,
            Array<OneD, const NekDouble> &y)
>>>>>>> ac26f0ba
        {
            LibUtilities::PointsManager()[m_nodalPointsKey]->GetPoints(x,y);
        }

        DNekMatSharedPtr StdNodalTriExp::GenNBasisTransMatrix()
        {
            int             i,j;
            Array<OneD, const NekDouble>  r, s;
            Array<OneD, NekDouble> c(2);
            DNekMatSharedPtr Mat;

            Mat = MemoryManager<DNekMat>::AllocateSharedPtr(
                                                            m_ncoeffs, m_ncoeffs);
            GetNodalPoints(r,s);

            //Store the values of m_phys in a temporary array
            int nqtot = GetTotPoints();
            Array<OneD,NekDouble> phys(nqtot);

            for(i = 0; i < m_ncoeffs; ++i)
            {
                // fill physical space with mode i
                StdTriExp::v_FillMode(i,phys);

                // interpolate mode i to the Nodal points 'j' and
                // store in outarray
                for(j = 0; j < m_ncoeffs; ++j)
                {
                    c[0] = r[j];
                    c[1] = s[j];
                    (*Mat)(j,i) = StdTriExp::v_PhysEvaluate(c,phys);
                }
            }
            return Mat;
        }


        //---------------------------------------
        // Transforms
        //---------------------------------------

        void StdNodalTriExp::v_BwdTrans(
                                        const Array<OneD, const NekDouble>& inarray,
                                        Array<OneD,       NekDouble>& outarray)
        {
            v_BwdTrans_SumFac(inarray,outarray);
        }

        void StdNodalTriExp::v_BwdTrans_SumFac(
                                               const Array<OneD, const NekDouble>& inarray,
                                               Array<OneD,       NekDouble>& outarray)
        {
            Array<OneD, NekDouble> tmp(m_ncoeffs);
            NodalToModal(inarray,tmp);
            StdTriExp::v_BwdTrans_SumFac(tmp,outarray);
        }

        void StdNodalTriExp::v_FwdTrans(
                                        const Array<OneD, const NekDouble>& inarray,
                                        Array<OneD,       NekDouble>& outarray)
        {
            v_IProductWRTBase(inarray,outarray);

            // get Mass matrix inverse
            StdMatrixKey      masskey(eInvMass, DetShapeType(), *this,
                                      NullConstFactorMap, NullVarCoeffMap,
                                      m_nodalPointsKey.GetPointsType());
            DNekMatSharedPtr  matsys = GetStdMatrix(masskey);

            // copy inarray in case inarray == outarray
            NekVector<NekDouble> in(m_ncoeffs,outarray,eCopy);
            NekVector<NekDouble> out(m_ncoeffs,outarray,eWrapper);

            out = (*matsys)*in;
        }


        //---------------------------------------
        // Inner product functions
        //---------------------------------------

        void StdNodalTriExp::v_IProductWRTBase(
<<<<<<< HEAD
                                               const Array<OneD, const NekDouble>& inarray, 
                                               Array<OneD,       NekDouble>& outarray)
=======
            const Array<OneD, const NekDouble>& inarray,
                  Array<OneD,       NekDouble>& outarray)
>>>>>>> ac26f0ba
        {
            v_IProductWRTBase_SumFac(inarray,outarray);
        }

        void StdNodalTriExp::v_IProductWRTBase_SumFac(
<<<<<<< HEAD
                                                      const Array<OneD, const NekDouble>& inarray, 
                                                      Array<OneD,       NekDouble>& outarray,
                                                      bool                                multiplybyweights)
=======
            const Array<OneD, const NekDouble>& inarray,
                  Array<OneD,       NekDouble>& outarray,
            bool                                multiplybyweights)
>>>>>>> ac26f0ba
        {
            StdTriExp::v_IProductWRTBase_SumFac(inarray,outarray,multiplybyweights);
            NodalToModalTranspose(outarray,outarray);
        }

        void StdNodalTriExp::v_IProductWRTDerivBase(
<<<<<<< HEAD
                                                    const int                           dir,
                                                    const Array<OneD, const NekDouble>& inarray, 
                                                    Array<OneD,       NekDouble>& outarray)
=======
            const int                           dir,
            const Array<OneD, const NekDouble>& inarray,
                  Array<OneD,       NekDouble>& outarray)
>>>>>>> ac26f0ba
        {
            v_IProductWRTDerivBase_SumFac(dir,inarray,outarray);
        }

        void StdNodalTriExp::v_IProductWRTDerivBase_SumFac(
<<<<<<< HEAD
                                                           const int                           dir, 
                                                           const Array<OneD, const NekDouble>& inarray, 
                                                           Array<OneD,       NekDouble>& outarray)
=======
            const int                           dir,
            const Array<OneD, const NekDouble>& inarray,
                  Array<OneD,       NekDouble>& outarray)
>>>>>>> ac26f0ba
        {
            StdTriExp::v_IProductWRTDerivBase_SumFac(dir,inarray,outarray);
            NodalToModalTranspose(outarray,outarray);
        }

        //---------------------------------------
        // Evaluation functions
        //---------------------------------------

        void StdNodalTriExp::v_FillMode(
<<<<<<< HEAD
                                        const int               mode, 
                                        Array<OneD, NekDouble> &outarray)
        {
            ASSERTL2(mode >= m_ncoeffs, 
                     "calling argument mode is larger than total expansion order");
=======
            const int               mode,
            Array<OneD, NekDouble> &outarray)
        {
            ASSERTL2(mode >= m_ncoeffs,
                "calling argument mode is larger than total expansion order");
>>>>>>> ac26f0ba

            Vmath::Zero(m_ncoeffs, outarray, 1);
            outarray[mode] = 1.0;
            v_BwdTrans(outarray,outarray);
        }


        //---------------------------
        // Helper functions
        //---------------------------

        int StdNodalTriExp::v_NumBndryCoeffs() const
        {
            return 3 + (GetBasisNumModes(0)-2) + 2*(GetBasisNumModes(1)-2);
        }

        //--------------------------
        // Mappings
        //--------------------------

        void StdNodalTriExp::v_GetEdgeToElementMap(
                                                   const int                  eid,
                                                   const Orientation      edgeOrient,
                                                   Array<OneD, unsigned int> &maparray,
                                                   Array<OneD,          int> &signarray,
                                                   int                        P)
        {
            ASSERTL0(eid >= 0 && eid <= 2,
                     "Local Edge ID must be between 0 and 2");

            
            const int nEdgeCoeffs = GetEdgeNcoeffs(eid);
<<<<<<< HEAD
            
            ASSERTL0(P == -1 || P == nEdgeCoeffs,
                     "Nodal triangle not set up to deal with variable"
                     "polynomial order.");
            
            if (maparray.num_elements() != nEdgeCoeffs)
=======

            if (maparray.size() != nEdgeCoeffs)
>>>>>>> ac26f0ba
            {
                maparray = Array<OneD, unsigned int>(nEdgeCoeffs);
            }

            if (signarray.size() != nEdgeCoeffs)
            {
                signarray = Array<OneD, int>(nEdgeCoeffs,1);
            }
            else
            {
                fill(signarray.get(), signarray.get()+nEdgeCoeffs, 1);
            }

            Orientation orient = edgeOrient;
            if (eid == 2)
            {
                orient = orient == eForwards ? eBackwards : eForwards;
            }

            maparray[0] = eid;
            for (int i = 1; i < nEdgeCoeffs-1; i++)
            {
<<<<<<< HEAD
                maparray[i] = eid*(nEdgeCoeffs-2)+2+i; 
            }  
            maparray[nEdgeCoeffs-1] = eid == 2 ? 0 : eid+1;
=======
                maparray[i] = eid*(nEdgeCoeffs-2)+1+i;
            }
>>>>>>> ac26f0ba

            if (orient == eBackwards)
            {
                reverse(maparray.get(), maparray.get()+nEdgeCoeffs);
            }
        }

        int StdNodalTriExp::v_GetVertexMap(const int localVertexId,
                                           bool useCoeffPacking)
        {
            boost::ignore_unused(useCoeffPacking);
            ASSERTL0(localVertexId >= 0 && localVertexId <= 2,
                     "Local Vertex ID must be between 0 and 2");
            return localVertexId;
        }

        void StdNodalTriExp::v_GetEdgeInteriorMap(
            const int                  eid,
            const Orientation      edgeOrient,
            Array<OneD, unsigned int> &maparray,
            Array<OneD,          int> &signarray)
        {
            ASSERTL0(eid >= 0 && eid <= 2,
                     "Local Edge ID must be between 0 and 2");

            const int nEdgeIntCoeffs = GetEdgeNcoeffs(eid)-2;

            if (maparray.size() != nEdgeIntCoeffs)
            {
                maparray = Array<OneD, unsigned int>(nEdgeIntCoeffs);
            }

            if (signarray.size() != nEdgeIntCoeffs)
            {
                signarray = Array<OneD, int>(nEdgeIntCoeffs,1);
            }
            else
            {
                fill(signarray.get(), signarray.get()+nEdgeIntCoeffs, 1);
            }

            Orientation orient = edgeOrient;
            if (eid == 2)
            {
                orient = orient == eForwards ? eBackwards : eForwards;
            }

            for (int i = 0; i < nEdgeIntCoeffs; i++)
            {
                maparray[i] = eid*nEdgeIntCoeffs+3+i;
            }

            if (orient == eBackwards)
            {
                reverse(maparray.get(), maparray.get()+nEdgeIntCoeffs);
            }
        }

        void StdNodalTriExp::v_GetInteriorMap(
            Array<OneD, unsigned int>& outarray)
        {
            unsigned int i;
            if (outarray.size() != GetNcoeffs()-NumBndryCoeffs())
            {
                outarray = Array<OneD, unsigned int>(
                    GetNcoeffs()-NumBndryCoeffs());
            }

            for (i = NumBndryCoeffs(); i < GetNcoeffs(); i++)
            {
                outarray[i-NumBndryCoeffs()] = i;
            }
        }

        void StdNodalTriExp::v_GetBoundaryMap(
            Array<OneD, unsigned int>& outarray)
        {
            unsigned int i;
            if (outarray.size()!=NumBndryCoeffs())
            {
                outarray = Array<OneD, unsigned int>(NumBndryCoeffs());
            }

            for (i = 0; i < NumBndryCoeffs(); i++)
            {
                outarray[i] = i;
            }
        }


        //---------------------------------------
        // Wrapper functions
        //---------------------------------------

        DNekMatSharedPtr StdNodalTriExp::v_GenMatrix(const StdMatrixKey &mkey)
        {
            DNekMatSharedPtr Mat;

            switch(mkey.GetMatrixType())
            {
                case eNBasisTrans:
                    Mat = GenNBasisTransMatrix();
                    break;
                default:
                    Mat = StdExpansion::CreateGeneralMatrix(mkey);
                    break;
            }

            return Mat;
        }

        DNekMatSharedPtr StdNodalTriExp::v_CreateStdMatrix(
            const StdMatrixKey &mkey)
        {
            return StdNodalTriExp::v_GenMatrix(mkey);
        }


        //---------------------------------------
        // Operator evaluation functions
        //---------------------------------------

        void StdNodalTriExp::v_MassMatrixOp(
            const Array<OneD, const NekDouble> &inarray,
                  Array<OneD,       NekDouble> &outarray,
            const StdMatrixKey                 &mkey)
        {
            StdExpansion::MassMatrixOp_MatFree(inarray,outarray,mkey);
        }

        void StdNodalTriExp::v_LaplacianMatrixOp(
            const Array<OneD, const NekDouble> &inarray,
                  Array<OneD,       NekDouble> &outarray,
            const StdMatrixKey                 &mkey)
        {
            StdExpansion::LaplacianMatrixOp_MatFree_GenericImpl(
                inarray,outarray,mkey);
        }

        void StdNodalTriExp::v_LaplacianMatrixOp(
            const int                           k1,
            const int                           k2,
            const Array<OneD, const NekDouble> &inarray,
                  Array<OneD,       NekDouble> &outarray,
            const StdMatrixKey                 &mkey)

        {
            StdExpansion::LaplacianMatrixOp_MatFree(
                k1,k2,inarray,outarray,mkey);
        }

        void StdNodalTriExp::v_WeakDerivMatrixOp(
            const int                           i,
            const Array<OneD, const NekDouble> &inarray,
                  Array<OneD,       NekDouble> &outarray,
            const StdMatrixKey                 &mkey)
        {
            StdExpansion::WeakDerivMatrixOp_MatFree(i,inarray,outarray,mkey);
        }

        void StdNodalTriExp::v_HelmholtzMatrixOp(
            const Array<OneD, const NekDouble> &inarray,
                  Array<OneD,       NekDouble> &outarray,
            const StdMatrixKey                 &mkey)
        {
            StdExpansion::HelmholtzMatrixOp_MatFree_GenericImpl(
                inarray,outarray,mkey);
        }


        //---------------------------------------
        // Private helper functions
        //---------------------------------------

    } // end of namespace
} // end of namespace
<|MERGE_RESOLUTION|>--- conflicted
+++ resolved
@@ -50,15 +50,9 @@
         }
 
         StdNodalTriExp::StdNodalTriExp(
-<<<<<<< HEAD
-                                       const LibUtilities::BasisKey &Ba, 
-                                       const LibUtilities::BasisKey &Bb, 
-                                       LibUtilities::PointsType Ntype):
-=======
             const LibUtilities::BasisKey &Ba,
             const LibUtilities::BasisKey &Bb,
             LibUtilities::PointsType Ntype):
->>>>>>> ac26f0ba
             StdExpansion  (LibUtilities::StdTriData::getNumberOfCoefficients(
                                                                              Ba.GetNumModes(),
                                                                              Bb.GetNumModes()),
@@ -97,13 +91,8 @@
         //-------------------------------
 
         void StdNodalTriExp::NodalToModal(
-<<<<<<< HEAD
-                                          const Array<OneD, const NekDouble>& inarray, 
-                                          Array<OneD,       NekDouble>& outarray)
-=======
             const Array<OneD, const NekDouble>& inarray,
                   Array<OneD,       NekDouble>& outarray)
->>>>>>> ac26f0ba
         {
             StdMatrixKey   Nkey(eInvNBasisTrans, DetShapeType(), *this,
                                 NullConstFactorMap, NullVarCoeffMap,
@@ -117,13 +106,8 @@
 
         // Operate with transpose of NodalToModal transformation
         void StdNodalTriExp::NodalToModalTranspose(
-<<<<<<< HEAD
-                                                   const Array<OneD, const NekDouble>& inarray, 
-                                                   Array<OneD,       NekDouble>& outarray)
-=======
             const Array<OneD, const NekDouble>& inarray,
                   Array<OneD,       NekDouble>& outarray)
->>>>>>> ac26f0ba
         {
             StdMatrixKey   Nkey(eInvNBasisTrans, DetShapeType(), *this,
                                 NullConstFactorMap, NullVarCoeffMap,
@@ -136,13 +120,8 @@
         }
 
         void StdNodalTriExp::ModalToNodal(
-<<<<<<< HEAD
-                                          const Array<OneD, const NekDouble>& inarray, 
-                                          Array<OneD,       NekDouble>& outarray)
-=======
             const Array<OneD, const NekDouble>& inarray,
                   Array<OneD,       NekDouble>& outarray)
->>>>>>> ac26f0ba
         {
             StdMatrixKey      Nkey(eNBasisTrans, DetShapeType(), *this,
                                    NullConstFactorMap, NullVarCoeffMap,
@@ -156,13 +135,8 @@
         }
 
         void StdNodalTriExp::GetNodalPoints(
-<<<<<<< HEAD
-                                            Array<OneD, const NekDouble> &x, 
-                                            Array<OneD, const NekDouble> &y)
-=======
             Array<OneD, const NekDouble> &x,
             Array<OneD, const NekDouble> &y)
->>>>>>> ac26f0ba
         {
             LibUtilities::PointsManager()[m_nodalPointsKey]->GetPoints(x,y);
         }
@@ -245,56 +219,33 @@
         //---------------------------------------
 
         void StdNodalTriExp::v_IProductWRTBase(
-<<<<<<< HEAD
-                                               const Array<OneD, const NekDouble>& inarray, 
-                                               Array<OneD,       NekDouble>& outarray)
-=======
             const Array<OneD, const NekDouble>& inarray,
                   Array<OneD,       NekDouble>& outarray)
->>>>>>> ac26f0ba
         {
             v_IProductWRTBase_SumFac(inarray,outarray);
         }
 
         void StdNodalTriExp::v_IProductWRTBase_SumFac(
-<<<<<<< HEAD
-                                                      const Array<OneD, const NekDouble>& inarray, 
-                                                      Array<OneD,       NekDouble>& outarray,
-                                                      bool                                multiplybyweights)
-=======
             const Array<OneD, const NekDouble>& inarray,
                   Array<OneD,       NekDouble>& outarray,
             bool                                multiplybyweights)
->>>>>>> ac26f0ba
         {
             StdTriExp::v_IProductWRTBase_SumFac(inarray,outarray,multiplybyweights);
             NodalToModalTranspose(outarray,outarray);
         }
 
         void StdNodalTriExp::v_IProductWRTDerivBase(
-<<<<<<< HEAD
-                                                    const int                           dir,
-                                                    const Array<OneD, const NekDouble>& inarray, 
-                                                    Array<OneD,       NekDouble>& outarray)
-=======
             const int                           dir,
             const Array<OneD, const NekDouble>& inarray,
                   Array<OneD,       NekDouble>& outarray)
->>>>>>> ac26f0ba
         {
             v_IProductWRTDerivBase_SumFac(dir,inarray,outarray);
         }
 
         void StdNodalTriExp::v_IProductWRTDerivBase_SumFac(
-<<<<<<< HEAD
-                                                           const int                           dir, 
-                                                           const Array<OneD, const NekDouble>& inarray, 
-                                                           Array<OneD,       NekDouble>& outarray)
-=======
             const int                           dir,
             const Array<OneD, const NekDouble>& inarray,
                   Array<OneD,       NekDouble>& outarray)
->>>>>>> ac26f0ba
         {
             StdTriExp::v_IProductWRTDerivBase_SumFac(dir,inarray,outarray);
             NodalToModalTranspose(outarray,outarray);
@@ -305,19 +256,11 @@
         //---------------------------------------
 
         void StdNodalTriExp::v_FillMode(
-<<<<<<< HEAD
-                                        const int               mode, 
-                                        Array<OneD, NekDouble> &outarray)
-        {
-            ASSERTL2(mode >= m_ncoeffs, 
-                     "calling argument mode is larger than total expansion order");
-=======
             const int               mode,
             Array<OneD, NekDouble> &outarray)
         {
             ASSERTL2(mode >= m_ncoeffs,
                 "calling argument mode is larger than total expansion order");
->>>>>>> ac26f0ba
 
             Vmath::Zero(m_ncoeffs, outarray, 1);
             outarray[mode] = 1.0;
@@ -350,17 +293,12 @@
 
             
             const int nEdgeCoeffs = GetEdgeNcoeffs(eid);
-<<<<<<< HEAD
             
             ASSERTL0(P == -1 || P == nEdgeCoeffs,
                      "Nodal triangle not set up to deal with variable"
                      "polynomial order.");
             
-            if (maparray.num_elements() != nEdgeCoeffs)
-=======
-
             if (maparray.size() != nEdgeCoeffs)
->>>>>>> ac26f0ba
             {
                 maparray = Array<OneD, unsigned int>(nEdgeCoeffs);
             }
@@ -383,14 +321,9 @@
             maparray[0] = eid;
             for (int i = 1; i < nEdgeCoeffs-1; i++)
             {
-<<<<<<< HEAD
                 maparray[i] = eid*(nEdgeCoeffs-2)+2+i; 
             }  
             maparray[nEdgeCoeffs-1] = eid == 2 ? 0 : eid+1;
-=======
-                maparray[i] = eid*(nEdgeCoeffs-2)+1+i;
-            }
->>>>>>> ac26f0ba
 
             if (orient == eBackwards)
             {
