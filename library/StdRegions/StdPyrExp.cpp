///////////////////////////////////////////////////////////////////////////////
//
// File StdPyrExp.cpp
//
// For more information, please see: http://www.nektar.info
//
// The MIT License
//
// Copyright (c) 2006 Division of Applied Mathematics, Brown University (USA),
// Department of Aeronautics, Imperial College London (UK), and Scientific
// Computing and Imaging Institute, University of Utah (USA).
//
// License for the specific language governing rights and limitations under
// Permission is hereby granted, free of charge, to any person obtaining a
// copy of this software and associated documentation files (the "Software"),
// to deal in the Software without restriction, including without limitation
// the rights to use, copy, modify, merge, publish, distribute, sublicense,
// and/or sell copies of the Software, and to permit persons to whom the
// Software is furnished to do so, subject to the following conditions:
//
// The above copyright notice and this permission notice shall be included
// in all copies or substantial portions of the Software.
//
// THE SOFTWARE IS PROVIDED "AS IS", WITHOUT WARRANTY OF ANY KIND, EXPRESS
// OR IMPLIED, INCLUDING BUT NOT LIMITED TO THE WARRANTIES OF MERCHANTABILITY,
// FITNESS FOR A PARTICULAR PURPOSE AND NONINFRINGEMENT. IN NO EVENT SHALL
// THE AUTHORS OR COPYRIGHT HOLDERS BE LIABLE FOR ANY CLAIM, DAMAGES OR OTHER
// LIABILITY, WHETHER IN AN ACTION OF CONTRACT, TORT OR OTHERWISE, ARISING
// FROM, OUT OF OR IN CONNECTION WITH THE SOFTWARE OR THE USE OR OTHER
// DEALINGS IN THE SOFTWARE.
// 
// Description: pyramadic routines built upon StdExpansion3D
//
///////////////////////////////////////////////////////////////////////////////

#include <StdRegions/StdPyrExp.h>

namespace Nektar
{
    namespace StdRegions
    {
        
        StdPyrExp::StdPyrExp() // Deafult construct of standard expansion directly called. 
        {
        }
        
        StdPyrExp::StdPyrExp(const LibUtilities::BasisKey &Ba,
                             const LibUtilities::BasisKey &Bb,
                             const LibUtilities::BasisKey &Bc) 
            : StdExpansion  (StdPyrData::getNumberOfCoefficients(Ba.GetNumModes(),
                                                                 Bb.GetNumModes(),
                                                                 Bc.GetNumModes()),
                             3, Ba, Bb, Bc),
              StdExpansion3D(StdPyrData::getNumberOfCoefficients(Ba.GetNumModes(),
                                                                 Bb.GetNumModes(),
                                                                 Bc.GetNumModes()),
                             Ba, Bb, Bc)
        {

            if (Ba.GetNumModes() > Bc.GetNumModes())
            {
                ASSERTL0(false, "order in 'a' direction is higher "
                         "than order in 'c' direction");
            }
            if (Bb.GetNumModes() > Bc.GetNumModes())
            {
                ASSERTL0(false, "order in 'b' direction is higher "
                         "than order in 'c' direction");
            }
        }

        StdPyrExp::StdPyrExp(const StdPyrExp &T)
            : StdExpansion  (T),
              StdExpansion3D(T)
        {
        }


        // Destructor
        StdPyrExp::~StdPyrExp()
        {   
        } 

        //---------------------------------------
        // Integration/public 3D methods
        //---------------------------------------
        void StdPyrExp::TripleTensorProduct(const Array<OneD, const NekDouble>& fx, 
                                              const Array<OneD, const NekDouble>& gy, 
                                              const Array<OneD, const NekDouble>& hz, 
                                              const Array<OneD, const NekDouble>& inarray, 
                                              Array<OneD, NekDouble> & outarray)
        {
            // Using matrix operation, not sum-factorization.  Regarding the
            // 3D array, inarray[k][j][i], x is changing the fastest and z the
            // slowest.  Thus, the first x-vector of points refers to the
            // first row of the first stack. The first y-vector refers to the
            // first column of the first stack. The first z-vector refers to
            // the vector of stacks intersecting the first row and first
            // column. So in C++, i refers to column, j to row, and k to
            // stack.  Contrasting this with the usual C++ matrix convention,
            // note that i does not refer to a C++ row, nor j to C++ column.

            int nx = fx.num_elements();
            int ny = gy.num_elements();
            int nz = hz.num_elements();
            
            // Multiply by integration constants...  Hadamard multiplication
            // refers to elementwise multiplication of two vectors.  Hadamard
            // each row with the first vector (x-vector); the index i is
            // changing the fastest.
            for (int jk = 0; jk < ny*nz; ++jk)  // For each j and k, iterate over each row in all of the stacks at once
            {
                Vmath::Vmul(
                    nx,                         // Size of first weight vector
                    &inarray[0] + jk*nx, 1,     // Offset and stride of each row-vector (x is changing fastest)
                    fx.get(), 1,                // First weight vector (with stride of 1)
                    &outarray[0] + jk*nx, 1     // Output has same offset and stride as input
                    );
            }
            
            // Hadamard each column with the second vector (y-vector)
            for (int k = 0; k < nz; ++k)                    // For each stack in the 3D-array, do the following...
            {
                for (int i = 0; i < nx; ++i)                // Iterate over each column in the current stack
                {
                    Vmath::Vmul(
                        ny,                                 // Size of second weight vector
                        &outarray[0] + i + nx*ny*k, nx,     // Offset and stride of each column-vector
                        gy.get(), 1,                        // second weight vector (with stride of 1)
                        &outarray[0] + i + nx*ny*k, nx      // Output has same offset and stride as input
                        );
                }
            }
            
            // Hadamard each stack-vector with the third vector (z-vector)
            for (int ij = 0; ij < nx*ny; ++ij)              // Iterate over each element in the topmost stack
            {
                Vmath::Vmul(
                    nz,                                     // Size of third weight vector
                    &outarray[0] + ij, nx*ny,               // Offset and stride of each stack-vector
                    hz.get(), 1,                            // Third weight vector (with stride of 1)
                    &outarray[0] + ij, nx*ny                // Output has same offset and stride as input
                    );
            }
        }
        
        // Inner-Product with respect to the weights: i.e., this is the triple
        // sum of the product of the four inputs over the prism. x-dimension
        // is the row, it is the index that changes the fastest; y-dimension
        // is the column; z-dimension is the stack, it is the index that
        // changes the slowest.
        NekDouble StdPyrExp::TripleInnerProduct(const Array<OneD, const NekDouble>& fxyz, 
                                                  const Array<OneD, const NekDouble>& wx, 
                                                  const Array<OneD, const NekDouble>& wy, 
                                                  const Array<OneD, const NekDouble>& wz)
        {
            int Qx = wx.num_elements();
            int Qy = wy.num_elements();
            int Qz = wz.num_elements();

            if (fxyz.num_elements() != Qx*Qy*Qz) 
            {
                cerr << "TripleInnerProduct expected " << fxyz.num_elements() 
                     << " quadrature points from the discretized input function but got " 
                     << Qx*Qy*Qz << " instead." << endl;
            }
            
            // Sum-factorizing over the stacks
            Array<OneD, NekDouble> A(Qx*Qy, 0.0);
            for (int i = 0; i < Qx; ++i)
            {
                for (int j = 0; j < Qy; ++j)
                {
                    for (int k = 0; k < Qz; ++k)
                    {
                        A[i + Qx*j] += fxyz[i + Qx*(j + Qy*k)] * wz[k];
                    }
                }
            }
            
            // Sum-factorizing over the columns
            Array<OneD, NekDouble> b(Qx, 0.0);
            for (int i = 0; i < Qx; ++i)
            {
                for (int j = 0; j < Qy; ++j)
                {
                    b[i] += A[i + Qx*j] * wy[j];
                }
            }
            
            // Sum-factorizing over the rows
            NekDouble c = 0;
            for (int i = 0; i < Qx; ++i)
            {
                c += b[i] * wx[i];
            }
            
            return c;
        }

        NekDouble StdPyrExp::Integral3D(
            const Array<OneD, const NekDouble>& inarray, 
            const Array<OneD, const NekDouble>& wx,
            const Array<OneD, const NekDouble>& wy, 
            const Array<OneD, const NekDouble>& wz)
        {
            return TripleInnerProduct(inarray, wx, wy, wz);
        }
        
        void StdPyrExp::WriteCoeffsToFile(std::ofstream &outfile)
        {
            int order0 = m_base[0]->GetNumModes();
            int order1 = m_base[1]->GetNumModes();
            int order2 = m_base[2]->GetNumModes();

            Array<OneD, NekDouble> wsp(order0*order1*order2, 0.0);

            NekDouble *mat = wsp.get(); 

            // put coeffs into matrix and reverse order so that r index is
            // fastest for Prism
            Vmath::Zero(order0*order1*order2, mat, 1);

            for(int i = 0, cnt=0; i < order0; ++i)
            {
                for(int j = 0; j < order1; ++j)
                {
                    for(int k = 0; k < order2-i-j; ++k, cnt++)
                    {
                        mat[i + order1*(j + order2*k)] = m_coeffs[cnt];
                    }
                }
            }

            outfile <<"Coeffs = [" << " "; 

            for(int k = 0; k < order2; ++k)
            {            
                for(int j = 0; j < order1; ++j)
                {
                    for(int i = 0; i < order0; ++i)
                    {
                        outfile << mat[i + order0*(j + order1*k)] << " ";
                    }
                    outfile << std::endl; 
                }
            }
            outfile << "]"; 
        }

        //---------------------------------------
        // Differentiation/integration Methods
        //---------------------------------------
        
        /**
         * \brief Calculate the derivative of the physical points 
         *  
         * The derivative is evaluated at the nodal physical points.
         * Derivatives with respect to the local Cartesian coordinates.
         *  
         * \f$\begin{Bmatrix} \frac {\partial} {\partial \xi_1} \\ \frac
         * {\partial} {\partial \xi_2} \\ \frac {\partial} {\partial \xi_3}
         * \end{Bmatrix} = \begin{Bmatrix} \frac 2 {(1-\eta_3)} \frac \partial
         * {\partial \bar \eta_1} \\ \frac {\partial} {\partial \xi_2} \ \
         * \frac {(1 + \bar \eta_1)} {(1 - \eta_3)} \frac \partial {\partial
         * \bar \eta_1} + \frac {\partial} {\partial \eta_3} \end{Bmatrix}\f$
         */
        void StdPyrExp::v_PhysDeriv(
            const Array<OneD, const NekDouble> &u_physical,
                  Array<OneD,       NekDouble> &out_dxi1,
                  Array<OneD,       NekDouble> &out_dxi2,
                  Array<OneD,       NekDouble> &out_dxi3)
        {
            // PhysDerivative implementation based on Spen's book page 152.
            int    Qx = m_base[0]->GetNumPoints();
            int    Qy = m_base[1]->GetNumPoints();
            int    Qz = m_base[2]->GetNumPoints();

            Array<OneD, NekDouble> dEta_bar1(Qx*Qy*Qz,0.0);
            Array<OneD, NekDouble> dXi2     (Qx*Qy*Qz,0.0);
            Array<OneD, NekDouble> dEta3    (Qx*Qy*Qz,0.0);
            PhysTensorDeriv(u_physical, dEta_bar1, dXi2, dEta3);

            Array<OneD, const NekDouble> eta_x, eta_y, eta_z;
            eta_x = m_base[0]->GetZ();
            eta_y = m_base[1]->GetZ();
            eta_z = m_base[2]->GetZ();

            int i, j, k, n;

            for (k = 0, n = 0; k < Qz; ++k)
            {
                for (j = 0; j < Qy; ++j)
                {
                    for (i = 0; i < Qx; ++i, ++n)
                    {
                        if (out_dxi1.num_elements() > 0)
                            out_dxi1[n] = 2.0/(1.0 - eta_z[k]) * dEta_bar1[n];
                        if (out_dxi2.num_elements() > 0)
                            out_dxi2[n] = 2.0/(1.0 - eta_z[k]) * dXi2[n];
                        if (out_dxi3.num_elements() > 0)
                            out_dxi3[n] = (1.0+eta_x[i])/(1.0-eta_z[k])*dEta_bar1[n] +
                                (1.0+eta_y[j])/(1.0-eta_z[k])*dXi2[n] + dEta3[n];
                    } 
                }
            }
        }

        void StdPyrExp::v_PhysDeriv(const int dir,
                                    const Array<OneD, const NekDouble>& inarray,
                                          Array<OneD,       NekDouble>& outarray)
        {
            switch(dir)
            {
                case 0:
                {
                    v_PhysDeriv(inarray, outarray, NullNekDouble1DArray,
                                NullNekDouble1DArray);
                    break;
                }
                
                case 1:
                {
                    v_PhysDeriv(inarray, NullNekDouble1DArray, outarray,
                                NullNekDouble1DArray);
                    break;
                }
                
                case 2:
                {
                    v_PhysDeriv(inarray, NullNekDouble1DArray,
                                NullNekDouble1DArray, outarray);
                    break;
                }
                
                default:
                {
                    ASSERTL1(false,"input dir is out of range");
                }
                break;
            }
        }


        void StdPyrExp::v_StdPhysDeriv(const Array<OneD, const NekDouble> &inarray, 
                                             Array<OneD,       NekDouble> &out_d0,
                                             Array<OneD,       NekDouble> &out_d1,
                                             Array<OneD,       NekDouble> &out_d2)
        {
            StdPyrExp::v_PhysDeriv(inarray, out_d0, out_d1, out_d2);
        }
        
        /** 
         * \brief Integrate the physical point list \a inarray over pyramidic
         * region and return the value.
         *
         * Inputs:\n
         *
         * - \a inarray: definition of function to be returned at quadrature
         *    point of expansion.
         *
         * Outputs:\n
         *
         * - returns \f$\int^1_{-1}\int^1_{-1}\int^1_{-1} u(\bar \eta_1,
         *   \eta_2, \eta_3) J[i,j,k] d \bar \eta_1 d \eta_2 d \eta_3\f$ \n
         *   \f$= \sum_{i=0}^{Q_1 - 1} \sum_{j=0}^{Q_2 - 1} \sum_{k=0}^{Q_3 -
         *   1} u(\bar \eta_{1i}^{0,0},
         *   \eta_{2j}^{0,0},\eta_{3k}^{2,0})w_{i}^{0,0} w_{j}^{0,0} \hat
         *   w_{k}^{2,0} \f$ \n where \f$inarray[i,j, k] = u(\bar
         *   \eta_{1i},\eta_{2j}, \eta_{3k}) \f$, \n \f$\hat w_{k}^{2,0} =
         *   \frac {w^{2,0}} {2} \f$ \n and \f$ J[i,j,k] \f$ is the Jacobian
         *   evaluated at the quadrature point.
         */
        NekDouble StdPyrExp::v_Integral(
            const Array<OneD, const NekDouble>& inarray)
        {
            // Using implementation from page 146 of Spencer Sherwin's book.
            int Qz = m_base[2]->GetNumPoints();

            // Get the point distributions:
            // * x is assumed to be Gauss-Lobatto-Legendre (incl. -1 and 1)
            // * y is assumed to be Gauss-Lobatto-Legendre (incl. -1 and 1)
            Array<OneD, const NekDouble> z, wx, wy, wz;
            wx = m_base[0]->GetW();
            wy = m_base[1]->GetW();
            m_base[2]->GetZW(z,wz);

            Array<OneD, NekDouble> wz_hat = Array<OneD, NekDouble>(Qz, 0.0);

            // Convert wz into wz_hat, which includes the 1/2 scale factor.
            // Nothing else need be done if the point distribution is Jacobi
            // (2,0) since (1 - xi_z)^2 is already factored into the weights.
            // Note by coincidence, xi_y = eta_y, xi_z = eta_z (xi_z = z
            // according to our notation).
            switch(m_base[2]->GetPointsType())
            {
                // Common case
                case LibUtilities::eGaussRadauMAlpha2Beta0: // (2,0) Jacobi Inner product
                    Vmath::Smul(Qz, 0.25, (NekDouble *)wz.get(), 1, wz_hat.get(), 1);
                    break;
                
                // Corner cases
                case LibUtilities::eGaussLobattoLegendre:
                case LibUtilities::eGaussRadauMLegendre:
                    for (int k = 0; k < Qz; ++k)
                    {
                        wz_hat[k] = 0.25*(1.0-z[k])*(1.0-z[k]) * wz[k];
                    }
                    break;
                    
                default:
                    ASSERTL0(false, "Unsupported quadrature points type.");
                    break;
            }
            
            return Integral3D(inarray, wx, wy, wz_hat);
        }


        //---------------------------------------
        // Transforms
        //---------------------------------------
        
	/** 
         * \brief Backward transformation is evaluated at the quadrature
         * points.
         *
         * \f$ u^{\delta} (\xi_{1i}, \xi_{2j}, \xi_{3k}) = \sum_{m(pqr)} \hat
         * u_{pqr} \phi_{pqr} (\xi_{1i}, \xi_{2j}, \xi_{3k})\f$
         * 
         * Backward transformation is three dimensional tensorial expansion
         *
         * \f$ u (\xi_{1i}, \xi_{2j}, \xi_{3k}) = \sum_{p=0}^{Q_x} \psi_p^a
	 *  (\xi_{1i}) \lbrace { \sum_{q=0}^{Q_y} \psi_{q}^a (\xi_{2j})
	 *  \lbrace { \sum_{r=0}^{Q_z} \hat u_{pqr} \psi_{pqr}^c (\xi_{3k})
	 *  \rbrace} \rbrace}. \f$
	 *
         * And sumfactorizing step of the form is as:\ \ \f$ f_{pqr}
         * (\xi_{3k}) = \sum_{r=0}^{Q_z} \hat u_{pqr} \psi_{pqr}^c
         * (\xi_{3k}),\\ g_{p} (\xi_{2j}, \xi_{3k}) = \sum_{r=0}^{Q_y}
         * \psi_{p}^a (\xi_{2j}) f_{pqr} (\xi_{3k}),\\ u(\xi_{1i}, \xi_{2j},
         * \xi_{3k}) = \sum_{p=0}^{Q_x} \psi_{p}^a (\xi_{1i}) g_{p}
         * (\xi_{2j}, \xi_{3k}).  \f$
         **/
        void StdPyrExp::v_BwdTrans(const Array<OneD, const NekDouble> &inarray,
                                         Array<OneD,       NekDouble> &outarray)
        {
            ASSERTL1(m_base[1]->GetBasisType() != LibUtilities::eOrtho_B   ||
                     m_base[1]->GetBasisType() != LibUtilities::eModified_B,
                     "Basis[1] is not a general tensor type");

            ASSERTL1(m_base[2]->GetBasisType() != LibUtilities::eOrtho_C   ||
                     m_base[2]->GetBasisType() != LibUtilities::eModified_C,
                     "Basis[2] is not a general tensor type");

            int     Qx = m_base[0]->GetNumPoints();
            int     Qy = m_base[1]->GetNumPoints();
            int     Qz = m_base[2]->GetNumPoints();

            int     P = m_base[0]->GetNumModes() - 1;
            int     Q = m_base[1]->GetNumModes() - 1;
            int     R = m_base[2]->GetNumModes() - 1;

            Array<OneD, const NekDouble> bx = m_base[0]->GetBdata();
            Array<OneD, const NekDouble> by = m_base[1]->GetBdata();
            Array<OneD, const NekDouble> bz = m_base[2]->GetBdata();

            /*
            // Create an index map from the hexahedron to the pyramid.
            Array<OneD, int> pqr = Array<OneD, int>( (P+1)*(Q+1)*(R+1), -1 );
            for( int p = 0, mode = 0; p <= P; ++p ) {
                for( int q = 0; q <= Q; ++q ) {
                    for( int r = 0; r <= R - p - q ; ++r, ++mode ) {
                        pqr[r + (R+1)*(q + (Q+1)*p)] = mode;
                    }
                }
            }
            */

            for (int k = 0; k < Qz; ++k) {
                for (int j = 0; j < Qy; ++j) {
                    for (int i = 0; i < Qx; ++i) {
                        NekDouble sum = 0.0;
                        for (int r = 0; r <= R; ++r) {
                            for (int q = 0; q <= min(R-r,Q); ++q) {
                                for (int p = 0; p <= min(R-r,P); ++p) {
                                    int mode = GetMode(p,q,r);
                                    sum += inarray[mode]*
                                        bx[i + Qx*p]*
                                        by[j + Qy*q]*
                                        bz[k + Qz*GetTetMode(p,q,r)];
                                }
                            }
                        }
                        
                        // Add in contributions from singular vertices;
                        // i.e. (p,q,r) = (1,1,1),(0,1,1),(1,0,1)
                        int m = GetMode(0,0,1);
                        sum += inarray[m]*bz[k*Qz]*(bx[i+Qx]*by[j+Qy]+
                                                    bx[i   ]*by[j+Qy]+
                                                    bx[i+Qx]*by[j   ]);
                        outarray[i + Qx*(j + Qy*k)] = sum;
                    }
                }
            }
            
            /*
            // Sum-factorize the triple summation starting with the z-dimension
            for( int k = 0; k < Qz; ++k ) {

                // Create the matrix of coefficients summed over the z-modes
                Array<OneD, NekDouble> Ak((P+1)*(Q+1), 0.0);
                for( int p = 0; p <= P; ++p ) {
                    for( int q = 0; q <= Q; ++q ) {
                        for( int r = 0; r <= R - p - q; ++r ) {
                            int mode = pqr[r + (R+1)*(q + (Q+1)*p)];
                            cout << p << "   " << q << "   " << r << endl;

                            Ak[q + (Q+1)*p]   +=   inarray[mode]  *  zBasis[k + Qz*mode];     
                        }
                    }
                }

                // Factorize the y-dimension
                for( int j = 0; j < Qy; ++j ) {

                    // Create the vector of coefficients summed over the y and z-modes
                    Array<OneD, NekDouble> bjk(P+1, 0.0);
                    for( int p = 0; p <= P; ++p ) {
                        for( int q = 0; q <= Q; ++q ) {
                            int mode = q;
                            bjk[p]   +=   Ak[q + (Q+1)*p]  *  yBasis[j + Qy*mode];
                        }
                    }

                    // Factorize the x-dimension
                    for( int i = 0; i < Qx; ++i ) {
                        NekDouble cijk = 0.0;
                        for( int p = 0; p <= P; ++p ) {
                            int mode = p;
                            cijk   +=   bjk[p]  *  xBasis[i + Qx*mode];
                        }
                        outarray[i + Qx*(j + Qy*k)] = cijk;
                    }
                }
            }
            */
        }


	/** \brief Forward transform from physical quadrature space
            stored in \a inarray and evaluate the expansion coefficients and
            store in \a (this)->m_coeffs  
            
            Inputs:\n
            
            - \a inarray: array of physical quadrature points to be transformed
            
            Outputs:\n
            
            - (this)->_coeffs: updated array of expansion coefficients. 
            
        */    
        void StdPyrExp::v_FwdTrans(const Array<OneD, const NekDouble> &inarray,
                                         Array<OneD,       NekDouble> &outarray)
        {
            v_IProductWRTBase(inarray,outarray);

            // get Mass matrix inverse
            StdMatrixKey      masskey(eInvMass,DetExpansionType(),*this);
            DNekMatSharedPtr  matsys = GetStdMatrix(masskey);

            // copy inarray in case inarray == outarray
            DNekVec in (m_ncoeffs, outarray);
            DNekVec out(m_ncoeffs, outarray, eWrapper);

            out = (*matsys)*in;
        }
        
        
        //---------------------------------------
        // Inner product functions
        //---------------------------------------

        /** \brief  Inner product of \a inarray over region with respect to the 
            expansion basis m_base[0]->GetBdata(),m_base[1]->GetBdata(), m_base[2]->GetBdata() and return in \a outarray 
            
            Wrapper call to StdPyrExp::IProductWRTBase
            
            Input:\n
            
<<<<<<< HEAD
            - \a inarray: array of function evaluated at the physical collocation points
=======
            for (p = mode = 0; p < order0; ++p) {
                for (k = 0; k < nquad2; ++k) {
                    for (j = 0; j < nquad1; ++j) {
                        NekDouble tmp = 0.0;
                        for (i = 0; i < nquad0; ++i) {
                            s = i + nquad0*(j + nquad1*k);
                            tmp += bx[i+nquad0*p]*tmpin[s];
                        }
                        f[j+nquad1*k] = tmp;
                    }
                }
                
                for (q = 0; q < order1; ++q) {
                    for (k = 0; k < nquad2; ++k) {
                        NekDouble tmp = 0.0;
                        for (j = 0; j < nquad1; ++j) {
                            tmp += by[j+nquad1*q]*f[j+nquad1*k];
                        }
                        fb[k] = tmp;
                    }
                    
                    for (r = 0; r < order2-p-q; ++r, ++mode) {
                        NekDouble tmp = 0.0;
                        s = GetMode(p,q,r);
                        for (k = 0; k < nquad2; ++k) {
                            tmp += bz[k+nquad2*s]*fb[k];
                        }
                        outarray[mode] = tmp;
                    }
                }
            }
            // Add correction for top singular point.
            for (i = 0; i < nquad0; ++i) {
                for (j = 0; j < nquad1; ++j) {
                    for (k = 0; k < nquad2; ++k) {
                        s = i + nquad0*(j + nquad1*k);
                        outarray[1] += tmpin[s]*bz[k+nquad2]*(
                            bx[i+nquad0]*by[j+nquad1] + 
                            bx[i+nquad0]*by[j       ] + 
                            bx[i       ]*by[j+nquad1]);
                    }
                }
            }
            */
>>>>>>> 505d7520
            
            Output:\n
            
            - \a outarray: array of inner product with respect to each basis over region
            
        */
        void StdPyrExp::v_IProductWRTBase(
            const Array<OneD, const NekDouble> &inarray, 
                  Array<OneD,       NekDouble> &outarray)
        {
            int P = m_base[0]->GetNumModes()-1;
            int Q = m_base[1]->GetNumModes()-1;
            int R = m_base[2]->GetNumModes()-1;

            int Qx = m_base[0]->GetNumPoints();
            int Qy = m_base[1]->GetNumPoints();
            int Qz = m_base[2]->GetNumPoints();

            const Array<OneD, const NekDouble> &bx = m_base[0]->GetBdata();
            const Array<OneD, const NekDouble> &by = m_base[1]->GetBdata();
            const Array<OneD, const NekDouble> &bz = m_base[2]->GetBdata();

            for( int r = 0; r <= R; ++r ) {
                for( int q = 0; q <= min(R-r,Q); ++q ) {
                    for( int p = 0; p <= min(R-r,P); ++p ) {
                        // Compute tensor product of inarray with the 3 basis functions
                        Array<OneD, NekDouble> g_pqr = Array<OneD, NekDouble>( Qx*Qy*Qz, 0.0 );
                        for( int k = 0; k < Qz; ++k ) {
                            for( int j = 0; j < Qy; ++j ) {
                                for( int i = 0; i < Qx; ++i ) {
                                    int s = i + Qx*(j + Qy*k);
                                    cout << p << " " << q << " " << r << " " << GetTetMode(p,q,r) << endl;
                                    g_pqr[s] += inarray[s] * 
                                        bx[i + Qx*p] * 
                                        by[j + Qy*q] * 
                                        bz[k + Qz*GetTetMode(p,q,r)];
                                    
                                    if (p == 0 && q == 0 && r == 1)
                                    {
                                        g_pqr[s] += inarray[s] * bz[k+Qz]*(
                                            bx[i+Qx]*by[j+Qy] + 
                                            bx[i+Qx]*by[j   ] + 
                                            bx[i   ]*by[j+Qy]);
                                    }
                                }
                            }
                        }
                        
                        outarray[GetMode(p,q,r)] = Integral( g_pqr );
                   }
                }
            }
        }
        
        
        //---------------------------------------
        // Evaluation functions
        //---------------------------------------
        
        NekDouble StdPyrExp::v_PhysEvaluate(const Array<OneD, const NekDouble>& xi)
        {
            return PhysEvaluate(xi, m_phys);
        }

        NekDouble StdPyrExp::v_PhysEvaluate(
            const Array<OneD, const NekDouble>& xi,
            const Array<OneD, const NekDouble>& physvals)
        {
            Array<OneD, NekDouble> eta = Array<OneD, NekDouble>(3);

            if (fabs(xi[2]-1.0) < NekConstants::kNekZeroTol)
            {
                // Very top point of the pyramid
                eta[0] = -1.0;
                eta[1] = -1.0;
                eta[2] = xi[2];
            }
            else  
            {
                // Below the line-singularity -- Common case
                eta[2] = xi[2]; // eta_z = xi_z
                eta[1] = 2.0*(1.0 + xi[1])/(1.0 - xi[2]) - 1.0; 
                eta[0] = 2.0*(1.0 + xi[0])/(1.0 - xi[2]) - 1.0;
            } 
            
            return StdExpansion3D::v_PhysEvaluate(eta, physvals);
        }

        void StdPyrExp::v_GetCoords(Array<OneD, NekDouble> &xi_x, 
                                    Array<OneD, NekDouble> &xi_y,
                                    Array<OneD, NekDouble> &xi_z)
        {
            Array<OneD, const NekDouble> etaBar_x = m_base[0]->GetZ();
            Array<OneD, const NekDouble> eta_y    = m_base[1]->GetZ();
            Array<OneD, const NekDouble> eta_z    = m_base[2]->GetZ();
            int Qx = GetNumPoints(0);
            int Qy = GetNumPoints(1);
            int Qz = GetNumPoints(2);

            // Convert collapsed coordinates into cartesian coordinates: eta --> xi
            for (int k = 0; k < Qz; ++k )
            {
                for (int j = 0; j < Qy; ++j) 
                {
                    for (int i = 0; i < Qx; ++i) 
                    {
                        int s = i + Qx*(j + Qy*k);

                        xi_z[s] = eta_z[k];
                        xi_y[s] = (1.0 + eta_y[j]) * (1.0 - eta_z[k]) / 2.0  -  1.0;
                        xi_x[s] = (1.0 + etaBar_x[i]) * (1.0 - eta_z[k]) / 2.0  -  1.0;
                    }
                }
            }
        }

        void StdPyrExp::v_FillMode(const int mode, Array<OneD, NekDouble> &outarray)
        {
            int Qx = m_base[0]->GetNumPoints();
            int Qy = m_base[1]->GetNumPoints();
            int Qz = m_base[2]->GetNumPoints();
            int P  = m_base[0]->GetNumModes() - 1;
            int Q  = m_base[1]->GetNumModes() - 1;
            int R  = m_base[2]->GetNumModes() - 1;

            // Create an index map from the hexahedron to the prymaid.
            Array<OneD, int> mode_pqr = Array<OneD, int>( (P+1)*(Q+1)*(R+1), -1 );
            for( int p = 0, m = 0; p <= P; ++p ) {
                for( int q = 0; q <= Q; ++q ) {
                    for( int r = 0; r <= R - p - q ; ++r, ++m ) {
                        mode_pqr[r + (R+1)*(q + (Q+1)*p)] = m;
                    }
                }
            }

            // Find the pqr matching the provided mode
            int mode_p=0, mode_q=0, mode_r=0;
            for( int p = 0, m = 0; p <= P; ++p ) {
                for( int q = 0; q <= Q ; ++q ) {
                    for( int r = 0; r <= R - p - q; ++r, ++m ) {
                        if( m == mode ) {
                            mode_p = p;
                            mode_q = q;
                            mode_r = r;
                        }
                    }
                }
            }

            const Array<OneD, const NekDouble>& bx = m_base[0]->GetBdata();
            const Array<OneD, const NekDouble>& by = m_base[1]->GetBdata();
            const Array<OneD, const NekDouble>& bz = m_base[2]->GetBdata();

            int p = mode_p, q = mode_q, r = mode_r;
            
            // Determine the index for specifying which mode to use in the basis
            int sigma_p   = Qx*p;
            int sigma_q   = Qy*q;  
            int sigma_pqr = Qz*mode_pqr[r + (R+1)*(q + (Q+1)*p)];       


            // Compute tensor product of inarray with the 3 basis functions
            for( int k = 0; k < Qz; ++k ) {
                for( int j = 0; j < Qy; ++j ) {
                    for( int i = 0; i < Qx; ++i ) {
                        int s = i + Qx*(j + Qy*(k + Qz*mode));
                        outarray[s] = 
                            bx[i + sigma_p] * 
                            by[j + sigma_q] * 
                            bz[k + sigma_pqr];
                    }
                }
            }
        }
        
        
        //---------------------------------------
        // Helper functions
        //---------------------------------------

        int StdPyrExp::v_GetNverts() const
        {
            return 5;
        }

        int StdPyrExp::v_GetNedges() const
        {
            return 8;
        }

        int StdPyrExp::v_GetNfaces() const
        {
            return 5;
        }
        
        ExpansionType StdPyrExp::v_DetExpansionType() const
        {
            return ePyramid;
        }

        int StdPyrExp::v_NumBndryCoeffs() const
        {
            ASSERTL1(GetBasisType(0) == LibUtilities::eModified_A ||
                     GetBasisType(0) == LibUtilities::eGLL_Lagrange,
                     "BasisType is not a boundary interior form");
            ASSERTL1(GetBasisType(1) == LibUtilities::eModified_A ||
                     GetBasisType(1) == LibUtilities::eGLL_Lagrange,
                     "BasisType is not a boundary interior form");
            ASSERTL1(GetBasisType(2) == LibUtilities::eModified_B ||
                     GetBasisType(2) == LibUtilities::eGLL_Lagrange,
                     "BasisType is not a boundary interior form");
            
            int P = m_base[0]->GetNumModes() - 1;
            int Q = m_base[1]->GetNumModes() - 1;
            int R = m_base[2]->GetNumModes() - 1;
            
            return (P+1)*(Q+1)              // 1 rect. face in p-q plane
                + 2*(R+1) + P*(1+2*R-P)     // 2 tri. faces in p-r plane
                + 2*(R+1) + Q*(1+2*R-Q)     // 2 tri. faces in q-r plane
                - 2*(P+1)-2*(Q+1)-4*(R+1)   // subtract double counted edges
                + 5;                        // add vertices
        }

        int StdPyrExp::v_GetEdgeNcoeffs(const int i) const
        {
            ASSERTL2(i >= 0 && i <= 7, "edge id is out of range");
            
            if (i == 0 || i == 2)
            {
                return GetBasisNumModes(0);
            }
            else if (i == 1 || i == 3)
            {
                return GetBasisNumModes(1);
            }
            else
            {
                return GetBasisNumModes(2);
            }
        }

        int StdPyrExp::v_GetFaceNcoeffs(const int i) const
        {
            ASSERTL2(i >= 0 && i <= 4, "face id is out of range");
            
            if (i == 0)
            {
                return GetBasisNumModes(0)*GetBasisNumModes(1);
            }
            else if (i == 1 || i == 3)
            {
                return GetBasisNumModes(0)*GetBasisNumModes(2);
            }
            else
            {
                return GetBasisNumModes(1)*GetBasisNumModes(2);
            }
        }
        
        int StdPyrExp::v_GetFaceIntNcoeffs(const int i) const
        {
            ASSERTL2(i >= 0 && i <= 4, "face id is out of range");

            int P = m_base[0]->GetNumModes()-1;
            int Q = m_base[1]->GetNumModes()-1;
            int R = m_base[2]->GetNumModes()-1;

            if (i == 0)
            {
                return (P-1)*(Q-1);
            }
            else if (i == 1 || i == 3)
            {
                return (P-1) * (2*(R-1) - (P-1) - 1) / 2;
            }
            else
            {
                return (Q-1) * (2*(R-1) - (Q-1) - 1) / 2;
            }
        }

        int StdPyrExp::v_CalcNumberOfCoefficients(
            const std::vector<unsigned int> &nummodes, 
            int &modes_offset)
        {
            int nmodes = StdRegions::StdPyrData::getNumberOfCoefficients(
                nummodes[modes_offset],
                nummodes[modes_offset+1],
                nummodes[modes_offset+2]);
            
            modes_offset += 3;
            return nmodes;
        }
        
        LibUtilities::BasisType StdPyrExp::v_GetEdgeBasisType(const int i) const
        {
            ASSERTL2(i >= 0 && i <= 7, "edge id is out of range");
            if (i == 0 || i == 2)
            {
                return GetBasisType(0);
            }
            else if (i == 1 || i == 3)
            {
                return GetBasisType(1);
            }
            else
            {
                return GetBasisType(2);
            }
        }


        //---------------------------------------
        // Mappings
        //---------------------------------------
        
        void StdPyrExp::v_GetFaceToElementMap(
            const int                  fid, 
            const Orientation      faceOrient,
            Array<OneD, unsigned int> &maparray,
            Array<OneD,          int> &signarray,
            int                        nummodesA, 
            int                        nummodesB)
        {
            int i,j,P,Q;
            const int nummodes0 = m_base[0]->GetNumModes();
            const int nummodes1 = m_base[1]->GetNumModes();
            const int nummodes2 = m_base[2]->GetNumModes();
            //int nummodesA, nummodesB, P, Q;

            const LibUtilities::BasisType bType0 = GetEdgeBasisType(0);
            const LibUtilities::BasisType bType1 = GetEdgeBasisType(1);
            const LibUtilities::BasisType bType2 = GetEdgeBasisType(4);
            
            ASSERTL1( (bType0==bType1),
                      "Method only implemented if BasisType is indentical in x and y directions");
            ASSERTL1( (bType0==LibUtilities::eModified_A) && (bType1==LibUtilities::eModified_A) && (bType2==LibUtilities::eModified_C),
                      "Method only implemented for Modified_A BasisType (x and y direction) and Modified_C BasisType (z direction)");

            bool isQuad = true;

            int nFaceCoeffs = 0;
            if( fid == 0 ) // Base quad 
            {
                nummodesA = nummodes0;
                nummodesB = nummodes1;
                P = nummodesA-1;
                Q = nummodesB-1;
                nFaceCoeffs = nummodesA*nummodesB;
            }
//             else if((fid == 2) || (fid == 4)) // front and back quad
//             {
//                 nummodesA = nummodes1;
//                 nummodesB = nummodes2;
//                 P = nummodesA-1;
//                 Q = nummodesB-1;
//                 nFaceCoeffs = nummodesA*nummodesB;
//             }
            else  // left and right triangles
            {
                nummodesA = nummodes0;
                nummodesB = nummodes2;
                P = nummodesA-1;
                Q = nummodesB-1;
                nFaceCoeffs = Q+1 + (P*(1 + 2*Q - P))/2;
                isQuad = false;
            }

            // Allocate the map array and sign array; set sign array to ones (+)
            if(maparray.num_elements() != nFaceCoeffs)
            {
                maparray = Array<OneD, unsigned int>(nFaceCoeffs,1);
            }
            
            if(signarray.num_elements() != nFaceCoeffs)
            {
                signarray = Array<OneD, int>(nFaceCoeffs,1);
            }
            else
            {
                fill( signarray.get() , signarray.get()+nFaceCoeffs, 1 );
            }



            Array<OneD, int> arrayindex(nFaceCoeffs,-1);

            for(int a = 0; a < nummodesA; ++a)
            {
                for(int b = 0; isQuad ? (b <  nummodesB) : (b < nummodesB - a); ++b)
                {
                    if( faceOrient < 9 ) // Not transposed
                    {
                        arrayindex[b + nummodesB*a] = b + nummodesB*a;
                    }
                    else // Transposed
                    {
                        arrayindex[b + nummodesB*a] = a + nummodesA*b;
                    }
                }
            }


            int baseCoefficient = 0;
            
            switch(fid)
            {

            // Base quad
            case 0: 
                for(int a = 0; a < nummodesA; ++a) {
                    for(int b = 0; b < nummodesB; ++b) {
                        ASSERTL0(arrayindex[b + nummodesB*a] != -1, "arrayindex is not set up properly.");
                        maparray[ arrayindex[b + nummodesB*a] ] = b + nummodesB*a;
                    }
                }
            break;
            
            // Rear triangle
            case 3:
                baseCoefficient = (nummodes1 - 1) * nummodes2;
                for(int a = 0; a < nummodesA; ++a) {
                    for(int b = 0; b <  nummodesB - a; ++b) {
                        ASSERTL0(arrayindex[b + nummodesB*a] != -1, "arrayindex is not set up properly.");
                        maparray[ arrayindex[b + nummodesB*a] ] = baseCoefficient + b;
                    }
                    baseCoefficient += nummodes1*(nummodesB-1 - a)  +  1;
                }
            break;

            // Front triangle
            case 1: 
                for(int a = 0; a < nummodesA; ++a) {
                    for(int b = 0; b <  nummodesB - a; ++b) {
                        ASSERTL0(arrayindex[b + nummodesB*a] != -1, "arrayindex is not set up properly.");
                        maparray[ arrayindex[b + nummodesB*a] ] = baseCoefficient + b;
                    }
                    baseCoefficient += nummodes1 * (nummodes2 - a);
                }
            break;


            // Vertical triangle
            case 4: 
                for(int a = 0, n = 0; a < nummodesA; ++a) {
                    for(int b = 0; b < nummodesB - a; ++b, ++n) {
                        ASSERTL0(arrayindex[b + nummodesB*a] != -1, "arrayindex is not set up properly.");
                        maparray[ arrayindex[b + nummodesB*a] ] = n;   
                    }
                }
            break;
            

            // Slanted triangle
            case 2:
                for(int b = nummodesB-1; b >= 0; --b) {
                    for(int a = 0; a < nummodesA - b; ++a) {
                        ASSERTL0(arrayindex[b + nummodesB*a] != -1, "arrayindex is not set up properly.");
                        maparray[ arrayindex[b + nummodesB*a] ] = baseCoefficient + (a+1)*(b+1) - 1;
                    }
                    baseCoefficient += nummodesA*(b+1);
                }
            break;
            
            }

            if( (faceOrient==6) || (faceOrient==8) ||
                (faceOrient==11) || (faceOrient==12) )
            {    

                if(faceOrient<9)
                {
                    for(i = 3; i < nummodesB; i+=2)
                    {
                        for(j = 0; j < nummodesA; j++)
                        {
                            if( arrayindex[i*nummodesA+j] >= 0 )
                                signarray[ arrayindex[i*nummodesA+j] ] *= -1;
                        }
                    }
                        
                    for(i = 0; i < nummodesA; i++)
                    {
                        swap( maparray[i] , maparray[i+nummodesA] );
                        swap( signarray[i] , signarray[i+nummodesA] );
                    }
                }
                else
                {  
                    for(i = 0; i < nummodesB; i++)
                    {
                        for(j = 3; j < nummodesA; j+=2)
                        {
                            if( arrayindex[i*nummodesA+j] >= 0 )
                                signarray[ arrayindex[i*nummodesA+j] ] *= -1;
                        }
                    } 
                        
                    for(i = 0; i < nummodesB; i++)
                    {
                        swap( maparray[i] , maparray[i+nummodesB] );
                        swap( signarray[i] , signarray[i+nummodesB] );
                    }
                }
            }
                
            if( (faceOrient==7) || (faceOrient==8) ||
                (faceOrient==10) || (faceOrient==12) )
            {  
                if(faceOrient<9)
                {                                   
                    for(i = 0; i < nummodesB; i++)
                    {
                        for(j = 3; j < nummodesA; j+=2)
                        {
                            if( arrayindex[i*nummodesA+j] >= 0 )
                                signarray[ arrayindex[i*nummodesA+j] ] *= -1;
                        }
                    }                 
                        
                    for(i = 0; i < nummodesB; i++)
                    {
                        swap( maparray[i*nummodesA] , maparray[i*nummodesA+1] );
                        swap( signarray[i*nummodesA] , signarray[i*nummodesA+1] );
                    }
                }
                else
                { 
                    for(i = 3; i < nummodesB; i+=2)
                    {
                        for(j = 0; j < nummodesA; j++)
                        {
                            if( arrayindex[i*nummodesA+j] >= 0 )
                                signarray[ arrayindex[i*nummodesA+j] ] *= -1;
                        }
                    }                
                        
                    for(i = 0; i < nummodesA; i++)
                    {
                        swap( maparray[i*nummodesB] , maparray[i*nummodesB+1] );
                        swap( signarray[i*nummodesB] , signarray[i*nummodesB+1] );
                    }
                }
            }      

        }

        int StdPyrExp::v_GetVertexMap(int vId)
        {
            ASSERTL0(GetEdgeBasisType(vId) == LibUtilities::eModified_A ||
                     GetEdgeBasisType(vId) == LibUtilities::eModified_A ||
                     GetEdgeBasisType(vId) == LibUtilities::eModified_B,
                     "Mapping not defined for this type of basis");
            
            int l = 0;
            
            switch (vId)
            {
                case 0:
                    l = GetMode(0,0,0);
                    break;
                case 1:
                    l = GetMode(1,0,0);
                    break;
                case 2:
                    l = GetMode(1,1,0);
                    break;
                case 3:
                    l = GetMode(0,1,0);
                    break;
                case 4:
                    l = GetMode(0,0,1);
                    break;
                default:
                    ASSERTL0(false, "local vertex id must be between 0 and 4");
            }
            
            return l;
        }
        

        //---------------------------------------
        // Wrapper functions
        //---------------------------------------
        
        DNekMatSharedPtr StdPyrExp::v_GenMatrix(const StdMatrixKey &mkey)
        {
            return CreateGeneralMatrix(mkey);
        }
        
        DNekMatSharedPtr StdPyrExp::v_CreateStdMatrix(const StdMatrixKey &mkey)
        {
            return v_GenMatrix(mkey);
        }

        /*
        void StdPyrExp::WriteToFile(std::ofstream &outfile, OutputFormat format, const bool dumpVar, std::string var)
        {
            if(format==eTecplot)
            {
                int  Qx = m_base[0]->GetNumPoints();
                int  Qy = m_base[1]->GetNumPoints();
                int  Qz = m_base[2]->GetNumPoints();
                
                Array<OneD, const NekDouble> eta_x, eta_y, eta_z;
                eta_x = m_base[0]->GetZ();
                eta_y = m_base[1]->GetZ();
                eta_z = m_base[2]->GetZ();
                
                if(dumpVar)
                {
                    outfile << "Variables = z1,  z2,  z3"; 
                    outfile << ", "<< var << std::endl << std::endl;
                }
                outfile << "Zone, I=" << Qx <<", J=" << Qy <<", K=" << Qz <<", F=Point" << std::endl;
                
                for(int k = 0; k < Qz; ++k) 
                {
                    for(int j = 0; j < Qy; ++j)
                    {
                        for(int i = 0; i < Qx; ++i)
                        {
                            //outfile << 0.5*(1+z0[i])*(1.0-z1[j])-1 <<  " " << z1[j] << " " << m_phys[j*nquad0+i] << std::endl;
                            outfile <<  (eta_x[i] + 1.0) * (1.0 - eta_y[j]) * (1.0 - eta_z[k]) / 4  -  1.0 <<  " " << eta_z[k] << " " << m_phys[i + Qx*(j + Qy*k)] << std::endl;
                        }
                    }
                }
            }
            else
            {
                ASSERTL0(false, "Output routine not implemented for requested type of output");
            }
        }

        //   I/O routine        
        void StdPyrExp::WriteCoeffsToFile(std::ofstream &outfile)
        {
            int  order0 = m_base[0]->GetNumModes();
            int  order1 = m_base[1]->GetNumModes();
            int  order2 = m_base[2]->GetNumModes();

            Array<OneD, NekDouble> wsp  = Array<OneD, NekDouble>(order0*order1*order2, 0.0);

            NekDouble *mat = wsp.get(); 

            // put coeffs into matrix and reverse order so that r index is fastest for Prism 
            Vmath::Zero(order0*order1*order2, mat, 1);

            for(int i = 0, cnt=0; i < order0; ++i)
            {
                for(int j = 0; j < order1-i; ++j)
                {
                    for(int k = 0; k < order2-i-j; ++k, cnt++)
                    {
                        //                         mat[i+j*order1] = m_coeffs[cnt];
                        mat[i + order1*(j + order2*k)] = m_coeffs[cnt];
                    }
                }
            }

            outfile <<"Coeffs = [" << " "; 

            for(int k = 0; k < order2; ++k)
            {            
                for(int j = 0; j < order1; ++j)
                {
                    for(int i = 0; i < order0; ++i)
                    {
                        //                         outfile << mat[j*order0+i] <<" ";
                        outfile << mat[i + order0*(j + order1*k)] <<" ";
                    }
                    outfile << std::endl; 
                }
            }
            outfile << "]" ; 
        }
        */

        /**
         * @brief Compute the local mode number in the expansion for a
         * particular tensorial combination.
         *
         * Modes are numbered with the r index travelling fastest, followed by
         * q and then p, with each plane of size (Q+1)*[(Q+2)/2+R-Q-p]. For
         * example, with P=3, Q=3, R=4, the indexing inside each q-r plane
         * (with r increasing upwards and q to the right) is:
         * 
         * 4            *            *            *
         * 3  8         17 21        *  *         *  *
         * 2  7  11     16 20 24     29 32 35     *  *  *
         * 1  6  10 13  15 19 23 26  28 31 34 37  39 41 43 45
         * 0  5   9 12  14 18 22 25  27 30 33 36  38 40 42 44
         * 
         * Note that in the pyramid, then number of modes needed to perform
         * the boundary-interior decomposition is larger than the space of
         * polynomials used to represent it.
         */
        int StdPyrExp::GetMode(int p, int q, int r)
        {
            int Q = m_base[1]->GetNumModes() - 1;
            int R = m_base[2]->GetNumModes() - 1;
            
            return p*(Q+1)*((Q+2)/2+(R-Q)) - (p-1)*p*(p+1)/6 + // skip to p-th plane
                r+q*(2*(R+1)+1-q)/2 -                          // normal tri indexing
                // account for offset (starred points)
                (q > 0 ? p*(p+1)/2 - (q-1 < p ? (p-q+1)*(p-q)/2 : 0) : 0);
        }

        /**
         * 3
         * 2  6          12
         * 1  5  8       11 14      17
         * 0  4  7  9    10 13 15   16  18   19
         */

        int StdPyrExp::GetTetMode(const int I, const int J, const int K)
        {
            const int P = m_base[0]->GetNumModes();
            const int Q = m_base[1]->GetNumModes();
            const int R = m_base[2]->GetNumModes();

            int i,j,q_hat,k_hat;
            int cnt = 0;
            
            // Skip along the stacks (K)
            for (i = 0; i < I; ++i)
            {
                q_hat = min(Q,P-i);
                k_hat = min(R-Q, max(0, R-i));
                cnt += q_hat*(q_hat+1)/2 - k_hat*Q;
            }
            
            // Skip across the columns (J)
            q_hat = min(Q,P-I);
            k_hat = min(R-Q, max(0, R-I));
            for (j = 0; j < J; ++j)
            {
                cnt += q_hat + k_hat - j;
            }
            
            // Skip up the columns (K)
            cnt += K;
            
            // Return the final mode number
            return cnt;
        }

        void StdPyrExp::MultiplyByQuadratureMetric(
            const Array<OneD, const NekDouble>& inarray,
            Array<OneD, NekDouble> &outarray)
        {
            int i, j;
            
            int  nquad0 = m_base[0]->GetNumPoints();
            int  nquad1 = m_base[1]->GetNumPoints();
            int  nquad2 = m_base[2]->GetNumPoints();
            
            const Array<OneD, const NekDouble>& w0 = m_base[0]->GetW();
            const Array<OneD, const NekDouble>& w1 = m_base[1]->GetW();
            const Array<OneD, const NekDouble>& w2 = m_base[2]->GetW();
            
            const Array<OneD, const NekDouble>& z2 = m_base[2]->GetZ();
            
            // Multiply by integration constants in x-direction
            for(i = 0; i < nquad1*nquad2; ++i)
            {
                Vmath::Vmul(nquad0, inarray.get()+i*nquad0, 1,
                            w0.get(), 1, outarray.get()+i*nquad0,1);
            }
            
            // Multiply by integration constants in y-direction
            for(j = 0; j < nquad2; ++j)
            {
                for(i = 0; i < nquad1; ++i)
                {
                    Blas::Dscal(nquad0,w1[i], &outarray[0]+i*nquad0 +
                                j*nquad0*nquad1,1);
                }
            }
            
            // Multiply by integration constants in z-direction; need to
            // incorporate factor [(1-eta_3)/2]^2 into weights, but only if
            // using GLL quadrature points.
            switch(m_base[2]->GetPointsType())
            {
                // Legendre inner product.
                case LibUtilities::eGaussLobattoLegendre:
                    for(i = 0; i < nquad2; ++i)
                    {
                        Blas::Dscal(nquad0*nquad1,0.125*(1-z2[i])*(1-z2[i])*w2[i],
                                    &outarray[0]+i*nquad0*nquad1,1);
                    }
                    break;
                
                // (2,0) Jacobi inner product.
                case LibUtilities::eGaussRadauMAlpha2Beta0:
                    for(i = 0; i < nquad2; ++i)
                    {
                        Blas::Dscal(nquad0*nquad1, 0.25*w2[i],
                                    &outarray[0]+i*nquad0*nquad1, 1);
                    }
                    break;
                
                default:
                    ASSERTL0(false, "Quadrature point type not supported for this element.");
                    break;
            }
        }
    }
}<|MERGE_RESOLUTION|>--- conflicted
+++ resolved
@@ -589,54 +589,7 @@
             
             Input:\n
             
-<<<<<<< HEAD
             - \a inarray: array of function evaluated at the physical collocation points
-=======
-            for (p = mode = 0; p < order0; ++p) {
-                for (k = 0; k < nquad2; ++k) {
-                    for (j = 0; j < nquad1; ++j) {
-                        NekDouble tmp = 0.0;
-                        for (i = 0; i < nquad0; ++i) {
-                            s = i + nquad0*(j + nquad1*k);
-                            tmp += bx[i+nquad0*p]*tmpin[s];
-                        }
-                        f[j+nquad1*k] = tmp;
-                    }
-                }
-                
-                for (q = 0; q < order1; ++q) {
-                    for (k = 0; k < nquad2; ++k) {
-                        NekDouble tmp = 0.0;
-                        for (j = 0; j < nquad1; ++j) {
-                            tmp += by[j+nquad1*q]*f[j+nquad1*k];
-                        }
-                        fb[k] = tmp;
-                    }
-                    
-                    for (r = 0; r < order2-p-q; ++r, ++mode) {
-                        NekDouble tmp = 0.0;
-                        s = GetMode(p,q,r);
-                        for (k = 0; k < nquad2; ++k) {
-                            tmp += bz[k+nquad2*s]*fb[k];
-                        }
-                        outarray[mode] = tmp;
-                    }
-                }
-            }
-            // Add correction for top singular point.
-            for (i = 0; i < nquad0; ++i) {
-                for (j = 0; j < nquad1; ++j) {
-                    for (k = 0; k < nquad2; ++k) {
-                        s = i + nquad0*(j + nquad1*k);
-                        outarray[1] += tmpin[s]*bz[k+nquad2]*(
-                            bx[i+nquad0]*by[j+nquad1] + 
-                            bx[i+nquad0]*by[j       ] + 
-                            bx[i       ]*by[j+nquad1]);
-                    }
-                }
-            }
-            */
->>>>>>> 505d7520
             
             Output:\n
             
