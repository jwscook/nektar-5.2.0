///////////////////////////////////////////////////////////////////////////////
//
// File StdExpansion2D.h
//
// For more information, please see: http://www.nektar.info
//
// The MIT License
//
// Copyright (c) 2006 Division of Applied Mathematics, Brown University (USA),
// Department of Aeronautics, Imperial College London (UK), and Scientific
// Computing and Imaging Institute, University of Utah (USA).
//
// Permission is hereby granted, free of charge, to any person obtaining a
// copy of this software and associated documentation files (the "Software"),
// to deal in the Software without restriction, including without limitation
// the rights to use, copy, modify, merge, publish, distribute, sublicense,
// and/or sell copies of the Software, and to permit persons to whom the
// Software is furnished to do so, subject to the following conditions:
//
// The above copyright notice and this permission notice shall be included
// in all copies or substantial portions of the Software.
//
// THE SOFTWARE IS PROVIDED "AS IS", WITHOUT WARRANTY OF ANY KIND, EXPRESS
// OR IMPLIED, INCLUDING BUT NOT LIMITED TO THE WARRANTIES OF MERCHANTABILITY,
// FITNESS FOR A PARTICULAR PURPOSE AND NONINFRINGEMENT. IN NO EVENT SHALL
// THE AUTHORS OR COPYRIGHT HOLDERS BE LIABLE FOR ANY CLAIM, DAMAGES OR OTHER
// LIABILITY, WHETHER IN AN ACTION OF CONTRACT, TORT OR OTHERWISE, ARISING
// FROM, OUT OF OR IN CONNECTION WITH THE SOFTWARE OR THE USE OR OTHER
// DEALINGS IN THE SOFTWARE.
//
// Description: Daughter of StdExpansion. This class contains routine
// which are common to 2D expansion. Typically this inolves physiocal
// space operations.
//
///////////////////////////////////////////////////////////////////////////////

#ifndef STDEXP2D_H
#define STDEXP2D_H

#include <StdRegions/StdExpansion.h>
#include <StdRegions/StdRegionsDeclspec.h>

namespace Nektar
{
namespace StdRegions
{

    class StdExpansion2D: virtual public StdExpansion
    {
        public:
            STD_REGIONS_EXPORT StdExpansion2D();
            STD_REGIONS_EXPORT StdExpansion2D(int numcoeffs, const LibUtilities::BasisKey &Ba,
                           const LibUtilities::BasisKey &Bb);
            STD_REGIONS_EXPORT StdExpansion2D(const StdExpansion2D &T);
            STD_REGIONS_EXPORT virtual ~StdExpansion2D();

            // Generic operations in different element

            /** \brief Calculate the 2D derivative in the local
             *  tensor/collapsed coordinate at the physical points
             *
             *  This function is independent of the expansion basis and can
             *  therefore be defined for all tensor product distribution of
             *  quadrature points in a generic manner.  The key operations are:
             *
             *  - \f$ \frac{d}{d\eta_1} \rightarrow {\bf D^T_0 u } \f$ \n
             *  - \f$ \frac{d}{d\eta_2} \rightarrow {\bf D_1 u } \f$
             *
             *  \param inarray array of physical points to be differentiated
             *  \param  outarray_d0 the resulting array of derivative in the
             *  \f$\eta_1\f$ direction will be stored in outarray_d0 as output
             *  of the function
             *  \param outarray_d1 the resulting array of derivative in the
             *  \f$\eta_2\f$ direction will be stored in outarray_d1 as output
             *  of the function
             *
             *  Recall that:
             *  \f$
             *  \hspace{1cm} \begin{array}{llll}
             *  \mbox{Shape}    & \mbox{Cartesian coordinate range} &
             *  \mbox{Collapsed coord.}      &
             *  \mbox{Collapsed coordinate definition}\\
             *  \mbox{Quadrilateral}  & -1 \leq \xi_1,\xi_2 \leq  1
             *  & -1 \leq \eta_1,\eta_2 \leq 1
             *  & \eta_1 = \xi_1, \eta_2 = \xi_2\\
             *  \mbox{Triangle}  & -1 \leq \xi_1,\xi_2; \xi_1+\xi_2 \leq  0
             *  & -1 \leq \eta_1,\eta_2 \leq 1
             *  & \eta_1 = \frac{2(1+\xi_1)}{(1-\xi_2)}-1, \eta_2 = \xi_2 \\
             *  \end{array} \f$
             */
            STD_REGIONS_EXPORT void PhysTensorDeriv(
                    const Array<OneD, const NekDouble>& inarray,
                          Array<OneD, NekDouble> &outarray_d0,
                          Array<OneD, NekDouble> &outarray_d1);

            STD_REGIONS_EXPORT NekDouble Integral(
                    const Array<OneD, const NekDouble>& inarray,
                    const Array<OneD, const NekDouble>& w0,
                    const Array<OneD, const NekDouble>& w1);

            STD_REGIONS_EXPORT void BwdTrans_SumFacKernel(
                    const Array<OneD, const NekDouble>& base0,
                    const Array<OneD, const NekDouble>& base1,
                    const Array<OneD, const NekDouble>& inarray,
                    Array<OneD, NekDouble> &outarray,
                    Array<OneD, NekDouble> &wsp,
                    bool doCheckCollDir0 = true,
                    bool doCheckCollDir1 = true);

            STD_REGIONS_EXPORT void IProductWRTBase_SumFacKernel(
                    const Array<OneD, const NekDouble>& base0,
                    const Array<OneD, const NekDouble>& base1,
                    const Array<OneD, const NekDouble>& inarray,
                    Array<OneD, NekDouble> &outarray,
                    Array<OneD, NekDouble> &wsp,
                    bool doCheckCollDir0 = true,
                    bool doCheckCollDir1 = true);

        protected:

            /** \brief This function evaluates the expansion at a single
             *  (arbitrary) point of the domain
             *
             *  This function is a wrapper around the virtual function
             *  \a v_PhysEvaluate()
             *
             *  Based on the value of the expansion at the quadrature points,
             *  this function calculates the value of the expansion at an
             *  arbitrary single points (with coordinates \f$ \mathbf{x_c}\f$
             *  given by the pointer \a coords). This operation, equivalent to
             *  \f[ u(\mathbf{x_c})  = \sum_p \phi_p(\mathbf{x_c}) \hat{u}_p \f]
             *  is evaluated using Lagrangian interpolants through the quadrature
             *  points:
             *  \f[ u(\mathbf{x_c}) = \sum_p h_p(\mathbf{x_c}) u_p\f]
             *
             *  This function requires that the physical value array
             *  \f$\mathbf{u}\f$ (implemented as the attribute #m_phys)
             *  is set.
             *
             *  \param coords the coordinates of the single point
             *  \return returns the value of the expansion at the single point
             */
            STD_REGIONS_EXPORT virtual NekDouble v_PhysEvaluate(
                    const Array<OneD, const NekDouble>& coords,
                    const Array<OneD, const NekDouble>& physvals);

            STD_REGIONS_EXPORT virtual NekDouble v_PhysEvaluate(
                    const Array<OneD, DNekMatSharedPtr>& I,
                    const Array<OneD, const NekDouble> & physvals);
            
            STD_REGIONS_EXPORT virtual void v_BwdTrans_SumFacKernel(
                    const Array<OneD, const NekDouble>& base0,
                    const Array<OneD, const NekDouble>& base1,
                    const Array<OneD, const NekDouble>& inarray,
                    Array<OneD, NekDouble> &outarray,
                    Array<OneD, NekDouble> &wsp,
                    bool doCheckCollDir0,
                    bool doCheckCollDir1) = 0;

            STD_REGIONS_EXPORT virtual void v_IProductWRTBase_SumFacKernel(
                    const Array<OneD, const NekDouble>& base0,
                    const Array<OneD, const NekDouble>& base1,
                    const Array<OneD, const NekDouble>& inarray,
                    Array<OneD, NekDouble> &outarray,
                    Array<OneD, NekDouble> &wsp,
                    bool doCheckCollDir0,
                    bool doCheckCollDir1) = 0;

            STD_REGIONS_EXPORT virtual void v_LaplacianMatrixOp_MatFree(
                    const Array<OneD, const NekDouble> &inarray,
                          Array<OneD,       NekDouble> &outarray,
                    const StdRegions::StdMatrixKey &mkey);
            STD_REGIONS_EXPORT virtual void v_HelmholtzMatrixOp_MatFree(
                    const Array<OneD, const NekDouble> &inarray,
                          Array<OneD,       NekDouble> &outarray,
                    const StdRegions::StdMatrixKey &mkey);

<<<<<<< HEAD
            STD_REGIONS_EXPORT virtual void v_GetTraceCoeffMap
                                     (const unsigned int         traceid,
                                      Array<OneD, unsigned int>& maparray);

            STD_REGIONS_EXPORT virtual void v_GetElmtTraceToTraceMap
                                     (const unsigned int          eid,
                                      Array<OneD, unsigned int>& maparray,
                                      Array<OneD, int>&          signarray,
                                      Orientation                edgeOrient,
                                      int P, int Q);

            STD_REGIONS_EXPORT virtual void v_GetTraceToElementMap
                               (const int  eid,
                                Array<OneD, unsigned int>& maparray,
                                Array<OneD, int>&          signarray,
                                Orientation                edgeOrient = eForwards,
                                int                        P = -1,
                                int                        Q = -1);

    private:
=======
            STD_REGIONS_EXPORT virtual void v_GenStdMatBwdDeriv(
                  const int dir,
                  DNekMatSharedPtr &mat);
        private:
>>>>>>> aaa8f7eb

            // Virtual Functions ----------------------------------------
            virtual int v_GetShapeDimension() const
            {
                return 2;
            }

            virtual int v_GetCoordim(void)
            {
                return 2;
            }
    };

    typedef std::shared_ptr<StdExpansion2D> StdExpansion2DSharedPtr;

} //end of namespace
} //end of namespace

#endif //STDEXP2D_H<|MERGE_RESOLUTION|>--- conflicted
+++ resolved
@@ -175,44 +175,39 @@
                           Array<OneD,       NekDouble> &outarray,
                     const StdRegions::StdMatrixKey &mkey);
 
-<<<<<<< HEAD
             STD_REGIONS_EXPORT virtual void v_GetTraceCoeffMap
                                      (const unsigned int         traceid,
                                       Array<OneD, unsigned int>& maparray);
 
-            STD_REGIONS_EXPORT virtual void v_GetElmtTraceToTraceMap
-                                     (const unsigned int          eid,
-                                      Array<OneD, unsigned int>& maparray,
-                                      Array<OneD, int>&          signarray,
-                                      Orientation                edgeOrient,
-                                      int P, int Q);
-
-            STD_REGIONS_EXPORT virtual void v_GetTraceToElementMap
-                               (const int  eid,
-                                Array<OneD, unsigned int>& maparray,
-                                Array<OneD, int>&          signarray,
-                                Orientation                edgeOrient = eForwards,
-                                int                        P = -1,
-                                int                        Q = -1);
-
-    private:
-=======
-            STD_REGIONS_EXPORT virtual void v_GenStdMatBwdDeriv(
+        STD_REGIONS_EXPORT virtual void v_GetElmtTraceToTraceMap
+        (const unsigned int          eid,
+         Array<OneD, unsigned int>& maparray,
+         Array<OneD, int>&          signarray,
+         Orientation                edgeOrient,
+         int P, int Q);
+        
+        STD_REGIONS_EXPORT virtual void v_GetTraceToElementMap
+        (const int  eid,
+         Array<OneD, unsigned int>& maparray,
+         Array<OneD, int>&          signarray,
+         Orientation                edgeOrient = eForwards,
+         int                        P = -1,
+         int                        Q = -1);
+        
+        STD_REGIONS_EXPORT virtual void v_GenStdMatBwdDeriv(
                   const int dir,
                   DNekMatSharedPtr &mat);
-        private:
->>>>>>> aaa8f7eb
-
-            // Virtual Functions ----------------------------------------
-            virtual int v_GetShapeDimension() const
-            {
-                return 2;
-            }
-
-            virtual int v_GetCoordim(void)
-            {
-                return 2;
-            }
+    private:
+        // Virtual Functions ----------------------------------------
+        virtual int v_GetShapeDimension() const
+        {
+            return 2;
+        }
+        
+        virtual int v_GetCoordim(void)
+        {
+            return 2;
+        }
     };
 
     typedef std::shared_ptr<StdExpansion2D> StdExpansion2DSharedPtr;
