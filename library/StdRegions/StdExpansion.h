///////////////////////////////////////////////////////////////////////////////
//
// File Stdexpansion.h
//
// For more information, please see: http://www.nektar.info
//
// The MIT License
//
// Copyright (c) 2006 Division of Applied Mathematics, Brown University (USA),
// Department of Aeronautics, Imperial College London (UK), and Scientific
// Computing and Imaging Institute, University of Utah (USA).
//
// Permission is hereby granted, free of charge, to any person obtaining a
// copy of this software and associated documentation files (the "Software"),
// to deal in the Software without restriction, including without limitation
// the rights to use, copy, modify, merge, publish, distribute, sublicense,
// and/or sell copies of the Software, and to permit persons to whom the
// Software is furnished to do so, subject to the following conditions:
//
// The above copyright notice and this permission notice shall be included
// in all copies or substantial portions of the Software.
//
// THE SOFTWARE IS PROVIDED "AS IS", WITHOUT WARRANTY OF ANY KIND, EXPRESS
// OR IMPLIED, INCLUDING BUT NOT LIMITED TO THE WARRANTIES OF MERCHANTABILITY,
// FITNESS FOR A PARTICULAR PURPOSE AND NONINFRINGEMENT. IN NO EVENT SHALL
// THE AUTHORS OR COPYRIGHT HOLDERS BE LIABLE FOR ANY CLAIM, DAMAGES OR OTHER
// LIABILITY, WHETHER IN AN ACTION OF CONTRACT, TORT OR OTHERWISE, ARISING
// FROM, OUT OF OR IN CONNECTION WITH THE SOFTWARE OR THE USE OR OTHER
// DEALINGS IN THE SOFTWARE.
//
// Description: Class definition StdExpansion which is the base class
// to all expansion shapes
//
///////////////////////////////////////////////////////////////////////////////

#ifndef NEKTAR_LIB_STDREGIONS_STANDARDEXPANSION_H
#define NEKTAR_LIB_STDREGIONS_STANDARDEXPANSION_H

#include <fstream>
#include <vector>
#include <memory>

#include <boost/core/ignore_unused.hpp>

#include <StdRegions/StdRegions.hpp>
#include <StdRegions/StdRegionsDeclspec.h>
#include <StdRegions/StdMatrixKey.h>
#include <StdRegions/IndexMapKey.h>
#include <LibUtilities/LinearAlgebra/NekTypeDefs.hpp>
namespace Nektar { namespace LocalRegions { class MatrixKey; class Expansion; } }

namespace Nektar
{
    namespace StdRegions
    {

        class StdExpansion1D;
        class StdExpansion2D;


        /** \brief The base class for all shapes
         *
         *  This is the lowest level basic class for all shapes and so
         *  contains the definition of common data and common routine to all
         *  elements
         */
        class StdExpansion : public std::enable_shared_from_this<StdExpansion>
        {
        public:

            /** \brief Default Constructor */
            STD_REGIONS_EXPORT StdExpansion();

            /** \brief Constructor */
            STD_REGIONS_EXPORT StdExpansion(const int numcoeffs, const int numbases,
                         const LibUtilities::BasisKey &Ba = LibUtilities::NullBasisKey,
                         const LibUtilities::BasisKey &Bb = LibUtilities::NullBasisKey,
                         const LibUtilities::BasisKey &Bc = LibUtilities::NullBasisKey);


            /** \brief Copy Constructor */
            STD_REGIONS_EXPORT StdExpansion(const StdExpansion &T);

            /** \brief Destructor */
            STD_REGIONS_EXPORT virtual ~StdExpansion();


            // Standard Expansion Routines Applicable Regardless of Region

            /** \brief This function returns the number of 1D bases used in
             *  the expansion
             *
             *  \return returns the number of 1D bases used in the expansion,
             *  which is equal to number dimension of the expansion
             */
            inline int GetNumBases() const
            {
                return m_base.num_elements();
            }

            /** \brief This function gets the shared point to basis
             *
             *  \return returns the shared pointer to the bases
             */
            inline const Array<OneD, const LibUtilities::BasisSharedPtr>& GetBase() const
            {
                return(m_base);
            }

            /** \brief This function gets the shared point to basis in
             *  the \a dir direction
             *
             *  \return returns the shared pointer to the basis in
             *  directin \a dir
             */
            inline const LibUtilities::BasisSharedPtr& GetBasis(int dir) const
            {
                ASSERTL1(dir < m_base.num_elements(),
                         "dir is larger than number of bases");
                return(m_base[dir]);
            }

            /** \brief This function returns the total number of coefficients
             *  used in the expansion
             *
             *  \return returns the total number of coefficients (which is
             *  equivalent to the total number of modes) used in the expansion
             */
            inline int GetNcoeffs(void) const
            {
                return(m_ncoeffs);
            }

            /** \brief This function returns the total number of quadrature
             *  points used in the element
             *
             *  \return returns the total number of quadrature points
             */
            inline  int GetTotPoints() const
            {
                int i;
                int nqtot = 1;

                for(i=0; i < m_base.num_elements(); ++i)
                {
                    nqtot *= m_base[i]->GetNumPoints();
                }

                return  nqtot;
            }


            /** \brief This function returns the type of basis used in the \a dir
             *  direction
             *
             *  The different types of bases implemented in the code are defined
             *  in the LibUtilities::BasisType enumeration list. As a result, the
             *  function will return one of the types of this enumeration list.
             *
             *  \param dir the direction
             *  \return returns the type of basis used in the \a dir direction
             */
            inline  LibUtilities::BasisType GetBasisType(const int dir) const
            {
                ASSERTL1(dir < m_base.num_elements(), "dir is larger than m_numbases");
                return(m_base[dir]->GetBasisType());
            }

            /** \brief This function returns the number of expansion modes
             *  in the \a dir direction
             *
             *  \param dir the direction
             *  \return returns the number of expansion modes in the \a dir
             *  direction
             */
            inline int GetBasisNumModes(const int dir) const
            {
                ASSERTL1(dir < m_base.num_elements(),"dir is larger than m_numbases");
                return(m_base[dir]->GetNumModes());
            }


            /** \brief This function returns the maximum number of
             *  expansion modes over all local directions
             *
             *  \return returns the maximum number of expansion modes
             *  over all local directions
             */
            inline int EvalBasisNumModesMax(void) const
            {
                int i;
                int returnval = 0;

                for(i = 0; i < m_base.num_elements(); ++i)
                {
                    returnval = std::max(returnval, m_base[i]->GetNumModes());
                }

                return returnval;
            }

            /** \brief This function returns the type of quadrature points used
             *  in the \a dir direction
             *
             *  The different types of quadrature points implemented in the code
             *  are defined in the LibUtilities::PointsType enumeration list.
             *  As a result, the function will return one of the types of this
             *  enumeration list.
             *
             *  \param dir the direction
             *  \return returns the type of quadrature points  used in the \a dir
             *  direction
             */
            inline LibUtilities::PointsType GetPointsType(const int dir)  const
            {
                ASSERTL1(dir < m_base.num_elements(), "dir is larger than m_numbases");
                return(m_base[dir]->GetPointsType());
            }

            /** \brief This function returns the number of quadrature points
             *  in the \a dir direction
             *
             *  \param dir the direction
             *  \return returns the number of quadrature points in the \a dir
             *  direction
             */
            inline int GetNumPoints(const int dir) const
            {
                ASSERTL1(dir < m_base.num_elements() || dir == 0,
                         "dir is larger than m_numbases");
                return(m_base.num_elements() > 0 ? m_base[dir]->GetNumPoints() : 1);
            }

            /** \brief This function returns a pointer to the array containing
             *  the quadrature points in \a dir direction
             *
             *  \param dir the direction
             *  \return returns a pointer to the array containing
             *  the quadrature points in \a dir direction
             */
            inline const Array<OneD, const NekDouble>& GetPoints(const int dir) const
            {
                return m_base[dir]->GetZ();
            }


            // Wrappers around virtual Functions

            /** \brief This function returns the number of vertices of the
             *  expansion domain
             *
             *  This function is a wrapper around the virtual function
             *  \a v_GetNverts()
             *
             *  \return returns the number of vertices of the expansion domain
             */
            int GetNverts() const
            {
                return v_GetNverts();
            }

            /** \brief This function returns the number of edges of the
             *  expansion domain
             *
             *  This function is a wrapper around the virtual function
             *  \a v_GetNedges()
             *
             *  \return returns the number of edges of the expansion domain
             */
            int GetNedges() const
            {
                return v_GetNedges();
            }

            /** \brief This function returns the number of expansion coefficients
             *  belonging to the \a i-th edge
             *
             *  This function is a wrapper around the virtual function
             *  \a v_GetEdgeNcoeffs()
             *
             *  \param i specifies which edge
             *  \return returns the number of expansion coefficients belonging to
             *  the \a i-th edge
             */
            int GetEdgeNcoeffs(const int i) const
            {
                return v_GetEdgeNcoeffs(i);
            }


            int GetTotalEdgeIntNcoeffs() const
            {
                return v_GetTotalEdgeIntNcoeffs();
            }

            /** \brief This function returns the number of quadrature points
             *  belonging to the \a i-th edge
             *
             *  This function is a wrapper around the virtual function
             *  \a v_GetEdgeNumPoints()
             *
             *  \param i specifies which edge
             *  \return returns the number of expansion coefficients belonging to
             *  the \a i-th edge
             */
            int GetEdgeNumPoints(const int i) const
            {
                return v_GetEdgeNumPoints(i);
            }


            int DetCartesianDirOfEdge(const int edge)
            {
                return v_DetCartesianDirOfEdge(edge);
            }

            const LibUtilities::BasisKey DetEdgeBasisKey(const int i) const
            {
                return v_DetEdgeBasisKey(i);
            }

            const LibUtilities::BasisKey DetFaceBasisKey(const int i, const int k) const
            {
                return v_DetFaceBasisKey(i, k);
            }
            /**
             * \brief This function returns the number of quadrature points
             * belonging to the \a i-th face.
             *
             * This function is a wrapper around the virtual function \a
             * v_GetFaceNumPoints()
             *
             * \param i specifies which face
             * \return returns the number of expansion coefficients belonging to
             * the \a i-th face
             */
            int GetFaceNumPoints(const int i) const
            {
                return v_GetFaceNumPoints(i);
            }

            /** \brief This function returns the number of expansion coefficients
             *  belonging to the \a i-th face
             *
             *  This function is a wrapper around the virtual function
             *  \a v_GetFaceNcoeffs()
             *
             *  \param i specifies which face
             *  \return returns the number of expansion coefficients belonging to
             *  the \a i-th face
             */
            int GetFaceNcoeffs(const int i) const
            {
                return v_GetFaceNcoeffs(i);
            }

            int GetFaceIntNcoeffs(const int i) const
            {
                return v_GetFaceIntNcoeffs(i);
            }

            int GetTotalFaceIntNcoeffs() const
            {
                return v_GetTotalFaceIntNcoeffs();
            }

            /** \brief This function returns the number of expansion coefficients
             *  belonging to the \a i-th edge/face
             *
             *  This function is a wrapper around the virtual function
             *  \a v_GetTraceNcoeffs()
             *
             *  \param i specifies which edge/face
             *  \return returns the number of expansion coefficients belonging to
             *  the \a i-th edge/face
             */
            int GetTraceNcoeffs(const int i) const
            {
                return v_GetTraceNcoeffs(i);
            }


            LibUtilities::PointsKey GetFacePointsKey(const int i, const int j) const
            {
                return v_GetFacePointsKey(i, j);
            }

            int NumBndryCoeffs(void)  const
            {
                return v_NumBndryCoeffs();
            }

            int NumDGBndryCoeffs(void)  const
            {
                return v_NumDGBndryCoeffs();
            }

            /** \brief This function returns the type of expansion basis on the
             *  \a i-th edge
             *
             *  This function is a wrapper around the virtual function
             *  \a v_GetEdgeBasisType()
             *
             *  The different types of bases implemented in the code are defined
             *  in the LibUtilities::BasisType enumeration list. As a result, the
             *  function will return one of the types of this enumeration list.
             *
             *  \param i specifies which edge
             *  \return returns the expansion basis on the \a i-th edge
             */
            LibUtilities::BasisType GetEdgeBasisType(const int i) const
            {
                return v_GetEdgeBasisType(i);
            }

            /** \brief This function returns the type of expansion
             *  Nodal point type if defined 
             *
             *  This function is a wrapper around the virtual function
             *  \a v_GetNodalPointsKey()
             *
             */
            const LibUtilities::PointsKey GetNodalPointsKey() const
            {
                return v_GetNodalPointsKey();
            };

            /** \brief This function returns the number of faces of the
             *  expansion domain
             *
             *  This function is a wrapper around the virtual function
             *  \a v_GetNFaces()
             *
             *  \return returns the number of faces of the expansion domain
             */
            int GetNfaces() const
            {
                return v_GetNfaces();
            }

            /**
             * @brief Returns the number of trace elements connected to this
             * element.
             *
             * For example, a quadrilateral has four edges, so this function
             * would return 4.
             */
            int GetNtraces() const
            {
<<<<<<< HEAD
                return v_GetNtraces(); 
=======
                const size_t nBase = m_base.num_elements();
                return
                    nBase == 1 ? 2 :
                    nBase == 2 ? GetNedges() :
                    nBase == 3 ? GetNfaces() : 0;
>>>>>>> 4c2daacd
            }

            /** \brief This function returns the shape of the expansion domain
             *
             *  This function is a wrapper around the virtual function
             *  \a v_DetShapeType()
             *
             *  The different shape types implemented in the code are defined
             *  in the ::ShapeType enumeration list. As a result, the
             *  function will return one of the types of this enumeration list.
             *
             *  \return returns the shape of the expansion domain
             */
            LibUtilities::ShapeType DetShapeType() const
            {
                return v_DetShapeType();
            }
            
            std::shared_ptr<StdExpansion> GetStdExp(void) const
            {
                return v_GetStdExp();
            }


            std::shared_ptr<StdExpansion> GetLinStdExp(void) const
            {
                return v_GetLinStdExp();
            }
            

            int GetShapeDimension() const
            {
                return v_GetShapeDimension();
            }

            bool IsBoundaryInteriorExpansion()
            {
                return v_IsBoundaryInteriorExpansion();
            }


            bool IsNodalNonTensorialExp()
            {
                return v_IsNodalNonTensorialExp();
            }

            /** \brief This function performs the Backward transformation from
             *  coefficient space to physical space
             *
             *  This function is a wrapper around the virtual function
             *  \a v_BwdTrans()
             *
             *  Based on the expansion coefficients, this function evaluates the
             *  expansion at the quadrature points. This is equivalent to the
             *  operation \f[ u(\xi_{1i}) =
             *  \sum_{p=0}^{P-1} \hat{u}_p \phi_p(\xi_{1i}) \f] which can be
             *  evaluated as \f$ {\bf u} = {\bf B}^T {\bf \hat{u}} \f$ with
             *  \f${\bf B}[i][j] = \phi_i(\xi_{j})\f$
             *
             *  This function requires that the coefficient array
             *  \f$\mathbf{\hat{u}}\f$ provided as \a inarray.
             *
             *  The resulting array
             *  \f$\mathbf{u}[m]=u(\mathbf{\xi}_m)\f$ containing the
             *  expansion evaluated at the quadrature points, is stored
             *  in the \a outarray.
             *
             *  \param inarray contains the values of the expansion
             *  coefficients (input of the function)
             *
             *  \param outarray contains the values of the expansion evaluated
             *  at the quadrature points (output of the function)
             */

            void  BwdTrans (const Array<OneD, const NekDouble>& inarray,
                            Array<OneD, NekDouble> &outarray)
            {
                v_BwdTrans (inarray, outarray);
            }

            /**
             * @brief This function performs the Forward transformation from
             * physical space to coefficient space.
             */
            inline void FwdTrans (const Array<OneD, const NekDouble>& inarray,
                            Array<OneD, NekDouble> &outarray);

            void FwdTrans_BndConstrained(const Array<OneD, const NekDouble>& inarray,
                                         Array<OneD, NekDouble> &outarray)
            {
                v_FwdTrans_BndConstrained(inarray,outarray);
            }

            /** \brief This function integrates the specified function over the
             *  domain
             *
             *  This function is a wrapper around the virtual function
             *  \a v_Integral()
             *
             *  Based on the values of the function evaluated at the quadrature
             *  points (which are stored in \a inarray), this function calculates
             *  the integral of this function over the domain.  This is
             *  equivalent to the numerical evaluation of the operation
             *  \f[ I=\int u(\mathbf{\xi})d \mathbf{\xi}\f]
             *
             *  \param inarray values of the function to be integrated evaluated
             *  at the quadrature points (i.e.
             *  \a inarray[m]=\f$u(\mathbf{\xi}_m)\f$)
             *  \return returns the value of the calculated integral
             *
             *              Inputs:\n

            - \a inarray: definition of function to be returned at quadrature point
            of expansion.

            Outputs:\n

            - returns \f$\int^1_{-1}\int^1_{-1} u(\xi_1, \xi_2) J[i,j] d
            \xi_1 d \xi_2 \f$ where \f$inarray[i,j] =
            u(\xi_{1i},\xi_{2j}) \f$ and \f$ J[i,j] \f$ is the
            Jacobian evaluated at the quadrature point.
             *
             */
            NekDouble Integral(const Array<OneD, const NekDouble>& inarray )
            {
                return v_Integral(inarray);
            }

            /** \brief This function fills the array \a outarray with the
             *  \a mode-th mode of the expansion
             *
             *  This function is a wrapper around the virtual function
             *  \a v_FillMode()
             *
             *  The requested mode is evaluated at the quadrature points
             *
             *  \param mode the mode that should be filled
             *  \param outarray contains the values of the \a mode-th mode of the
             *  expansion evaluated at the quadrature points (output of the
             *  function)
             */
            void FillMode(const int mode, Array<OneD, NekDouble> &outarray)
            {
                v_FillMode(mode, outarray);
            }

            /** \brief this function calculates the inner product of a given
             *  function \a f with the different modes of the expansion
             *
             *  This function is a wrapper around the virtual function
             *  \a v_IProductWRTBase()
             *
             *  This is equivalent to the numerical evaluation of
             *  \f[ I[p] = \int \phi_p(\mathbf{x}) f(\mathbf{x}) d\mathbf{x}\f]
             *            \f$ \begin{array}{rcl} I_{pq} = (\phi_q \phi_q, u) & = &
            \sum_{i=0}^{nq_0} \sum_{j=0}^{nq_1} \phi_p(\xi_{0,i})
            \phi_q(\xi_{1,j}) w^0_i w^1_j u(\xi_{0,i} \xi_{1,j})
            J_{i,j}\\ & = & \sum_{i=0}^{nq_0} \phi_p(\xi_{0,i})
            \sum_{j=0}^{nq_1} \phi_q(\xi_{1,j}) \tilde{u}_{i,j}
            J_{i,j} \end{array} \f$

            where

            \f$  \tilde{u}_{i,j} = w^0_i w^1_j u(\xi_{0,i},\xi_{1,j}) \f$

            which can be implemented as

            \f$  f_{qi} = \sum_{j=0}^{nq_1} \phi_q(\xi_{1,j}) \tilde{u}_{i,j} =
            {\bf B_1 U}  \f$
            \f$  I_{pq} = \sum_{i=0}^{nq_0} \phi_p(\xi_{0,i}) f_{qi} =
            {\bf B_0 F}  \f$
             *
             *  \param inarray contains the values of the function \a f
             *  evaluated at the quadrature points
             *  \param outarray contains the values of the inner product of \a f
             *  with the different modes, i.e. \f$ outarray[p] = I[p]\f$
             *  (output of the function)
             */
            void IProductWRTBase(const Array<OneD, const NekDouble>& inarray,
                                 Array<OneD, NekDouble> &outarray)
            {
                v_IProductWRTBase(inarray, outarray);
            }

            void IProductWRTBase(
                    const Array<OneD, const NekDouble>& base,
                    const Array<OneD, const NekDouble>& inarray,
                    Array<OneD, NekDouble> &outarray,
                    int coll_check)
            {
                v_IProductWRTBase(base, inarray, outarray, coll_check);
            }


            void   IProductWRTDerivBase(
                    const int dir,
                    const Array<OneD, const NekDouble>& inarray,
                          Array<OneD, NekDouble> &outarray)
            {
                v_IProductWRTDerivBase(dir,inarray, outarray);
            }

            void   IProductWRTDirectionalDerivBase(
                    const Array<OneD, const NekDouble>& direction,
                    const Array<OneD, const NekDouble>& inarray,
                          Array<OneD, NekDouble> &outarray)
            {
                v_IProductWRTDirectionalDerivBase(direction, inarray, outarray);
            }

            /// \brief Get the element id of this expansion when used
            /// in a list by returning value of #m_elmt_id
            inline int GetElmtId()
            {
                return m_elmt_id;
            }


            /// \brief Set the element id of this expansion when used
            /// in a list by returning value of #m_elmt_id
            inline void SetElmtId(const int id)
            {
                m_elmt_id = id;
            }

            /** \brief this function returns the physical coordinates of the
             *  quadrature points of the expansion
             *
             *  This function is a wrapper around the virtual function
             *  \a v_GetCoords()
             *
             *  \param coords an array containing the coordinates of the
             *  quadrature points (output of the function)
             */
            void GetCoords(Array<OneD, NekDouble> &coords_1,
                           Array<OneD, NekDouble> &coords_2 = NullNekDouble1DArray,
                           Array<OneD, NekDouble> &coords_3 = NullNekDouble1DArray)
            {
                v_GetCoords(coords_1,coords_2,coords_3);
            }

            /** \brief given the coordinates of a point of the element in the
             *  local collapsed coordinate system, this function calculates the
             *  physical coordinates of the point
             *
             *  This function is a wrapper around the virtual function
             *  \a v_GetCoord()
             *
             *  \param Lcoords the coordinates in the local collapsed
             *  coordinate system
             *  \param coords the physical coordinates (output of the function)
             */
            void GetCoord(const Array<OneD, const NekDouble>& Lcoord,
                          Array<OneD, NekDouble> &coord)
            {
                v_GetCoord(Lcoord, coord);
            }

            inline DNekMatSharedPtr GetStdMatrix(const StdMatrixKey &mkey)
            {
                return m_stdMatrixManager[mkey];
            }

            inline DNekBlkMatSharedPtr GetStdStaticCondMatrix(const StdMatrixKey &mkey)
            {
                return m_stdStaticCondMatrixManager[mkey];
            }

            inline IndexMapValuesSharedPtr GetIndexMap(const IndexMapKey &ikey)
            {
                return m_IndexMapManager[ikey];
            }


            void NormVectorIProductWRTBase(const Array<OneD, const NekDouble> &Fx, Array< OneD, NekDouble> &outarray)
            {
                v_NormVectorIProductWRTBase(Fx,outarray);
            }

            void NormVectorIProductWRTBase(const Array<OneD, const NekDouble> &Fx, const Array<OneD, NekDouble> &Fy, Array< OneD, NekDouble> &outarray)
            {
                v_NormVectorIProductWRTBase(Fx,Fy,outarray);
            }

            void NormVectorIProductWRTBase(const Array<OneD, const NekDouble> &Fx, const Array<OneD, const NekDouble> &Fy, const Array<OneD, const NekDouble> &Fz, Array< OneD, NekDouble> &outarray)
            {
                v_NormVectorIProductWRTBase(Fx,Fy,Fz,outarray);
            }

            void NormVectorIProductWRTBase(const Array<OneD, const Array<OneD, NekDouble> > &Fvec, Array< OneD, NekDouble> &outarray)
            {
                v_NormVectorIProductWRTBase(Fvec, outarray);
            }

            DNekScalBlkMatSharedPtr GetLocStaticCondMatrix(const LocalRegions::MatrixKey &mkey)
            {
                return v_GetLocStaticCondMatrix(mkey);
            }

            STD_REGIONS_EXPORT void DropLocStaticCondMatrix(const LocalRegions::MatrixKey &mkey)
            {
                return v_DropLocStaticCondMatrix(mkey);
            }

            StdRegions::Orientation GetForient(int face)
            {
                return v_GetForient(face);
            }

            StdRegions::Orientation GetEorient(int edge)
            {
                return v_GetEorient(edge);
            }

            void SetCoeffsToOrientation(
                Array<OneD, NekDouble> &coeffs,
                StdRegions::Orientation dir)
            {
                v_SetCoeffsToOrientation(coeffs, dir);
            }

            void SetCoeffsToOrientation(
                StdRegions::Orientation dir,
                Array<OneD, const NekDouble> &inarray,
                Array<OneD, NekDouble> &outarray)
            {
                v_SetCoeffsToOrientation(dir,inarray,outarray);
            }

            int CalcNumberOfCoefficients(const std::vector<unsigned int>  &nummodes, int &modes_offset)
            {
                return v_CalcNumberOfCoefficients(nummodes,modes_offset);
            }

            // virtual functions related to LocalRegions
            STD_REGIONS_EXPORT NekDouble StdPhysEvaluate(
                                            const Array<OneD, const NekDouble> &Lcoord,
                                            const Array<OneD, const NekDouble> &physvals);


            int GetCoordim()
            {
                return v_GetCoordim();
            }

            void GetBoundaryMap(Array<OneD, unsigned int> &outarray)
            {
                v_GetBoundaryMap(outarray);
            }

            void GetInteriorMap(Array<OneD, unsigned int> &outarray)
            {
                v_GetInteriorMap(outarray);
            }

            int GetVertexMap(const int localVertexId,
                             bool useCoeffPacking = false)
            {
                return v_GetVertexMap(localVertexId,useCoeffPacking);
            }

            void GetEdgeInteriorMap(const int eid, const Orientation edgeOrient,
                                    Array<OneD, unsigned int> &maparray,
                                    Array<OneD, int> &signarray)
            {
                v_GetEdgeInteriorMap(eid,edgeOrient,maparray,signarray);
            }

            void GetFaceNumModes(const int fid, const Orientation faceOrient,
                                    int &numModes0,
                                    int &numModes1)
            {
                v_GetFaceNumModes(fid,faceOrient,numModes0,numModes1);
            }

            void GetFaceInteriorMap(const int fid, const Orientation faceOrient,
                                    Array<OneD, unsigned int> &maparray,
                                    Array<OneD, int> &signarray)
            {
                v_GetFaceInteriorMap(fid,faceOrient,maparray,signarray);
            }

            void GetEdgeToElementMap(const int eid,
                                     const Orientation edgeOrient,
                                     Array<OneD, unsigned int> &maparray,
                                     Array<OneD, int> &signarray,
                                     int P = -1)
            {
                v_GetEdgeToElementMap(eid, edgeOrient, maparray, signarray, P);
            }

            void GetFaceToElementMap(const int fid, const Orientation faceOrient,
                                     Array<OneD, unsigned int> &maparray,
                                     Array<OneD, int> &signarray,
                                     int nummodesA = -1, int nummodesB = -1)
            {
                v_GetFaceToElementMap(fid,faceOrient,maparray,signarray,
                                      nummodesA,nummodesB);
            }


            /**
             * @brief Extract the physical values along edge \a edge from \a
             * inarray into \a outarray following the local edge orientation
             * and point distribution defined by defined in \a EdgeExp.
             */

            void GetEdgePhysVals(const int edge, const Array<OneD,
                                 const NekDouble> &inarray,
                                       Array<OneD,NekDouble> &outarray)
            {
                v_GetEdgePhysVals(edge,inarray,outarray);
            }

            void GetEdgePhysVals(const int edge,
                                 const std::shared_ptr<StdExpansion> &EdgeExp,
                                 const Array<OneD, const NekDouble> &inarray,
                                       Array<OneD,NekDouble> &outarray)
            {
                v_GetEdgePhysVals(edge,EdgeExp,inarray,outarray);
            }
            
            void GetTracePhysVals(const int edge, const std::shared_ptr<StdExpansion> &EdgeExp, const Array<OneD, const NekDouble> &inarray, Array<OneD,NekDouble> &outarray)
            {
                v_GetTracePhysVals(edge,EdgeExp,inarray,outarray);
            }

            void GetVertexPhysVals(const int vertex,
                                   const Array<OneD, const NekDouble> &inarray,
                                         NekDouble &outarray)
            {
                v_GetVertexPhysVals(vertex, inarray, outarray);
            }

            void GetEdgeInterpVals(const int edge,const Array<OneD,
                                   const NekDouble> &inarray,
                                         Array<OneD,NekDouble> &outarray)
            {
                v_GetEdgeInterpVals(edge, inarray, outarray);
            }

            /**
             * @brief Extract the metric factors to compute the contravariant
             * fluxes along edge \a edge and stores them into \a outarray
             * following the local edge orientation (i.e. anticlockwise
             * convention).
             */
            void GetEdgeQFactors(
                    const int edge,
                    Array<OneD, NekDouble> &outarray)
            {
                v_GetEdgeQFactors(edge, outarray);
            }

            void GetFacePhysVals(
                const int                                face,
                const std::shared_ptr<StdExpansion>     &FaceExp,
                const Array<OneD, const NekDouble>      &inarray,
                      Array<OneD,       NekDouble>      &outarray,
                StdRegions::Orientation                  orient = eNoOrientation)
            {
                v_GetFacePhysVals(face, FaceExp, inarray, outarray, orient);
            }

            void GetEdgePhysMap(
                const int           edge,
                Array<OneD, int>   &outarray)
            {
                v_GetEdgePhysMap(edge, outarray);
            }
            
            void GetFacePhysMap(
                const int           face,
                Array<OneD, int>   &outarray)
            {
                v_GetFacePhysMap(face, outarray);
            }

            void MultiplyByQuadratureMetric(
                    const Array<OneD, const NekDouble> &inarray,
                          Array<OneD, NekDouble> &outarray)
            {
                v_MultiplyByQuadratureMetric(inarray, outarray);
            }

            void MultiplyByStdQuadratureMetric(
                    const Array<OneD, const NekDouble> &inarray,
                          Array<OneD, NekDouble> & outarray)
            {
                v_MultiplyByStdQuadratureMetric(inarray, outarray);
            }

            // Matrix Routines

            /** \brief this function generates the mass matrix
             *  \f$\mathbf{M}[i][j] =
             *  \int \phi_i(\mathbf{x}) \phi_j(\mathbf{x}) d\mathbf{x}\f$
             *
             *  \return returns the mass matrix
             */

            STD_REGIONS_EXPORT DNekMatSharedPtr CreateGeneralMatrix(const StdMatrixKey &mkey);

            STD_REGIONS_EXPORT void GeneralMatrixOp(const Array<OneD, const NekDouble> &inarray,
                                 Array<OneD,NekDouble> &outarray,
                                 const StdMatrixKey &mkey);

            void MassMatrixOp(const Array<OneD, const NekDouble> &inarray,
                              Array<OneD,NekDouble> &outarray,
                              const StdMatrixKey &mkey)
            {
                v_MassMatrixOp(inarray,outarray,mkey);
            }

            void LaplacianMatrixOp(const Array<OneD, const NekDouble> &inarray,
                                   Array<OneD,NekDouble> &outarray,
                                   const StdMatrixKey &mkey)
            {
                v_LaplacianMatrixOp(inarray,outarray,mkey);
            }

            void ReduceOrderCoeffs(int numMin,
                                   const Array<OneD, const NekDouble> &inarray,
                                   Array<OneD,NekDouble> &outarray)
            {
                v_ReduceOrderCoeffs(numMin,inarray,outarray);
            }

            void SVVLaplacianFilter(Array<OneD,NekDouble> &array,
                                    const StdMatrixKey &mkey)
            {
                v_SVVLaplacianFilter(array,mkey);
            }

            void ExponentialFilter(       Array<OneD, NekDouble> &array,
                                    const NekDouble        alpha,
                                    const NekDouble        exponent,
                                    const NekDouble        cutoff)
            {
                v_ExponentialFilter(array, alpha, exponent, cutoff);
            }

            void LaplacianMatrixOp(const int k1, const int k2,
                                   const Array<OneD, const NekDouble> &inarray,
                                   Array<OneD,NekDouble> &outarray,
                                   const StdMatrixKey &mkey)
            {
                v_LaplacianMatrixOp(k1,k2,inarray,outarray,mkey);
            }

            void WeakDerivMatrixOp(const int i,
                                   const Array<OneD, const NekDouble> &inarray,
                                   Array<OneD,NekDouble> &outarray,
                                   const StdMatrixKey &mkey)
            {
                v_WeakDerivMatrixOp(i,inarray,outarray,mkey);
            }

            void WeakDirectionalDerivMatrixOp(const Array<OneD, const NekDouble> &inarray,
                                              Array<OneD,NekDouble> &outarray,
                                              const StdMatrixKey &mkey)
            {
                v_WeakDirectionalDerivMatrixOp(inarray,outarray,mkey);
            }

            void MassLevelCurvatureMatrixOp(const Array<OneD, const NekDouble> &inarray,
                                            Array<OneD,NekDouble> &outarray,
                                            const StdMatrixKey &mkey)
            {
                v_MassLevelCurvatureMatrixOp(inarray,outarray,mkey);
            }

            void LinearAdvectionDiffusionReactionMatrixOp(const Array<OneD, const NekDouble> &inarray,
                                                 Array<OneD,NekDouble> &outarray,
                                                          const StdMatrixKey &mkey,
                                                          bool addDiffusionTerm = true)
            {
                v_LinearAdvectionDiffusionReactionMatrixOp(inarray,outarray,mkey,addDiffusionTerm);
            }

            /**
             * @param   inarray     Input array @f$ \mathbf{u} @f$.
             * @param   outarray    Output array @f$ \boldsymbol{\nabla^2u}
             *                          + \lambda \boldsymbol{u} @f$.
             * @param   mkey
             */
            void HelmholtzMatrixOp(const Array<OneD, const NekDouble> &inarray,
                                   Array<OneD,NekDouble> &outarray,
                                   const StdMatrixKey &mkey)
            {
                v_HelmholtzMatrixOp(inarray,outarray,mkey);
            }

            DNekMatSharedPtr GenMatrix (const StdMatrixKey &mkey)
            {
                return v_GenMatrix(mkey);
            }

            void PhysDeriv (const Array<OneD, const NekDouble>& inarray,
                            Array<OneD, NekDouble> &out_d0,
                            Array<OneD, NekDouble> &out_d1 = NullNekDouble1DArray,
                            Array<OneD, NekDouble> &out_d2 = NullNekDouble1DArray)
            {
                v_PhysDeriv (inarray, out_d0, out_d1, out_d2);
            }

            void PhysDeriv(const int dir,
                           const Array<OneD, const NekDouble>& inarray,
                           Array<OneD, NekDouble> &outarray)
            {
                v_PhysDeriv (dir, inarray, outarray);
            }

            void PhysDeriv_s(const Array<OneD, const NekDouble>& inarray,
                             Array<OneD, NekDouble> &out_ds)
            {
                v_PhysDeriv_s(inarray,out_ds);
            }

            void PhysDeriv_n(const Array<OneD, const NekDouble>& inarray,
            	             Array<OneD, NekDouble>& out_dn)
            {
            	 v_PhysDeriv_n(inarray,out_dn);
            }

            void PhysDirectionalDeriv(const Array<OneD, const NekDouble>& inarray,
                                      const Array<OneD, const NekDouble>& direction,
                                      Array<OneD, NekDouble> &outarray)
            {
                v_PhysDirectionalDeriv (inarray, direction, outarray);
            }

            void StdPhysDeriv(const Array<OneD, const NekDouble>& inarray,
                              Array<OneD, NekDouble> &out_d0,
                              Array<OneD, NekDouble> &out_d1 = NullNekDouble1DArray,
                              Array<OneD, NekDouble> &out_d2 = NullNekDouble1DArray)
            {
                v_StdPhysDeriv(inarray, out_d0, out_d1, out_d2);
            }

            void StdPhysDeriv (const int dir,
                               const Array<OneD, const NekDouble>& inarray,
                               Array<OneD, NekDouble> &outarray)
            {
                v_StdPhysDeriv(dir,inarray,outarray);
            }

            void AddRobinMassMatrix(const int edgeid,
                                    const Array<OneD, const NekDouble > &primCoeffs,
                                    DNekMatSharedPtr &inoutmat)
            {
                v_AddRobinMassMatrix(edgeid,primCoeffs,inoutmat);
            }

            void AddRobinEdgeContribution(const int edgeid,
                                          const Array<OneD, const NekDouble> &primCoeffs,
                                          const Array<OneD, NekDouble> &incoeffs,
                                          Array<OneD, NekDouble> &coeffs)
            {
                v_AddRobinEdgeContribution(edgeid, primCoeffs, incoeffs, coeffs);
            }

            /** \brief This function evaluates the expansion at a single
             *  (arbitrary) point of the domain
             *
             *  This function is a wrapper around the virtual function
             *  \a v_PhysEvaluate()
             *
             *  Based on the value of the expansion at the quadrature
             *  points provided in \a physvals, this function
             *  calculates the value of the expansion at an arbitrary
             *  single points (with coordinates \f$ \mathbf{x_c}\f$
             *  given by the pointer \a coords). This operation,
             *  equivalent to \f[ u(\mathbf{x_c}) = \sum_p
             *  \phi_p(\mathbf{x_c}) \hat{u}_p \f] is evaluated using
             *  Lagrangian interpolants through the quadrature points:
             *  \f[ u(\mathbf{x_c}) = \sum_p h_p(\mathbf{x_c}) u_p\f]
             *
             *  \param coords the coordinates of the single point
             *  \param physvals the interpolated field at the quadrature points
             *
             *  \return returns the value of the expansion at the
             *  single point
             */
            NekDouble PhysEvaluate(const Array<OneD, const NekDouble>& coords,
                                   const Array<OneD, const NekDouble>& physvals)
            {
                return v_PhysEvaluate(coords,physvals);
            }


            /** \brief This function evaluates the expansion at a single
             *  (arbitrary) point of the domain
             *
             *  This function is a wrapper around the virtual function
             *  \a v_PhysEvaluate()
             *
             *  Based on the value of the expansion at the quadrature
             *  points provided in \a physvals, this function
             *  calculates the value of the expansion at an arbitrary
             *  single points associated with the interpolation
             *  matrices provided in \f$ I \f$.
             *
             *  \param I an Array of lagrange interpolantes evaluated
             *  at the coordinate and going through the local physical
             *  quadrature
             *  \param physvals the interpolated field at the quadrature points
             *
             *  \return returns the value of the expansion at the
             *  single point
             */
            NekDouble PhysEvaluate(const Array<OneD, DNekMatSharedPtr>& I,
                                   const Array<OneD, const NekDouble >& physvals)
            {
                return v_PhysEvaluate(I,physvals);
            }


            /**
             * \brief Convert local cartesian coordinate \a xi into local
             * collapsed coordinates \a eta
             **/
            void LocCoordToLocCollapsed(const Array<OneD, const NekDouble>& xi,
                                        Array<OneD, NekDouble>& eta)
            {
                v_LocCoordToLocCollapsed(xi,eta);
            }


            STD_REGIONS_EXPORT virtual int v_CalcNumberOfCoefficients(const std::vector<unsigned int>  &nummodes, int &modes_offset);

            STD_REGIONS_EXPORT virtual void v_NormVectorIProductWRTBase(const Array<OneD, const NekDouble> &Fx, Array< OneD, NekDouble> &outarray);

            STD_REGIONS_EXPORT virtual void v_NormVectorIProductWRTBase(
                     const Array<OneD, const NekDouble> &Fx, 
                     const Array<OneD, const NekDouble> &Fy, 
                     Array< OneD, NekDouble> &outarray);

            STD_REGIONS_EXPORT virtual void v_NormVectorIProductWRTBase(const Array<OneD, const NekDouble> &Fx, const Array<OneD, const NekDouble> &Fy, const Array<OneD, const NekDouble> &Fz, Array< OneD, NekDouble> &outarray);

            STD_REGIONS_EXPORT virtual void v_NormVectorIProductWRTBase(const Array<OneD, const Array<OneD, NekDouble> > &Fvec, Array< OneD, NekDouble> &outarray);

            STD_REGIONS_EXPORT virtual DNekScalBlkMatSharedPtr v_GetLocStaticCondMatrix(const LocalRegions::MatrixKey &mkey);

            STD_REGIONS_EXPORT virtual void v_DropLocStaticCondMatrix(const LocalRegions::MatrixKey &mkey);


            STD_REGIONS_EXPORT virtual StdRegions::Orientation v_GetForient(int face);

            STD_REGIONS_EXPORT virtual StdRegions::Orientation v_GetEorient(int edge);

            /** \brief Function to evaluate the discrete \f$ L_\infty\f$
             *  error \f$ |\epsilon|_\infty = \max |u - u_{exact}|\f$ where \f$
             *    u_{exact}\f$ is given by the array \a sol.
             *
             *    This function takes the physical value space array \a m_phys as
             *  approximate solution
             *
             *  \param sol array of solution function  at physical quadrature
             *  points
             *  \return returns the \f$ L_\infty \f$ error as a NekDouble.
             */
             STD_REGIONS_EXPORT NekDouble Linf(const Array<OneD, const NekDouble>& phys, const Array<OneD, const NekDouble>& sol = NullNekDouble1DArray);

            /** \brief Function to evaluate the discrete \f$ L_2\f$ error,
             *  \f$ | \epsilon |_{2} = \left [ \int^1_{-1} [u - u_{exact}]^2
             *  dx \right]^{1/2} d\xi_1 \f$ where \f$ u_{exact}\f$ is given by
             *  the array \a sol.
             *
             *    This function takes the physical value space array \a m_phys as
             *  approximate solution
             *
             *  \param sol array of solution function  at physical quadrature
             *  points
             *  \return returns the \f$ L_2 \f$ error as a double.
             */
             STD_REGIONS_EXPORT NekDouble L2(const Array<OneD, const NekDouble>& phys, const Array<OneD, const NekDouble>& sol = NullNekDouble1DArray);

            /** \brief Function to evaluate the discrete \f$ H^1\f$
             *  error, \f$ | \epsilon |^1_{2} = \left [ \int^1_{-1} [u -
             *  u_{exact}]^2 + \nabla(u - u_{exact})\cdot\nabla(u -
             *  u_{exact})\cdot dx \right]^{1/2} d\xi_1 \f$ where \f$
             *  u_{exact}\f$ is given by the array \a sol.
             *
             *    This function takes the physical value space array
             *  \a m_phys as approximate solution
             *
             *  \param sol array of solution function  at physical quadrature
             *  points
             *  \return returns the \f$ H_1 \f$ error as a double.
             */
             STD_REGIONS_EXPORT NekDouble H1(const Array<OneD, const NekDouble>& phys, const Array<OneD, const NekDouble>& sol = NullNekDouble1DArray);

            // I/O routines

            const LibUtilities::PointsKeyVector GetPointsKeys() const
            {
                LibUtilities::PointsKeyVector p;
                p.reserve(m_base.num_elements());
                for (int i = 0; i < m_base.num_elements(); ++i)
                {
                    p.push_back(m_base[i]->GetPointsKey());
                }
                return p;
            }

            STD_REGIONS_EXPORT Array<OneD, unsigned int>
                GetEdgeInverseBoundaryMap(int eid)
            {
                return v_GetEdgeInverseBoundaryMap(eid);
            }


            STD_REGIONS_EXPORT Array<OneD, unsigned int>
                GetFaceInverseBoundaryMap(int fid, StdRegions::Orientation faceOrient = eNoOrientation, int P1=-1, int P2=-1)
            {
                return v_GetFaceInverseBoundaryMap(fid,faceOrient,P1,P2);
            }


            STD_REGIONS_EXPORT void GetInverseBoundaryMaps(
                    Array<OneD, unsigned int> &vmap,
                    Array<OneD, Array<OneD, unsigned int> > &emap,
                    Array<OneD, Array<OneD, unsigned int> > &fmap )
                
            {
                v_GetInverseBoundaryMaps(vmap,emap,fmap);
            }
            
            STD_REGIONS_EXPORT DNekMatSharedPtr BuildInverseTransformationMatrix(
                const DNekScalMatSharedPtr & m_transformationmatrix)
            {
                return v_BuildInverseTransformationMatrix(
                    m_transformationmatrix);
            }


            /** \brief This function performs an interpolation from
             * the physical space points provided at input into an
             * array of equispaced points which are not the collapsed
             * coordinate. So for a tetrahedron you will only get a
             * tetrahedral number of values.
             *
             * This is primarily used for output purposes to get a
             * better distribution of points more suitable for most
             * postprocessing
             */
            STD_REGIONS_EXPORT void PhysInterpToSimplexEquiSpaced(
                const Array<OneD, const NekDouble> &inarray,
                Array<OneD, NekDouble>       &outarray,
                int npset = -1);

            /** \brief This function provides the connectivity of
             *   local simplices (triangles or tets) to connect the
             *   equispaced data points provided by
             *   PhysInterpToSimplexEquiSpaced
             *
             *  This is a virtual call to the function 
             *  \a v_GetSimplexEquiSpaceConnectivity
             */ 
            STD_REGIONS_EXPORT void GetSimplexEquiSpacedConnectivity(
                Array<OneD, int> &conn,
                bool              standard = true)
            {
                v_GetSimplexEquiSpacedConnectivity(conn,standard);
            }

            /** \brief This function performs a
             * projection/interpolation from the equispaced points
             * sometimes used in post-processing onto the coefficient
             * space 
             *
             * This is primarily used for output purposes to use a
             * more even distribution of points more suitable for alot of
             * postprocessing
             */
             STD_REGIONS_EXPORT void EquiSpacedToCoeffs(
                           const Array<OneD, const NekDouble> &inarray,
                           Array<OneD, NekDouble>       &outarray);

            template<class T>
            std::shared_ptr<T> as()
            {
                return std::dynamic_pointer_cast<T>( shared_from_this() );
            }

            void IProductWRTBase_SumFac(const Array<OneD, const NekDouble>& inarray,
                                        Array<OneD, NekDouble> &outarray,
                                        bool multiplybyweights = true)
            {
                v_IProductWRTBase_SumFac(inarray,outarray,multiplybyweights);
            }

        protected:
            Array<OneD, LibUtilities::BasisSharedPtr> m_base; /**< Bases needed for the expansion */
            int m_elmt_id;
            int m_ncoeffs;                                   /**< Total number of coefficients used in the expansion */
            LibUtilities::NekManager<StdMatrixKey, DNekMat, StdMatrixKey::opLess> m_stdMatrixManager;
            LibUtilities::NekManager<StdMatrixKey, DNekBlkMat, StdMatrixKey::opLess> m_stdStaticCondMatrixManager;
	    LibUtilities::NekManager<IndexMapKey, IndexMapValues, IndexMapKey::opLess> m_IndexMapManager;

            DNekMatSharedPtr CreateStdMatrix(const StdMatrixKey &mkey)
            {
                return v_CreateStdMatrix(mkey);
            }

            /** \brief Create the static condensation of a matrix when
                using a boundary interior decomposition

                If a matrix system can be represented by
                \f$ Mat = \left [ \begin{array}{cc}
                A & B \\
                C & D \end{array} \right ] \f$
                This routine creates a matrix containing the statically
                condense system of the form
                \f$ Mat = \left [ \begin{array}{cc}
                A - B D^{-1} C & B D^{-1} \\
                D^{-1} C       & D^{-1} \end{array} \right ] \f$
            **/
            STD_REGIONS_EXPORT DNekBlkMatSharedPtr CreateStdStaticCondMatrix(const StdMatrixKey &mkey);

            /** \brief Create an IndexMap which contains mapping information linking any specific
                element shape with either its boundaries, edges, faces, verteces, etc.

                The index member of the IndexMapValue struct gives back an integer associated with an entity index
                The sign member of the same struct gives back a sign to algebrically apply entities orientation
            **/
            STD_REGIONS_EXPORT IndexMapValuesSharedPtr CreateIndexMap(const IndexMapKey &ikey);

            STD_REGIONS_EXPORT void BwdTrans_MatOp(const Array<OneD, const NekDouble>& inarray,
                                Array<OneD, NekDouble> &outarray);

            void BwdTrans_SumFac(const Array<OneD, const NekDouble>& inarray,
                                 Array<OneD, NekDouble> &outarray)
            {
                v_BwdTrans_SumFac(inarray,outarray);
            }


            void IProductWRTDerivBase_SumFac(
                    const int dir,
                    const Array<OneD, const NekDouble>& inarray,
                          Array<OneD, NekDouble> &outarray)
            {
                v_IProductWRTDerivBase_SumFac(dir,inarray,outarray);
            }


            void IProductWRTDirectionalDerivBase_SumFac(
                    const Array<OneD, const NekDouble>& direction,
                    const Array<OneD, const NekDouble>& inarray,
                          Array<OneD, NekDouble> &outarray)
            {
                v_IProductWRTDirectionalDerivBase_SumFac(direction,
                                                         inarray,outarray);
            }


            // The term _MatFree denotes that the action of the MatrixOperation
            // is done withouth actually using the matrix (which then needs to be stored/calculated).
            // Although this does not strictly mean that no matrix operations are involved in the
            // evaluation of the operation, we use this term in the same context used as in the following
            // paper:
            // R. C. Kirby, M. G. Knepley, A. Logg, and L. R. Scott,
            // "Optimizing the evaluation of finite element matrices," SISC 27:741-758 (2005)
            STD_REGIONS_EXPORT void GeneralMatrixOp_MatFree(const Array<OneD, const NekDouble> &inarray,
                                               Array<OneD,NekDouble> &outarray,
                                               const StdMatrixKey &mkey);

            STD_REGIONS_EXPORT void MassMatrixOp_MatFree(const Array<OneD, const NekDouble> &inarray,
                                            Array<OneD,NekDouble> &outarray,
                                            const StdMatrixKey &mkey);

            void LaplacianMatrixOp_MatFree(const Array<OneD, const NekDouble> &inarray,
                                                 Array<OneD,NekDouble> &outarray,
                                                 const StdMatrixKey &mkey)
            {
                v_LaplacianMatrixOp_MatFree(inarray,outarray,mkey);
            }

            STD_REGIONS_EXPORT void LaplacianMatrixOp_MatFree_Kernel(
                const Array<OneD, const NekDouble> &inarray,
                      Array<OneD,       NekDouble> &outarray,
                      Array<OneD,       NekDouble> &wsp)
            {
                v_LaplacianMatrixOp_MatFree_Kernel(inarray, outarray, wsp);
            }

            STD_REGIONS_EXPORT void LaplacianMatrixOp_MatFree_GenericImpl(const Array<OneD, const NekDouble> &inarray,
                                                             Array<OneD,NekDouble> &outarray,
                                                             const StdMatrixKey &mkey);

            STD_REGIONS_EXPORT void LaplacianMatrixOp_MatFree(const int k1, const int k2,
                                                 const Array<OneD, const NekDouble> &inarray,
                                                 Array<OneD,NekDouble> &outarray,
                                                 const StdMatrixKey &mkey);

            STD_REGIONS_EXPORT void WeakDerivMatrixOp_MatFree(const int i,
                                                 const Array<OneD, const NekDouble> &inarray,
                                                 Array<OneD,NekDouble> &outarray,
                                                 const StdMatrixKey &mkey);

            STD_REGIONS_EXPORT void WeakDirectionalDerivMatrixOp_MatFree(const Array<OneD, const NekDouble> &inarray,
                                                      Array<OneD,NekDouble> &outarray,
                                                      const StdMatrixKey &mkey);

            STD_REGIONS_EXPORT void MassLevelCurvatureMatrixOp_MatFree(const Array<OneD, const NekDouble> &inarray,
                                                    Array<OneD,NekDouble> &outarray,
                                                    const StdMatrixKey &mkey);

            STD_REGIONS_EXPORT void LinearAdvectionDiffusionReactionMatrixOp_MatFree( const Array<OneD, const NekDouble> &inarray,
                                                                   Array<OneD,NekDouble> &outarray,
                                                                   const StdMatrixKey &mkey,
                                                                   bool addDiffusionTerm = true);

            void HelmholtzMatrixOp_MatFree(const Array<OneD, const NekDouble> &inarray,
                                                 Array<OneD,NekDouble> &outarray,
                                                 const StdMatrixKey &mkey)
            {
                v_HelmholtzMatrixOp_MatFree(inarray,outarray,mkey);
            }

            STD_REGIONS_EXPORT void HelmholtzMatrixOp_MatFree_GenericImpl(const Array<OneD, const NekDouble> &inarray,
                                                             Array<OneD,NekDouble> &outarray,
                                                             const StdMatrixKey &mkey);

            STD_REGIONS_EXPORT virtual void v_SetCoeffsToOrientation(StdRegions::Orientation dir,
                                                  Array<OneD, const NekDouble> &inarray,
                                                  Array<OneD, NekDouble> &outarray);

            STD_REGIONS_EXPORT virtual void v_SetCoeffsToOrientation(
                Array<OneD, NekDouble> &coeffs,
                StdRegions::Orientation dir);

            STD_REGIONS_EXPORT virtual NekDouble v_StdPhysEvaluate(
                                                   const Array<OneD, const NekDouble> &Lcoord,
                                                   const Array<OneD, const NekDouble> &physvals);

        private:
            // Virtual functions
            STD_REGIONS_EXPORT virtual int v_GetNverts() const = 0;
            STD_REGIONS_EXPORT virtual int v_GetNedges() const;
            STD_REGIONS_EXPORT virtual int v_GetNfaces() const;
            STD_REGIONS_EXPORT virtual int v_GetNtraces() const;

            STD_REGIONS_EXPORT virtual int v_NumBndryCoeffs() const;

            STD_REGIONS_EXPORT virtual int v_NumDGBndryCoeffs() const;

            STD_REGIONS_EXPORT virtual int v_GetEdgeNcoeffs(const int i) const;

            STD_REGIONS_EXPORT virtual int v_GetTotalEdgeIntNcoeffs() const;

            STD_REGIONS_EXPORT virtual int v_GetEdgeNumPoints(const int i) const;

            STD_REGIONS_EXPORT virtual int v_DetCartesianDirOfEdge(const int edge);

            STD_REGIONS_EXPORT virtual const LibUtilities::BasisKey v_DetEdgeBasisKey(const int i) const;

            STD_REGIONS_EXPORT virtual const LibUtilities::BasisKey v_DetFaceBasisKey(const int i, const int k) const;

            STD_REGIONS_EXPORT virtual int v_GetFaceNumPoints(const int i) const;

            STD_REGIONS_EXPORT virtual int v_GetFaceNcoeffs(const int i) const;

            STD_REGIONS_EXPORT virtual int v_GetFaceIntNcoeffs(const int i) const;

            STD_REGIONS_EXPORT virtual int v_GetTotalFaceIntNcoeffs() const;


            STD_REGIONS_EXPORT virtual int v_GetTraceNcoeffs(const int i) const;

            STD_REGIONS_EXPORT virtual LibUtilities::PointsKey
                v_GetFacePointsKey(const int i, const int j) const;

            STD_REGIONS_EXPORT virtual LibUtilities::BasisType
                v_GetEdgeBasisType(const int i) const;

            STD_REGIONS_EXPORT virtual const LibUtilities::PointsKey
                v_GetNodalPointsKey() const;

            STD_REGIONS_EXPORT virtual LibUtilities::ShapeType v_DetShapeType() const;

            STD_REGIONS_EXPORT virtual std::shared_ptr<StdExpansion> 
                v_GetStdExp(void) const;

            STD_REGIONS_EXPORT virtual std::shared_ptr<StdExpansion> 
                v_GetLinStdExp(void) const;
            
            STD_REGIONS_EXPORT virtual int v_GetShapeDimension() const;

            STD_REGIONS_EXPORT virtual bool  v_IsBoundaryInteriorExpansion();

            STD_REGIONS_EXPORT virtual bool  v_IsNodalNonTensorialExp();

            STD_REGIONS_EXPORT virtual void   v_BwdTrans   (const Array<OneD, const NekDouble>& inarray,
                                         Array<OneD, NekDouble> &outarray) = 0;

            /**
             * @brief Transform a given function from physical quadrature space
             * to coefficient space.
             * @see StdExpansion::FwdTrans
             */
            STD_REGIONS_EXPORT virtual void   v_FwdTrans   (
                            const Array<OneD, const NekDouble>& inarray,
                                  Array<OneD,       NekDouble> &outarray) = 0;

            /**
             * @brief Calculates the inner product of a given function \a f
             * with the different modes of the expansion
             */
            STD_REGIONS_EXPORT virtual void  v_IProductWRTBase(
                            const Array<OneD, const NekDouble>& inarray,
                                  Array<OneD,       NekDouble> &outarray) = 0;

            STD_REGIONS_EXPORT virtual void v_IProductWRTBase(
                            const Array<OneD, const NekDouble>& base,
                            const Array<OneD, const NekDouble>& inarray,
                                  Array<OneD,       NekDouble>& outarray,
                                  int coll_check)
            {
                boost::ignore_unused(base, inarray, outarray, coll_check);
                NEKERROR(ErrorUtil::efatal,
                         "StdExpansion::v_IProductWRTBase has no (and should have no) implementation");
            }

            STD_REGIONS_EXPORT virtual void  v_IProductWRTDerivBase (const int dir,
                                                   const Array<OneD, const NekDouble>& inarray,
                                                   Array<OneD, NekDouble> &outarray);
            STD_REGIONS_EXPORT virtual void  v_IProductWRTDirectionalDerivBase (const Array<OneD, const NekDouble>& direction,
                                                                                const Array<OneD, const NekDouble>& inarray,
                                                                                Array<OneD, NekDouble> &outarray);

            STD_REGIONS_EXPORT virtual void v_FwdTrans_BndConstrained(const Array<OneD, const NekDouble>& inarray,
                                                   Array<OneD, NekDouble> &outarray);

            STD_REGIONS_EXPORT virtual NekDouble v_Integral(const Array<OneD, const NekDouble>& inarray );

            STD_REGIONS_EXPORT virtual void   v_PhysDeriv (const Array<OneD, const NekDouble>& inarray,
                                        Array<OneD, NekDouble> &out_d1,
                                        Array<OneD, NekDouble> &out_d2,
                                        Array<OneD, NekDouble> &out_d3);

	    STD_REGIONS_EXPORT virtual void v_PhysDeriv_s (const Array<OneD, const NekDouble>& inarray,
	    	    			Array<OneD, NekDouble> &out_ds);

            STD_REGIONS_EXPORT virtual void v_PhysDeriv_n(const Array<OneD, const NekDouble>& inarray,
            	                        Array<OneD, NekDouble>& out_dn);
            STD_REGIONS_EXPORT virtual void v_PhysDeriv(const int dir,
                                     const Array<OneD, const NekDouble>& inarray,
                                     Array<OneD, NekDouble> &out_d0);

            STD_REGIONS_EXPORT virtual void v_PhysDirectionalDeriv(const Array<OneD, const NekDouble>& inarray,
                                                const Array<OneD, const NekDouble>& direction,
                                                Array<OneD, NekDouble> &outarray);

            STD_REGIONS_EXPORT virtual void v_StdPhysDeriv (const Array<OneD,
                                                            const NekDouble>& inarray,
                                         Array<OneD, NekDouble> &out_d1,
                                         Array<OneD, NekDouble> &out_d2,
                                         Array<OneD, NekDouble> &out_d3);

            STD_REGIONS_EXPORT virtual void   v_StdPhysDeriv (const int dir,
                                           const Array<OneD, const NekDouble>& inarray,
                                           Array<OneD, NekDouble> &outarray);

            STD_REGIONS_EXPORT virtual void v_AddRobinMassMatrix(const int edgeid,
                                                          const Array<OneD,
                                                          const NekDouble > &primCoeffs,
                                                          DNekMatSharedPtr &inoutmat);

            STD_REGIONS_EXPORT virtual void v_AddRobinEdgeContribution(const int edgeid,
                                            const Array<OneD, const NekDouble> &primCoeffs,
                                            const Array<OneD, NekDouble> &incoeffs,
                                            Array<OneD, NekDouble> &coeffs);

            STD_REGIONS_EXPORT virtual NekDouble v_PhysEvaluate(const Array<OneD,
                                             const NekDouble>& coords,
                                             const Array<OneD, const NekDouble> & physvals);

            STD_REGIONS_EXPORT virtual NekDouble v_PhysEvaluate(
                                        const Array<OneD, DNekMatSharedPtr >& I,
                                        const Array<OneD, const NekDouble> & physvals);

            STD_REGIONS_EXPORT virtual void v_LocCoordToLocCollapsed(
                                        const Array<OneD, const NekDouble>& xi,
                                        Array<OneD, NekDouble>& eta);


            STD_REGIONS_EXPORT virtual void v_FillMode(const int mode,
                                                       Array<OneD, NekDouble> &outarray);

            STD_REGIONS_EXPORT virtual DNekMatSharedPtr v_GenMatrix(const StdMatrixKey &mkey);

            STD_REGIONS_EXPORT virtual DNekMatSharedPtr v_CreateStdMatrix(const StdMatrixKey &mkey);

            STD_REGIONS_EXPORT virtual void v_GetCoords(Array<OneD, NekDouble> &coords_0,
                                     Array<OneD, NekDouble> &coords_1,
                                     Array<OneD, NekDouble> &coords_2);

            STD_REGIONS_EXPORT virtual void v_GetCoord(const Array<OneD, const NekDouble>& Lcoord,
                                    Array<OneD, NekDouble> &coord);

            STD_REGIONS_EXPORT virtual int v_GetCoordim(void);

            STD_REGIONS_EXPORT virtual void v_GetBoundaryMap(Array<OneD, unsigned int>& outarray);

            STD_REGIONS_EXPORT virtual void v_GetInteriorMap(Array<OneD, unsigned int>& outarray);

            STD_REGIONS_EXPORT virtual int v_GetVertexMap(int localVertexId,
                                                          bool useCoeffPacking = false);

            STD_REGIONS_EXPORT virtual void v_GetEdgeInteriorMap(const int eid, const Orientation edgeOrient,
                                              Array<OneD, unsigned int> &maparray,
                                              Array<OneD, int> &signarray);

            STD_REGIONS_EXPORT virtual void v_GetFaceNumModes(
                                              const int fid,
                                              const Orientation faceOrient,
                                              int &numModes0,
                                              int &numModes1);

            STD_REGIONS_EXPORT virtual void v_GetFaceInteriorMap(const int fid, const Orientation faceOrient,
                                              Array<OneD, unsigned int> &maparray,
                                              Array<OneD, int> &signarray);

            STD_REGIONS_EXPORT virtual void v_GetEdgeToElementMap(
                const int                  eid,
                const Orientation          edgeOrient,
                Array<OneD, unsigned int>& maparray,
                Array<OneD, int>&          signarray,
                int                        P = -1);

            STD_REGIONS_EXPORT virtual void v_GetFaceToElementMap(const int fid, const Orientation faceOrient,
                                               Array<OneD, unsigned int> &maparray,
                                               Array<OneD, int> &signarray,
                                               int nummodesA = -1, int nummodesB = -1);

            /**
             * @brief Extract the physical values along edge \a edge from \a
             * inarray into \a outarray following the local edge orientation
             * and point distribution defined by defined in \a EdgeExp.
             */
            STD_REGIONS_EXPORT virtual void v_GetEdgePhysVals(const int edge, const Array<OneD, const NekDouble> &inarray, Array<OneD,NekDouble> &outarray);

            STD_REGIONS_EXPORT virtual void v_GetEdgePhysVals(const int edge,  const std::shared_ptr<StdExpansion>  &EdgeExp, const Array<OneD, const NekDouble> &inarray, Array<OneD,NekDouble> &outarray);

            STD_REGIONS_EXPORT virtual void v_GetTracePhysVals(const int edge,  const std::shared_ptr<StdExpansion>  &EdgeExp, const Array<OneD, const NekDouble> &inarray, Array<OneD,NekDouble> &outarray, StdRegions::Orientation  orient = eNoOrientation);

            STD_REGIONS_EXPORT virtual void v_GetVertexPhysVals(const int vertex, const Array<OneD, const NekDouble> &inarray, NekDouble &outarray);

            STD_REGIONS_EXPORT virtual void v_GetEdgeInterpVals(const int edge,
                const Array<OneD, const NekDouble> &inarray,Array<OneD,NekDouble> &outarray);

            STD_REGIONS_EXPORT virtual void v_GetEdgeQFactors(
                const int edge,
                Array<OneD, NekDouble> &outarray);

            STD_REGIONS_EXPORT virtual void v_GetFacePhysVals(
                const int                                face,
                const std::shared_ptr<StdExpansion>     &FaceExp,
                const Array<OneD, const NekDouble>      &inarray,
                      Array<OneD,       NekDouble>      &outarray,
                StdRegions::Orientation                  orient);

            STD_REGIONS_EXPORT virtual void v_GetEdgePhysMap(
                const int       edge,
                Array<OneD,int> &outarray);
            
            STD_REGIONS_EXPORT virtual void v_GetFacePhysMap(
                const int       face,
                Array<OneD,int> &outarray);

            STD_REGIONS_EXPORT virtual void v_MultiplyByQuadratureMetric(
                    const Array<OneD, const NekDouble> &inarray,
                    Array<OneD, NekDouble> &outarray);

            STD_REGIONS_EXPORT virtual void v_MultiplyByStdQuadratureMetric(
                    const Array<OneD, const NekDouble> &inarray,
                    Array<OneD, NekDouble> &outarray);

            STD_REGIONS_EXPORT virtual void v_BwdTrans_SumFac(const Array<OneD, const NekDouble>& inarray,
                                           Array<OneD, NekDouble> &outarray);

            STD_REGIONS_EXPORT virtual void v_IProductWRTBase_SumFac(const Array<OneD, const NekDouble>& inarray,
                                                                     Array<OneD, NekDouble> &outarray, bool multiplybyweights = true);

            STD_REGIONS_EXPORT virtual void v_IProductWRTDerivBase_SumFac(
                const int dir,
                const Array<OneD, const NekDouble>& inarray,
                      Array<OneD, NekDouble> &outarray);

            STD_REGIONS_EXPORT virtual void
                    v_IProductWRTDirectionalDerivBase_SumFac(
                const Array<OneD, const NekDouble>& direction,
                const Array<OneD, const NekDouble>& inarray,
                      Array<OneD, NekDouble> &outarray);

            STD_REGIONS_EXPORT virtual void v_MassMatrixOp(const Array<OneD, const NekDouble> &inarray,
                                        Array<OneD,NekDouble> &outarray,
                                        const StdMatrixKey &mkey);

            STD_REGIONS_EXPORT virtual void v_LaplacianMatrixOp(const Array<OneD, const NekDouble> &inarray,
                                             Array<OneD,NekDouble> &outarray,
                                             const StdMatrixKey &mkey);

            STD_REGIONS_EXPORT virtual void v_SVVLaplacianFilter(Array<OneD,NekDouble> &array,
                                             const StdMatrixKey &mkey);

            STD_REGIONS_EXPORT virtual void v_ExponentialFilter(
                                          Array<OneD, NekDouble> &array,
                                    const NekDouble        alpha,
                                    const NekDouble        exponent,
                                    const NekDouble        cutoff);

            STD_REGIONS_EXPORT virtual void v_ReduceOrderCoeffs(
                                            int numMin,
                                            const Array<OneD, const NekDouble> &inarray,
                                            Array<OneD,NekDouble> &outarray);

            STD_REGIONS_EXPORT virtual void v_LaplacianMatrixOp(const int k1, const int k2,
                                             const Array<OneD, const NekDouble> &inarray,
                                             Array<OneD,NekDouble> &outarray,
                                             const StdMatrixKey &mkey);

            STD_REGIONS_EXPORT virtual void v_WeakDerivMatrixOp(const int i,
                                             const Array<OneD, const NekDouble> &inarray,
                                             Array<OneD,NekDouble> &outarray,
                                             const StdMatrixKey &mkey);

            STD_REGIONS_EXPORT virtual void v_WeakDirectionalDerivMatrixOp(const Array<OneD, const NekDouble> &inarray,
                                                        Array<OneD,NekDouble> &outarray,
                                                        const StdMatrixKey &mkey);

            STD_REGIONS_EXPORT virtual void v_MassLevelCurvatureMatrixOp(const Array<OneD, const NekDouble> &inarray,
                                                        Array<OneD,NekDouble> &outarray,
                                                        const StdMatrixKey &mkey);

            STD_REGIONS_EXPORT virtual void v_LinearAdvectionDiffusionReactionMatrixOp(const Array<OneD,
                                                                    const NekDouble> &inarray,
                                                                    Array<OneD,NekDouble> &outarray,
                                                                    const StdMatrixKey &mkey,
                                                                    bool addDiffusionTerm=true);

            STD_REGIONS_EXPORT virtual void v_HelmholtzMatrixOp(const Array<OneD, const NekDouble> &inarray,
                                             Array<OneD,NekDouble> &outarray,
                                             const StdMatrixKey &mkey);

            STD_REGIONS_EXPORT virtual void v_LaplacianMatrixOp_MatFree(const Array<OneD, const NekDouble> &inarray,
                                                           Array<OneD,NekDouble> &outarray,
                                                           const StdMatrixKey &mkey);

            STD_REGIONS_EXPORT virtual void v_LaplacianMatrixOp_MatFree_Kernel(
                                const Array<OneD, const NekDouble> &inarray,
                                      Array<OneD,       NekDouble> &outarray,
                                      Array<OneD,       NekDouble> &wsp);

            STD_REGIONS_EXPORT virtual void v_HelmholtzMatrixOp_MatFree(const Array<OneD, const NekDouble> &inarray,
                                                           Array<OneD,NekDouble> &outarray,
                                                           const StdMatrixKey &mkey);

            STD_REGIONS_EXPORT virtual Array<OneD, unsigned int>
                v_GetEdgeInverseBoundaryMap(int eid);

            STD_REGIONS_EXPORT virtual Array<OneD, unsigned int>
                v_GetFaceInverseBoundaryMap(int fid, StdRegions::Orientation faceOrient = eNoOrientation, int P1=-1, int P2=-1);

            STD_REGIONS_EXPORT virtual void v_GetInverseBoundaryMaps(
                    Array<OneD, unsigned int> &vmap,
                    Array<OneD, Array<OneD, unsigned int> > &emap,
                    Array<OneD, Array<OneD, unsigned int> > &fmap );
            
            STD_REGIONS_EXPORT virtual DNekMatSharedPtr v_BuildInverseTransformationMatrix(const DNekScalMatSharedPtr & m_transformationmatrix);

            STD_REGIONS_EXPORT virtual void v_GetSimplexEquiSpacedConnectivity(
                Array<OneD, int> &conn,
                bool              standard = true);
        };


        typedef std::shared_ptr<StdExpansion> StdExpansionSharedPtr;
        typedef std::vector< StdExpansionSharedPtr > StdExpansionVector;

        /**
         *  This function is a wrapper around the virtual function
         *  \a v_FwdTrans()
         *
         *  Given a function evaluated at the quadrature points, this
         *  function calculates the expansion coefficients such that the
         *  resulting expansion approximates the original function.
         *
         *  The calculation of the expansion coefficients is done using a
         *  Galerkin projection. This is equivalent to the operation:
         *  \f[ \mathbf{\hat{u}} = \mathbf{M}^{-1} \mathbf{I}\f]
         *  where
         *  - \f$\mathbf{M}[p][q]= \int\phi_p(\mathbf{\xi})\phi_q(
         *  \mathbf{\xi}) d\mathbf{\xi}\f$ is the Mass matrix
         *  - \f$\mathbf{I}[p] = \int\phi_p(\mathbf{\xi}) u(\mathbf{\xi})
         *  d\mathbf{\xi}\f$
         *
         *  This function takes the array \a inarray as the values of the
         *  function evaluated at the quadrature points
         *  (i.e. \f$\mathbf{u}\f$),
         *  and stores the resulting coefficients \f$\mathbf{\hat{u}}\f$
         *  in the \a outarray
         *
         *  @param inarray array of the function discretely evaluated at the
         *  quadrature points
         *
         *  @param outarray array of the function coefficieints
         */
        inline void StdExpansion::FwdTrans (const Array<OneD, const NekDouble>& inarray,
                        Array<OneD, NekDouble> &outarray)
        {
            v_FwdTrans(inarray,outarray);
        }

    } //end of namespace
} //end of namespace

#endif //STANDARDDEXPANSION_H<|MERGE_RESOLUTION|>--- conflicted
+++ resolved
@@ -447,15 +447,7 @@
              */
             int GetNtraces() const
             {
-<<<<<<< HEAD
                 return v_GetNtraces(); 
-=======
-                const size_t nBase = m_base.num_elements();
-                return
-                    nBase == 1 ? 2 :
-                    nBase == 2 ? GetNedges() :
-                    nBase == 3 ? GetNfaces() : 0;
->>>>>>> 4c2daacd
             }
 
             /** \brief This function returns the shape of the expansion domain
