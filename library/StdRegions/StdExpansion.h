--- conflicted
+++ resolved
@@ -908,12 +908,7 @@
                 v_GetEdgeQFactors(edge, outarray);
             }
 
-<<<<<<< HEAD
-            
-=======
-
-
->>>>>>> aca0fa2f
+
             void GetFacePhysVals(
                 const int                                face,
                 const boost::shared_ptr<StdExpansion>   &FaceExp,
@@ -1544,15 +1539,9 @@
             STD_REGIONS_EXPORT virtual int v_DetCartesianDirOfEdge(const int edge);
 
             STD_REGIONS_EXPORT virtual const LibUtilities::BasisKey v_DetEdgeBasisKey(const int i) const;
-<<<<<<< HEAD
             
             STD_REGIONS_EXPORT virtual const LibUtilities::BasisKey v_DetFaceBasisKey(const int i, const int k) const;
             
-=======
-
-			STD_REGIONS_EXPORT virtual const LibUtilities::BasisKey v_DetFaceBasisKey(const int i, const int k) const;
-
->>>>>>> aca0fa2f
             STD_REGIONS_EXPORT virtual int v_GetFaceNumPoints(const int i) const;
 
             STD_REGIONS_EXPORT virtual int v_GetFaceNcoeffs(const int i) const;
@@ -1817,11 +1806,9 @@
             STD_REGIONS_EXPORT virtual void v_ComputeFaceNormal(const int face);
 
             STD_REGIONS_EXPORT virtual void v_NegateFaceNormal(const int face);
-<<<<<<< HEAD
+
             
             STD_REGIONS_EXPORT virtual bool v_FaceNormalNegated(const int face);
-=======
->>>>>>> aca0fa2f
 
             STD_REGIONS_EXPORT virtual const NormalVector & v_GetVertexNormal(const int vertex) const;
 
