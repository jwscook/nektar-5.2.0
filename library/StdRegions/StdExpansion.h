///////////////////////////////////////////////////////////////////////////////
//
// File Stdexpansion.h
//
// For more information, please see: http://www.nektar.info
//
// The MIT License
//
// Copyright (c) 2006 Division of Applied Mathematics, Brown University (USA),
// Department of Aeronautics, Imperial College London (UK), and Scientific
// Computing and Imaging Institute, University of Utah (USA).
//
// Permission is hereby granted, free of charge, to any person obtaining a
// copy of this software and associated documentation files (the "Software"),
// to deal in the Software without restriction, including without limitation
// the rights to use, copy, modify, merge, publish, distribute, sublicense,
// and/or sell copies of the Software, and to permit persons to whom the
// Software is furnished to do so, subject to the following conditions:
//
// The above copyright notice and this permission notice shall be included
// in all copies or substantial portions of the Software.
//
// THE SOFTWARE IS PROVIDED "AS IS", WITHOUT WARRANTY OF ANY KIND, EXPRESS
// OR IMPLIED, INCLUDING BUT NOT LIMITED TO THE WARRANTIES OF MERCHANTABILITY,
// FITNESS FOR A PARTICULAR PURPOSE AND NONINFRINGEMENT. IN NO EVENT SHALL
// THE AUTHORS OR COPYRIGHT HOLDERS BE LIABLE FOR ANY CLAIM, DAMAGES OR OTHER
// LIABILITY, WHETHER IN AN ACTION OF CONTRACT, TORT OR OTHERWISE, ARISING
// FROM, OUT OF OR IN CONNECTION WITH THE SOFTWARE OR THE USE OR OTHER
// DEALINGS IN THE SOFTWARE.
//
// Description: Class definition StdExpansion which is the base class
// to all expansion shapes
//
///////////////////////////////////////////////////////////////////////////////

#ifndef NEKTAR_LIB_STDREGIONS_STANDARDEXPANSION_H
#define NEKTAR_LIB_STDREGIONS_STANDARDEXPANSION_H

#include <fstream>
#include <vector>
#include <memory>

#include <boost/core/ignore_unused.hpp>

#include <StdRegions/StdRegions.hpp>
#include <StdRegions/StdRegionsDeclspec.h>
#include <StdRegions/StdMatrixKey.h>
#include <LibUtilities/LinearAlgebra/NekTypeDefs.hpp>
namespace Nektar { namespace LocalRegions { class MatrixKey; class Expansion; } }

namespace Nektar
{
    namespace StdRegions
    {

        /** \brief The base class for all shapes
         *
         *  This is the lowest level basic class for all shapes and so
         *  contains the definition of common data and common routine to all
         *  elements
         */
        class StdExpansion : public std::enable_shared_from_this<StdExpansion>
        {
        public:

            /** \brief Default Constructor */
            STD_REGIONS_EXPORT StdExpansion();

            /** \brief Constructor */
            STD_REGIONS_EXPORT StdExpansion(const int numcoeffs, const int numbases,
                         const LibUtilities::BasisKey &Ba = LibUtilities::NullBasisKey,
                         const LibUtilities::BasisKey &Bb = LibUtilities::NullBasisKey,
                         const LibUtilities::BasisKey &Bc = LibUtilities::NullBasisKey);


            /** \brief Copy Constructor */
            STD_REGIONS_EXPORT StdExpansion(const StdExpansion &T);

            /** \brief Destructor */
            STD_REGIONS_EXPORT virtual ~StdExpansion();


            // Standard Expansion Routines Applicable Regardless of Region

            /** \brief This function returns the number of 1D bases used in
             *  the expansion
             *
             *  \return returns the number of 1D bases used in the expansion,
             *  which is equal to number dimension of the expansion
             */
            inline int GetNumBases() const
            {
                return m_base.size();
            }

            /** \brief This function gets the shared point to basis
             *
             *  \return returns the shared pointer to the bases
             */
            inline const Array<OneD, const LibUtilities::BasisSharedPtr>& GetBase() const
            {
                return(m_base);
            }

            /** \brief This function gets the shared point to basis in
             *  the \a dir direction
             *
             *  \return returns the shared pointer to the basis in
             *  directin \a dir
             */
            inline const LibUtilities::BasisSharedPtr& GetBasis(int dir) const
            {
                ASSERTL1(dir < m_base.size(),
                         "dir is larger than number of bases");
                return(m_base[dir]);
            }

            /** \brief This function returns the total number of coefficients
             *  used in the expansion
             *
             *  \return returns the total number of coefficients (which is
             *  equivalent to the total number of modes) used in the expansion
             */
            inline int GetNcoeffs(void) const
            {
                return(m_ncoeffs);
            }

            /** \brief This function returns the total number of quadrature
             *  points used in the element
             *
             *  \return returns the total number of quadrature points
             */
            inline  int GetTotPoints() const
            {
                int i;
                int nqtot = 1;

                for(i=0; i < m_base.size(); ++i)
                {
                    nqtot *= m_base[i]->GetNumPoints();
                }

                return  nqtot;
            }


            /** \brief This function returns the type of basis used in the \a dir
             *  direction
             *
             *  The different types of bases implemented in the code are defined
             *  in the LibUtilities::BasisType enumeration list. As a result, the
             *  function will return one of the types of this enumeration list.
             *
             *  \param dir the direction
             *  \return returns the type of basis used in the \a dir direction
             */
            inline  LibUtilities::BasisType GetBasisType(const int dir) const
            {
                ASSERTL1(dir < m_base.size(), "dir is larger than m_numbases");
                return(m_base[dir]->GetBasisType());
            }

            /** \brief This function returns the number of expansion modes
             *  in the \a dir direction
             *
             *  \param dir the direction
             *  \return returns the number of expansion modes in the \a dir
             *  direction
             */
            inline int GetBasisNumModes(const int dir) const
            {
                ASSERTL1(dir < m_base.size(),"dir is larger than m_numbases");
                return(m_base[dir]->GetNumModes());
            }

            /** \brief This function returns the maximum number of
             *  expansion modes over all local directions
             *
             *  \return returns the maximum number of expansion modes
             *  over all local directions
             */
            inline int EvalBasisNumModesMax(void) const
            {
                int i;
                int returnval = 0;

                for(i = 0; i < m_base.size(); ++i)
                {
                    returnval = std::max(returnval, m_base[i]->GetNumModes());
                }

                return returnval;
            }

            /** \brief This function returns the type of quadrature points used
             *  in the \a dir direction
             *
             *  The different types of quadrature points implemented in the code
             *  are defined in the LibUtilities::PointsType enumeration list.
             *  As a result, the function will return one of the types of this
             *  enumeration list.
             *
             *  \param dir the direction
             *  \return returns the type of quadrature points  used in the \a dir
             *  direction
             */
            inline LibUtilities::PointsType GetPointsType(const int dir)  const
            {
                ASSERTL1(dir < m_base.size(), "dir is larger than m_numbases");
                return(m_base[dir]->GetPointsType());
            }

            /** \brief This function returns the number of quadrature points
             *  in the \a dir direction
             *
             *  \param dir the direction
             *  \return returns the number of quadrature points in the \a dir
             *  direction
             */
            inline int GetNumPoints(const int dir) const
            {
                ASSERTL1(dir < m_base.size() || dir == 0,
                         "dir is larger than m_numbases");
                return(m_base.size() > 0 ? m_base[dir]->GetNumPoints() : 1);
            }

            /** \brief This function returns a pointer to the array containing
             *  the quadrature points in \a dir direction
             *
             *  \param dir the direction
             *  \return returns a pointer to the array containing
             *  the quadrature points in \a dir direction
             */
            inline const Array<OneD, const NekDouble>& GetPoints(const int dir) const
            {
                return m_base[dir]->GetZ();
            }

            // Wrappers around virtual Functions
            /** \brief This function returns the number of vertices of the
             *  expansion domain
             *
             *  This function is a wrapper around the virtual function
             *  \a v_GetNverts()
             *
             *  \return returns the number of vertices of the expansion domain
             */
            int GetNverts() const
            {
                return v_GetNverts();
            }


            /** \brief This function returns the number of expansion coefficients
             *  belonging to the \a i-th trace
             *
             *  This function is a wrapper around the virtual function
             *  \a v_GetTraceNcoeffs()
             *
             *  \param i specifies which trace
             *  \return returns the number of expansion coefficients belonging to
             *  the \a i-th trace
             */
            int GetTraceNcoeffs(const int i) const
            {
                return v_GetTraceNcoeffs(i);
            }

            int GetTraceIntNcoeffs(const int i) const
            {
                return v_GetTraceIntNcoeffs(i);
            }

            
            /** \brief This function returns the number of quadrature points
             *  belonging to the \a i-th trace
             *
             *  This function is a wrapper around the virtual function
             *  \a v_GetTraceNumPoints()
             *
             *  \param i specifies which trace id
             *  \return returns the number of quadrature points belonging to
             *   the \a i-th trace
             */
            int GetTraceNumPoints(const int i) const
            {
                return v_GetTraceNumPoints(i);
            }

            /** \brief This function returns the basis key belonging
             *   to the \a i-th trace
             *
             *  This function is a wrapper around the virtual function
             *  \a v_GetTraceBasisKey()
             *
             *  \param i specifies which trace id
             *  \param k is the direction of the basis key for 2D traces
             *
             *  \return returns the number of Basis key of the ith
             *  trace in the k th direction (when trace is a 2D
             *  object)
             */
            const LibUtilities::BasisKey GetTraceBasisKey(const int i,
                                                          int k = -1) const
            {
                return v_GetTraceBasisKey(i, k);
            }

            /** \brief This function returns the basis key belonging
             *   to the \a i-th trace
             *
             *  This function is a wrapper around the virtual function
             *  \a v_GetTracePointsKey()
             *
             *  \param i specifies which trace id
             *  \param k is the direction of the basis key for 2D traces
             *
             *  \return returns the number of Points key of the ith
             *  trace in the k th direction (when trace is a 2D
             *  object)
             */
            LibUtilities::PointsKey GetTracePointsKey(const int i,
                                                      int k = -1) const
            {
                return v_GetTracePointsKey(i, k);
            }


            int NumBndryCoeffs(void)  const
            {
                return v_NumBndryCoeffs();
            }

            int NumDGBndryCoeffs(void)  const
            {
                return v_NumDGBndryCoeffs();
            }


            /** \brief This function returns the type of expansion
             *  Nodal point type if defined
             *
             *  This function is a wrapper around the virtual function
             *  \a v_GetNodalPointsKey()
             *
             */
            const LibUtilities::PointsKey GetNodalPointsKey() const
            {
                return v_GetNodalPointsKey();
            };

            /**
             * @brief Returns the number of trace elements connected to this
             * element.
             *
             * For example, a quadrilateral has four edges, so this function
             * would return 4.
             */
            int GetNtraces() const
            {
                return v_GetNtraces(); 
            }

            /** \brief This function returns the shape of the expansion domain
             *
             *  This function is a wrapper around the virtual function
             *  \a v_DetShapeType()
             *
             *  The different shape types implemented in the code are defined
             *  in the ::ShapeType enumeration list. As a result, the
             *  function will return one of the types of this enumeration list.
             *
             *  \return returns the shape of the expansion domain
             */
            LibUtilities::ShapeType DetShapeType() const
            {
                return v_DetShapeType();
            }

            std::shared_ptr<StdExpansion> GetStdExp(void) const
            {
                return v_GetStdExp();
            }

            std::shared_ptr<StdExpansion> GetLinStdExp(void) const
            {
                return v_GetLinStdExp();
            }

            int GetShapeDimension() const
            {
                return v_GetShapeDimension();
            }

            bool IsBoundaryInteriorExpansion()
            {
                return v_IsBoundaryInteriorExpansion();
            }

            bool IsNodalNonTensorialExp()
            {
                return v_IsNodalNonTensorialExp();
            }

            /** \brief This function performs the Backward transformation from
             *  coefficient space to physical space
             *
             *  This function is a wrapper around the virtual function
             *  \a v_BwdTrans()
             *
             *  Based on the expansion coefficients, this function evaluates the
             *  expansion at the quadrature points. This is equivalent to the
             *  operation \f[ u(\xi_{1i}) =
             *  \sum_{p=0}^{P-1} \hat{u}_p \phi_p(\xi_{1i}) \f] which can be
             *  evaluated as \f$ {\bf u} = {\bf B}^T {\bf \hat{u}} \f$ with
             *  \f${\bf B}[i][j] = \phi_i(\xi_{j})\f$
             *
             *  This function requires that the coefficient array
             *  \f$\mathbf{\hat{u}}\f$ provided as \a inarray.
             *
             *  The resulting array
             *  \f$\mathbf{u}[m]=u(\mathbf{\xi}_m)\f$ containing the
             *  expansion evaluated at the quadrature points, is stored
             *  in the \a outarray.
             *
             *  \param inarray contains the values of the expansion
             *  coefficients (input of the function)
             *
             *  \param outarray contains the values of the expansion evaluated
             *  at the quadrature points (output of the function)
             */
            void  BwdTrans (const Array<OneD, const NekDouble>& inarray,
                            Array<OneD, NekDouble> &outarray)
            {
                v_BwdTrans (inarray, outarray);
            }

            /**
             * @brief This function performs the Forward transformation from
             * physical space to coefficient space.
             */
            inline void FwdTrans (const Array<OneD, const NekDouble>& inarray,
                            Array<OneD, NekDouble> &outarray);

            void FwdTrans_BndConstrained(const Array<OneD, const NekDouble>& inarray,
                                         Array<OneD, NekDouble> &outarray)
            {
                v_FwdTrans_BndConstrained(inarray,outarray);
            }

            /** \brief This function integrates the specified function over the
             *  domain
             *
             *  This function is a wrapper around the virtual function
             *  \a v_Integral()
             *
             *  Based on the values of the function evaluated at the quadrature
             *  points (which are stored in \a inarray), this function calculates
             *  the integral of this function over the domain.  This is
             *  equivalent to the numerical evaluation of the operation
             *  \f[ I=\int u(\mathbf{\xi})d \mathbf{\xi}\f]
             *
             *  \param inarray values of the function to be integrated evaluated
             *  at the quadrature points (i.e.
             *  \a inarray[m]=\f$u(\mathbf{\xi}_m)\f$)
             *  \return returns the value of the calculated integral
             *
             *              Inputs:\n

            - \a inarray: definition of function to be returned at quadrature point
            of expansion.

            Outputs:\n

            - returns \f$\int^1_{-1}\int^1_{-1} u(\xi_1, \xi_2) J[i,j] d
            \xi_1 d \xi_2 \f$ where \f$inarray[i,j] =
            u(\xi_{1i},\xi_{2j}) \f$ and \f$ J[i,j] \f$ is the
            Jacobian evaluated at the quadrature point.
             *
             */
            NekDouble Integral(const Array<OneD, const NekDouble>& inarray )
            {
                return v_Integral(inarray);
            }

            /** \brief This function fills the array \a outarray with the
             *  \a mode-th mode of the expansion
             *
             *  This function is a wrapper around the virtual function
             *  \a v_FillMode()
             *
             *  The requested mode is evaluated at the quadrature points
             *
             *  \param mode the mode that should be filled
             *  \param outarray contains the values of the \a mode-th mode of the
             *  expansion evaluated at the quadrature points (output of the
             *  function)
             */
            void FillMode(const int mode, Array<OneD, NekDouble> &outarray)
            {
                v_FillMode(mode, outarray);
            }

            /** \brief this function calculates the inner product of a given
             *  function \a f with the different modes of the expansion
             *
             *  This function is a wrapper around the virtual function
             *  \a v_IProductWRTBase()
             *
             *  This is equivalent to the numerical evaluation of
             *  \f[ I[p] = \int \phi_p(\mathbf{x}) f(\mathbf{x}) d\mathbf{x}\f]
             *            \f$ \begin{array}{rcl} I_{pq} = (\phi_q \phi_q, u) & = &
            \sum_{i=0}^{nq_0} \sum_{j=0}^{nq_1} \phi_p(\xi_{0,i})
            \phi_q(\xi_{1,j}) w^0_i w^1_j u(\xi_{0,i} \xi_{1,j})
            J_{i,j}\\ & = & \sum_{i=0}^{nq_0} \phi_p(\xi_{0,i})
            \sum_{j=0}^{nq_1} \phi_q(\xi_{1,j}) \tilde{u}_{i,j}
            J_{i,j} \end{array} \f$

            where

            \f$  \tilde{u}_{i,j} = w^0_i w^1_j u(\xi_{0,i},\xi_{1,j}) \f$

            which can be implemented as

            \f$  f_{qi} = \sum_{j=0}^{nq_1} \phi_q(\xi_{1,j}) \tilde{u}_{i,j} =
            {\bf B_1 U}  \f$
            \f$  I_{pq} = \sum_{i=0}^{nq_0} \phi_p(\xi_{0,i}) f_{qi} =
            {\bf B_0 F}  \f$
             *
             *  \param inarray contains the values of the function \a f
             *  evaluated at the quadrature points
             *  \param outarray contains the values of the inner product of \a f
             *  with the different modes, i.e. \f$ outarray[p] = I[p]\f$
             *  (output of the function)
             */
            void IProductWRTBase(const Array<OneD, const NekDouble>& inarray,
                                 Array<OneD, NekDouble> &outarray)
            {
                v_IProductWRTBase(inarray, outarray);
            }

            void IProductWRTBase(
                    const Array<OneD, const NekDouble>& base,
                    const Array<OneD, const NekDouble>& inarray,
                    Array<OneD, NekDouble> &outarray,
                    int coll_check)
            {
                v_IProductWRTBase(base, inarray, outarray, coll_check);
            }


            void   IProductWRTDerivBase(
                    const int dir,
                    const Array<OneD, const NekDouble>& inarray,
                          Array<OneD, NekDouble> &outarray)
            {
                v_IProductWRTDerivBase(dir,inarray, outarray);
            }

<<<<<<< HEAD
            void MultplyStdDerivBase0(
                const Array<OneD, const NekDouble>& inarray,
                Array<OneD, NekDouble> &outarray,
                Array<OneD, NekDouble> &wsp)
            {
                v_MultplyStdDerivBase0(inarray,outarray,wsp);
            }

            void MultplyStdDerivBase1(
                const Array<OneD, const NekDouble>& inarray,
                Array<OneD, NekDouble> &outarray,
                Array<OneD, NekDouble> &wsp)
            {
                v_MultplyStdDerivBase1(inarray,outarray,wsp);
            }

            void MultplyStdDerivBase2(
                const Array<OneD, const NekDouble>& inarray,
                Array<OneD, NekDouble> &outarray,
                Array<OneD, NekDouble> &wsp)
            {
                v_MultplyStdDerivBase2(inarray,outarray,wsp);
            }

            // void   RightIPTBaseMatrix(const int dir,
            //                             const Array<OneD, const NekDouble>& inarray,
            //                             Array<OneD, NekDouble> &outarray);
=======
            void   IProductWRTDirectionalDerivBase(
                    const Array<OneD, const NekDouble>& direction,
                    const Array<OneD, const NekDouble>& inarray,
                          Array<OneD, NekDouble> &outarray)
            {
                v_IProductWRTDirectionalDerivBase(direction, inarray, outarray);
            }
>>>>>>> 244f4842

            /// \brief Get the element id of this expansion when used
            /// in a list by returning value of #m_elmt_id
            inline int GetElmtId()
            {
                return m_elmt_id;
            }


            /// \brief Set the element id of this expansion when used
            /// in a list by returning value of #m_elmt_id
            inline void SetElmtId(const int id)
            {
                m_elmt_id = id;
            }

            /** \brief this function returns the physical coordinates of the
             *  quadrature points of the expansion
             *
             *  This function is a wrapper around the virtual function
             *  \a v_GetCoords()
             *
             *  \param coords an array containing the coordinates of the
             *  quadrature points (output of the function)
             */
            void GetCoords(Array<OneD, NekDouble> &coords_1,
                           Array<OneD, NekDouble> &coords_2 = NullNekDouble1DArray,
                           Array<OneD, NekDouble> &coords_3 = NullNekDouble1DArray)
            {
                v_GetCoords(coords_1,coords_2,coords_3);
            }

            /** \brief given the coordinates of a point of the element in the
             *  local collapsed coordinate system, this function calculates the
             *  physical coordinates of the point
             *
             *  This function is a wrapper around the virtual function
             *  \a v_GetCoord()
             *
             *  \param Lcoords the coordinates in the local collapsed
             *  coordinate system
             *  \param coords the physical coordinates (output of the function)
             */
            void GetCoord(const Array<OneD, const NekDouble>& Lcoord,
                          Array<OneD, NekDouble> &coord)
            {
                v_GetCoord(Lcoord, coord);
            }

            inline DNekMatSharedPtr GetStdMatrix(const StdMatrixKey &mkey)
            {
                return m_stdMatrixManager[mkey];
            }

            inline DNekBlkMatSharedPtr GetStdStaticCondMatrix(const StdMatrixKey &mkey)
            {
                return m_stdStaticCondMatrixManager[mkey];
            }

            void NormVectorIProductWRTBase
                (const Array<OneD, const NekDouble> &Fx,
                 Array< OneD, NekDouble> &outarray)
            {
                v_NormVectorIProductWRTBase(Fx,outarray);
            }

            void NormVectorIProductWRTBase
                (const Array<OneD, const NekDouble> &Fx,
                 const Array<OneD, NekDouble> &Fy,
                 Array< OneD, NekDouble> &outarray)
            {
                v_NormVectorIProductWRTBase(Fx,Fy,outarray);
            }

            void NormVectorIProductWRTBase
                 (const Array<OneD, const NekDouble> &Fx,
                  const Array<OneD, const NekDouble> &Fy,
                  const Array<OneD, const NekDouble> &Fz,
                  Array< OneD, NekDouble> &outarray)
            {
                v_NormVectorIProductWRTBase(Fx,Fy,Fz,outarray);
            }

            void NormVectorIProductWRTBase
                 (const Array<OneD,
                  const Array<OneD, NekDouble> > &Fvec,
                  Array< OneD, NekDouble> &outarray)
            {
                v_NormVectorIProductWRTBase(Fvec, outarray);
            }

            DNekScalBlkMatSharedPtr GetLocStaticCondMatrix
                (const LocalRegions::MatrixKey &mkey)
            {
                return v_GetLocStaticCondMatrix(mkey);
            }

            STD_REGIONS_EXPORT void DropLocStaticCondMatrix
                 (const LocalRegions::MatrixKey &mkey)
            {
                return v_DropLocStaticCondMatrix(mkey);
            }

            int CalcNumberOfCoefficients(const std::vector<unsigned int>  &nummodes,
                                         int &modes_offset)
            {
                return v_CalcNumberOfCoefficients(nummodes,modes_offset);
            }

            // virtual functions related to LocalRegions
            STD_REGIONS_EXPORT NekDouble StdPhysEvaluate(
                                            const Array<OneD, const NekDouble> &Lcoord,
                                            const Array<OneD, const NekDouble> &physvals);

            int GetCoordim()
            {
                return v_GetCoordim();
            }

            void GetBoundaryMap(Array<OneD, unsigned int> &outarray)
            {
                v_GetBoundaryMap(outarray);
            }

            void GetInteriorMap(Array<OneD, unsigned int> &outarray)
            {
                v_GetInteriorMap(outarray);
            }

            int GetVertexMap(const int localVertexId,
                             bool useCoeffPacking = false)
            {
                return v_GetVertexMap(localVertexId,useCoeffPacking);
            }

            void GetTraceToElementMap(
                    const int                  tid,
                    Array<OneD, unsigned int> &maparray,
                    Array<OneD,          int> &signarray,
                    Orientation                traceOrient = eForwards,
                    int                        P = -1,
                    int                        Q = -1)
            {
                v_GetTraceToElementMap(tid,maparray,signarray,traceOrient,P,Q);
            }

            void GetTraceInteriorToElementMap(
                    const int                  tid,
                    Array<OneD, unsigned int> &maparray,
                    Array<OneD,          int> &signarray,
                    const Orientation          traceOrient = eForwards)
            {
                v_GetTraceInteriorToElementMap(tid,maparray,signarray,traceOrient);
            }
            

            void GetTraceNumModes(const int tid, 
                                 int &numModes0,
                                 int &numModes1,
                                 const Orientation traceOrient
                                                     = eDir1FwdDir1_Dir2FwdDir2)
            {
                v_GetTraceNumModes(tid,numModes0,numModes1,traceOrient);
            }

            void MultiplyByQuadratureMetric(
                    const Array<OneD, const NekDouble> &inarray,
                          Array<OneD, NekDouble> &outarray)
            {
                v_MultiplyByQuadratureMetric(inarray, outarray);
            }

            void MultiplyByStdQuadratureMetric(
                    const Array<OneD, const NekDouble> &inarray,
                          Array<OneD, NekDouble> & outarray)
            {
                v_MultiplyByStdQuadratureMetric(inarray, outarray);
            }

            // Matrix Routines

            /** \brief this function generates the mass matrix
             *  \f$\mathbf{M}[i][j] =
             *  \int \phi_i(\mathbf{x}) \phi_j(\mathbf{x}) d\mathbf{x}\f$
             *
             *  \return returns the mass matrix
             */

            STD_REGIONS_EXPORT DNekMatSharedPtr CreateGeneralMatrix(const StdMatrixKey &mkey);

            STD_REGIONS_EXPORT void GeneralMatrixOp(const Array<OneD, const NekDouble> &inarray,
                                 Array<OneD,NekDouble> &outarray,
                                 const StdMatrixKey &mkey);

            void MassMatrixOp(const Array<OneD, const NekDouble> &inarray,
                              Array<OneD,NekDouble> &outarray,
                              const StdMatrixKey &mkey)
            {
                v_MassMatrixOp(inarray,outarray,mkey);
            }

            void LaplacianMatrixOp(const Array<OneD, const NekDouble> &inarray,
                                   Array<OneD,NekDouble> &outarray,
                                   const StdMatrixKey &mkey)
            {
                v_LaplacianMatrixOp(inarray,outarray,mkey);
            }

            void ReduceOrderCoeffs(int numMin,
                                   const Array<OneD, const NekDouble> &inarray,
                                   Array<OneD,NekDouble> &outarray)
            {
                v_ReduceOrderCoeffs(numMin,inarray,outarray);
            }

            void SVVLaplacianFilter(Array<OneD,NekDouble> &array,
                                    const StdMatrixKey &mkey)
            {
                v_SVVLaplacianFilter(array,mkey);
            }

            void ExponentialFilter( Array<OneD, NekDouble> &array,
                                    const NekDouble        alpha,
                                    const NekDouble        exponent,
                                    const NekDouble        cutoff)
            {
                v_ExponentialFilter(array, alpha, exponent, cutoff);
            }

            void LaplacianMatrixOp(const int k1, const int k2,
                                   const Array<OneD, const NekDouble> &inarray,
                                   Array<OneD,NekDouble> &outarray,
                                   const StdMatrixKey &mkey)
            {
                v_LaplacianMatrixOp(k1,k2,inarray,outarray,mkey);
            }

            void WeakDerivMatrixOp(const int i,
                                   const Array<OneD, const NekDouble> &inarray,
                                   Array<OneD,NekDouble> &outarray,
                                   const StdMatrixKey &mkey)
            {
                v_WeakDerivMatrixOp(i,inarray,outarray,mkey);
            }

            void WeakDirectionalDerivMatrixOp(const Array<OneD, const NekDouble> &inarray,
                                              Array<OneD,NekDouble> &outarray,
                                              const StdMatrixKey &mkey)
            {
                v_WeakDirectionalDerivMatrixOp(inarray,outarray,mkey);
            }

            void MassLevelCurvatureMatrixOp(const Array<OneD, const NekDouble> &inarray,
                                            Array<OneD,NekDouble> &outarray,
                                            const StdMatrixKey &mkey)
            {
                v_MassLevelCurvatureMatrixOp(inarray,outarray,mkey);
            }

            void LinearAdvectionDiffusionReactionMatrixOp(
                                        const Array<OneD, const NekDouble> &inarray,
                                        Array<OneD,NekDouble> &outarray,
                                        const StdMatrixKey &mkey,
                                        bool addDiffusionTerm = true)
            {
                v_LinearAdvectionDiffusionReactionMatrixOp
                    (inarray,outarray,mkey,addDiffusionTerm);
            }

            /**
             * @param   inarray     Input array @f$ \mathbf{u} @f$.
             * @param   outarray    Output array @f$ \boldsymbol{\nabla^2u}
             *                          + \lambda \boldsymbol{u} @f$.
             * @param   mkey
             */
            void HelmholtzMatrixOp(const Array<OneD, const NekDouble> &inarray,
                                   Array<OneD,NekDouble> &outarray,
                                   const StdMatrixKey &mkey)
            {
                v_HelmholtzMatrixOp(inarray,outarray,mkey);
            }

            DNekMatSharedPtr GenMatrix (const StdMatrixKey &mkey)
            {
                return v_GenMatrix(mkey);
            }

            void PhysDeriv (const Array<OneD, const NekDouble>& inarray,
                            Array<OneD, NekDouble> &out_d0,
                            Array<OneD, NekDouble> &out_d1 = NullNekDouble1DArray,
                            Array<OneD, NekDouble> &out_d2 = NullNekDouble1DArray)
            {
                v_PhysDeriv (inarray, out_d0, out_d1, out_d2);
            }

            void PhysDeriv(const int dir,
                           const Array<OneD, const NekDouble>& inarray,
                           Array<OneD, NekDouble> &outarray)
            {
                v_PhysDeriv (dir, inarray, outarray);
            }

            void PhysDeriv_s(const Array<OneD, const NekDouble>& inarray,
                             Array<OneD, NekDouble> &out_ds)
            {
                v_PhysDeriv_s(inarray,out_ds);
            }

            void PhysDeriv_n(const Array<OneD, const NekDouble>& inarray,
            	             Array<OneD, NekDouble>& out_dn)
            {
            	 v_PhysDeriv_n(inarray,out_dn);
            }

            void PhysDirectionalDeriv(const Array<OneD, const NekDouble>& inarray,
                                      const Array<OneD, const NekDouble>& direction,
                                      Array<OneD, NekDouble> &outarray)
            {
                v_PhysDirectionalDeriv (inarray, direction, outarray);
            }

            void StdPhysDeriv(const Array<OneD, const NekDouble>& inarray,
                              Array<OneD, NekDouble> &out_d0,
                              Array<OneD, NekDouble> &out_d1 = NullNekDouble1DArray,
                              Array<OneD, NekDouble> &out_d2 = NullNekDouble1DArray)
            {
                v_StdPhysDeriv(inarray, out_d0, out_d1, out_d2);
            }

            void StdPhysDeriv (const int dir,
                               const Array<OneD, const NekDouble>& inarray,
                               Array<OneD, NekDouble> &outarray)
            {
                v_StdPhysDeriv(dir,inarray,outarray);
            }

            /** \brief This function evaluates the expansion at a single
             *  (arbitrary) point of the domain
             *
             *  This function is a wrapper around the virtual function
             *  \a v_PhysEvaluate()
             *
             *  Based on the value of the expansion at the quadrature
             *  points provided in \a physvals, this function
             *  calculates the value of the expansion at an arbitrary
             *  single points (with coordinates \f$ \mathbf{x_c}\f$
             *  given by the pointer \a coords). This operation,
             *  equivalent to \f[ u(\mathbf{x_c}) = \sum_p
             *  \phi_p(\mathbf{x_c}) \hat{u}_p \f] is evaluated using
             *  Lagrangian interpolants through the quadrature points:
             *  \f[ u(\mathbf{x_c}) = \sum_p h_p(\mathbf{x_c}) u_p\f]
             *
             *  \param coords the coordinates of the single point
             *  \param physvals the interpolated field at the quadrature points
             *
             *  \return returns the value of the expansion at the
             *  single point
             */
            NekDouble PhysEvaluate(const Array<OneD, const NekDouble>& coords,
                                   const Array<OneD, const NekDouble>& physvals)
            {
                return v_PhysEvaluate(coords,physvals);
            }


            /** \brief This function evaluates the expansion at a single
             *  (arbitrary) point of the domain
             *
             *  This function is a wrapper around the virtual function
             *  \a v_PhysEvaluate()
             *
             *  Based on the value of the expansion at the quadrature
             *  points provided in \a physvals, this function
             *  calculates the value of the expansion at an arbitrary
             *  single points associated with the interpolation
             *  matrices provided in \f$ I \f$.
             *
             *  \param I an Array of lagrange interpolantes evaluated
             *  at the coordinate and going through the local physical
             *  quadrature
             *  \param physvals the interpolated field at the quadrature points
             *
             *  \return returns the value of the expansion at the
             *  single point
             */
            NekDouble PhysEvaluate(const Array<OneD, DNekMatSharedPtr>& I,
                                   const Array<OneD, const NekDouble >& physvals)
            {
                return v_PhysEvaluate(I,physvals);
            }

            /**
             * @brief This function evaluates the basis function mode @p mode at a
             * point @p coords of the domain.
             *
             * This function uses barycentric interpolation with the tensor
             * product separation of the basis function to improve performance.
             *
             * @param coord   The coordinate inside the standard region.
             * @param mode    The mode number to be evaluated.
             *
             * @return The value of the basis function @p mode at @p coords.
             */
            NekDouble PhysEvaluateBasis(
                const Array<OneD, const NekDouble>& coords,
                int mode)
            {
                return v_PhysEvaluateBasis(coords, mode);
            }

            /**
             * \brief Convert local cartesian coordinate \a xi into local
             * collapsed coordinates \a eta
             **/
            void LocCoordToLocCollapsed(const Array<OneD, const NekDouble>& xi,
                                        Array<OneD, NekDouble>& eta)
            {
                v_LocCoordToLocCollapsed(xi,eta);
            }

            STD_REGIONS_EXPORT virtual int v_CalcNumberOfCoefficients
              (const std::vector<unsigned int>  &nummodes, int &modes_offset);

            STD_REGIONS_EXPORT virtual void v_NormVectorIProductWRTBase
            (const Array<OneD, const NekDouble> &Fx, Array< OneD, NekDouble> &outarray);

            STD_REGIONS_EXPORT virtual void v_NormVectorIProductWRTBase(
                     const Array<OneD, const NekDouble> &Fx,
                     const Array<OneD, const NekDouble> &Fy,
                     Array< OneD, NekDouble> &outarray);

            STD_REGIONS_EXPORT virtual void v_NormVectorIProductWRTBase(
                     const Array<OneD, const NekDouble> &Fx,
                     const Array<OneD, const NekDouble> &Fy,
                     const Array<OneD, const NekDouble> &Fz,
                     Array< OneD, NekDouble> &outarray);
            
            STD_REGIONS_EXPORT virtual void v_NormVectorIProductWRTBase(
                     const Array<OneD, const Array<OneD, NekDouble> > &Fvec,
                     Array< OneD, NekDouble> &outarray);

            STD_REGIONS_EXPORT virtual DNekScalBlkMatSharedPtr
              v_GetLocStaticCondMatrix(const LocalRegions::MatrixKey &mkey);

            STD_REGIONS_EXPORT virtual void
              v_DropLocStaticCondMatrix(const LocalRegions::MatrixKey &mkey);

            /** \brief Function to evaluate the discrete \f$ L_\infty\f$
             *  error \f$ |\epsilon|_\infty = \max |u - u_{exact}|\f$ where \f$
             *    u_{exact}\f$ is given by the array \a sol.
             *
             *    This function takes the physical value space array \a m_phys as
             *  approximate solution
             *
             *  \param sol array of solution function  at physical quadrature
             *  points
             *  \return returns the \f$ L_\infty \f$ error as a NekDouble.
             */
             STD_REGIONS_EXPORT NekDouble Linf(
                                      const Array<OneD,
                                      const NekDouble>& phys,
                                      const Array<OneD,
                                      const NekDouble>& sol = NullNekDouble1DArray);
            
            /** \brief Function to evaluate the discrete \f$ L_2\f$ error,
             *  \f$ | \epsilon |_{2} = \left [ \int^1_{-1} [u - u_{exact}]^2
             *  dx \right]^{1/2} d\xi_1 \f$ where \f$ u_{exact}\f$ is given by
             *  the array \a sol.
             *
             *    This function takes the physical value space array \a m_phys as
             *  approximate solution
             *
             *  \param sol array of solution function  at physical quadrature
             *  points
             *  \return returns the \f$ L_2 \f$ error as a double.
             */
             STD_REGIONS_EXPORT NekDouble L2(
                                  const Array<OneD, const NekDouble>& phys,
                                  const Array<OneD, const NekDouble>& sol =
                                  NullNekDouble1DArray);

            /** \brief Function to evaluate the discrete \f$ H^1\f$
             *  error, \f$ | \epsilon |^1_{2} = \left [ \int^1_{-1} [u -
             *  u_{exact}]^2 + \nabla(u - u_{exact})\cdot\nabla(u -
             *  u_{exact})\cdot dx \right]^{1/2} d\xi_1 \f$ where \f$
             *  u_{exact}\f$ is given by the array \a sol.
             *
             *    This function takes the physical value space array
             *  \a m_phys as approximate solution
             *
             *  \param sol array of solution function  at physical quadrature
             *  points
             *  \return returns the \f$ H_1 \f$ error as a double.
             */
             STD_REGIONS_EXPORT NekDouble H1(
                        const Array<OneD,
                        const NekDouble>& phys,
                        const Array<OneD, const NekDouble>& sol = NullNekDouble1DArray);

            // I/O routines
            const LibUtilities::PointsKeyVector GetPointsKeys() const
            {
                LibUtilities::PointsKeyVector p;
                p.reserve(m_base.size());
                for (int i = 0; i < m_base.size(); ++i)
                {
                    p.push_back(m_base[i]->GetPointsKey());
                }
                return p;
            }

            STD_REGIONS_EXPORT DNekMatSharedPtr BuildInverseTransformationMatrix(
                const DNekScalMatSharedPtr & m_transformationmatrix)
            {
                return v_BuildInverseTransformationMatrix(
                    m_transformationmatrix);
            }


            /** \brief This function performs an interpolation from
             * the physical space points provided at input into an
             * array of equispaced points which are not the collapsed
             * coordinate. So for a tetrahedron you will only get a
             * tetrahedral number of values.
             *
             * This is primarily used for output purposes to get a
             * better distribution of points more suitable for most
             * postprocessing
             */
            STD_REGIONS_EXPORT void PhysInterpToSimplexEquiSpaced(
                const Array<OneD, const NekDouble> &inarray,
                Array<OneD, NekDouble>       &outarray,
                int npset = -1);


            /** \brief This function provides the connectivity of
             *   local simplices (triangles or tets) to connect the
             *   equispaced data points provided by
             *   PhysInterpToSimplexEquiSpaced
             *
             *  This is a virtual call to the function
             *  \a v_GetSimplexEquiSpaceConnectivity
             */
            STD_REGIONS_EXPORT void GetSimplexEquiSpacedConnectivity(
                Array<OneD, int> &conn,
                bool              standard = true)
            {
                v_GetSimplexEquiSpacedConnectivity(conn,standard);
            }

            /** \brief This function performs a
             * projection/interpolation from the equispaced points
             * sometimes used in post-processing onto the coefficient
             * space
             *
             * This is primarily used for output purposes to use a
             * more even distribution of points more suitable for alot of
             * postprocessing
             */
             STD_REGIONS_EXPORT void EquiSpacedToCoeffs(
                           const Array<OneD, const NekDouble> &inarray,
                           Array<OneD, NekDouble>       &outarray);

            template<class T>
            std::shared_ptr<T> as()
            {
                return std::dynamic_pointer_cast<T>( shared_from_this() );
            }

            void IProductWRTBase_SumFac(const Array<OneD, const NekDouble>& inarray,
                                        Array<OneD, NekDouble> &outarray,
                                        bool multiplybyweights = true)
            {
                v_IProductWRTBase_SumFac(inarray,outarray,multiplybyweights);
            }

            STD_REGIONS_EXPORT void GenStdMatBwdDeriv(
                const int dir,
                DNekMatSharedPtr &mat)
            {
                v_GenStdMatBwdDeriv(dir,mat);
            }

        protected:
            Array<OneD, LibUtilities::BasisSharedPtr> m_base; /**< Bases needed for the expansion */
            int m_elmt_id;
            int m_ncoeffs;                                   /**< Total number of coefficients used in the expansion */
<<<<<<< HEAD
            LibUtilities::NekManager<StdMatrixKey, DNekMat, StdMatrixKey::opLess> m_stdMatrixManager;
            LibUtilities::NekManager<StdMatrixKey, DNekBlkMat, StdMatrixKey::opLess> m_stdStaticCondMatrixManager;
            LibUtilities::NekManager<IndexMapKey, IndexMapValues, IndexMapKey::opLess> m_IndexMapManager;

            Array<OneD, NekDouble > m_QuadratureWeights;
            Array<OneD, NekDouble > m_oQuadratureWeights;
=======
            LibUtilities::NekManager<StdMatrixKey, DNekMat, StdMatrixKey::opLess>
            m_stdMatrixManager;
            LibUtilities::NekManager<StdMatrixKey, DNekBlkMat, StdMatrixKey::opLess>
            m_stdStaticCondMatrixManager;
>>>>>>> 244f4842

            DNekMatSharedPtr CreateStdMatrix(const StdMatrixKey &mkey)
            {
                return v_CreateStdMatrix(mkey);
            }

            /** \brief Create the static condensation of a matrix when
                using a boundary interior decomposition

                If a matrix system can be represented by
                \f$ Mat = \left [ \begin{array}{cc}
                A & B \\
                C & D \end{array} \right ] \f$
                This routine creates a matrix containing the statically
                condense system of the form
                \f$ Mat = \left [ \begin{array}{cc}
                A - B D^{-1} C & B D^{-1} \\
                D^{-1} C       & D^{-1} \end{array} \right ] \f$
            **/
            STD_REGIONS_EXPORT DNekBlkMatSharedPtr CreateStdStaticCondMatrix
                         (const StdMatrixKey &mkey);


            STD_REGIONS_EXPORT void BwdTrans_MatOp
                      (const Array<OneD, const NekDouble>& inarray,
                       Array<OneD, NekDouble> &outarray);

            void BwdTrans_SumFac(const Array<OneD, const NekDouble>& inarray,
                                 Array<OneD, NekDouble> &outarray)
            {
                v_BwdTrans_SumFac(inarray,outarray);
            }

            void IProductWRTDerivBase_SumFac(
                    const int dir,
                    const Array<OneD, const NekDouble>& inarray,
                          Array<OneD, NekDouble> &outarray)
            {
                v_IProductWRTDerivBase_SumFac(dir,inarray,outarray);
            }


            void IProductWRTDirectionalDerivBase_SumFac(
                    const Array<OneD, const NekDouble>& direction,
                    const Array<OneD, const NekDouble>& inarray,
                          Array<OneD, NekDouble> &outarray)
            {
                v_IProductWRTDirectionalDerivBase_SumFac(direction,
                                                         inarray,outarray);
            }


            // The term _MatFree denotes that the action of the
            // MatrixOperation is done withouth actually using the
            // matrix (which then needs to be stored/calculated).
            // Although this does not strictly mean that no matrix
            // operations are involved in the evaluation of the
            // operation, we use this term in the same context used as
            // in the following paper: R. C. Kirby, M. G. Knepley,
            // A. Logg, and L. R. Scott, "Optimizing the evaluation of
            // finite element matrices," SISC 27:741-758 (2005)
            STD_REGIONS_EXPORT void GeneralMatrixOp_MatFree
                                (const Array<OneD, const NekDouble> &inarray,
                                 Array<OneD,NekDouble> &outarray,
                                 const StdMatrixKey &mkey);

            STD_REGIONS_EXPORT void MassMatrixOp_MatFree
                                 (const Array<OneD, const NekDouble> &inarray,
                                  Array<OneD,NekDouble> &outarray,
                                  const StdMatrixKey &mkey);

            void LaplacianMatrixOp_MatFree(const Array<OneD, const NekDouble> &inarray,
                                                 Array<OneD,NekDouble> &outarray,
                                                 const StdMatrixKey &mkey)
            {
                v_LaplacianMatrixOp_MatFree(inarray,outarray,mkey);
            }

            STD_REGIONS_EXPORT void LaplacianMatrixOp_MatFree_Kernel(
                const Array<OneD, const NekDouble> &inarray,
                      Array<OneD,       NekDouble> &outarray,
                      Array<OneD,       NekDouble> &wsp)
            {
                v_LaplacianMatrixOp_MatFree_Kernel(inarray, outarray, wsp);
            }

            STD_REGIONS_EXPORT void LaplacianMatrixOp_MatFree_GenericImpl
                       (const Array<OneD, const NekDouble> &inarray,
                        Array<OneD,NekDouble> &outarray,
                        const StdMatrixKey &mkey);

            STD_REGIONS_EXPORT void LaplacianMatrixOp_MatFree
                        (const int k1, const int k2,
                         const Array<OneD, const NekDouble> &inarray,
                         Array<OneD,NekDouble> &outarray,
                         const StdMatrixKey &mkey);

            STD_REGIONS_EXPORT void WeakDerivMatrixOp_MatFree(const int i,
                                      const Array<OneD, const NekDouble> &inarray,
                                      Array<OneD,NekDouble> &outarray,
                                      const StdMatrixKey &mkey);

            STD_REGIONS_EXPORT void WeakDirectionalDerivMatrixOp_MatFree
                                   (const Array<OneD, const NekDouble> &inarray,
                                    Array<OneD,NekDouble> &outarray,
                                    const StdMatrixKey &mkey);

            STD_REGIONS_EXPORT void MassLevelCurvatureMatrixOp_MatFree
                                    (const Array<OneD, const NekDouble> &inarray,
                                     Array<OneD,NekDouble> &outarray,
                                     const StdMatrixKey &mkey);
            
            STD_REGIONS_EXPORT void LinearAdvectionDiffusionReactionMatrixOp_MatFree
                                    (const Array<OneD, const NekDouble> &inarray,
                                     Array<OneD,NekDouble> &outarray,
                                     const StdMatrixKey &mkey,
                                     bool addDiffusionTerm = true);

            void HelmholtzMatrixOp_MatFree(const Array<OneD, const NekDouble> &inarray,
                                           Array<OneD,NekDouble> &outarray,
                                           const StdMatrixKey &mkey)
            {
                v_HelmholtzMatrixOp_MatFree(inarray,outarray,mkey);
            }

            STD_REGIONS_EXPORT void HelmholtzMatrixOp_MatFree_GenericImpl
                                      (const Array<OneD, const NekDouble> &inarray,
                                       Array<OneD,NekDouble> &outarray,
                                       const StdMatrixKey &mkey);

            STD_REGIONS_EXPORT virtual void v_SetCoeffsToOrientation
                                      (StdRegions::Orientation dir,
                                       Array<OneD, const NekDouble> &inarray,
                                       Array<OneD, NekDouble> &outarray);

            STD_REGIONS_EXPORT virtual void v_SetCoeffsToOrientation
                                       (Array<OneD, NekDouble> &coeffs,
                                        StdRegions::Orientation dir);
            
            STD_REGIONS_EXPORT virtual NekDouble v_StdPhysEvaluate(
<<<<<<< HEAD
                                                   const Array<OneD, const NekDouble> &Lcoord,
                                                   const Array<OneD, const NekDouble> &physvals);

            STD_REGIONS_EXPORT virtual void v_GenStdMatBwdDeriv(
                  const int dir,
                  DNekMatSharedPtr &mat)
            {
                ASSERTL0(false,"not defined");
            }

        private:
            // Virtual functions
            STD_REGIONS_EXPORT virtual int v_GetNverts() const = 0;
            STD_REGIONS_EXPORT virtual int v_GetNedges() const;
=======
                                const Array<OneD, const NekDouble> &Lcoord,
                                const Array<OneD, const NekDouble> &physvals);
>>>>>>> 244f4842

            STD_REGIONS_EXPORT virtual void v_MultiplyByStdQuadratureMetric(
                    const Array<OneD, const NekDouble> &inarray,
                    Array<OneD, NekDouble> &outarray);

            /**
             * @brief This function performs the barycentric interpolation of
             * the polynomial stored in @p coord at a point @p physvals using
             * barycentric interpolation weights in direction @tparam DIR.
             *
             * This method is intended to be used a helper function for
             * StdExpansion::PhysEvaluate and its elemental instances, so that
             * the calling method should provide @p coord for x, y and z
             * sequentially and the appropriate @p physvals and @p weights for
             * that particular direction.
             *
             * @param  coord    The coordinate of the single point.
             * @param  physvals The polynomial stored at each quadrature point.
             * @tparam DIR      The direction of evaluation.
             *
             * @return The value of @p physvals at @p coord in direction @p dir.
             */
            template<int DIR>
            inline NekDouble BaryEvaluate(
                const NekDouble &coord,
                const NekDouble *physvals)
            {
                NekDouble numer = 0.0, denom = 0.0;

                ASSERTL2(DIR < m_base.size(),
                         "Direction should be less than shape dimension.");

                const Array<OneD, const NekDouble> &z = m_base[DIR]->GetZ();
                const Array<OneD, const NekDouble> &bw =
                    m_base[DIR]->GetBaryWeights();

                const auto nquad = z.size();

                for (int i = 0; i < nquad; ++i)
                {
                    NekDouble xdiff = z[i] - coord;
                    NekDouble pval = physvals[i];

                    /*
                     * (in this specific case) you actually 
                     * want to do the comparison exactly 
                     * (believe it or not!) See chapter 7 of 
                     * the paper here:
                     *https://people.maths.ox.ac.uk/trefethen/barycentric.pdf
                     */
                    if (xdiff == 0.0)
                    {
                        return pval;
                    }

                    NekDouble tmp = bw[i] / xdiff;
                    numer += tmp * pval;
                    denom += tmp;
                }

                return numer / denom;
            }

            /**
             * @brief This function evaluates the basis function mode @p mode at
             * a point @p coords of the domain in direction @dir.
             *
             * @param coord   The coordinate inside the standard region.
             * @param mode    The mode number to be evaluated of #m_base[dir]
             * @param dir     The direction of interpolation.
             *
             * @return The value of the basis function @p mode at @p coords in
             *         direction @p dir.
             */
            template<int DIR>
            inline NekDouble BaryEvaluateBasis(const NekDouble &coord,
                                               const int &mode)
            {
                const int nquad = m_base[DIR]->GetNumPoints();
                return BaryEvaluate<DIR>(
                    coord, &(m_base[DIR]->GetBdata())[0] + nquad * mode);
            }

        private:
            // Virtual functions
            STD_REGIONS_EXPORT virtual int v_GetNverts() const = 0;
            STD_REGIONS_EXPORT virtual int v_GetNtraces() const;

            STD_REGIONS_EXPORT virtual int v_NumBndryCoeffs() const;
            STD_REGIONS_EXPORT virtual int v_NumDGBndryCoeffs() const;

            STD_REGIONS_EXPORT virtual int v_GetTraceNcoeffs(const int i) const;
            STD_REGIONS_EXPORT virtual int v_GetTotalTraceIntNcoeffs() const;
            STD_REGIONS_EXPORT virtual int v_GetTraceIntNcoeffs(const int i) const;
            STD_REGIONS_EXPORT virtual int v_GetTraceNumPoints(const int i) const;


            STD_REGIONS_EXPORT virtual const LibUtilities::BasisKey
                v_GetTraceBasisKey(const int i, const int k) const;

            STD_REGIONS_EXPORT virtual LibUtilities::PointsKey
                v_GetTracePointsKey(const int i, const int j) const;

            STD_REGIONS_EXPORT virtual const LibUtilities::PointsKey
                v_GetNodalPointsKey() const;

            STD_REGIONS_EXPORT virtual LibUtilities::ShapeType
                v_DetShapeType() const;

            STD_REGIONS_EXPORT virtual std::shared_ptr<StdExpansion>
                v_GetStdExp(void) const;

            STD_REGIONS_EXPORT virtual std::shared_ptr<StdExpansion>
                v_GetLinStdExp(void) const;

            STD_REGIONS_EXPORT virtual int
                v_GetShapeDimension() const;

            STD_REGIONS_EXPORT virtual bool
                v_IsBoundaryInteriorExpansion();

            STD_REGIONS_EXPORT virtual bool
                v_IsNodalNonTensorialExp();

            STD_REGIONS_EXPORT virtual void   v_BwdTrans
                  (const Array<OneD, const NekDouble>& inarray,
                   Array<OneD, NekDouble> &outarray) = 0;

            /**
             * @brief Transform a given function from physical quadrature space
             * to coefficient space.
             * @see StdExpansion::FwdTrans
             */
            STD_REGIONS_EXPORT virtual void   v_FwdTrans   (
                            const Array<OneD, const NekDouble>& inarray,
                                  Array<OneD,       NekDouble> &outarray) = 0;

            /**
             * @brief Calculates the inner product of a given function \a f
             * with the different modes of the expansion
             */
            STD_REGIONS_EXPORT virtual void  v_IProductWRTBase(
                            const Array<OneD, const NekDouble>& inarray,
                                  Array<OneD,       NekDouble> &outarray) = 0;

            STD_REGIONS_EXPORT virtual void v_IProductWRTBase(
                            const Array<OneD, const NekDouble>& base,
                            const Array<OneD, const NekDouble>& inarray,
                                  Array<OneD,       NekDouble>& outarray,
                                  int coll_check)
            {
                boost::ignore_unused(base, inarray, outarray, coll_check);
                NEKERROR(ErrorUtil::efatal,
                         "StdExpansion::v_IProductWRTBase has no "
                         "(and should have no) implementation");
            }

<<<<<<< HEAD
            STD_REGIONS_EXPORT virtual void  v_IProductWRTDerivBase (const int dir,
                                                   const Array<OneD, const NekDouble>& inarray,
                                                   Array<OneD, NekDouble> &outarray);

            STD_REGIONS_EXPORT virtual void v_MultplyStdDerivBase0(
                const Array<OneD, const NekDouble>& inarray,
                Array<OneD, NekDouble> &outarray,
                Array<OneD, NekDouble> &wsp)
            {
                ASSERTL0(false, "StdExpansion::v_MultplyStdDerivBase0 has no (and should have no) implementation");
            }

            STD_REGIONS_EXPORT virtual void v_MultplyStdDerivBase1(
                const Array<OneD, const NekDouble>& inarray,
                Array<OneD, NekDouble> &outarray,
                Array<OneD, NekDouble> &wsp)
            {
                ASSERTL0(false, "StdExpansion::v_MultplyStdDerivBase1 has no (and should have no) implementation");
            }

            STD_REGIONS_EXPORT virtual void v_MultplyStdDerivBase2(
                const Array<OneD, const NekDouble>& inarray,
                Array<OneD, NekDouble> &outarray,
                Array<OneD, NekDouble> &wsp)
            {
                ASSERTL0(false, "StdExpansion::v_MultplyStdDerivBase2 has no (and should have no) implementation");
            }


            STD_REGIONS_EXPORT virtual void v_FwdTrans_BndConstrained(const Array<OneD, const NekDouble>& inarray,
                                                   Array<OneD, NekDouble> &outarray);

            STD_REGIONS_EXPORT virtual NekDouble v_Integral(const Array<OneD, const NekDouble>& inarray );

            STD_REGIONS_EXPORT virtual void   v_PhysDeriv (const Array<OneD, const NekDouble>& inarray,
                                        Array<OneD, NekDouble> &out_d1,
                                        Array<OneD, NekDouble> &out_d2,
                                        Array<OneD, NekDouble> &out_d3);

            STD_REGIONS_EXPORT virtual void v_PhysDeriv_s (const Array<OneD, const NekDouble>& inarray,
	    	    			Array<OneD, NekDouble> &out_ds);

            STD_REGIONS_EXPORT virtual void v_PhysDeriv_n(const Array<OneD, const NekDouble>& inarray,
            	                        Array<OneD, NekDouble>& out_dn);
            STD_REGIONS_EXPORT virtual void v_PhysDeriv(const int dir,
                                     const Array<OneD, const NekDouble>& inarray,
                                     Array<OneD, NekDouble> &out_d0);

            STD_REGIONS_EXPORT virtual void v_PhysDirectionalDeriv(const Array<OneD, const NekDouble>& inarray,
                                                const Array<OneD, const NekDouble>& direction,
                                                Array<OneD, NekDouble> &outarray);

            STD_REGIONS_EXPORT virtual void v_StdPhysDeriv (const Array<OneD, const NekDouble>& inarray,
                                         Array<OneD, NekDouble> &out_d1,
                                         Array<OneD, NekDouble> &out_d2,
                                         Array<OneD, NekDouble> &out_d3);

            STD_REGIONS_EXPORT virtual void   v_StdPhysDeriv (const int dir,
                                           const Array<OneD, const NekDouble>& inarray,
                                           Array<OneD, NekDouble> &outarray);

            STD_REGIONS_EXPORT virtual void v_AddRobinMassMatrix(const int edgeid, const Array<OneD, const NekDouble > &primCoeffs, DNekMatSharedPtr &inoutmat);

            STD_REGIONS_EXPORT virtual void v_AddRobinEdgeContribution(const int edgeid, const Array<OneD, const NekDouble> &primCoeffs, Array<OneD, NekDouble> &coeffs);

            STD_REGIONS_EXPORT virtual NekDouble v_PhysEvaluate(const Array<OneD, const NekDouble>& coords, const Array<OneD, const NekDouble> & physvals);

            STD_REGIONS_EXPORT virtual NekDouble v_PhysEvaluate(const Array<OneD, DNekMatSharedPtr >& I, const Array<OneD, const NekDouble> & physvals);
=======
            STD_REGIONS_EXPORT virtual void  v_IProductWRTDerivBase(
             const int dir,
             const Array<OneD, const NekDouble>& inarray,
             Array<OneD, NekDouble> &outarray);
            
            STD_REGIONS_EXPORT virtual void  v_IProductWRTDirectionalDerivBase(
             const Array<OneD, const NekDouble>& direction,
             const Array<OneD, const NekDouble>& inarray,
             Array<OneD, NekDouble> &outarray);
            
            STD_REGIONS_EXPORT virtual void v_FwdTrans_BndConstrained(
             const Array<OneD, const NekDouble>& inarray,
             Array<OneD, NekDouble> &outarray);
            
            STD_REGIONS_EXPORT virtual NekDouble v_Integral(
             const Array<OneD, const NekDouble>& inarray );

            STD_REGIONS_EXPORT virtual void   v_PhysDeriv
            (const Array<OneD, const NekDouble>& inarray,
             Array<OneD, NekDouble> &out_d1,
             Array<OneD, NekDouble> &out_d2,
             Array<OneD, NekDouble> &out_d3);

	    STD_REGIONS_EXPORT virtual void v_PhysDeriv_s
            (const Array<OneD, const NekDouble>& inarray,
             Array<OneD, NekDouble> &out_ds);

            STD_REGIONS_EXPORT virtual void v_PhysDeriv_n
            (const Array<OneD, const NekDouble>& inarray,
             Array<OneD, NekDouble>& out_dn);

            STD_REGIONS_EXPORT virtual void v_PhysDeriv
            (const int dir,
             const Array<OneD, const NekDouble>& inarray,
             Array<OneD, NekDouble> &out_d0);

            STD_REGIONS_EXPORT virtual void v_PhysDirectionalDeriv
            (const Array<OneD, const NekDouble>& inarray,
             const Array<OneD, const NekDouble>& direction,
             Array<OneD, NekDouble> &outarray);
            
            STD_REGIONS_EXPORT virtual void v_StdPhysDeriv
            (const Array<OneD,
             const NekDouble>& inarray,
             Array<OneD, NekDouble> &out_d1,
             Array<OneD, NekDouble> &out_d2,
             Array<OneD, NekDouble> &out_d3);
            
            STD_REGIONS_EXPORT virtual void   v_StdPhysDeriv
            (const int dir,
             const Array<OneD, const NekDouble>& inarray,
             Array<OneD, NekDouble> &outarray);
            
            STD_REGIONS_EXPORT virtual NekDouble v_PhysEvaluate
            (const Array<OneD,
             const NekDouble>& coords,
             const Array<OneD, const NekDouble> & physvals);
            
            STD_REGIONS_EXPORT virtual NekDouble v_PhysEvaluate
            (const Array<OneD, DNekMatSharedPtr >& I,
             const Array<OneD, const NekDouble> & physvals);
            
            STD_REGIONS_EXPORT virtual NekDouble v_PhysEvaluateBasis
            (const Array<OneD, const NekDouble>& coords, int mode);
>>>>>>> 244f4842

            STD_REGIONS_EXPORT virtual void v_LocCoordToLocCollapsed(
                                        const Array<OneD, const NekDouble>& xi,
                                        Array<OneD, NekDouble>& eta);


            STD_REGIONS_EXPORT virtual void v_FillMode(const int mode,
                                                  Array<OneD, NekDouble> &outarray);

            STD_REGIONS_EXPORT virtual DNekMatSharedPtr v_GenMatrix(
                                                  const StdMatrixKey &mkey);

            STD_REGIONS_EXPORT virtual DNekMatSharedPtr v_CreateStdMatrix(
                                                  const StdMatrixKey &mkey);

            STD_REGIONS_EXPORT virtual void v_GetCoords(
                                                   Array<OneD, NekDouble> &coords_0,
                                                   Array<OneD, NekDouble> &coords_1,
                                                   Array<OneD, NekDouble> &coords_2);

            STD_REGIONS_EXPORT virtual void v_GetCoord(
                                          const Array<OneD, const NekDouble>& Lcoord,
                                          Array<OneD, NekDouble> &coord);
            
            STD_REGIONS_EXPORT virtual int v_GetCoordim(void);

            STD_REGIONS_EXPORT virtual void v_GetBoundaryMap(
                                          Array<OneD, unsigned int>& outarray);

            STD_REGIONS_EXPORT virtual void v_GetInteriorMap(
                                          Array<OneD, unsigned int>& outarray);

            STD_REGIONS_EXPORT virtual int v_GetVertexMap(int localVertexId,
                                            bool useCoeffPacking = false);

            STD_REGIONS_EXPORT virtual void v_GetTraceToElementMap(
                 const int                  tid,
                 Array<OneD, unsigned int> &maparray,
                 Array<OneD,          int> &signarray,
                 Orientation                traceOrient = eForwards,
                 int                        P = -1,
                 int                        Q = -1);

            STD_REGIONS_EXPORT  virtual void v_GetTraceInteriorToElementMap(
                const int                  eid,
                Array<OneD, unsigned int>& maparray,
                Array<OneD,          int>& signarray,
                const Orientation          traceOrient = eForwards);


            STD_REGIONS_EXPORT virtual void v_GetTraceNumModes(
                                              const int fid,
                                              int &numModes0,
                                              int &numModes1,
                                              Orientation traceOrient
                                                     = eDir1FwdDir1_Dir2FwdDir2);
            
            STD_REGIONS_EXPORT virtual void v_GetVertexPhysVals
            (const int vertex,
             const Array<OneD, const NekDouble> &inarray,
             NekDouble &outarray);

            STD_REGIONS_EXPORT virtual void v_MultiplyByQuadratureMetric(
                    const Array<OneD, const NekDouble> &inarray,
                    Array<OneD, NekDouble> &outarray);

            STD_REGIONS_EXPORT virtual void v_BwdTrans_SumFac
                    (const Array<OneD, const NekDouble>& inarray,
                     Array<OneD, NekDouble> &outarray);


            STD_REGIONS_EXPORT virtual void v_IProductWRTBase_SumFac
                    (const Array<OneD, const NekDouble>& inarray,
                     Array<OneD, NekDouble> &outarray,
                     bool multiplybyweights = true);

            STD_REGIONS_EXPORT virtual void v_IProductWRTDerivBase_SumFac(
                const int dir,
                const Array<OneD, const NekDouble>& inarray,
                      Array<OneD, NekDouble> &outarray);

            STD_REGIONS_EXPORT virtual void
                    v_IProductWRTDirectionalDerivBase_SumFac(
                const Array<OneD, const NekDouble>& direction,
                const Array<OneD, const NekDouble>& inarray,
                      Array<OneD, NekDouble> &outarray);

            STD_REGIONS_EXPORT virtual void v_MassMatrixOp
                     (const Array<OneD, const NekDouble> &inarray,
                      Array<OneD,NekDouble> &outarray,
                      const StdMatrixKey &mkey);

            STD_REGIONS_EXPORT virtual void v_LaplacianMatrixOp
                     (const Array<OneD, const NekDouble> &inarray,
                      Array<OneD,NekDouble> &outarray,
                      const StdMatrixKey &mkey);

            STD_REGIONS_EXPORT virtual void v_SVVLaplacianFilter
                      (Array<OneD,NekDouble> &array,
                       const StdMatrixKey &mkey);

            STD_REGIONS_EXPORT virtual void v_ExponentialFilter(
                                          Array<OneD, NekDouble> &array,
                                    const NekDouble        alpha,
                                    const NekDouble        exponent,
                                    const NekDouble        cutoff);

            STD_REGIONS_EXPORT virtual void v_ReduceOrderCoeffs(
                                          int numMin,
                                          const Array<OneD, const NekDouble> &inarray,
                                          Array<OneD,NekDouble> &outarray);

            STD_REGIONS_EXPORT virtual void v_LaplacianMatrixOp(
                                          const int k1, const int k2,
                                          const Array<OneD, const NekDouble> &inarray,
                                          Array<OneD,NekDouble> &outarray,
                                          const StdMatrixKey &mkey);
            
            STD_REGIONS_EXPORT virtual void v_WeakDerivMatrixOp(
                                          const int i,
                                          const Array<OneD, const NekDouble> &inarray,
                                          Array<OneD,NekDouble> &outarray,
                                          const StdMatrixKey &mkey);
            
            STD_REGIONS_EXPORT virtual void v_WeakDirectionalDerivMatrixOp(
                                          const Array<OneD, const NekDouble> &inarray,
                                          Array<OneD,NekDouble> &outarray,
                                          const StdMatrixKey &mkey);

            STD_REGIONS_EXPORT virtual void v_MassLevelCurvatureMatrixOp(
                                          const Array<OneD, const NekDouble> &inarray,
                                          Array<OneD,NekDouble> &outarray,
                                          const StdMatrixKey &mkey);

            STD_REGIONS_EXPORT virtual void v_LinearAdvectionDiffusionReactionMatrixOp(
                                          const Array<OneD,
                                          const NekDouble> &inarray,
                                          Array<OneD,NekDouble> &outarray,
                                          const StdMatrixKey &mkey,
                                          bool addDiffusionTerm=true);
            
            STD_REGIONS_EXPORT virtual void v_HelmholtzMatrixOp(
                                          const Array<OneD, const NekDouble> &inarray,
                                          Array<OneD,NekDouble> &outarray,
                                          const StdMatrixKey &mkey);
            
            STD_REGIONS_EXPORT virtual void v_LaplacianMatrixOp_MatFree(
                                           const Array<OneD, const NekDouble> &inarray,
                                           Array<OneD,NekDouble> &outarray,
                                           const StdMatrixKey &mkey);
            
            STD_REGIONS_EXPORT virtual void v_LaplacianMatrixOp_MatFree_Kernel(
                                const Array<OneD, const NekDouble> &inarray,
                                      Array<OneD,       NekDouble> &outarray,
                                      Array<OneD,       NekDouble> &wsp);

            STD_REGIONS_EXPORT virtual void v_HelmholtzMatrixOp_MatFree(
                                           const Array<OneD, const NekDouble> &inarray,
                                           Array<OneD,NekDouble> &outarray,
                                           const StdMatrixKey &mkey);
            
            STD_REGIONS_EXPORT virtual DNekMatSharedPtr
               v_BuildInverseTransformationMatrix(const DNekScalMatSharedPtr &
                                                  m_transformationmatrix);

            STD_REGIONS_EXPORT virtual void v_GetSimplexEquiSpacedConnectivity(
                Array<OneD, int> &conn,
                bool              standard = true);
        };

        typedef std::shared_ptr<StdExpansion> StdExpansionSharedPtr;
        typedef std::vector< StdExpansionSharedPtr > StdExpansionVector;

        /**
         *  This function is a wrapper around the virtual function
         *  \a v_FwdTrans()
         *
         *  Given a function evaluated at the quadrature points, this
         *  function calculates the expansion coefficients such that the
         *  resulting expansion approximates the original function.
         *
         *  The calculation of the expansion coefficients is done using a
         *  Galerkin projection. This is equivalent to the operation:
         *  \f[ \mathbf{\hat{u}} = \mathbf{M}^{-1} \mathbf{I}\f]
         *  where
         *  - \f$\mathbf{M}[p][q]= \int\phi_p(\mathbf{\xi})\phi_q(
         *  \mathbf{\xi}) d\mathbf{\xi}\f$ is the Mass matrix
         *  - \f$\mathbf{I}[p] = \int\phi_p(\mathbf{\xi}) u(\mathbf{\xi})
         *  d\mathbf{\xi}\f$
         *
         *  This function takes the array \a inarray as the values of the
         *  function evaluated at the quadrature points
         *  (i.e. \f$\mathbf{u}\f$),
         *  and stores the resulting coefficients \f$\mathbf{\hat{u}}\f$
         *  in the \a outarray
         *
         *  @param inarray array of the function discretely evaluated at the
         *  quadrature points
         *
         *  @param outarray array of the function coefficieints
         */
        inline void StdExpansion::FwdTrans (const Array<OneD, const NekDouble>& inarray,
                        Array<OneD, NekDouble> &outarray)
        {
            v_FwdTrans(inarray,outarray);
        }

    } //end of namespace
} //end of namespace

#endif //STANDARDDEXPANSION_H<|MERGE_RESOLUTION|>--- conflicted
+++ resolved
@@ -558,7 +558,6 @@
                 v_IProductWRTDerivBase(dir,inarray, outarray);
             }
 
-<<<<<<< HEAD
             void MultplyStdDerivBase0(
                 const Array<OneD, const NekDouble>& inarray,
                 Array<OneD, NekDouble> &outarray,
@@ -583,10 +582,6 @@
                 v_MultplyStdDerivBase2(inarray,outarray,wsp);
             }
 
-            // void   RightIPTBaseMatrix(const int dir,
-            //                             const Array<OneD, const NekDouble>& inarray,
-            //                             Array<OneD, NekDouble> &outarray);
-=======
             void   IProductWRTDirectionalDerivBase(
                     const Array<OneD, const NekDouble>& direction,
                     const Array<OneD, const NekDouble>& inarray,
@@ -594,7 +589,6 @@
             {
                 v_IProductWRTDirectionalDerivBase(direction, inarray, outarray);
             }
->>>>>>> 244f4842
 
             /// \brief Get the element id of this expansion when used
             /// in a list by returning value of #m_elmt_id
@@ -1182,19 +1176,15 @@
             Array<OneD, LibUtilities::BasisSharedPtr> m_base; /**< Bases needed for the expansion */
             int m_elmt_id;
             int m_ncoeffs;                                   /**< Total number of coefficients used in the expansion */
-<<<<<<< HEAD
-            LibUtilities::NekManager<StdMatrixKey, DNekMat, StdMatrixKey::opLess> m_stdMatrixManager;
-            LibUtilities::NekManager<StdMatrixKey, DNekBlkMat, StdMatrixKey::opLess> m_stdStaticCondMatrixManager;
-            LibUtilities::NekManager<IndexMapKey, IndexMapValues, IndexMapKey::opLess> m_IndexMapManager;
-
-            Array<OneD, NekDouble > m_QuadratureWeights;
-            Array<OneD, NekDouble > m_oQuadratureWeights;
-=======
+
+            // Not sure what these are needed for yet SJS
+            //Array<OneD, NekDouble > m_QuadratureWeights;
+            //Array<OneD, NekDouble > m_oQuadratureWeights;
+
             LibUtilities::NekManager<StdMatrixKey, DNekMat, StdMatrixKey::opLess>
             m_stdMatrixManager;
             LibUtilities::NekManager<StdMatrixKey, DNekBlkMat, StdMatrixKey::opLess>
             m_stdStaticCondMatrixManager;
->>>>>>> 244f4842
 
             DNekMatSharedPtr CreateStdMatrix(const StdMatrixKey &mkey)
             {
@@ -1335,25 +1325,16 @@
                                         StdRegions::Orientation dir);
             
             STD_REGIONS_EXPORT virtual NekDouble v_StdPhysEvaluate(
-<<<<<<< HEAD
-                                                   const Array<OneD, const NekDouble> &Lcoord,
-                                                   const Array<OneD, const NekDouble> &physvals);
+                                const Array<OneD, const NekDouble> &Lcoord,
+                                const Array<OneD, const NekDouble> &physvals);
 
             STD_REGIONS_EXPORT virtual void v_GenStdMatBwdDeriv(
                   const int dir,
                   DNekMatSharedPtr &mat)
             {
+                boost::ignore_unused(dir,mat);
                 ASSERTL0(false,"not defined");
             }
-
-        private:
-            // Virtual functions
-            STD_REGIONS_EXPORT virtual int v_GetNverts() const = 0;
-            STD_REGIONS_EXPORT virtual int v_GetNedges() const;
-=======
-                                const Array<OneD, const NekDouble> &Lcoord,
-                                const Array<OneD, const NekDouble> &physvals);
->>>>>>> 244f4842
 
             STD_REGIONS_EXPORT virtual void v_MultiplyByStdQuadratureMetric(
                     const Array<OneD, const NekDouble> &inarray,
@@ -1511,17 +1492,19 @@
                          "(and should have no) implementation");
             }
 
-<<<<<<< HEAD
-            STD_REGIONS_EXPORT virtual void  v_IProductWRTDerivBase (const int dir,
-                                                   const Array<OneD, const NekDouble>& inarray,
-                                                   Array<OneD, NekDouble> &outarray);
-
+            STD_REGIONS_EXPORT virtual void  v_IProductWRTDerivBase(
+             const int dir,
+             const Array<OneD, const NekDouble>& inarray,
+             Array<OneD, NekDouble> &outarray);
+            
             STD_REGIONS_EXPORT virtual void v_MultplyStdDerivBase0(
                 const Array<OneD, const NekDouble>& inarray,
                 Array<OneD, NekDouble> &outarray,
                 Array<OneD, NekDouble> &wsp)
             {
-                ASSERTL0(false, "StdExpansion::v_MultplyStdDerivBase0 has no (and should have no) implementation");
+                boost::ignore_unused(inarray,outarray,wsp);
+                ASSERTL0(false, "StdExpansion::v_MultplyStdDerivBase0 "
+                         "has no (and should have no) implementation");
             }
 
             STD_REGIONS_EXPORT virtual void v_MultplyStdDerivBase1(
@@ -1529,6 +1512,7 @@
                 Array<OneD, NekDouble> &outarray,
                 Array<OneD, NekDouble> &wsp)
             {
+                boost::ignore_unused(inarray,outarray,wsp);
                 ASSERTL0(false, "StdExpansion::v_MultplyStdDerivBase1 has no (and should have no) implementation");
             }
 
@@ -1537,55 +1521,10 @@
                 Array<OneD, NekDouble> &outarray,
                 Array<OneD, NekDouble> &wsp)
             {
+                boost::ignore_unused(inarray,outarray,wsp);
                 ASSERTL0(false, "StdExpansion::v_MultplyStdDerivBase2 has no (and should have no) implementation");
             }
 
-
-            STD_REGIONS_EXPORT virtual void v_FwdTrans_BndConstrained(const Array<OneD, const NekDouble>& inarray,
-                                                   Array<OneD, NekDouble> &outarray);
-
-            STD_REGIONS_EXPORT virtual NekDouble v_Integral(const Array<OneD, const NekDouble>& inarray );
-
-            STD_REGIONS_EXPORT virtual void   v_PhysDeriv (const Array<OneD, const NekDouble>& inarray,
-                                        Array<OneD, NekDouble> &out_d1,
-                                        Array<OneD, NekDouble> &out_d2,
-                                        Array<OneD, NekDouble> &out_d3);
-
-            STD_REGIONS_EXPORT virtual void v_PhysDeriv_s (const Array<OneD, const NekDouble>& inarray,
-	    	    			Array<OneD, NekDouble> &out_ds);
-
-            STD_REGIONS_EXPORT virtual void v_PhysDeriv_n(const Array<OneD, const NekDouble>& inarray,
-            	                        Array<OneD, NekDouble>& out_dn);
-            STD_REGIONS_EXPORT virtual void v_PhysDeriv(const int dir,
-                                     const Array<OneD, const NekDouble>& inarray,
-                                     Array<OneD, NekDouble> &out_d0);
-
-            STD_REGIONS_EXPORT virtual void v_PhysDirectionalDeriv(const Array<OneD, const NekDouble>& inarray,
-                                                const Array<OneD, const NekDouble>& direction,
-                                                Array<OneD, NekDouble> &outarray);
-
-            STD_REGIONS_EXPORT virtual void v_StdPhysDeriv (const Array<OneD, const NekDouble>& inarray,
-                                         Array<OneD, NekDouble> &out_d1,
-                                         Array<OneD, NekDouble> &out_d2,
-                                         Array<OneD, NekDouble> &out_d3);
-
-            STD_REGIONS_EXPORT virtual void   v_StdPhysDeriv (const int dir,
-                                           const Array<OneD, const NekDouble>& inarray,
-                                           Array<OneD, NekDouble> &outarray);
-
-            STD_REGIONS_EXPORT virtual void v_AddRobinMassMatrix(const int edgeid, const Array<OneD, const NekDouble > &primCoeffs, DNekMatSharedPtr &inoutmat);
-
-            STD_REGIONS_EXPORT virtual void v_AddRobinEdgeContribution(const int edgeid, const Array<OneD, const NekDouble> &primCoeffs, Array<OneD, NekDouble> &coeffs);
-
-            STD_REGIONS_EXPORT virtual NekDouble v_PhysEvaluate(const Array<OneD, const NekDouble>& coords, const Array<OneD, const NekDouble> & physvals);
-
-            STD_REGIONS_EXPORT virtual NekDouble v_PhysEvaluate(const Array<OneD, DNekMatSharedPtr >& I, const Array<OneD, const NekDouble> & physvals);
-=======
-            STD_REGIONS_EXPORT virtual void  v_IProductWRTDerivBase(
-             const int dir,
-             const Array<OneD, const NekDouble>& inarray,
-             Array<OneD, NekDouble> &outarray);
-            
             STD_REGIONS_EXPORT virtual void  v_IProductWRTDirectionalDerivBase(
              const Array<OneD, const NekDouble>& direction,
              const Array<OneD, const NekDouble>& inarray,
@@ -1645,12 +1584,10 @@
             
             STD_REGIONS_EXPORT virtual NekDouble v_PhysEvaluateBasis
             (const Array<OneD, const NekDouble>& coords, int mode);
->>>>>>> 244f4842
 
             STD_REGIONS_EXPORT virtual void v_LocCoordToLocCollapsed(
                                         const Array<OneD, const NekDouble>& xi,
                                         Array<OneD, NekDouble>& eta);
-
 
             STD_REGIONS_EXPORT virtual void v_FillMode(const int mode,
                                                   Array<OneD, NekDouble> &outarray);
