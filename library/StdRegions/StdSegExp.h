--- conflicted
+++ resolved
@@ -258,10 +258,6 @@
                     Array<OneD, int>&          signarray,
                     Orientation                edgeOrient,
                     int P,  int Q);
-<<<<<<< HEAD
-
-=======
->>>>>>> 0f2d0efa
             
         private:
 
