--- conflicted
+++ resolved
@@ -183,8 +183,6 @@
         v_SetBaseFlow(inarray, fields);
     }
 
-<<<<<<< HEAD
-#ifdef DEMO_IMPLICITSOLVER_JFNK_COEFF
     SOLVER_UTILS_EXPORT void CalcTraceJac(
         const int                                          nConvectiveFields,
         const Array<OneD, MultiRegions::ExpListSharedPtr> &fields,
@@ -272,10 +270,7 @@
         Array<OneD, Array<OneD, DNekMatSharedPtr> > &gmtxarray,
         const unsigned int nwidthcolm=12);
 
-#endif
-
-=======
->>>>>>> 244f4842
+
 protected:
     /// Callback function to the flux vector (set when advection is in
     /// conservative form).
@@ -339,21 +334,20 @@
     SOLVER_UTILS_EXPORT virtual void v_SetBaseFlow(
         const Array<OneD, Array<OneD, NekDouble> >        &inarray,
         const Array<OneD, MultiRegions::ExpListSharedPtr> &fields);
-<<<<<<< HEAD
     
-#ifdef DEMO_IMPLICITSOLVER_JFNK_COEFF
     SOLVER_UTILS_EXPORT virtual void v_AddVolumJacToMat( 
-        const Array<OneD, MultiRegions::ExpListSharedPtr>                       &pFields,
-        const int                                                               &nConvectiveFields,
+        const Array<OneD, MultiRegions::ExpListSharedPtr>   &pFields,
+        const int                                           &nConvectiveFields,
+        const Array<OneD, const Array<OneD,  Array<OneD,
+        Array<OneD,  Array<OneD,  NekDouble> > > > >        &ElmtJacArray,
+        Array<OneD, Array<OneD, DNekBlkMatSharedPtr> >      &gmtxarray);
+    
+    SOLVER_UTILS_EXPORT virtual void v_AddVolumJacToMat( 
+        const Array<OneD, MultiRegions::ExpListSharedPtr>   &pFields,
+        const int                                           &nConvectiveFields,
         const Array<OneD, const Array<OneD,  Array<OneD, 
-            Array<OneD,  Array<OneD,  NekDouble> > > > >                        &ElmtJacArray,
-        Array<OneD, Array<OneD, DNekBlkMatSharedPtr> >                          &gmtxarray);
-    SOLVER_UTILS_EXPORT virtual void v_AddVolumJacToMat( 
-        const Array<OneD, MultiRegions::ExpListSharedPtr>                       &pFields,
-        const int                                                               &nConvectiveFields,
-        const Array<OneD, const Array<OneD,  Array<OneD, 
-            Array<OneD,  Array<OneD,  NekDouble> > > > >                        &ElmtJacArray,
-        Array<OneD, Array<OneD, SNekBlkMatSharedPtr> >                          &gmtxarray);
+            Array<OneD,  Array<OneD,  NekDouble> > > > >    &ElmtJacArray,
+        Array<OneD, Array<OneD, SNekBlkMatSharedPtr> >      &gmtxarray);
 
     SOLVER_UTILS_EXPORT virtual  void v_NumCalRiemFluxJac( 
         const int                                          nConvectiveFields,
@@ -364,9 +358,6 @@
         const Array<OneD, Array<OneD, NekDouble> >        &pBwd,
         DNekBlkMatSharedPtr &FJac,
         DNekBlkMatSharedPtr &BJac);
-#endif
-=======
->>>>>>> 244f4842
 };
 
 /// A shared pointer to an Advection object.
