///////////////////////////////////////////////////////////////////////////////
//
// File: AdvectionFR.cpp
//
// For more information, please see: http://www.nektar.info
//
// The MIT License
//
// Copyright (c) 2006 Division of Applied Mathematics, Brown University (USA),
// Department of Aeronautics, Imperial College London (UK), and Scientific
// Computing and Imaging Institute, University of Utah (USA).
//
// License for the specific language governing rights and limitations under
// Permission is hereby granted, free of charge, to any person obtaining a
// copy of this software and associated documentation files (the "Software"),
// to deal in the Software without restriction, including without limitation
// the rights to use, copy, modify, merge, publish, distribute, sublicense,
// and/or sell copies of the Software, and to permit persons to whom the
// Software is furnished to do so, subject to the following conditions:
//
// The above copyright notice and this permission notice shall be included
// in all copies or substantial portions of the Software.
//
// THE SOFTWARE IS PROVIDED "AS IS", WITHOUT WARRANTY OF ANY KIND, EXPRESS
// OR IMPLIED, INCLUDING BUT NOT LIMITED TO THE WARRANTIES OF MERCHANTABILITY,
// FITNESS FOR A PARTICULAR PURPOSE AND NONINFRINGEMENT. IN NO EVENT SHALL
// THE AUTHORS OR COPYRIGHT HOLDERS BE LIABLE FOR ANY CLAIM, DAMAGES OR OTHER
// LIABILITY, WHETHER IN AN ACTION OF CONTRACT, TORT OR OTHERWISE, ARISING
// FROM, OUT OF OR IN CONNECTION WITH THE SOFTWARE OR THE USE OR OTHER
// DEALINGS IN THE SOFTWARE.
//
// Description: FR advection class.
//
///////////////////////////////////////////////////////////////////////////////

#include <SolverUtils/Advection/AdvectionFR.h>
#include <LibUtilities/Foundations/ManagerAccess.h>
#include <LibUtilities/Foundations/Basis.h>
#include <LibUtilities/Foundations/Points.h>
#include <LibUtilities/Polylib/Polylib.h>
#include <StdRegions/StdSegExp.h>
#include <MultiRegions/AssemblyMap/AssemblyMapDG.h>
#include <boost/math/special_functions/gamma.hpp>
#include <iostream>
#include <iomanip>


namespace Nektar
{
    namespace SolverUtils
    {        
        std::string AdvectionFR::type[] = {
            GetAdvectionFactory().RegisterCreatorFunction(
                                        "FRDG", AdvectionFR::create), 
            GetAdvectionFactory().RegisterCreatorFunction(
                                        "FRSD", AdvectionFR::create), 
            GetAdvectionFactory().RegisterCreatorFunction(
                                        "FRHU", AdvectionFR::create),
            GetAdvectionFactory().RegisterCreatorFunction(
                                        "FRcmin", AdvectionFR::create),
            GetAdvectionFactory().RegisterCreatorFunction(
                                        "FRcinf", AdvectionFR::create)};
        
        /**
         * @brief AdvectionFR uses the Flux Reconstruction (FR) approach to 
         * compute the advection term. The implementation is only for segments,
         * quadrilaterals and hexahedra at the moment.
         * 
         * \todo Extension to triangles, tetrahedra and other shapes. 
         * (Long term objective) 
         */
        AdvectionFR::AdvectionFR(std::string advType):m_advType(advType)
        {
        }
        
        /**
         * @brief Initiliase AdvectionFR objects and store them before starting 
         * the time-stepping.
         * 
         * This routine calls the virtual functions #v_SetupMetrics, 
         * #v_SetupCFunctions and #v_SetupInterpolationMatrices to 
         * initialise the objects needed by AdvectionFR. 
         * 
         * @param pSession  Pointer to session reader.
         * @param pFields   Pointer to fields.
         */
        void AdvectionFR::v_InitObject(
                LibUtilities::SessionReaderSharedPtr        pSession,
                Array<OneD, MultiRegions::ExpListSharedPtr> pFields)
        {
            v_SetupMetrics(pSession, pFields);
            v_SetupCFunctions(pSession, pFields);
            v_SetupInterpolationMatrices(pSession, pFields);
            
            // Initialising the fluxvector
            int i, j;
            int nConvectiveFields = pFields.num_elements();
            int nDimensions  = pFields[0]->GetCoordim(0);
            int nSolutionPts = pFields[0]->GetTotPoints();
            
            m_fluxvector = Array<OneD, Array<OneD, Array<OneD, NekDouble> > >(
                                                            nConvectiveFields);
            for (i = 0; i < nConvectiveFields; ++i)
            {
                m_fluxvector[i] = Array<OneD, Array<OneD, NekDouble> >(
                                                            nDimensions);
                for (j = 0; j < nDimensions; ++j)
                {
                    m_fluxvector[i][j] = Array<OneD, NekDouble>(nSolutionPts);
                }
            }
        }
        
        /**
         * @brief Setup the metric terms to compute the contravariant 
         * fluxes. (i.e. this special metric terms transform the fluxes
         * at the interfaces of each element from the physical space to 
         * the standard space).
         * 
         * This routine calls the function #GetEdgeQFactors to compute and 
         * store the metric factors following an anticlockwise conventions
         * along the edges/faces of each element. Note: for 1D problem 
         * the transformation is not needed.
         * 
         * @param pSession  Pointer to session reader.
         * @param pFields   Pointer to fields.
         *
         * \todo Add the metric terms for 3D Hexahedra.
         */
        void AdvectionFR::v_SetupMetrics(
            LibUtilities::SessionReaderSharedPtr        pSession,
            Array<OneD, MultiRegions::ExpListSharedPtr> pFields)
        {
            int i, n;
            int nquad0, nquad1;
            int phys_offset;
            int nLocalSolutionPts;
            int nElements    = pFields[0]->GetExpSize();            
            int nDimensions  = pFields[0]->GetCoordim(0);
            int nSolutionPts = pFields[0]->GetTotPoints();
            int nTracePts    = pFields[0]->GetTrace()->GetTotPoints();
            
            Array<TwoD, const NekDouble> gmat;
            Array<OneD, const NekDouble> jac;
            
            m_jac  = Array<OneD, NekDouble>(nSolutionPts);

            Array<OneD, NekDouble> auxArray1;
            Array<OneD, LibUtilities::BasisSharedPtr> base;
                        
            switch (nDimensions)
            {
                case 1:
                {
                    for (n = 0; n < nElements; ++n) 
                    {
                        nLocalSolutionPts = pFields[0]->GetExp(n)->GetTotPoints();
                        phys_offset = pFields[0]->GetPhys_Offset(n);
                        jac = pFields[0]->GetExp(n)->GetGeom1D()->GetJac();
                        for (i = 0; i < nLocalSolutionPts; ++i)
                        {
                            m_jac[i+phys_offset] = jac[0];
                        }
                    }
                    break;
                }
                case 2:
                {
                    m_gmat = Array<OneD, Array<OneD, NekDouble> >(4);
                    m_gmat[0] = Array<OneD, NekDouble>(nSolutionPts);
                    m_gmat[1] = Array<OneD, NekDouble>(nSolutionPts);
                    m_gmat[2] = Array<OneD, NekDouble>(nSolutionPts);
                    m_gmat[3] = Array<OneD, NekDouble>(nSolutionPts);

                    m_Q2D_e0 = Array<OneD, Array<OneD, NekDouble> >(nElements);
                    m_Q2D_e1 = Array<OneD, Array<OneD, NekDouble> >(nElements);
                    m_Q2D_e2 = Array<OneD, Array<OneD, NekDouble> >(nElements);
                    m_Q2D_e3 = Array<OneD, Array<OneD, NekDouble> >(nElements);
                    
                    for (n = 0; n < nElements; ++n)
                    {
                        base        = pFields[0]->GetExp(n)->GetBase();
                        nquad0      = base[0]->GetNumPoints();
                        nquad1      = base[1]->GetNumPoints();
                        
                        m_Q2D_e0[n] = Array<OneD, NekDouble>(nquad0);
                        m_Q2D_e1[n] = Array<OneD, NekDouble>(nquad1);
                        m_Q2D_e2[n] = Array<OneD, NekDouble>(nquad0);
                        m_Q2D_e3[n] = Array<OneD, NekDouble>(nquad1);
                    
                        // Extract the Q factors at each edge point
                        pFields[0]->GetExp(n)->GetEdgeQFactors(
                            0, auxArray1 = m_Q2D_e0[n]);
                        pFields[0]->GetExp(n)->GetEdgeQFactors(
                            1, auxArray1 = m_Q2D_e1[n]);
                        pFields[0]->GetExp(n)->GetEdgeQFactors(
                            2, auxArray1 = m_Q2D_e2[n]);
                        pFields[0]->GetExp(n)->GetEdgeQFactors(
                            3, auxArray1 = m_Q2D_e3[n]);
                        
                        nLocalSolutionPts = pFields[0]->GetExp(n)->GetTotPoints();
                        phys_offset = pFields[0]->GetPhys_Offset(n);
                        
                        jac  = pFields[0]->GetExp(n)->GetGeom2D()->GetJac();
                        gmat = pFields[0]->GetExp(n)->GetGeom2D()->GetGmat();
                        
                        if (pFields[0]->GetExp(n)->GetGeom2D()->GetGtype()
                            == SpatialDomains::eDeformed)
                        {
                            for (i = 0; i < nLocalSolutionPts; ++i)
                            {
                                m_jac[i+phys_offset]     = jac[i];
                                m_gmat[0][i+phys_offset] = gmat[0][i];
                                m_gmat[1][i+phys_offset] = gmat[1][i];
                                m_gmat[2][i+phys_offset] = gmat[2][i];
                                m_gmat[3][i+phys_offset] = gmat[3][i];
                            }
                        }
                        else
                        {
                            for (i = 0; i < nLocalSolutionPts; ++i)
                            {
                                m_jac[i+phys_offset]     = jac[0];
                                m_gmat[0][i+phys_offset] = gmat[0][0];
                                m_gmat[1][i+phys_offset] = gmat[1][0];
                                m_gmat[2][i+phys_offset] = gmat[2][0];
                                m_gmat[3][i+phys_offset] = gmat[3][0];
                            }  
                        }
                    }
                    
                    m_traceNormals = Array<OneD, Array<OneD, NekDouble> >(
                                                                nDimensions);
                    for(i = 0; i < nDimensions; ++i)
                    {
                        m_traceNormals[i] = Array<OneD, NekDouble> (nTracePts);
                    }
                    pFields[0]->GetTrace()->GetNormals(m_traceNormals);
                    
                    break;
                }
                case 3:
                {
                    ASSERTL0(false,"3DFR Metric terms not implemented yet");
                    break;
                }      
                default:
                {
                    ASSERTL0(false, "Expansion dimension not recognised");
                    break;
                }
            }
        }
        
        /**
         * @brief Setup the derivatives of the correction functions. For more 
         * details see J Sci Comput (2011) 47: 50–72
         * 
         * This routine calls 3 different bases: 
         *      #eDG_DG_Left - #eDG_DG_Left which recovers a nodal DG scheme,
         *      #eDG_SD_Left - #eDG_SD_Left which recovers the SD scheme,
         *      #eDG_HU_Left - #eDG_HU_Left which recovers the Huynh scheme.
         * The values of the derivatives of the correction function are then 
         * stored into global variables and reused into the virtual functions 
         * #v_DivCFlux_1D, #v_DivCFlux_2D, #v_DivCFlux_3D to compute the
         * the divergence of the correction flux for 1D, 2D or 3D problems. 
         *
         * @param pSession  Pointer to session reader.
         * @param pFields   Pointer to fields.
         */
        void AdvectionFR::v_SetupCFunctions(
            LibUtilities::SessionReaderSharedPtr        pSession,
            Array<OneD, MultiRegions::ExpListSharedPtr> pFields)
        {        
            int i, n;
            NekDouble c0, c1, c2;
            int nquad0, nquad1, nquad2;
            int nmodes0, nmodes1, nmodes2;
            Array<OneD, LibUtilities::BasisSharedPtr> base;
            
            int nElements   = pFields[0]->GetExpSize();
            int nDimensions = pFields[0]->GetCoordim(0);
            
            switch (nDimensions)
            {
                case 1:
                {
                    m_dGL_xi1 = Array<OneD, Array<OneD, NekDouble> >(nElements);
                    m_dGR_xi1 = Array<OneD, Array<OneD, NekDouble> >(nElements);
                    
                    for (n = 0; n < nElements; ++n)
                    {
                        base    = pFields[0]->GetExp(n)->GetBase();
                        nquad0  = base[0]->GetNumPoints();
                        nmodes0 = base[0]->GetNumModes();
                        Array<OneD, const NekDouble> z0;
                        Array<OneD, const NekDouble> w0;
                        
                        base[0]->GetZW(z0, w0);
                        
                        m_dGL_xi1[n] = Array<OneD, NekDouble>(nquad0);
                        m_dGR_xi1[n] = Array<OneD, NekDouble>(nquad0);
                        
                        // Auxiliary vectors to build up the auxiliary 
                        // derivatives of the Legendre polynomials
                        Array<OneD,NekDouble> dLp0 (nquad0, 0.0);
                        Array<OneD,NekDouble> dLpp0(nquad0, 0.0);
                        Array<OneD,NekDouble> dLpm0(nquad0, 0.0);
                        
                        // Degree of the correction functions
                        int p0 = nmodes0 - 1;

                        // Function sign to compute  left correction function
                        NekDouble sign0 = pow(-1.0, p0);
                        
                        // Factorial factor to build the scheme
                        NekDouble ap0 = boost::math::tgamma(2 * p0 + 1) 
                                      / (pow(2.0, p0) 
                                      * boost::math::tgamma(p0 + 1) 
                                      * boost::math::tgamma(p0 + 1));
                        
                        // Scalar parameter which recovers the FR schemes
                        if (m_advType == "FRDG")
                        {
                            c0 = 0.0;
                        }
                        else if (m_advType == "FRSD")
                        {
                            c0 = 2.0 * p0 / ((2.0 * p0 + 1.0) * (p0 + 1.0) 
                               * (ap0 * boost::math::tgamma(p0 + 1)) 
                               * (ap0 * boost::math::tgamma(p0 + 1)));
                        }
                        else if (m_advType == "FRHU")
                        {
                            c0 = 2.0 * (p0 + 1.0) / ((2.0 * p0 + 1.0) * p0 
                               * (ap0 * boost::math::tgamma(p0 + 1)) 
                               * (ap0 * boost::math::tgamma(p0 + 1)));
                        }
                        else if (m_advType == "FRcmin")
                        {
                            c0 = -2.0 / ((2.0 * p0 + 1.0) 
                               * (ap0 * boost::math::tgamma(p0 + 1))
                               * (ap0 * boost::math::tgamma(p0 + 1)));
                        }
                        else if (m_advType == "FRcinf")
                        {
                            c0 = 10000000000000000.0;
                        }
                        
                        NekDouble etap0 = 0.5 * c0 * (2.0 * p0 + 1.0) 
                        * (ap0 * boost::math::tgamma(p0 + 1)) 
                        * (ap0 * boost::math::tgamma(p0 + 1));
                        
                        NekDouble overeta0 = 1.0 / (1.0 + etap0);
                        
                        // Derivative of the Legendre polynomials
                        // dLp  = derivative of the Legendre polynomial of order p
                        // dLpp = derivative of the Legendre polynomial of order p+1
                        // dLpm = derivative of the Legendre polynomial of order p-1
                        Polylib::jacobd(nquad0, z0.data(), &(dLp0[0]),  p0,   0.0, 0.0);
                        Polylib::jacobd(nquad0, z0.data(), &(dLpp0[0]), p0+1, 0.0, 0.0);
                        Polylib::jacobd(nquad0, z0.data(), &(dLpm0[0]), p0-1, 0.0, 0.0);
                        
                        // Building the DG_c_Left
                        for(i = 0; i < nquad0; ++i)
                        {
                            m_dGL_xi1[n][i]  = etap0 * dLpm0[i];
                            m_dGL_xi1[n][i] += dLpp0[i];
                            m_dGL_xi1[n][i] *= overeta0;
                            m_dGL_xi1[n][i]  = dLp0[i] - m_dGL_xi1[n][i];
                            m_dGL_xi1[n][i]  = 0.5 * sign0 * m_dGL_xi1[n][i];
                        }
                        
                        // Building the DG_c_Right
                        for(i = 0; i < nquad0; ++i)
                        {
                            m_dGR_xi1[n][i]  = etap0 * dLpm0[i];
                            m_dGR_xi1[n][i] += dLpp0[i];
                            m_dGR_xi1[n][i] *= overeta0;
                            m_dGR_xi1[n][i] += dLp0[i];
                            m_dGR_xi1[n][i]  = 0.5 * m_dGR_xi1[n][i];
                        }
                    }
                    break;
                }   
                case 2:
                {
                    LibUtilities::BasisSharedPtr BasisFR_Left0;
                    LibUtilities::BasisSharedPtr BasisFR_Right0;
                    LibUtilities::BasisSharedPtr BasisFR_Left1;
                    LibUtilities::BasisSharedPtr BasisFR_Right1;
                    
                    m_dGL_xi1 = Array<OneD, Array<OneD, NekDouble> >(nElements);
                    m_dGR_xi1 = Array<OneD, Array<OneD, NekDouble> >(nElements);
                    m_dGL_xi2 = Array<OneD, Array<OneD, NekDouble> >(nElements);
                    m_dGR_xi2 = Array<OneD, Array<OneD, NekDouble> >(nElements);
                    
                    for (n = 0; n < nElements; ++n)
                    {
                        base      = pFields[0]->GetExp(n)->GetBase();
                        nquad0    = base[0]->GetNumPoints();
                        nquad1    = base[1]->GetNumPoints();
                        nmodes0   = base[0]->GetNumModes();
                        nmodes1   = base[1]->GetNumModes(); 
                        
                        Array<OneD, const NekDouble> z0;
                        Array<OneD, const NekDouble> w0;   
                        Array<OneD, const NekDouble> z1;
                        Array<OneD, const NekDouble> w1;
                        
                        base[0]->GetZW(z0, w0);
                        base[1]->GetZW(z1, w1);

                        m_dGL_xi1[n] = Array<OneD, NekDouble>(nquad0);
                        m_dGR_xi1[n] = Array<OneD, NekDouble>(nquad0);
                        m_dGL_xi2[n] = Array<OneD, NekDouble>(nquad1);
                        m_dGR_xi2[n] = Array<OneD, NekDouble>(nquad1);
                        
                        // Auxiliary vectors to build up the auxiliary 
                        // derivatives of the Legendre polynomials
                        Array<OneD,NekDouble> dLp0   (nquad0, 0.0);
                        Array<OneD,NekDouble> dLpp0  (nquad0, 0.0);
                        Array<OneD,NekDouble> dLpm0  (nquad0, 0.0);
                        Array<OneD,NekDouble> dLp1   (nquad1, 0.0);
                        Array<OneD,NekDouble> dLpp1  (nquad1, 0.0);
                        Array<OneD,NekDouble> dLpm1  (nquad1, 0.0);
                        
                        // Degree of the correction functions
                        int p0 = nmodes0 - 1;
                        int p1 = nmodes1 - 1;
                        
                        // Function sign to compute  left correction function
                        NekDouble sign0 = pow(-1.0, p0);                        
                        NekDouble sign1 = pow(-1.0, p1);
                        
                        // Factorial factor to build the scheme
                        NekDouble ap0 = boost::math::tgamma(2 * p0 + 1) 
                                      / (pow(2.0, p0) 
                                      * boost::math::tgamma(p0 + 1) 
                                      * boost::math::tgamma(p0 + 1));
                        
                        NekDouble ap1 = boost::math::tgamma(2 * p1 + 1) 
                                      / (pow(2.0, p1) 
                                      * boost::math::tgamma(p1 + 1) 
                                      * boost::math::tgamma(p1 + 1));
                        
                        // Scalar parameter which recovers the FR schemes
                        if (m_advType == "FRDG")
                        {
                            c0 = 0.0;
                            c1 = 0.0;
                        }
                        else if (m_advType == "FRSD")
                        {
                            c0 = 2.0 * p0 / ((2.0 * p0 + 1.0) * (p0 + 1.0) 
                               * (ap0 * boost::math::tgamma(p0 + 1)) 
                               * (ap0 * boost::math::tgamma(p0 + 1)));
                            
                            c1 = 2.0 * p1 / ((2.0 * p1 + 1.0) * (p1 + 1.0) 
                               * (ap1 * boost::math::tgamma(p1 + 1)) 
                               * (ap1 * boost::math::tgamma(p1 + 1)));
                        }
                        else if (m_advType == "FRHU")
                        {
                            c0 = 2.0 * (p0 + 1.0) / ((2.0 * p0 + 1.0) * p0 
                               * (ap0 * boost::math::tgamma(p0 + 1)) 
                               * (ap0 * boost::math::tgamma(p0 + 1)));
                            
                            c1 = 2.0 * (p1 + 1.0) / ((2.0 * p1 + 1.0) * p1 
                               * (ap1 * boost::math::tgamma(p1 + 1)) 
                               * (ap1 * boost::math::tgamma(p1 + 1)));
                        }
                        else if (m_advType == "FRcmin")
                        {
                            c0 = -2.0 / ((2.0 * p0 + 1.0) 
                               * (ap0 * boost::math::tgamma(p0 + 1))
                               * (ap0 * boost::math::tgamma(p0 + 1)));
                            
                            c1 = -2.0 / ((2.0 * p1 + 1.0) 
                               * (ap1 * boost::math::tgamma(p1 + 1))
                               * (ap1 * boost::math::tgamma(p1 + 1)));
                        }
                        else if (m_advType == "FRcinf")
                        {
                            c0 = 10000000000000000.0;
                            c1 = 10000000000000000.0;
                        }
                        
                        NekDouble etap0 = 0.5 * c0 * (2.0 * p0 + 1.0) 
                                        * (ap0 * boost::math::tgamma(p0 + 1)) 
                                        * (ap0 * boost::math::tgamma(p0 + 1));
                        
                        NekDouble etap1 = 0.5 * c1 * (2.0 * p1 + 1.0) 
                                        * (ap1 * boost::math::tgamma(p1 + 1)) 
                                        * (ap1 * boost::math::tgamma(p1 + 1));
                        
                        NekDouble overeta0 = 1.0 / (1.0 + etap0);
                        NekDouble overeta1 = 1.0 / (1.0 + etap1);
                        
                        // Derivative of the Legendre polynomials
                        // dLp  = derivative of the Legendre polynomial of order p
                        // dLpp = derivative of the Legendre polynomial of order p+1
                        // dLpm = derivative of the Legendre polynomial of order p-1
                        Polylib::jacobd(nquad0, z0.data(), &(dLp0[0]),  p0,   0.0, 0.0);
                        Polylib::jacobd(nquad0, z0.data(), &(dLpp0[0]), p0+1, 0.0, 0.0);
                        Polylib::jacobd(nquad0, z0.data(), &(dLpm0[0]), p0-1, 0.0, 0.0);
                        
                        Polylib::jacobd(nquad1, z1.data(), &(dLp1[0]),  p1,   0.0, 0.0);
                        Polylib::jacobd(nquad1, z1.data(), &(dLpp1[0]), p1+1, 0.0, 0.0);
                        Polylib::jacobd(nquad1, z1.data(), &(dLpm1[0]), p1-1, 0.0, 0.0);
                        
                        // Building the DG_c_Left
                        for(i = 0; i < nquad0; ++i)
                        {
                            m_dGL_xi1[n][i]  = etap0 * dLpm0[i];
                            m_dGL_xi1[n][i] += dLpp0[i];
                            m_dGL_xi1[n][i] *= overeta0;
                            m_dGL_xi1[n][i]  = dLp0[i] - m_dGL_xi1[n][i];
                            m_dGL_xi1[n][i]  = 0.5 * sign0 * m_dGL_xi1[n][i];
                        }
                        
                        // Building the DG_c_Left
                        for(i = 0; i < nquad1; ++i)
                        {
                            m_dGL_xi2[n][i]  = etap1 * dLpm1[i];
                            m_dGL_xi2[n][i] += dLpp1[i];
                            m_dGL_xi2[n][i] *= overeta1;
                            m_dGL_xi2[n][i]  = dLp1[i] - m_dGL_xi2[n][i];
                            m_dGL_xi2[n][i]  = 0.5 * sign1 * m_dGL_xi2[n][i];
                        }
                        
                        // Building the DG_c_Right
                        for(i = 0; i < nquad0; ++i)
                        {
                            m_dGR_xi1[n][i]  = etap0 * dLpm0[i];
                            m_dGR_xi1[n][i] += dLpp0[i];
                            m_dGR_xi1[n][i] *= overeta0;
                            m_dGR_xi1[n][i] += dLp0[i];
                            m_dGR_xi1[n][i]  = 0.5 * m_dGR_xi1[n][i];
                        }
                        
                        // Building the DG_c_Right
                        for(i = 0; i < nquad1; ++i)
                        {
                            m_dGR_xi2[n][i]  = etap1 * dLpm1[i];
                            m_dGR_xi2[n][i] += dLpp1[i];
                            m_dGR_xi2[n][i] *= overeta1;
                            m_dGR_xi2[n][i] += dLp1[i];
                            m_dGR_xi2[n][i]  = 0.5 * m_dGR_xi2[n][i];
                        }
                    }
                    break;
                }
                case 3:
                {                    
                    m_dGL_xi1 = Array<OneD, Array<OneD, NekDouble> >(nElements);
                    m_dGR_xi1 = Array<OneD, Array<OneD, NekDouble> >(nElements);
                    m_dGL_xi2 = Array<OneD, Array<OneD, NekDouble> >(nElements);
                    m_dGR_xi2 = Array<OneD, Array<OneD, NekDouble> >(nElements);
                    m_dGL_xi3 = Array<OneD, Array<OneD, NekDouble> >(nElements);
                    m_dGR_xi3 = Array<OneD, Array<OneD, NekDouble> >(nElements);
                    
                    for (n = 0; n < nElements; ++n)
                    {
                        base      = pFields[0]->GetExp(n)->GetBase();
                        nquad0    = base[0]->GetNumPoints();
                        nquad1    = base[1]->GetNumPoints();
                        nquad2    = base[2]->GetNumPoints();
                        nmodes0   = base[0]->GetNumModes();
                        nmodes1   = base[1]->GetNumModes();
                        nmodes2   = base[2]->GetNumModes();
                        
                        Array<OneD, const NekDouble> z0;
                        Array<OneD, const NekDouble> w0;   
                        Array<OneD, const NekDouble> z1;
                        Array<OneD, const NekDouble> w1;
                        Array<OneD, const NekDouble> z2;
                        Array<OneD, const NekDouble> w2;
                        
                        base[0]->GetZW(z0, w0);
                        base[1]->GetZW(z1, w1);
                        base[1]->GetZW(z2, w2);
                        
                        m_dGL_xi1[n] = Array<OneD, NekDouble>(nquad0);
                        m_dGR_xi1[n] = Array<OneD, NekDouble>(nquad0);
                        m_dGL_xi2[n] = Array<OneD, NekDouble>(nquad1);
                        m_dGR_xi2[n] = Array<OneD, NekDouble>(nquad1);
                        m_dGL_xi3[n] = Array<OneD, NekDouble>(nquad2);
                        m_dGR_xi3[n] = Array<OneD, NekDouble>(nquad2);
                        
                        // Auxiliary vectors to build up the auxiliary 
                        // derivatives of the Legendre polynomials
                        Array<OneD,NekDouble> dLp0   (nquad0, 0.0);
                        Array<OneD,NekDouble> dLpp0  (nquad0, 0.0);
                        Array<OneD,NekDouble> dLpm0  (nquad0, 0.0);
                        Array<OneD,NekDouble> dLp1   (nquad1, 0.0);
                        Array<OneD,NekDouble> dLpp1  (nquad1, 0.0);
                        Array<OneD,NekDouble> dLpm1  (nquad1, 0.0);
                        Array<OneD,NekDouble> dLp2   (nquad2, 0.0);
                        Array<OneD,NekDouble> dLpp2  (nquad2, 0.0);
                        Array<OneD,NekDouble> dLpm2  (nquad2, 0.0);
                        
                        // Degree of the correction functions
                        int p0 = nmodes0 - 1;
                        int p1 = nmodes1 - 1;
                        int p2 = nmodes2 - 1;
                        
                        // Function sign to compute  left correction function
                        NekDouble sign0 = pow(-1.0, p0);
                        NekDouble sign1 = pow(-1.0, p1);
                        
                        // Factorial factor to build the scheme
                        NekDouble ap0 = boost::math::tgamma(2 * p0 + 1) 
                                      / (pow(2.0, p0) 
                                      * boost::math::tgamma(p0 + 1) 
                                      * boost::math::tgamma(p0 + 1));
                        
                        // Factorial factor to build the scheme
                        NekDouble ap1 = boost::math::tgamma(2 * p1 + 1) 
                                      / (pow(2.0, p1) 
                                      * boost::math::tgamma(p1 + 1) 
                                      * boost::math::tgamma(p1 + 1));
                        
                        // Factorial factor to build the scheme
                        NekDouble ap2 = boost::math::tgamma(2 * p2 + 1) 
                                      / (pow(2.0, p2) 
                                      * boost::math::tgamma(p2 + 1) 
                                      * boost::math::tgamma(p2 + 1));
                        
                        // Scalar parameter which recovers the FR schemes
                        if (m_advType == "FRDG")
                        {
                            c0 = 0.0;
                            c1 = 0.0;
                            c2 = 0.0;
                        }
                        else if (m_advType == "FRSD")
                        {
                            c0 = 2.0 * p0 / ((2.0 * p0 + 1.0) * (p0 + 1.0) 
                               * (ap0 * boost::math::tgamma(p0 + 1)) 
                               * (ap0 * boost::math::tgamma(p0 + 1)));
                            
                            c1 = 2.0 * p1 / ((2.0 * p1 + 1.0) * (p1 + 1.0) 
                               * (ap1 * boost::math::tgamma(p1 + 1)) 
                               * (ap1 * boost::math::tgamma(p1 + 1)));
                            
                            c2 = 2.0 * p2 / ((2.0 * p2 + 1.0) * (p2 + 1.0) 
                               * (ap2 * boost::math::tgamma(p2 + 1)) 
                               * (ap2 * boost::math::tgamma(p2 + 1)));
                        }
                        else if (m_advType == "FRHU")
                        {
                            c0 = 2.0 * (p0 + 1.0) / ((2.0 * p0 + 1.0) * p0 
                               * (ap0 * boost::math::tgamma(p0 + 1)) 
                               * (ap0 * boost::math::tgamma(p0 + 1)));
                            
                            c1 = 2.0 * (p1 + 1.0) / ((2.0 * p1 + 1.0) * p1 
                               * (ap1 * boost::math::tgamma(p1 + 1)) 
                               * (ap1 * boost::math::tgamma(p1 + 1)));
                            
                            c2 = 2.0 * (p2 + 1.0) / ((2.0 * p2 + 1.0) * p2 
                               * (ap2 * boost::math::tgamma(p2 + 1)) 
                               * (ap2 * boost::math::tgamma(p2 + 1)));
                        }
                        else if (m_advType == "FRcmin")
                        {
                            c0 = -2.0 / ((2.0 * p0 + 1.0) 
                               * (ap0 * boost::math::tgamma(p0 + 1))
                               * (ap0 * boost::math::tgamma(p0 + 1)));
                            
                            c1 = -2.0 / ((2.0 * p1 + 1.0) 
                               * (ap1 * boost::math::tgamma(p1 + 1))
                               * (ap1 * boost::math::tgamma(p1 + 1)));
                            
                            c2 = -2.0 / ((2.0 * p2 + 1.0) 
                               * (ap2 * boost::math::tgamma(p2 + 1))
                               * (ap2 * boost::math::tgamma(p2 + 1)));
                        }
                        else if (m_advType == "FRcinf")
                        {
                            c0 = 10000000000000000.0;
                            c1 = 10000000000000000.0;
                            c2 = 10000000000000000.0;
                        }
                        
                        NekDouble etap0 = 0.5 * c0 * (2.0 * p0 + 1.0) 
                                        * (ap0 * boost::math::tgamma(p0 + 1)) 
                                        * (ap0 * boost::math::tgamma(p0 + 1));
                        
                        NekDouble etap1 = 0.5 * c1 * (2.0 * p1 + 1.0) 
                                        * (ap1 * boost::math::tgamma(p1 + 1)) 
                                        * (ap1 * boost::math::tgamma(p1 + 1));
                        
                        NekDouble etap2 = 0.5 * c2 * (2.0 * p2 + 1.0) 
                                        * (ap2 * boost::math::tgamma(p2 + 1)) 
                                        * (ap2 * boost::math::tgamma(p2 + 1));
                        
                        NekDouble overeta0 = 1.0 / (1.0 + etap0);
                        NekDouble overeta1 = 1.0 / (1.0 + etap1);
                        NekDouble overeta2 = 1.0 / (1.0 + etap2);

                        // Derivative of the Legendre polynomials
                        // dLp  = derivative of the Legendre polynomial of order p
                        // dLpp = derivative of the Legendre polynomial of order p+1
                        // dLpm = derivative of the Legendre polynomial of order p-1
                        Polylib::jacobd(nquad0, z0.data(), &(dLp0[0]),  p0,   0.0, 0.0);
                        Polylib::jacobd(nquad0, z0.data(), &(dLpp0[0]), p0+1, 0.0, 0.0);
                        Polylib::jacobd(nquad0, z0.data(), &(dLpm0[0]), p0-1, 0.0, 0.0);
                        
                        Polylib::jacobd(nquad1, z1.data(), &(dLp1[0]),  p1,   0.0, 0.0);
                        Polylib::jacobd(nquad1, z1.data(), &(dLpp1[0]), p1+1, 0.0, 0.0);
                        Polylib::jacobd(nquad1, z1.data(), &(dLpm1[0]), p1-1, 0.0, 0.0);
                        
                        Polylib::jacobd(nquad2, z2.data(), &(dLp2[0]),  p2,   0.0, 0.0);
                        Polylib::jacobd(nquad2, z2.data(), &(dLpp2[0]), p2+1, 0.0, 0.0);
                        Polylib::jacobd(nquad2, z2.data(), &(dLpm2[0]), p2-1, 0.0, 0.0);
                        
                        // Building the DG_c_Left
                        for(i = 0; i < nquad0; ++i)
                        {
                            m_dGL_xi1[n][i]  = etap0 * dLpm0[i];
                            m_dGL_xi1[n][i] += dLpp0[i];
                            m_dGL_xi1[n][i] *= overeta0;
                            m_dGL_xi1[n][i]  = dLp0[i] - m_dGL_xi1[n][i];
                            m_dGL_xi1[n][i]  = 0.5 * sign0 * m_dGL_xi1[n][i];
                        }
                        
                        // Building the DG_c_Left
                        for(i = 0; i < nquad1; ++i)
                        {
                            m_dGL_xi2[n][i]  = etap1 * dLpm1[i];
                            m_dGL_xi2[n][i] += dLpp1[i];
                            m_dGL_xi2[n][i] *= overeta1;
                            m_dGL_xi2[n][i]  = dLp1[i] - m_dGL_xi2[n][i];
                            m_dGL_xi2[n][i]  = 0.5 * sign1 * m_dGL_xi2[n][i];
                        }
                        
                        // Building the DG_c_Left
                        for(i = 0; i < nquad2; ++i)
                        {
                            m_dGL_xi3[n][i]  = etap2 * dLpm2[i];
                            m_dGL_xi3[n][i] += dLpp2[i];
                            m_dGL_xi3[n][i] *= overeta2;
                            m_dGL_xi3[n][i]  = dLp2[i] - m_dGL_xi3[n][i];
                            m_dGL_xi3[n][i]  = 0.5 * sign1 * m_dGL_xi3[n][i];
                        }
                        
                        // Building the DG_c_Right
                        for(i = 0; i < nquad0; ++i)
                        {
                            m_dGR_xi1[n][i]  = etap0 * dLpm0[i];
                            m_dGR_xi1[n][i] += dLpp0[i];
                            m_dGR_xi1[n][i] *= overeta0;
                            m_dGR_xi1[n][i] += dLp0[i];
                            m_dGR_xi1[n][i]  = 0.5 * m_dGR_xi1[n][i];
                        }
                        
                        // Building the DG_c_Right
                        for(i = 0; i < nquad1; ++i)
                        {
                            m_dGR_xi2[n][i]  = etap1 * dLpm1[i];
                            m_dGR_xi2[n][i] += dLpp1[i];
                            m_dGR_xi2[n][i] *= overeta1;
                            m_dGR_xi2[n][i] += dLp1[i];
                            m_dGR_xi2[n][i]  = 0.5 * m_dGR_xi2[n][i];
                        }
                        
                        // Building the DG_c_Right
                        for(i = 0; i < nquad2; ++i)
                        {
                            m_dGR_xi3[n][i]  = etap2 * dLpm2[i];
                            m_dGR_xi3[n][i] += dLpp2[i];
                            m_dGR_xi3[n][i] *= overeta2;
                            m_dGR_xi3[n][i] += dLp2[i];
                            m_dGR_xi3[n][i]  = 0.5 * m_dGR_xi3[n][i];
                        }
                    }
                    break;
                }
                default:
                {
                    ASSERTL0(false,"Expansion dimension not recognised");
                    break;
                }
            }
        }
        
        /**
         * @brief Setup the interpolation matrices to compute the solution 
         * as well as the fluxes at the interfaces in case of Gauss points.
         *
         * @param pSession  Pointer to session reader.
         * @param pFields   Pointer to fields.
         *
         * \todo Complete the implementation in a more efficient way.
         */
        void AdvectionFR::v_SetupInterpolationMatrices(
            LibUtilities::SessionReaderSharedPtr        pSession,
            Array<OneD, MultiRegions::ExpListSharedPtr> pFields)
        {
            LibUtilities::BasisSharedPtr Basis;
            Basis = pFields[0]->GetExp(0)->GetBasis(0);
            Array<OneD, LibUtilities::BasisSharedPtr> base;

            if (Basis->GetPointsType() == LibUtilities::eGaussGaussLegendre)
            {
                int n;
                int nElements   = pFields[0]->GetExpSize();            
                int nDimensions = pFields[0]->GetCoordim(0);
                
                switch (nDimensions)
                {
                    case 1:
                    {                                                      
                        for (n = 0; n < nElements; ++n)
                        {
                            base    = pFields[0]->GetExp(n)->GetBase();
                            Array<OneD, NekDouble> coords_m(3, 0.0);
                            Array<OneD, NekDouble> coords_p(3, 0.0);
                            coords_m[0] = -1.0;
                            coords_p[0] =  1.0;
                            
                            m_Ixm = base[0]->GetI(coords_m);;
                            m_Ixp = base[0]->GetI(coords_p);;
                        }
                        break;
                    }
                    case 2:
                    {
                        ASSERTL0(false,"2DFR Gauss points not implemented yet");
                        
                        break;
                    }
                    case 3:
                    {
                        ASSERTL0(false,"3DFR Gauss points not implemented yet");
                        
                        break;
                    }
                    default:
                    {
                        ASSERTL0(false,"Expansion dimension not recognised");
                        break;
                    }
                }
            }
        }
        
        /**
         * @brief Compute the advection term at each time-step using the Flux
         * Reconstruction approach (FR).
         *
         * @param nConvectiveFields   Number of fields.
         * @param fields              Pointer to fields.
         * @param advVel              Advection velocities.
         * @param inarray             Solution at the previous time-step.
         * @param outarray            Advection term to be passed at the 
         *                            time integration class.
         *
         */
        void AdvectionFR::v_Advect(
            const int                                         nConvectiveFields,
            const Array<OneD, MultiRegions::ExpListSharedPtr> &fields,
            const Array<OneD, Array<OneD, NekDouble> >        &advVel,
            const Array<OneD, Array<OneD, NekDouble> >        &inarray,
                  Array<OneD, Array<OneD, NekDouble> >        &outarray)
        {
            int i, n;
            int phys_offset;
            
            Array<OneD, NekDouble> auxArray1, auxArray2;
            
            LibUtilities::BasisSharedPtr Basis;
            Basis = fields[0]->GetExp(0)->GetBasis(0);
            
            int nElements    = fields[0]->GetExpSize();            
            int nDimensions  = fields[0]->GetCoordim(0);
            int nSolutionPts = fields[0]->GetTotPoints();
            int nTracePts    = fields[0]->GetTrace()->GetTotPoints();
            int nCoeffs      = fields[0]->GetNcoeffs();
            
            // Outarray for Galerkin projection in case of primitive dealising
            Array<OneD, Array<OneD, NekDouble> > outarrayCoeff(nConvectiveFields);
                                       
            // Store forwards/backwards space along trace space
            Array<OneD, Array<OneD, NekDouble> > Fwd    (nConvectiveFields);
            Array<OneD, Array<OneD, NekDouble> > Bwd    (nConvectiveFields);
            Array<OneD, Array<OneD, NekDouble> > numflux(nConvectiveFields);
            
            for (i = 0; i < nConvectiveFields; ++i)
            {
                outarrayCoeff[i] = Array<OneD, NekDouble>(nCoeffs);
                Fwd[i]           = Array<OneD, NekDouble>(nTracePts);
                Bwd[i]           = Array<OneD, NekDouble>(nTracePts);
                numflux[i]       = Array<OneD, NekDouble>(nTracePts);
                fields[i]->GetFwdBwdTracePhys(inarray[i], Fwd[i], Bwd[i]);
            }

            // Computing the interface flux at each trace point
            m_riemann->Solve(Fwd, Bwd, numflux);

            // Divergence of the flux (computing the RHS)  
            switch(nDimensions)
            {
                // 1D problems 
                case 1:
                {  
                    Array<OneD, NekDouble> DfluxvectorX1(nSolutionPts);
                    Array<OneD, NekDouble> divFC        (nSolutionPts);
           
                    // Get the advection flux vector (solver specific)
                    m_fluxVector(inarray, m_fluxvector);

                    // Get the discontinuous flux divergence
                    for(i = 0; i < nConvectiveFields; ++i)
                    {     
                        for (n = 0; n < nElements; n++)
                        {
                            phys_offset = fields[0]->GetPhys_Offset(n);
                            
                            fields[i]->GetExp(n)->PhysDeriv(
                                0, m_fluxvector[i][0] + phys_offset, 
                                auxArray2 = DfluxvectorX1 + phys_offset);
                        }
                        
                        // Get the correction flux divergence
                        v_DivCFlux_1D(nConvectiveFields, fields, 
                                      m_fluxvector[i][0], numflux[i], divFC);
                        
                        // Back to the physical space using global operations
                        Vmath::Vdiv(nSolutionPts, &divFC[0], 1, &m_jac[0], 1, 
                                    &outarray[i][0], 1);
                        
                        // Adding the total divergence to outarray (RHS)
                        Vmath::Vadd(nSolutionPts, &outarray[i][0], 1, 
                                    &DfluxvectorX1[0], 1, &outarray[i][0], 1);
                        
                        // Primitive Dealiasing 1D
                        if (!(Basis->Collocation()))
                        {
                            fields[i]->FwdTrans(outarray[i], outarrayCoeff[i]);
                            fields[i]->BwdTrans(outarrayCoeff[i], outarray[i]);
                        }
                    }
                    break;
                }
                // 2D problems 
                case 2:
                {
                    Array<OneD, NekDouble> DfluxvectorX1(nSolutionPts);
                    Array<OneD, NekDouble> DfluxvectorX2(nSolutionPts);
                    Array<OneD, NekDouble> divFD(nSolutionPts);
                    Array<OneD, NekDouble> divFC(nSolutionPts);

<<<<<<< HEAD
=======
                    for (i = 0; i < nConvectiveFields; ++i)
                    {
                        fluxvector[i] =
                            Array<OneD, Array<OneD, NekDouble> >(nDimensions);
                        for (j = 0; j < nDimensions; ++j)
                        {
                            fluxvector[i][j] =
                                Array<OneD, NekDouble>(nSolutionPts);
                        }
                    }
                    
>>>>>>> 53f1b5c2
                    // Get the advection flux vector (solver specific)
                    m_fluxVector(inarray, m_fluxvector);

                    for (i = 0; i < nConvectiveFields; ++i)
                    {
                        // Temporary vectors
                        Array<OneD, NekDouble> f_hat(nSolutionPts);
                        Array<OneD, NekDouble> g_hat(nSolutionPts);
                        
                        Vmath::Vvtvvtp(nSolutionPts, 
                                       &m_gmat[0][0], 1, 
                                       &m_fluxvector[i][0][0], 1,
                                       &m_gmat[2][0], 1, 
                                       &m_fluxvector[i][1][0], 1,
                                       &f_hat[0], 1);
                        
                        Vmath::Vmul(nSolutionPts, &m_jac[0], 1, &f_hat[0], 1, 
                                    &f_hat[0], 1);
                        
                        Vmath::Vvtvvtp(nSolutionPts, 
                                       &m_gmat[1][0], 1, 
                                       &m_fluxvector[i][0][0], 1,
                                       &m_gmat[3][0], 1, 
                                       &m_fluxvector[i][1][0], 1,
                                       &g_hat[0], 1);
                        
                        Vmath::Vmul(nSolutionPts, &m_jac[0], 1, &g_hat[0], 1, 
                                    &g_hat[0], 1);

                        // Get the discontinuous flux derivatives
                        for (n = 0; n < nElements; n++)
                        {   
                            phys_offset = fields[0]->GetPhys_Offset(n);
                            fields[0]->GetExp(n)->StdPhysDeriv(0, 
                                auxArray1 = f_hat + phys_offset,
                                auxArray2 = DfluxvectorX1 + phys_offset);
                            fields[0]->GetExp(n)->StdPhysDeriv(1, 
                                auxArray1 = g_hat + phys_offset,
                                auxArray2 = DfluxvectorX2 + phys_offset);
                        }
                        
                        // Divergence of the discontinuous flux
                        Vmath::Vadd(nSolutionPts, DfluxvectorX1, 1,
                                    DfluxvectorX2, 1, divFD, 1);

                        // Divergence of the correction flux
                        v_DivCFlux_2D(nConvectiveFields, fields,
                                      m_fluxvector[i][0], m_fluxvector[i][1],
                                      numflux[i], divFC);
                        
                        // Divergence of the final flux
                        Vmath::Vadd(nSolutionPts, divFD, 1, divFC, 1,
                                    outarray[i], 1);
                        
                        // Back to the physical space using a global operation
                        Vmath::Vdiv(nSolutionPts, &outarray[i][0], 1,
                                    &m_jac[0], 1, &outarray[i][0], 1);

                        // Primitive Dealiasing 2D
                        if (!(Basis->Collocation()))
                        {
                            fields[i]->FwdTrans(outarray[i], outarrayCoeff[i]);
                            fields[i]->BwdTrans(outarrayCoeff[i], outarray[i]);
                        }
                    } // close nConvectiveFields loop
                    break;
                }   
                // 3D problems 
                case 3:
                {
                    ASSERTL0(false,"3D FRDG case not implemented yet");
                    break;
                }
            }
        }
        
        /**
         * @brief Compute the divergence of the corrective flux for 1D problems.
         *
         * @param nConvectiveFields   Number of fields.
         * @param fields              Pointer to fields.
         * @param fluxX1              X1-volumetric flux in physical space.
         * @param numericalFlux       Interface flux in physical space.
         * @param divCFlux            Divergence of the corrective flux.
         *
         */
        void AdvectionFR::v_DivCFlux_1D(
            const int                                         nConvectiveFields,
            const Array<OneD, MultiRegions::ExpListSharedPtr> &fields,
            const Array<OneD, const NekDouble>                &fluxX1, 
            const Array<OneD, const NekDouble>                &numericalFlux,
                  Array<OneD,       NekDouble>                &divCFlux)
        {
            int i, n;
            int nLocalSolutionPts, phys_offset;
                        
            LibUtilities::BasisSharedPtr Basis;
            Basis = fields[0]->GetExp(0)->GetBasis(0);
            
            int nElements       = fields[0]->GetExpSize();            
            int nSolutionPts    = fields[0]->GetTotPoints();
            
            // Offsets for interface operations
            int offsetStart, offsetEnd;

            // Arrays to store the intercell numerical flux jumps
            Array<OneD, Array<OneD, NekDouble> > JumpL(nConvectiveFields);
            Array<OneD, Array<OneD, NekDouble> > JumpR(nConvectiveFields);
            
            // Arrays to store the derivatives of the correction flux
            Array<OneD, NekDouble> DCL(nSolutionPts/nElements, 0.0); 
            Array<OneD, NekDouble> DCR(nSolutionPts/nElements, 0.0);
            
            // The dimension of each column of the jump arrays
            for(i = 0; i < nConvectiveFields; ++i)
            {
                JumpL[i] = Array<OneD, NekDouble>(nElements);
                JumpR[i] = Array<OneD, NekDouble>(nElements);
            }
            
            // Interpolation routine for Gauss points and fluxJumps computation
            if (Basis->GetPointsType() == LibUtilities::eGaussGaussLegendre)
            {
                Array<OneD, NekDouble> interpolatedFlux_m(nElements);
                Array<OneD, NekDouble> interpolatedFlux_p(nElements);
                

                for (n = 0; n < nElements; ++n)
                {
                    nLocalSolutionPts = fields[0]->GetExp(n)->GetTotPoints();
                        
                    Array<OneD, NekDouble> physvals(nLocalSolutionPts, 0.0);
                    physvals = fluxX1 + n*nLocalSolutionPts;
                        
                    interpolatedFlux_m[n] = Blas::Ddot(
                                                    nLocalSolutionPts,
                                                    m_Ixm->GetPtr(), 1,
                                                    physvals, 1);
                        
                    interpolatedFlux_p[n] = Blas::Ddot(
                                                    nLocalSolutionPts, 
                                                    m_Ixp->GetPtr(), 1, 
                                                    physvals, 1);   
                        
                    JumpL[0][n] = numericalFlux[n]   - interpolatedFlux_m[n];
                    JumpR[0][n] = numericalFlux[n+1] - interpolatedFlux_p[n];
                }
            }
            
            // FluxJumps computation without interpolation                  
            else
            {
                for (n = 0; n < nElements; ++n)
                {
                    nLocalSolutionPts = fields[0]->GetExp(n)->GetTotPoints();
                    
                    offsetStart = fields[0]->GetPhys_Offset(n);
                    offsetEnd   = offsetStart + nLocalSolutionPts - 1;
                    
                    JumpL[0][n] = numericalFlux[n]   - fluxX1[offsetStart];
                    JumpR[0][n] = numericalFlux[n+1] - fluxX1[offsetEnd];
                }
            }
            
            for (n = 0; n < nElements; ++n)
            {
                nLocalSolutionPts = fields[0]->GetExp(n)->GetTotPoints();
                phys_offset       = fields[0]->GetPhys_Offset(n);

                // Left jump multiplied by left derivative of C function
                Vmath::Smul(nLocalSolutionPts, JumpL[0][n], &m_dGL_xi1[n][0], 1, 
                            &DCL[0], 1);
            
                // Right jump multiplied by right derivative of C function
                Vmath::Smul(nLocalSolutionPts, JumpR[0][n], &m_dGR_xi1[n][0], 1, 
                            &DCR[0], 1);
            
                // Assembling divergence of the correction flux
                Vmath::Vadd(nLocalSolutionPts, &DCL[0], 1, &DCR[0], 1, 
                            &divCFlux[phys_offset], 1);
            }
        }
        
        /**
         * @brief Compute the divergence of the corrective flux for 2D problems.
         *
         * @param nConvectiveFields   Number of fields.
         * @param fields              Pointer to fields.
         * @param fluxX1              X1-volumetric flux in physical space.
         * @param fluxX2              X2-volumetric flux in physical space.
         * @param numericalFlux       Interface flux in physical space.
         * @param divCFlux            Divergence of the corrective flux.
         *
         * \todo: Switch on shapes eventually here.
         */
        void AdvectionFR::v_DivCFlux_2D(
            const int                                         nConvectiveFields,
            const Array<OneD, MultiRegions::ExpListSharedPtr> &fields,
            const Array<OneD, const NekDouble>                &fluxX1, 
            const Array<OneD, const NekDouble>                &fluxX2, 
            const Array<OneD, const NekDouble>                &numericalFlux,
                  Array<OneD,       NekDouble>                &divCFlux)
        {                   
            int n, e, i, j, cnt;
            
            int nElements = fields[0]->GetExpSize();
            
            int nLocalSolutionPts, nEdgePts;  
            int trace_offset, phys_offset;
            int nquad0, nquad1;
            
            Array<OneD, NekDouble> auxArray1;
            Array<OneD, LibUtilities::BasisSharedPtr> base;
            
            Array<OneD, Array<OneD, StdRegions::StdExpansionSharedPtr> >
            &elmtToTrace = fields[0]->GetTraceMap()->GetElmtToTrace();
                        
            // Loop on the elements
            for(n = 0; n < nElements; ++n)
            {
                // Offset of the element on the global vector
                phys_offset = fields[0]->GetPhys_Offset(n);
                nLocalSolutionPts = fields[0]->GetExp(n)->GetTotPoints();
                
                base = fields[0]->GetExp(n)->GetBase();
                nquad0 = base[0]->GetNumPoints();
                nquad1 = base[1]->GetNumPoints();
                                
                Array<OneD, NekDouble> divCFluxE0(nLocalSolutionPts, 0.0);
                Array<OneD, NekDouble> divCFluxE1(nLocalSolutionPts, 0.0);
                Array<OneD, NekDouble> divCFluxE2(nLocalSolutionPts, 0.0);
                Array<OneD, NekDouble> divCFluxE3(nLocalSolutionPts, 0.0);
                
                // Loop on the edges
                for(e = 0; e < fields[0]->GetExp(n)->GetNedges(); ++e)
                {   
                    // Number of edge points of edge e
                    nEdgePts = fields[0]->GetExp(n)->GetEdgeNumPoints(e);
                    
                    Array<OneD, NekDouble> tmparrayX1(nEdgePts, 0.0);
                    Array<OneD, NekDouble> tmparrayX2(nEdgePts, 0.0);
                    Array<OneD, NekDouble> fluxN     (nEdgePts, 0.0);
                    Array<OneD, NekDouble> fluxT     (nEdgePts, 0.0);
                    Array<OneD, NekDouble> fluxJumps (nEdgePts, 0.0);
                    
                    // Offset of the trace space correspondent to edge e
                    trace_offset = fields[0]->GetTrace()->GetPhys_Offset(
                                    elmtToTrace[n][e]->GetElmtId());
                    
                    // Get the normals of edge e
                    const Array<OneD, const Array<OneD, NekDouble> > &normals = 
                        fields[0]->GetExp(n)->GetEdgeNormal(e);

                    // Extract the edge values of flux-x on edge e and order 
                    // them accordingly to the order of the trace space 
                    fields[0]->GetExp(n)->GetEdgePhysVals(
                                                e, elmtToTrace[n][e],
                                                fluxX1 + phys_offset,
                                                auxArray1 = tmparrayX1);
                    
                    // Extract the edge values of flux-y on edge e and order 
                    // them accordingly to the order of the trace space
                    fields[0]->GetExp(n)->GetEdgePhysVals(
                                                e, elmtToTrace[n][e],
                                                fluxX2 + phys_offset,
                                                auxArray1 = tmparrayX2);

                    // Multiply the edge components of the flux by the normal
                    Vmath::Vvtvvtp(nEdgePts, &tmparrayX1[0], 1, 
                                   &m_traceNormals[0][trace_offset], 1,
                                   &tmparrayX2[0], 1, 
                                   &m_traceNormals[1][trace_offset], 1,
                                   &fluxN[0], 1);                    
                    
                    // Subtract to the Riemann flux the discontinuous flux 
                    Vmath::Vsub(nEdgePts, &numericalFlux[trace_offset], 1, 
                                &fluxN[0], 1, &fluxJumps[0], 1);
                    
                    // Check the ordering of the jump vectors
                    if (fields[0]->GetExp(n)->GetEorient(e) == 
                        StdRegions::eBackwards)
                    {
                        Vmath::Reverse(nEdgePts, &fluxJumps[0], 1, 
                                       &fluxJumps[0], 1);
                    }
                    
                    NekDouble fac = fields[0]->GetExp(n)->EdgeNormalNegated(e) ?
                        -1.0 : 1.0;

                    for (i = 0; i < nEdgePts; ++i)
                    {
                        if (m_traceNormals[0][trace_offset+i] != fac*normals[0][i] 
                        || m_traceNormals[1][trace_offset+i] != fac*normals[1][i])
                        {
                            fluxJumps[i] = -fluxJumps[i];
                        }
                    }
                                        
                    // Multiply jumps by derivatives of the correction functions
                    switch (e) 
                    {
                        case 0:
                            for (i = 0; i < nquad0; ++i)
                            {
                                // Multiply fluxJumps by Q factors
                                fluxJumps[i] = -(m_Q2D_e0[n][i]) * fluxJumps[i];
                                
                                for (j = 0; j < nquad1; ++j)
                                {
                                    cnt = i + j*nquad0;
                                    divCFluxE0[cnt] = fluxJumps[i] * m_dGL_xi2[n][j];
                                }
                            }
                            break;
                        case 1:
                            for (i = 0; i < nquad1; ++i)
                            {
                                // Multiply fluxJumps by Q factors
                                fluxJumps[i] = (m_Q2D_e1[n][i]) * fluxJumps[i];
                                
                                for (j = 0; j < nquad0; ++j)
                                {
                                    cnt = (nquad0)*i + j;
                                    divCFluxE1[cnt] = fluxJumps[i] * m_dGR_xi1[n][j];
                                }
                            }
                            break;
                        case 2:
                            for (i = 0; i < nquad0; ++i)
                            {
                                // Multiply fluxJumps by Q factors
                                fluxJumps[i] = (m_Q2D_e2[n][i]) * fluxJumps[i];
                                
                                for (j = 0; j < nquad1; ++j)
                                {
                                    cnt = (nquad0 - 1) + j*nquad0 - i;
                                    divCFluxE2[cnt] = fluxJumps[i] * m_dGR_xi2[n][j];
                                }
                            }
                            break;
                        case 3:
                            for (i = 0; i < nquad1; ++i)
                            {
                                // Multiply fluxJumps by Q factors
                                fluxJumps[i] = -(m_Q2D_e3[n][i]) * fluxJumps[i];
                                for (j = 0; j < nquad0; ++j)
                                {
                                    cnt = (nquad0*nquad1 - nquad0) + j - i*nquad0;
                                    divCFluxE3[cnt] = fluxJumps[i] * m_dGL_xi1[n][j];  
                                }
                            }
                            break;    
                        default:
                            ASSERTL0(false,"edge value (< 3) is out of range");
                            break;
                    }
                }
                
                // Sum each edge contribution
                Vmath::Vadd(nLocalSolutionPts, &divCFluxE0[0], 1, 
                            &divCFluxE1[0], 1, &divCFlux[phys_offset], 1);
                
                Vmath::Vadd(nLocalSolutionPts, &divCFlux[phys_offset], 1, 
                            &divCFluxE2[0], 1, &divCFlux[phys_offset], 1);
                
                Vmath::Vadd(nLocalSolutionPts, &divCFlux[phys_offset], 1, 
                            &divCFluxE3[0], 1, &divCFlux[phys_offset], 1);
            }
        }        
        
        /**
         * @brief Compute the divergence of the corrective flux for 3D problems.
         *
         * @param nConvectiveFields   Number of fields.
         * @param fields              Pointer to fields.
         * @param fluxX1              X1-volumetric flux in physical space.
         * @param fluxX2              X2-volumetric flux in physical space.
         * @param fluxX3              X3-volumetric flux in physical space.
         * @param numericalFlux       Interface flux in physical space.
         * @param divCFlux            Divergence of the corrective flux.
         *
         * \todo: To be implemented. Switch on shapes eventually here.
         */
        void AdvectionFR::v_DivCFlux_3D(
            const int                                         nConvectiveFields,
            const Array<OneD, MultiRegions::ExpListSharedPtr> &fields,
            const Array<OneD, const NekDouble>                &fluxX1, 
            const Array<OneD, const NekDouble>                &fluxX2,
            const Array<OneD, const NekDouble>                &fluxX3, 
            const Array<OneD, const NekDouble>                &numericalFlux,
                  Array<OneD,       NekDouble>                &divCFlux)
        {

        }
        
    }
}<|MERGE_RESOLUTION|>--- conflicted
+++ resolved
@@ -952,20 +952,6 @@
                     Array<OneD, NekDouble> divFD(nSolutionPts);
                     Array<OneD, NekDouble> divFC(nSolutionPts);
 
-<<<<<<< HEAD
-=======
-                    for (i = 0; i < nConvectiveFields; ++i)
-                    {
-                        fluxvector[i] =
-                            Array<OneD, Array<OneD, NekDouble> >(nDimensions);
-                        for (j = 0; j < nDimensions; ++j)
-                        {
-                            fluxvector[i][j] =
-                                Array<OneD, NekDouble>(nSolutionPts);
-                        }
-                    }
-                    
->>>>>>> 53f1b5c2
                     // Get the advection flux vector (solver specific)
                     m_fluxVector(inarray, m_fluxvector);
 
