--- conflicted
+++ resolved
@@ -728,8 +728,6 @@
                 }
             }
         }
-<<<<<<< HEAD
-=======
 
         void DiffusionIP::CalTraceNumFlux_ReduceComm(
             const int                                                           nConvectiveFields,
@@ -880,6 +878,5 @@
                 }
             }
         }
->>>>>>> 3f9d97a9
     }
 }