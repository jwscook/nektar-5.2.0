///////////////////////////////////////////////////////////////////////////////
//
// File: DiffusionLDG.cpp
//
// For more information, please see: http://www.nektar.info
//
// The MIT License
//
// Copyright (c) 2006 Division of Applied Mathematics, Brown University (USA),
// Department of Aeronautics, Imperial College London (UK), and Scientific
// Computing and Imaging Institute, University of Utah (USA).
//
// Permission is hereby granted, free of charge, to any person obtaining a
// copy of this software and associated documentation files (the "Software"),
// to deal in the Software without restriction, including without limitation
// the rights to use, copy, modify, merge, publish, distribute, sublicense,
// and/or sell copies of the Software, and to permit persons to whom the
// Software is furnished to do so, subject to the following conditions:
//
// The above copyright notice and this permission notice shall be included
// in all copies or substantial portions of the Software.
//
// THE SOFTWARE IS PROVIDED "AS IS", WITHOUT WARRANTY OF ANY KIND, EXPRESS
// OR IMPLIED, INCLUDING BUT NOT LIMITED TO THE WARRANTIES OF MERCHANTABILITY,
// FITNESS FOR A PARTICULAR PURPOSE AND NONINFRINGEMENT. IN NO EVENT SHALL
// THE AUTHORS OR COPYRIGHT HOLDERS BE LIABLE FOR ANY CLAIM, DAMAGES OR OTHER
// LIABILITY, WHETHER IN AN ACTION OF CONTRACT, TORT OR OTHERWISE, ARISING
// FROM, OUT OF OR IN CONNECTION WITH THE SOFTWARE OR THE USE OR OTHER
// DEALINGS IN THE SOFTWARE.
//
// Description: LDG diffusion class.
//
///////////////////////////////////////////////////////////////////////////////

#include <SolverUtils/Diffusion/DiffusionLDG.h>
#include <iostream>
#include <iomanip>

namespace Nektar
{
    namespace SolverUtils
    {
        std::string DiffusionLDG::type = GetDiffusionFactory().
            RegisterCreatorFunction("LDG", DiffusionLDG::create);

        DiffusionLDG::DiffusionLDG()
        {
        }

        void DiffusionLDG::v_InitObject(
            LibUtilities::SessionReaderSharedPtr        pSession,
            Array<OneD, MultiRegions::ExpListSharedPtr> pFields)
        {
            m_session = pSession;

            m_session->LoadSolverInfo("ShockCaptureType",
                                  m_shockCaptureType,    "Off");

            // Setting up the normals
            int i;
            int nDim = pFields[0]->GetCoordim(0);
            int nTracePts = pFields[0]->GetTrace()->GetTotPoints();

            m_traceNormals = Array<OneD, Array<OneD, NekDouble> >(nDim);
            for(i = 0; i < nDim; ++i)
            {
                m_traceNormals[i] = Array<OneD, NekDouble> (nTracePts);
            }
            pFields[0]->GetTrace()->GetNormals(m_traceNormals);
        }

        void DiffusionLDG::v_Diffuse(
            const int                                         nConvectiveFields,
            const Array<OneD, MultiRegions::ExpListSharedPtr> &fields,
            const Array<OneD, Array<OneD, NekDouble> >        &inarray,
                  Array<OneD, Array<OneD, NekDouble> >        &outarray,
            const Array<OneD, Array<OneD, NekDouble> >        &pFwd,
            const Array<OneD, Array<OneD, NekDouble> >        &pBwd)
        {
            int nCoeffs   = fields[0]->GetNcoeffs();
            
            Array<OneD, Array<OneD, NekDouble> >  tmp(nConvectiveFields);
            for(int i=0; i< nConvectiveFields; i++)
            {
                tmp[i] = Array<OneD, NekDouble>(nCoeffs,0.0);
            }

            DiffusionLDG::v_Diffuse_coeff(nConvectiveFields,fields,inarray,tmp,pFwd,pBwd);
            
            for (int i = 0; i < nConvectiveFields; ++i)
            {
                fields[i]->BwdTrans             (tmp[i], outarray[i]);
            }
        }

        void DiffusionLDG::v_Diffuse_coeff(
            const int                                         nConvectiveFields,
            const Array<OneD, MultiRegions::ExpListSharedPtr> &fields,
            const Array<OneD, Array<OneD, NekDouble> >        &inarray,
                  Array<OneD, Array<OneD, NekDouble> >        &outarray,
            const Array<OneD, Array<OneD, NekDouble> >        &pFwd,
            const Array<OneD, Array<OneD, NekDouble> >        &pBwd)
        {
            int nBndEdgePts, i, j, k, e;
            int nDim      = fields[0]->GetCoordim(0);
            int nPts      = fields[0]->GetTotPoints();
            int nCoeffs   = fields[0]->GetNcoeffs();
            int nTracePts = fields[0]->GetTrace()->GetTotPoints();

            Array<OneD, NekDouble>  tmp(nCoeffs);

            Array<OneD, Array<OneD, Array<OneD, NekDouble> > > volumeFlux;
            Array<OneD, Array<OneD, Array<OneD, NekDouble> > > qfield(nDim);
            for (j = 0; j < nDim; ++j)
            {
<<<<<<< HEAD
                qfield[j] = Array<OneD, Array<OneD, NekDouble> >(nConvectiveFields);
=======
                qfield[j] =
                    Array<OneD, Array<OneD, NekDouble> >(nConvectiveFields);
                flux[j]   =
                    Array<OneD, Array<OneD, NekDouble> >(nConvectiveFields);

>>>>>>> bf0e15b6
                for (i = 0; i < nConvectiveFields; ++i)
                {
                    qfield[j][i] = Array<OneD, NekDouble>(nPts, 0.0);
                }
            }

            Array<OneD, Array<OneD, NekDouble > > traceflux(nConvectiveFields);
            for (int i = 0; i < nConvectiveFields; ++i)
            {
                traceflux[i] = Array<OneD, NekDouble>(nTracePts, 0.0);
            }

            DiffuseCalculateDerivative(nConvectiveFields,fields,inarray,qfield,pFwd,pBwd);
            DiffuseVolumeFlux(nConvectiveFields,fields,inarray,qfield,volumeFlux);
            DiffuseTraceFlux(nConvectiveFields,fields,inarray,qfield,volumeFlux,traceflux,pFwd,pBwd);

            Array<OneD, Array<OneD, NekDouble> > qdbase(nDim);

            for (i = 0; i < nConvectiveFields; ++i)
            {
                for (j = 0; j < nDim; ++j)
                {
                    qdbase[j] = qfield[j][i];
                }
                fields[i]->IProductWRTDerivBase(qdbase,tmp);

                // Evaulate  <\phi, \hat{F}\cdot n> - outarray[i]
                Vmath::Neg                      (nCoeffs, tmp, 1);
                fields[i]->AddTraceIntegral     (traceflux[i], tmp);
                fields[i]->SetPhysState         (false);
                fields[i]->MultiplyByElmtInvMass(tmp, outarray[i]);
            }
        }

        void DiffusionLDG::v_DiffuseCalculateDerivative(
            const int                                         nConvectiveFields,
            const Array<OneD, MultiRegions::ExpListSharedPtr> &fields,
            const Array<OneD, Array<OneD, NekDouble> >        &inarray,
            Array<OneD,Array<OneD, Array<OneD, NekDouble> > > &inarrayderivative,
            const Array<OneD, Array<OneD, NekDouble> >        &pFwd,
            const Array<OneD, Array<OneD, NekDouble> >        &pBwd)
        {
            int nDim      = fields[0]->GetCoordim(0);
            int nCoeffs   = fields[0]->GetNcoeffs();
            int nTracePts = fields[0]->GetTrace()->GetTotPoints();

            Array<OneD, NekDouble>  tmp(nCoeffs);
            Array<OneD, Array<OneD, Array<OneD, NekDouble> > > flux  (nDim);
            for (int j = 0; j < nDim; ++j)
            {
                flux[j]   = Array<OneD, Array<OneD, NekDouble> >(nConvectiveFields);
                for (int i = 0; i < nConvectiveFields; ++i)
                {
                    flux[j][i]   = Array<OneD, NekDouble>(nTracePts, 0.0);
                }
            }

            v_NumFluxforScalar(fields, inarray, flux, pFwd, pBwd);

            for (int j = 0; j < nDim; ++j)
            {
                for (int i = 0; i < nConvectiveFields; ++i)
                {
                    fields[i]->IProductWRTDerivBase(j, inarray[i], tmp);
                    Vmath::Neg                      (nCoeffs, tmp, 1);
                    fields[i]->AddTraceIntegral     (flux[j][i], tmp);
                    fields[i]->SetPhysState         (false);
                    fields[i]->MultiplyByElmtInvMass(tmp, tmp);
                    fields[i]->BwdTrans             (tmp, inarrayderivative[j][i]);
                }
            }
        }

        void DiffusionLDG::v_DiffuseVolumeFlux(
            const int                                           nConvectiveFields,
            const Array<OneD, MultiRegions::ExpListSharedPtr>   &fields,
            const Array<OneD, Array<OneD, NekDouble>>           &inarray,
            Array<OneD,Array<OneD, Array<OneD, NekDouble> > >   &inarrayderivative,
            Array<OneD, Array<OneD, Array<OneD, NekDouble> > >  &VolumeFlux,
            Array< OneD, int >                                  &nonZeroIndex) 
        {
            if(VolumeFlux.num_elements())
            {
                int nDim    =   inarrayderivative.num_elements();
                int nPts    =   inarray[nConvectiveFields-1].num_elements();
                for (int j = 0; j < nDim; ++j)
                {
                    for (int i = 0; i < nConvectiveFields; ++i)
                    {
                        Vmath::Vcopy(nPts,inarrayderivative[j][i],1,VolumeFlux[j][i],1);
                    }
                }
            }
            else
            {
                VolumeFlux = inarrayderivative;
            }
        }

        void DiffusionLDG::v_DiffuseTraceFlux(
            const int                                           nConvectiveFields,
            const Array<OneD, MultiRegions::ExpListSharedPtr>   &fields,
            const Array<OneD, Array<OneD, NekDouble>>           &inarray,
            Array<OneD,Array<OneD, Array<OneD, NekDouble> > >   &qfield,
            Array<OneD, Array<OneD, Array<OneD, NekDouble> > >  &VolumeFlux,
            Array<OneD, Array<OneD, NekDouble> >                &TraceFlux,
            const Array<OneD, Array<OneD, NekDouble>>           &pFwd,
            const Array<OneD, Array<OneD, NekDouble>>           &pBwd,
            Array< OneD, int >                                  &nonZeroIndex)
        {
            
            int i,j,k,e;
            int nBndEdgePts;
            int nDim        =   qfield.num_elements();
            int nPts        =   inarray[nConvectiveFields-1].num_elements();
            int nTracePts   =   TraceFlux[nConvectiveFields-1].num_elements();
            // Compute u from q_{\eta} and q_{\xi}
            // Obtain numerical fluxes
            v_NumFluxforVector(fields, inarray, qfield, TraceFlux);

            if (m_ArtificialDiffusionVector)
            {
                Array<OneD, NekDouble> muvar(nPts, 0.0);
                m_ArtificialDiffusionVector(inarray, muvar);

                int numConvFields = nConvectiveFields;

                if (m_shockCaptureType == "Smooth")
                {
                    numConvFields = nConvectiveFields - 1;
                }

                for (j = 0; j < nDim; ++j)
                {
                    for (i = 0; i < numConvFields; ++i)
                    {
                        Vmath::Vmul(nPts,VolumeFlux[j][i],1,muvar,1,VolumeFlux[j][i],1);
                    }
                }

                Array<OneD, NekDouble> FwdMuVar(nTracePts, 0.0);
                Array<OneD, NekDouble> BwdMuVar(nTracePts, 0.0);

                fields[0]->GetFwdBwdTracePhys(muvar,FwdMuVar,BwdMuVar);

                int nBndRegions = fields[0]->GetBndCondExpansions().
                    num_elements();
                int cnt = 0;

                for (i = 0; i < nBndRegions; ++i)
                {
                    if (fields[0]->GetBndConditions()[i]->GetBoundaryConditionType()
                        == SpatialDomains::ePeriodic)
                    {
                        continue;
                    }

                    // Number of boundary expansion related to that region
                    int nBndEdges = fields[0]->
                        GetBndCondExpansions()[i]->GetExpSize();

                    // Weakly impose boundary conditions by modifying flux
                    // values
                    for (e = 0; e < nBndEdges ; ++e)
                    {
                        nBndEdgePts = fields[0]->GetBndCondExpansions()[i]
                            ->GetExp(e)->GetTotPoints();

                        int id2 = fields[0]->GetTrace()->GetPhys_Offset(
                            fields[0]->GetTraceMap()
                                ->GetBndCondTraceToGlobalTraceMap(cnt++));

                        for (k = 0; k < nBndEdgePts; ++k)
                        {
                            BwdMuVar[id2+k] = 0.0;
                        }
                    }
                }

                for(i = 0; i < numConvFields; ++i)
                {
                    for(k = 0; k < nTracePts; ++k)
                    {
                        TraceFlux[i][k] = 0.5 * (FwdMuVar[k] + BwdMuVar[k]) * TraceFlux[i][k];
                    }
                }
            }
        }

        void DiffusionLDG::v_NumFluxforScalar(
            const Array<OneD, MultiRegions::ExpListSharedPtr>        &fields,
            const Array<OneD, Array<OneD, NekDouble> >               &ufield,
                  Array<OneD, Array<OneD, Array<OneD, NekDouble> > > &uflux,
            const Array<OneD, Array<OneD, NekDouble> >               &pFwd,
            const Array<OneD, Array<OneD, NekDouble> >               &pBwd)
        {
            int i, j;
            int nTracePts  = fields[0]->GetTrace()->GetTotPoints();
            int nvariables = fields.num_elements();
            int nDim       = fields[0]->GetCoordim(0);;

            Array<OneD, NekDouble > Fwd     (nTracePts);
            Array<OneD, NekDouble > Bwd     (nTracePts);
            Array<OneD, NekDouble > Vn      (nTracePts, 0.0);
            Array<OneD, NekDouble > fluxtemp(nTracePts, 0.0);

            // Get the normal velocity Vn
            for(i = 0; i < nDim; ++i)
            {
                Vmath::Svtvp(nTracePts, 1.0, m_traceNormals[i], 1,
                             Vn, 1, Vn, 1);
            }

            // Get the sign of (v \cdot n), v = an arbitrary vector
            // Evaluate upwind flux:
            // uflux = \hat{u} \phi \cdot u = u^{(+,-)} n
            for (i = 0; i < nvariables ; ++i)
            {
                // Compute Fwd and Bwd value of ufield of i direction
                if (pFwd == NullNekDoubleArrayofArray ||
                    pBwd == NullNekDoubleArrayofArray)
                {
                    fields[i]->GetFwdBwdTracePhys(ufield[i], Fwd, Bwd);
                }
                else
                {
                    Fwd = pFwd[i];
                    Bwd = pBwd[i];
                }

                // if Vn >= 0, flux = uFwd, i.e.,
                // edge::eForward, if V*n>=0 <=> V*n_F>=0, pick uflux = uFwd
                // edge::eBackward, if V*n>=0 <=> V*n_B<0, pick uflux = uFwd

                // else if Vn < 0, flux = uBwd, i.e.,
                // edge::eForward, if V*n<0 <=> V*n_F<0, pick uflux = uBwd
                // edge::eBackward, if V*n<0 <=> V*n_B>=0, pick uflux = uBwd
                fields[i]->GetTrace()->Upwind(/*m_traceNormals[j]*/Vn,
                                                    Fwd, Bwd, fluxtemp);

                // Imposing weak boundary condition with flux
                // if Vn >= 0, uflux = uBwd at Neumann, i.e.,
                // edge::eForward, if V*n>=0 <=> V*n_F>=0, pick uflux = uBwd
                // edge::eBackward, if V*n>=0 <=> V*n_B<0, pick uflux = uBwd

                // if Vn >= 0, uflux = uFwd at Neumann, i.e.,
                // edge::eForward, if V*n<0 <=> V*n_F<0, pick uflux = uFwd
                // edge::eBackward, if V*n<0 <=> V*n_B>=0, pick uflux = uFwd
                Array<OneD, NekDouble > uplus(nTracePts);
                fields[i]->ExtractTracePhys(ufield[i], uplus);
                if(fields[0]->GetBndCondExpansions().num_elements())
                {
                    v_WeakPenaltyforScalar(fields, i, ufield[i], uplus, fluxtemp);
                }

                for (j = 0; j < nDim; ++j)
                {
                    // if Vn >= 0, flux = uFwd*(tan_{\xi}^- \cdot \vec{n}),
                    // i.e,
                    // edge::eForward, uFwd \(\tan_{\xi}^Fwd \cdot \vec{n})
                    // edge::eBackward, uFwd \(\tan_{\xi}^Bwd \cdot \vec{n})

                    // else if Vn < 0, flux = uBwd*(tan_{\xi}^- \cdot \vec{n}),
                    // i.e,
                    // edge::eForward, uBwd \(\tan_{\xi}^Fwd \cdot \vec{n})
                    // edge::eBackward, uBwd \(\tan_{\xi}^Bwd \cdot \vec{n})

                    Vmath::Vmul(nTracePts,
                                m_traceNormals[j], 1,
                                fluxtemp, 1,
                                uflux[j][i], 1);
                }
            }
        }



        void DiffusionLDG::v_WeakPenaltyforScalar(
            const Array<OneD, MultiRegions::ExpListSharedPtr> &fields,
            const int                                          var,
            const Array<OneD, const NekDouble>                &ufield,
            const Array<OneD, const NekDouble>                &uplus,
                  Array<OneD,       NekDouble>                &penaltyflux)
        {
            int i, e, id1, id2;

            // Number of boundary regions
            int nBndEdgePts, nBndEdges;
            int cnt         = 0;
            int nBndRegions = fields[var]->GetBndCondExpansions().num_elements();

            for (i = 0; i < nBndRegions; ++i)
            {
                if (fields[var]->GetBndConditions()[i]->
                    GetBoundaryConditionType() == SpatialDomains::ePeriodic)
                {
                    continue;
                }

                // Number of boundary expansion related to that region
                nBndEdges = fields[var]->
                GetBndCondExpansions()[i]->GetExpSize();

                // Weakly impose boundary conditions by modifying flux values
                for (e = 0; e < nBndEdges ; ++e)
                {
                    nBndEdgePts = fields[var]->
                    GetBndCondExpansions()[i]->GetExp(e)->GetTotPoints();

                    id1 = fields[var]->
                    GetBndCondExpansions()[i]->GetPhys_Offset(e);

                    id2 = fields[0]->GetTrace()->
                    GetPhys_Offset(fields[0]->GetTraceMap()->
                                   GetBndCondTraceToGlobalTraceMap(cnt++));

                    // For Dirichlet boundary condition: uflux = g_D
                    if (fields[var]->GetBndConditions()[i]->
                        GetBoundaryConditionType() == SpatialDomains::eDirichlet)
                    {
                        Vmath::Vcopy(nBndEdgePts,
                                     &(fields[var]->
                                       GetBndCondExpansions()[i]->
                                       GetPhys())[id1], 1,
                                     &penaltyflux[id2], 1);
                    }
                    // For Neumann boundary condition: uflux = u+
                    else if ((fields[var]->GetBndConditions()[i])->
                        GetBoundaryConditionType() == SpatialDomains::eNeumann)
                    {
                        Vmath::Vcopy(nBndEdgePts,
                                     &uplus[id2], 1,
                                     &penaltyflux[id2], 1);
                    }
                }
            }
        }



        void DiffusionLDG::v_NumFluxforVector(
            const Array<OneD, MultiRegions::ExpListSharedPtr>        &fields,
            const Array<OneD, Array<OneD, NekDouble> >               &ufield,
                  Array<OneD, Array<OneD, Array<OneD, NekDouble> > > &qfield,
                  Array<OneD, Array<OneD, NekDouble> >               &qflux)
        {
            int i, j;
            int nTracePts  = fields[0]->GetTrace()->GetTotPoints();
            int nvariables = fields.num_elements();
            int nDim       = qfield.num_elements();

            NekDouble C11 = 0.0;
            Array<OneD, NekDouble > Fwd(nTracePts);
            Array<OneD, NekDouble > Bwd(nTracePts);
            Array<OneD, NekDouble > Vn (nTracePts, 0.0);
            Array<OneD, NekDouble > qFwd     (nTracePts);
            Array<OneD, NekDouble > qBwd     (nTracePts);
            Array<OneD, NekDouble > qfluxtemp(nTracePts, 0.0);
            Array<OneD, NekDouble > uterm(nTracePts);
            /*
            // Setting up the normals
            m_traceNormals = Array<OneD, Array<OneD, NekDouble> >(nDim);
            for(i = 0; i < nDim; ++i)
            {
                m_traceNormals[i] = Array<OneD, NekDouble> (nTracePts);
            }
            fields[0]->GetTrace()->GetNormals(m_traceNormals);
            */

            // Get the normal velocity Vn
            for(i = 0; i < nDim; ++i)
            {
                Vmath::Svtvp(nTracePts, 1.0, m_traceNormals[i], 1,
                             Vn, 1, Vn, 1);
            }
            // Evaulate upwind flux:
            // qflux = \hat{q} \cdot u = q \cdot n - C_(11)*(u^+ - u^-)
            for (i = 0; i < nvariables; ++i)
            {
                // Generate Stability term = - C11 ( u- - u+ )
                fields[i]->GetFwdBwdTracePhys(ufield[i], Fwd, Bwd);

                Vmath::Vsub(nTracePts,
                            Fwd, 1, Bwd, 1,
                            uterm, 1);

                Vmath::Smul(nTracePts,
                            -1.0 * C11, uterm, 1,
                            uterm, 1);

                qflux[i] = Array<OneD, NekDouble> (nTracePts, 0.0);
                for (j = 0; j < nDim; ++j)
                {
                    //  Compute Fwd and Bwd value of ufield of jth direction
                    fields[i]->GetFwdBwdTracePhys(qfield[j][i], qFwd, qBwd);

                    // if Vn >= 0, flux = uFwd, i.e.,
                    // edge::eForward, if V*n>=0 <=> V*n_F>=0, pick
                    // qflux = qBwd = q+
                    // edge::eBackward, if V*n>=0 <=> V*n_B<0, pick
                    // qflux = qBwd = q-

                    // else if Vn < 0, flux = uBwd, i.e.,
                    // edge::eForward, if V*n<0 <=> V*n_F<0, pick
                    // qflux = qFwd = q-
                    // edge::eBackward, if V*n<0 <=> V*n_B>=0, pick
                    // qflux = qFwd = q+

                    fields[i]->GetTrace()->Upwind(/*m_traceNormals[j]*/Vn,
                                                  qBwd, qFwd,
                                                  qfluxtemp);

                    Vmath::Vmul(nTracePts,
                                m_traceNormals[j], 1,
                                qfluxtemp, 1,
                                qfluxtemp, 1);

                    // Flux = {Fwd, Bwd} * (nx, ny, nz) + uterm * (nx, ny)
                    Vmath::Vadd(nTracePts,
                                uterm, 1,
                                qfluxtemp, 1,
                                qfluxtemp, 1);

                    Array<OneD, NekDouble > qtemp(nTracePts);
                    fields[i]->ExtractTracePhys(qfield[j][i], qtemp);

                    // Imposing weak boundary condition with flux
                    if (fields[0]->GetBndCondExpansions().num_elements())
                    {
                        v_WeakPenaltyforVector(fields, i, j,
                                               qfield[j][i], qtemp,
                                               qfluxtemp, C11);
                    }

                    // q_hat \cdot n = (q_xi \cdot n_xi) or (q_eta \cdot n_eta)
                    // n_xi = n_x * tan_xi_x + n_y * tan_xi_y + n_z * tan_xi_z
                    // n_xi = n_x * tan_eta_x + n_y * tan_eta_y + n_z*tan_eta_z
                    Vmath::Vadd(nTracePts,
                                qfluxtemp, 1,
                                qflux[i], 1,
                                qflux[i], 1);
                }
            }
        }



        /**
         * Diffusion: Imposing weak boundary condition for q with flux
         *  uflux = g_D  on Dirichlet boundary condition
         *  uflux = u_Fwd  on Neumann boundary condition
         */
        void DiffusionLDG::v_WeakPenaltyforVector(
            const Array<OneD, MultiRegions::ExpListSharedPtr> &fields,
            const int                                          var,
            const int                                          dir,
            const Array<OneD, const NekDouble>                &qfield,
            const Array<OneD, const NekDouble>                &qtemp,
                  Array<OneD,       NekDouble>                &penaltyflux,
            NekDouble                                          C11)
        {
            int i, e, id1, id2;
            int nBndEdges, nBndEdgePts;
            int nBndRegions = fields[var]->GetBndCondExpansions().num_elements();
            int cnt = 0;

            /*
            // Setting up the normals
            m_traceNormals = Array<OneD, Array<OneD, NekDouble> >(nDim);
            for(i = 0; i < nDim; ++i)
            {
                m_traceNormals[i] = Array<OneD, NekDouble> (nTracePts);
            }
            fields[0]->GetTrace()->GetNormals(m_traceNormals);
            */

            for (i = 0; i < nBndRegions; ++i)
            {
                if (fields[var]->GetBndConditions()[i]->
                    GetBoundaryConditionType() == SpatialDomains::ePeriodic)
                {
                    continue;
                }
                nBndEdges = fields[var]->
                    GetBndCondExpansions()[i]->GetExpSize();

                // Weakly impose boundary conditions by modifying flux values
                for (e = 0; e < nBndEdges ; ++e)
                {
                    nBndEdgePts = fields[var]->
                    GetBndCondExpansions()[i]->GetExp(e)->GetTotPoints();

                    id1 = fields[var]->
                    GetBndCondExpansions()[i]->GetPhys_Offset(e);

                    id2 = fields[0]->GetTrace()->
                    GetPhys_Offset(fields[0]->GetTraceMap()->
                                   GetBndCondTraceToGlobalTraceMap(cnt++));

                    // For Dirichlet boundary condition:
                    //qflux = q+ - C_11 (u+ -    g_D) (nx, ny)
                    if(fields[var]->GetBndConditions()[i]->
                    GetBoundaryConditionType() == SpatialDomains::eDirichlet)
                    {
                        Vmath::Vmul(nBndEdgePts,
                                    &m_traceNormals[dir][id2], 1,
                                    &qtemp[id2], 1,
                                    &penaltyflux[id2], 1);
                    }
                    // For Neumann boundary condition: qflux = g_N
                    else if((fields[var]->GetBndConditions()[i])->
                    GetBoundaryConditionType() == SpatialDomains::eNeumann)
                    {
                        Vmath::Vmul(nBndEdgePts,
                                    &m_traceNormals[dir][id2], 1,
                                    &(fields[var]->
                                      GetBndCondExpansions()[i]->
                                      GetPhys())[id1], 1,
                                    &penaltyflux[id2], 1);
                    }
                }
            }
        }

    }
}<|MERGE_RESOLUTION|>--- conflicted
+++ resolved
@@ -113,15 +113,7 @@
             Array<OneD, Array<OneD, Array<OneD, NekDouble> > > qfield(nDim);
             for (j = 0; j < nDim; ++j)
             {
-<<<<<<< HEAD
                 qfield[j] = Array<OneD, Array<OneD, NekDouble> >(nConvectiveFields);
-=======
-                qfield[j] =
-                    Array<OneD, Array<OneD, NekDouble> >(nConvectiveFields);
-                flux[j]   =
-                    Array<OneD, Array<OneD, NekDouble> >(nConvectiveFields);
-
->>>>>>> bf0e15b6
                 for (i = 0; i < nConvectiveFields; ++i)
                 {
                     qfield[j][i] = Array<OneD, NekDouble>(nPts, 0.0);
