///////////////////////////////////////////////////////////////////////////////
//
// File: DiffusionLDG.cpp
//
// For more information, please see: http://www.nektar.info
//
// The MIT License
//
// Copyright (c) 2006 Division of Applied Mathematics, Brown University (USA),
// Department of Aeronautics, Imperial College London (UK), and Scientific
// Computing and Imaging Institute, University of Utah (USA).
//
// License for the specific language governing rights and limitations under
// Permission is hereby granted, free of charge, to any person obtaining a
// copy of this software and associated documentation files (the "Software"),
// to deal in the Software without restriction, including without limitation
// the rights to use, copy, modify, merge, publish, distribute, sublicense,
// and/or sell copies of the Software, and to permit persons to whom the
// Software is furnished to do so, subject to the following conditions:
//
// The above copyright notice and this permission notice shall be included
// in all copies or substantial portions of the Software.
//
// THE SOFTWARE IS PROVIDED "AS IS", WITHOUT WARRANTY OF ANY KIND, EXPRESS
// OR IMPLIED, INCLUDING BUT NOT LIMITED TO THE WARRANTIES OF MERCHANTABILITY,
// FITNESS FOR A PARTICULAR PURPOSE AND NONINFRINGEMENT. IN NO EVENT SHALL
// THE AUTHORS OR COPYRIGHT HOLDERS BE LIABLE FOR ANY CLAIM, DAMAGES OR OTHER
// LIABILITY, WHETHER IN AN ACTION OF CONTRACT, TORT OR OTHERWISE, ARISING
// FROM, OUT OF OR IN CONNECTION WITH THE SOFTWARE OR THE USE OR OTHER
// DEALINGS IN THE SOFTWARE.
//
// Description: LDG diffusion class.
//
///////////////////////////////////////////////////////////////////////////////

#include <SolverUtils/Diffusion/DiffusionLDG.h>
#include <iostream>
#include <iomanip>

namespace Nektar
{
    namespace SolverUtils
    {
        std::string DiffusionLDG::type = GetDiffusionFactory().
            RegisterCreatorFunction("LDG", DiffusionLDG::create);

        DiffusionLDG::DiffusionLDG()
        {
        }

        void DiffusionLDG::v_InitObject(
            LibUtilities::SessionReaderSharedPtr        pSession,
            Array<OneD, MultiRegions::ExpListSharedPtr> pFields)
        {
            m_session = pSession;

            m_session->LoadSolverInfo("ShockCaptureType",
                                  m_shockCaptureType,    "Off");		

            // Setting up the normals
            int i;
            int nDim = pFields[0]->GetCoordim(0);
            int nTracePts = pFields[0]->GetTrace()->GetTotPoints();
            
            m_traceNormals = Array<OneD, Array<OneD, NekDouble> >(nDim);
            for(i = 0; i < nDim; ++i)
            {
                m_traceNormals[i] = Array<OneD, NekDouble> (nTracePts);
            }
            pFields[0]->GetTrace()->GetNormals(m_traceNormals);
        }
        
        void DiffusionLDG::v_Diffuse(
            const int                                         nConvectiveFields,
            const Array<OneD, MultiRegions::ExpListSharedPtr> &fields,
            const Array<OneD, Array<OneD, NekDouble> >        &inarray,
                  Array<OneD, Array<OneD, NekDouble> >        &outarray,
            const Array<OneD, Array<OneD, NekDouble> >        &pFwd,
            const Array<OneD, Array<OneD, NekDouble> >        &pBwd)
        {
            int nCoeffs   = fields[0]->GetNcoeffs();
            
            Array<OneD, Array<OneD, NekDouble> >  tmp(nConvectiveFields);
            for(int i=0; i< nConvectiveFields; i++)
            {
                tmp[i] = Array<OneD, NekDouble>(nCoeffs,0.0);
            }

            DiffusionLDG::v_Diffuse_coeff(nConvectiveFields,fields,inarray,tmp,pFwd,pBwd);
            
            for (int i = 0; i < nConvectiveFields; ++i)
            {
                fields[i]->BwdTrans             (tmp[i], outarray[i]);
            }
        }

        void DiffusionLDG::v_Diffuse_coeff(
            const int                                         nConvectiveFields,
            const Array<OneD, MultiRegions::ExpListSharedPtr> &fields,
            const Array<OneD, Array<OneD, NekDouble> >        &inarray,
                  Array<OneD, Array<OneD, NekDouble> >        &outarray,
            const Array<OneD, Array<OneD, NekDouble> >        &pFwd,
            const Array<OneD, Array<OneD, NekDouble> >        &pBwd)
        {
            int nBndEdgePts, i, j, k, e;
            int nDim      = fields[0]->GetCoordim(0);
            int nPts      = fields[0]->GetTotPoints();
            int nCoeffs   = fields[0]->GetNcoeffs();
            int nTracePts = fields[0]->GetTrace()->GetTotPoints();
            
            Array<OneD, NekDouble>  tmp(nCoeffs);

            Array<OneD, Array<OneD, Array<OneD, NekDouble> > > volumeFlux;
            Array<OneD, Array<OneD, Array<OneD, NekDouble> > > qfield(nDim);
            for (j = 0; j < nDim; ++j)
            {
                qfield[j] = Array<OneD, Array<OneD, NekDouble> >(nConvectiveFields);
                for (i = 0; i < nConvectiveFields; ++i)
                {
                    qfield[j][i] = Array<OneD, NekDouble>(nPts, 0.0);
                }
            }

            Array<OneD, Array<OneD, NekDouble > > traceflux(nConvectiveFields);
            for (int i = 0; i < nConvectiveFields; ++i)
            {
                traceflux[i] = Array<OneD, NekDouble>(nTracePts, 0.0);
            }

            v_DiffuseCalculateDerivative(nConvectiveFields,fields,inarray,qfield,pFwd,pBwd);
            v_DiffuseVolumeFlux(nConvectiveFields,fields,inarray,qfield,volumeFlux);
            v_DiffuseTraceFlux(nConvectiveFields,fields,inarray,qfield,volumeFlux,traceflux,pFwd,pBwd);

            Array<OneD, Array<OneD, NekDouble> > qdbase(nDim);

            for (i = 0; i < nConvectiveFields; ++i)
            {
                for (j = 0; j < nDim; ++j)
                {
                    qdbase[j] = volumeFlux[j][i];
                }
                fields[i]->IProductWRTDerivBase(qdbase,tmp);

                // Evaulate  <\phi, \hat{F}\cdot n> - outarray[i]
                Vmath::Neg                      (nCoeffs, tmp, 1);
                fields[i]->AddTraceIntegral     (traceflux[i], tmp);
                fields[i]->SetPhysState         (false);
                fields[i]->MultiplyByElmtInvMass(tmp, tmp);
                fields[i]->BwdTrans             (tmp, outarray[i]);
            }
        }

        void DiffusionLDG::v_DiffuseCalculateDerivative(
            const int                                         nConvectiveFields,
            const Array<OneD, MultiRegions::ExpListSharedPtr> &fields,
            const Array<OneD, Array<OneD, NekDouble> >        &inarray,
            Array<OneD,Array<OneD, Array<OneD, NekDouble> > > &inarrayderivative,
            const Array<OneD, Array<OneD, NekDouble> >        &pFwd,
            const Array<OneD, Array<OneD, NekDouble> >        &pBwd)
        {
            int nDim      = fields[0]->GetCoordim(0);
            int nCoeffs   = fields[0]->GetNcoeffs();
            int nTracePts = fields[0]->GetTrace()->GetTotPoints();

            Array<OneD, NekDouble>  tmp(nCoeffs);
            Array<OneD, Array<OneD, Array<OneD, NekDouble> > > flux  (nDim);
            for (int j = 0; j < nDim; ++j)
            {
                flux[j]   = Array<OneD, Array<OneD, NekDouble> >(nConvectiveFields);
                for (int i = 0; i < nConvectiveFields; ++i)
                {
                    flux[j][i]   = Array<OneD, NekDouble>(nTracePts, 0.0);
                }
            }

            v_NumFluxforScalar(fields, inarray, flux, pFwd, pBwd);

            for (int j = 0; j < nDim; ++j)
            {
                for (int i = 0; i < nConvectiveFields; ++i)
                {
                    fields[i]->IProductWRTDerivBase(j, inarray[i], tmp);
                    Vmath::Neg                      (nCoeffs, tmp, 1);
                    fields[i]->AddTraceIntegral     (flux[j][i], tmp);
                    fields[i]->SetPhysState         (false);
                    fields[i]->MultiplyByElmtInvMass(tmp, tmp);
                    fields[i]->BwdTrans             (tmp, inarrayderivative[j][i]);
                }
            }
        }

        void DiffusionLDG::v_DiffuseVolumeFlux(
            const int                                           nConvectiveFields,
            const Array<OneD, MultiRegions::ExpListSharedPtr>   &fields,
            const Array<OneD, Array<OneD, NekDouble> >          &inarray,
            Array<OneD,Array<OneD, Array<OneD, NekDouble> > >   &inarrayderivative,
            Array<OneD, Array<OneD, Array<OneD, NekDouble> > >  &VolumeFlux)
        {
            if(VolumeFlux.num_elements())
            {
                int nDim    =   inarrayderivative.num_elements();
                int nPts    =   inarray[nConvectiveFields-1].num_elements();
                for (int j = 0; j < nDim; ++j)
                {
                    for (int i = 0; i < nConvectiveFields; ++i)
                    {
                        Vmath::Vcopy(nPts,inarrayderivative[j][i],1,VolumeFlux[j][i],1);
                    }
                }
            }
            else
            {
                VolumeFlux = inarrayderivative;
            }
        }

        void DiffusionLDG::v_DiffuseTraceFlux(
            const int                                           nConvectiveFields,
            const Array<OneD, MultiRegions::ExpListSharedPtr>   &fields,
            const Array<OneD, Array<OneD, NekDouble> >          &inarray,
            Array<OneD,Array<OneD, Array<OneD, NekDouble> > >   &qfield,
            Array<OneD, Array<OneD, Array<OneD, NekDouble> > >  &VolumeFlux,
            Array<OneD, Array<OneD, NekDouble> >                &TraceFlux,
            const Array<OneD, Array<OneD, NekDouble> >          &pFwd,
            const Array<OneD, Array<OneD, NekDouble> >          &pBwd)
        {
            
            int i,j,k,e;
            int nBndEdgePts;
            int nDim        =   qfield.num_elements();
            int nPts        =   inarray[nConvectiveFields-1].num_elements();
            int nTracePts   =   TraceFlux[nConvectiveFields-1].num_elements();
            // Compute u from q_{\eta} and q_{\xi}
            // Obtain numerical fluxes
            v_NumFluxforVector(fields, inarray, qfield, TraceFlux);

            if (m_ArtificialDiffusionVector)
            {
                Array<OneD, NekDouble> muvar(nPts, 0.0);
                m_ArtificialDiffusionVector(inarray, muvar);

                int numConvFields = nConvectiveFields;
                
                if (m_shockCaptureType == "Smooth")
                {
                    numConvFields = nConvectiveFields - 1;
                }
	
                for (j = 0; j < nDim; ++j)
                {
                    for (i = 0; i < numConvFields; ++i)
                    {
                        Vmath::Vmul(nPts,VolumeFlux[j][i],1,muvar,1,VolumeFlux[j][i],1);
                    }
                }

                Array<OneD, NekDouble> FwdMuVar(nTracePts, 0.0);
                Array<OneD, NekDouble> BwdMuVar(nTracePts, 0.0);

                fields[0]->GetFwdBwdTracePhys(muvar,FwdMuVar,BwdMuVar);

                int nBndRegions = fields[0]->GetBndCondExpansions().
                    num_elements();
                int cnt = 0;

                for (i = 0; i < nBndRegions; ++i)
                {
                    if (fields[0]->GetBndConditions()[i]->GetBoundaryConditionType()
                        == SpatialDomains::ePeriodic)
                    {
                        continue;
                    }

                    // Number of boundary expansion related to that region
                    int nBndEdges = fields[0]->
                        GetBndCondExpansions()[i]->GetExpSize();

                    // Weakly impose boundary conditions by modifying flux
                    // values
                    for (e = 0; e < nBndEdges ; ++e)
                    {
                        nBndEdgePts = fields[0]->GetBndCondExpansions()[i]
                            ->GetExp(e)->GetTotPoints();

                        int id2 = fields[0]->GetTrace()->GetPhys_Offset(
                            fields[0]->GetTraceMap()
                                ->GetBndCondTraceToGlobalTraceMap(cnt++));

                        for (k = 0; k < nBndEdgePts; ++k)
                        {
                            BwdMuVar[id2+k] = 0.0;
                        }
                    }
                }

                for(i = 0; i < numConvFields; ++i)
                {
                    for(k = 0; k < nTracePts; ++k)
                    {
                        TraceFlux[i][k] = 0.5 * (FwdMuVar[k] + BwdMuVar[k]) * TraceFlux[i][k];
                    }
                }
            }
<<<<<<< HEAD

            Array<OneD, Array<OneD, NekDouble> > qdbase(nDim);

            for (i = 0; i < nConvectiveFields; ++i)
            {
                for (j = 0; j < nDim; ++j)
                {
                    qdbase[j] = qfield[j][i];
                }
                fields[i]->IProductWRTDerivBase(qdbase,tmp);

                // Evaulate  <\phi, \hat{F}\cdot n> - outarray[i]
                Vmath::Neg                      (nCoeffs, tmp, 1);
                fields[i]->AddTraceIntegral     (flux[0][i], tmp);
                fields[i]->SetPhysState         (false);
                fields[i]->MultiplyByElmtInvMass(tmp, outarray[i]);
            }
=======
>>>>>>> 9070494d
        }
        
        void DiffusionLDG::v_NumFluxforScalar(
            const Array<OneD, MultiRegions::ExpListSharedPtr>        &fields,
            const Array<OneD, Array<OneD, NekDouble> >               &ufield,
                  Array<OneD, Array<OneD, Array<OneD, NekDouble> > > &uflux,
            const Array<OneD, Array<OneD, NekDouble> >               &pFwd,
            const Array<OneD, Array<OneD, NekDouble> >               &pBwd)
        {
            int i, j;
            int nTracePts  = fields[0]->GetTrace()->GetTotPoints();
            int nvariables = fields.num_elements();
            int nDim       = fields[0]->GetCoordim(0);;

            Array<OneD, NekDouble > Fwd     (nTracePts);
            Array<OneD, NekDouble > Bwd     (nTracePts);
            Array<OneD, NekDouble > Vn      (nTracePts, 0.0);
            Array<OneD, NekDouble > fluxtemp(nTracePts, 0.0);

            // Get the normal velocity Vn
            for(i = 0; i < nDim; ++i)
            {
                Vmath::Svtvp(nTracePts, 1.0, m_traceNormals[i], 1, 
                             Vn, 1, Vn, 1);
            }
            
            // Get the sign of (v \cdot n), v = an arbitrary vector
            // Evaluate upwind flux:
            // uflux = \hat{u} \phi \cdot u = u^{(+,-)} n
            for (i = 0; i < nvariables ; ++i)
            {
                // Compute Fwd and Bwd value of ufield of i direction
                if (pFwd == NullNekDoubleArrayofArray ||
                    pBwd == NullNekDoubleArrayofArray)
                {
                    fields[i]->GetFwdBwdTracePhys(ufield[i], Fwd, Bwd);
                }
                else
                {
                    Fwd = pFwd[i];
                    Bwd = pBwd[i];
                }

                // if Vn >= 0, flux = uFwd, i.e.,
                // edge::eForward, if V*n>=0 <=> V*n_F>=0, pick uflux = uFwd
                // edge::eBackward, if V*n>=0 <=> V*n_B<0, pick uflux = uFwd

                // else if Vn < 0, flux = uBwd, i.e.,
                // edge::eForward, if V*n<0 <=> V*n_F<0, pick uflux = uBwd
                // edge::eBackward, if V*n<0 <=> V*n_B>=0, pick uflux = uBwd
                fields[i]->GetTrace()->Upwind(/*m_traceNormals[j]*/Vn, 
                                                    Fwd, Bwd, fluxtemp);

                // Imposing weak boundary condition with flux
                // if Vn >= 0, uflux = uBwd at Neumann, i.e.,
                // edge::eForward, if V*n>=0 <=> V*n_F>=0, pick uflux = uBwd
                // edge::eBackward, if V*n>=0 <=> V*n_B<0, pick uflux = uBwd

                // if Vn >= 0, uflux = uFwd at Neumann, i.e.,
                // edge::eForward, if V*n<0 <=> V*n_F<0, pick uflux = uFwd
                // edge::eBackward, if V*n<0 <=> V*n_B>=0, pick uflux = uFwd
                Array<OneD, NekDouble > uplus(nTracePts);
                fields[i]->ExtractTracePhys(ufield[i], uplus);
                if(fields[0]->GetBndCondExpansions().num_elements())
                {
                    v_WeakPenaltyforScalar(fields, i, ufield[i], uplus, fluxtemp);
                }

                for (j = 0; j < nDim; ++j)
                {
                    // if Vn >= 0, flux = uFwd*(tan_{\xi}^- \cdot \vec{n}), 
                    // i.e,
                    // edge::eForward, uFwd \(\tan_{\xi}^Fwd \cdot \vec{n})
                    // edge::eBackward, uFwd \(\tan_{\xi}^Bwd \cdot \vec{n})

                    // else if Vn < 0, flux = uBwd*(tan_{\xi}^- \cdot \vec{n}), 
                    // i.e,
                    // edge::eForward, uBwd \(\tan_{\xi}^Fwd \cdot \vec{n})
                    // edge::eBackward, uBwd \(\tan_{\xi}^Bwd \cdot \vec{n})

                    Vmath::Vmul(nTracePts, 
                                m_traceNormals[j], 1, 
                                fluxtemp, 1, 
                                uflux[j][i], 1);
                }
            }
        }
        
        
        
        void DiffusionLDG::v_WeakPenaltyforScalar(
            const Array<OneD, MultiRegions::ExpListSharedPtr> &fields,
            const int                                          var,
            const Array<OneD, const NekDouble>                &ufield,
            const Array<OneD, const NekDouble>                &uplus,
                  Array<OneD,       NekDouble>                &penaltyflux)
        {
            int i, e, id1, id2;
            
            // Number of boundary regions
            int nBndEdgePts, nBndEdges;
            int cnt         = 0;
            int nBndRegions = fields[var]->GetBndCondExpansions().num_elements();

            for (i = 0; i < nBndRegions; ++i)
            {
                // Number of boundary expansion related to that region
                nBndEdges = fields[var]->
                GetBndCondExpansions()[i]->GetExpSize();

                // Weakly impose boundary conditions by modifying flux values
                for (e = 0; e < nBndEdges ; ++e)
                {
                    nBndEdgePts = fields[var]->
                    GetBndCondExpansions()[i]->GetExp(e)->GetTotPoints();
                    
                    id1 = fields[var]->
                    GetBndCondExpansions()[i]->GetPhys_Offset(e);
                    
                    id2 = fields[0]->GetTrace()->
                    GetPhys_Offset(fields[0]->GetTraceMap()->
                                   GetBndCondTraceToGlobalTraceMap(cnt++));

                    // For Dirichlet boundary condition: uflux = g_D
                    if (fields[var]->GetBndConditions()[i]->
                        GetBoundaryConditionType() == SpatialDomains::eDirichlet)
                    {
                        Vmath::Vcopy(nBndEdgePts, 
                                     &(fields[var]->
                                       GetBndCondExpansions()[i]->
                                       GetPhys())[id1], 1, 
                                     &penaltyflux[id2], 1);
                    }
                    // For Neumann boundary condition: uflux = u+
                    else if ((fields[var]->GetBndConditions()[i])->
                        GetBoundaryConditionType() == SpatialDomains::eNeumann)
                    {
                        Vmath::Vcopy(nBndEdgePts, 
                                     &uplus[id2], 1, 
                                     &penaltyflux[id2], 1);
                    }
                }
            }
        }
        
        
        
        void DiffusionLDG::v_NumFluxforVector(
            const Array<OneD, MultiRegions::ExpListSharedPtr>        &fields,
            const Array<OneD, Array<OneD, NekDouble> >               &ufield,
                  Array<OneD, Array<OneD, Array<OneD, NekDouble> > > &qfield,
                  Array<OneD, Array<OneD, NekDouble> >               &qflux)
        {
            int i, j;
            int nTracePts  = fields[0]->GetTrace()->GetTotPoints();
            int nvariables = fields.num_elements();
            int nDim       = qfield.num_elements();
            
            NekDouble C11 = 0.0;
            Array<OneD, NekDouble > Fwd(nTracePts);
            Array<OneD, NekDouble > Bwd(nTracePts);
            Array<OneD, NekDouble > Vn (nTracePts, 0.0);
            Array<OneD, NekDouble > qFwd     (nTracePts);
            Array<OneD, NekDouble > qBwd     (nTracePts);
            Array<OneD, NekDouble > qfluxtemp(nTracePts, 0.0);
            Array<OneD, NekDouble > uterm(nTracePts);
            /*
            // Setting up the normals
            m_traceNormals = Array<OneD, Array<OneD, NekDouble> >(nDim);
            for(i = 0; i < nDim; ++i)
            {
                m_traceNormals[i] = Array<OneD, NekDouble> (nTracePts);
            }
            fields[0]->GetTrace()->GetNormals(m_traceNormals);
            */
            
            // Get the normal velocity Vn
            for(i = 0; i < nDim; ++i)
            {
                Vmath::Svtvp(nTracePts, 1.0, m_traceNormals[i], 1, 
                             Vn, 1, Vn, 1);
            }
            // Evaulate upwind flux:
            // qflux = \hat{q} \cdot u = q \cdot n - C_(11)*(u^+ - u^-)
            for (i = 0; i < nvariables; ++i)
            {
                // Generate Stability term = - C11 ( u- - u+ )
                fields[i]->GetFwdBwdTracePhys(ufield[i], Fwd, Bwd);

                Vmath::Vsub(nTracePts,
                            Fwd, 1, Bwd, 1,
                            uterm, 1);

                Vmath::Smul(nTracePts,
                            -1.0 * C11, uterm, 1,
                            uterm, 1);

                qflux[i] = Array<OneD, NekDouble> (nTracePts, 0.0);
                for (j = 0; j < nDim; ++j)
                {
                    //  Compute Fwd and Bwd value of ufield of jth direction
                    fields[i]->GetFwdBwdTracePhys(qfield[j][i], qFwd, qBwd);
                    
                    // if Vn >= 0, flux = uFwd, i.e.,
                    // edge::eForward, if V*n>=0 <=> V*n_F>=0, pick 
                    // qflux = qBwd = q+
                    // edge::eBackward, if V*n>=0 <=> V*n_B<0, pick 
                    // qflux = qBwd = q-
                    
                    // else if Vn < 0, flux = uBwd, i.e.,
                    // edge::eForward, if V*n<0 <=> V*n_F<0, pick 
                    // qflux = qFwd = q-
                    // edge::eBackward, if V*n<0 <=> V*n_B>=0, pick 
                    // qflux = qFwd = q+
                    
                    fields[i]->GetTrace()->Upwind(/*m_traceNormals[j]*/Vn, 
                                                  qBwd, qFwd, 
                                                  qfluxtemp);
                    
                    Vmath::Vmul(nTracePts, 
                                m_traceNormals[j], 1, 
                                qfluxtemp, 1, 
                                qfluxtemp, 1);

                    // Flux = {Fwd, Bwd} * (nx, ny, nz) + uterm * (nx, ny)
                    Vmath::Vadd(nTracePts, 
                                uterm, 1, 
                                qfluxtemp, 1, 
                                qfluxtemp, 1);
                    
                    Array<OneD, NekDouble > qtemp(nTracePts);
                    fields[i]->ExtractTracePhys(qfield[j][i], qtemp);

                    // Imposing weak boundary condition with flux
                    if (fields[0]->GetBndCondExpansions().num_elements())
                    {
                        v_WeakPenaltyforVector(fields, i, j, 
                                               qfield[j][i], qtemp,
                                               qfluxtemp, C11);
                    }
                    
                    // q_hat \cdot n = (q_xi \cdot n_xi) or (q_eta \cdot n_eta)
                    // n_xi = n_x * tan_xi_x + n_y * tan_xi_y + n_z * tan_xi_z
                    // n_xi = n_x * tan_eta_x + n_y * tan_eta_y + n_z*tan_eta_z
                    Vmath::Vadd(nTracePts, 
                                qfluxtemp, 1, 
                                qflux[i], 1, 
                                qflux[i], 1);
                }
            }
        }
         
        
        
        /**
         * Diffusion: Imposing weak boundary condition for q with flux
         *  uflux = g_D  on Dirichlet boundary condition
         *  uflux = u_Fwd  on Neumann boundary condition
         */
        void DiffusionLDG::v_WeakPenaltyforVector(
            const Array<OneD, MultiRegions::ExpListSharedPtr> &fields,
            const int                                          var,
            const int                                          dir,
            const Array<OneD, const NekDouble>                &qfield,
            const Array<OneD, const NekDouble>                &qtemp,
                  Array<OneD,       NekDouble>                &penaltyflux,
            NekDouble                                          C11)
        {
            int i, e, id1, id2;
            int nBndEdges, nBndEdgePts;
            int nBndRegions = fields[var]->GetBndCondExpansions().num_elements();
            int cnt = 0;

            /*
            // Setting up the normals
            m_traceNormals = Array<OneD, Array<OneD, NekDouble> >(nDim);
            for(i = 0; i < nDim; ++i)
            {
                m_traceNormals[i] = Array<OneD, NekDouble> (nTracePts);
            }
            fields[0]->GetTrace()->GetNormals(m_traceNormals);
            */
            
            for (i = 0; i < nBndRegions; ++i)
            {
                nBndEdges = fields[var]->
                    GetBndCondExpansions()[i]->GetExpSize();
                                
                // Weakly impose boundary conditions by modifying flux values
                for (e = 0; e < nBndEdges ; ++e)
                {
                    nBndEdgePts = fields[var]->
                    GetBndCondExpansions()[i]->GetExp(e)->GetTotPoints();
                    
                    id1 = fields[var]->
                    GetBndCondExpansions()[i]->GetPhys_Offset(e);
                    
                    id2 = fields[0]->GetTrace()->
                    GetPhys_Offset(fields[0]->GetTraceMap()->
                                   GetBndCondTraceToGlobalTraceMap(cnt++));
                    
                    // For Dirichlet boundary condition: 
                    //qflux = q+ - C_11 (u+ -    g_D) (nx, ny)
                    if(fields[var]->GetBndConditions()[i]->
                    GetBoundaryConditionType() == SpatialDomains::eDirichlet)
                    {
                        Vmath::Vmul(nBndEdgePts, 
                                    &m_traceNormals[dir][id2], 1, 
                                    &qtemp[id2], 1, 
                                    &penaltyflux[id2], 1);
                    }
                    // For Neumann boundary condition: qflux = g_N
                    else if((fields[var]->GetBndConditions()[i])->
                    GetBoundaryConditionType() == SpatialDomains::eNeumann)
                    {
                        Vmath::Vmul(nBndEdgePts,
                                    &m_traceNormals[dir][id2], 1, 
                                    &(fields[var]->
                                      GetBndCondExpansions()[i]->
                                      GetPhys())[id1], 1, 
                                    &penaltyflux[id2], 1);
                    }
                }
            }
        }
        
    }
}<|MERGE_RESOLUTION|>--- conflicted
+++ resolved
@@ -127,9 +127,9 @@
                 traceflux[i] = Array<OneD, NekDouble>(nTracePts, 0.0);
             }
 
-            v_DiffuseCalculateDerivative(nConvectiveFields,fields,inarray,qfield,pFwd,pBwd);
-            v_DiffuseVolumeFlux(nConvectiveFields,fields,inarray,qfield,volumeFlux);
-            v_DiffuseTraceFlux(nConvectiveFields,fields,inarray,qfield,volumeFlux,traceflux,pFwd,pBwd);
+            DiffuseCalculateDerivative(nConvectiveFields,fields,inarray,qfield,pFwd,pBwd);
+            DiffuseVolumeFlux(nConvectiveFields,fields,inarray,qfield,volumeFlux);
+            DiffuseTraceFlux(nConvectiveFields,fields,inarray,qfield,volumeFlux,traceflux,pFwd,pBwd);
 
             Array<OneD, Array<OneD, NekDouble> > qdbase(nDim);
 
@@ -137,7 +137,7 @@
             {
                 for (j = 0; j < nDim; ++j)
                 {
-                    qdbase[j] = volumeFlux[j][i];
+                    qdbase[j] = qfield[j][i];
                 }
                 fields[i]->IProductWRTDerivBase(qdbase,tmp);
 
@@ -145,8 +145,7 @@
                 Vmath::Neg                      (nCoeffs, tmp, 1);
                 fields[i]->AddTraceIntegral     (traceflux[i], tmp);
                 fields[i]->SetPhysState         (false);
-                fields[i]->MultiplyByElmtInvMass(tmp, tmp);
-                fields[i]->BwdTrans             (tmp, outarray[i]);
+                fields[i]->MultiplyByElmtInvMass(tmp, outarray[i]);
             }
         }
 
@@ -192,9 +191,10 @@
         void DiffusionLDG::v_DiffuseVolumeFlux(
             const int                                           nConvectiveFields,
             const Array<OneD, MultiRegions::ExpListSharedPtr>   &fields,
-            const Array<OneD, Array<OneD, NekDouble> >          &inarray,
+            const Array<OneD, Array<OneD, NekDouble>>           &inarray,
             Array<OneD,Array<OneD, Array<OneD, NekDouble> > >   &inarrayderivative,
-            Array<OneD, Array<OneD, Array<OneD, NekDouble> > >  &VolumeFlux)
+            Array<OneD, Array<OneD, Array<OneD, NekDouble> > >  &VolumeFlux,
+            Array< OneD, int >                                  &nonZeroIndex) 
         {
             if(VolumeFlux.num_elements())
             {
@@ -217,12 +217,13 @@
         void DiffusionLDG::v_DiffuseTraceFlux(
             const int                                           nConvectiveFields,
             const Array<OneD, MultiRegions::ExpListSharedPtr>   &fields,
-            const Array<OneD, Array<OneD, NekDouble> >          &inarray,
+            const Array<OneD, Array<OneD, NekDouble>>           &inarray,
             Array<OneD,Array<OneD, Array<OneD, NekDouble> > >   &qfield,
             Array<OneD, Array<OneD, Array<OneD, NekDouble> > >  &VolumeFlux,
             Array<OneD, Array<OneD, NekDouble> >                &TraceFlux,
-            const Array<OneD, Array<OneD, NekDouble> >          &pFwd,
-            const Array<OneD, Array<OneD, NekDouble> >          &pBwd)
+            const Array<OneD, Array<OneD, NekDouble>>           &pFwd,
+            const Array<OneD, Array<OneD, NekDouble>>           &pBwd,
+            Array< OneD, int >                                  &nonZeroIndex)
         {
             
             int i,j,k,e;
@@ -301,26 +302,6 @@
                     }
                 }
             }
-<<<<<<< HEAD
-
-            Array<OneD, Array<OneD, NekDouble> > qdbase(nDim);
-
-            for (i = 0; i < nConvectiveFields; ++i)
-            {
-                for (j = 0; j < nDim; ++j)
-                {
-                    qdbase[j] = qfield[j][i];
-                }
-                fields[i]->IProductWRTDerivBase(qdbase,tmp);
-
-                // Evaulate  <\phi, \hat{F}\cdot n> - outarray[i]
-                Vmath::Neg                      (nCoeffs, tmp, 1);
-                fields[i]->AddTraceIntegral     (flux[0][i], tmp);
-                fields[i]->SetPhysState         (false);
-                fields[i]->MultiplyByElmtInvMass(tmp, outarray[i]);
-            }
-=======
->>>>>>> 9070494d
         }
         
         void DiffusionLDG::v_NumFluxforScalar(
