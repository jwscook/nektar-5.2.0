///////////////////////////////////////////////////////////////////////////////
//
// File: RiemannSolver.cpp
//
// For more information, please see: http://www.nektar.info
//
// The MIT License
//
// Copyright (c) 2006 Division of Applied Mathematics, Brown University (USA),
// Department of Aeronautics, Imperial College London (UK), and Scientific
// Computing and Imaging Institute, University of Utah (USA).
//
// License for the specific language governing rights and limitations under
// Permission is hereby granted, free of charge, to any person obtaining a
// copy of this software and associated documentation files (the "Software"),
// to deal in the Software without restriction, including without limitation
// the rights to use, copy, modify, merge, publish, distribute, sublicense,
// and/or sell copies of the Software, and to permit persons to whom the
// Software is furnished to do so, subject to the following conditions:
//
// The above copyright notice and this permission notice shall be included
// in all copies or substantial portions of the Software.
//
// THE SOFTWARE IS PROVIDED "AS IS", WITHOUT WARRANTY OF ANY KIND, EXPRESS
// OR IMPLIED, INCLUDING BUT NOT LIMITED TO THE WARRANTIES OF MERCHANTABILITY,
// FITNESS FOR A PARTICULAR PURPOSE AND NONINFRINGEMENT. IN NO EVENT SHALL
// THE AUTHORS OR COPYRIGHT HOLDERS BE LIABLE FOR ANY CLAIM, DAMAGES OR OTHER
// LIABILITY, WHETHER IN AN ACTION OF CONTRACT, TORT OR OTHERWISE, ARISING
// FROM, OUT OF OR IN CONNECTION WITH THE SOFTWARE OR THE USE OR OTHER
// DEALINGS IN THE SOFTWARE.
//
// Description: Abstract base class for Riemann solvers with factory.
//
///////////////////////////////////////////////////////////////////////////////

#include <LibUtilities/BasicUtils/VmathArray.hpp>
#include <SolverUtils/RiemannSolvers/RiemannSolver.h>

#define EPSILON 0.000001

#define CROSS(dest, v1, v2){                 \
          dest[0] = v1[1] * v2[2] - v1[2] * v2[1]; \
          dest[1] = v1[2] * v2[0] - v1[0] * v2[2]; \
          dest[2] = v1[0] * v2[1] - v1[1] * v2[0];}

#define DOT(v1, v2) (v1[0] * v2[0] + v1[1] * v2[1] + v1[2] * v2[2])

#define SUB(dest, v1, v2){       \
          dest[0] = v1[0] - v2[0]; \
          dest[1] = v1[1] - v2[1]; \
          dest[2] = v1[2] - v2[2];}

using namespace std;

namespace Nektar
{
    namespace SolverUtils
    {
        /**
         * Retrieves the singleton instance of the Riemann solver factory.
         */
        RiemannSolverFactory& GetRiemannSolverFactory()
        {
            typedef Loki::SingletonHolder<RiemannSolverFactory,
                                          Loki::CreateUsingNew,
                                          Loki::NoDestroy > Type;
            return Type::Instance();
        }
        
        /**
         * @class RiemannSolver
         * 
         * @brief The RiemannSolver class provides an abstract interface under
         * which solvers for various Riemann problems can be implemented.
         */
        
        RiemannSolver::RiemannSolver() : m_requiresRotation(false),
                                         m_rotStorage      (3)
        {
            
        }
        
        /**
         * @brief Perform the Riemann solve given the forwards and backwards
         * spaces.
         * 
         * This routine calls the virtual function #v_Solve to perform the
         * Riemann solve. If the flag #m_requiresRotation is set, then the
         * velocity field is rotated to the normal direction to perform
         * dimensional splitting, and the resulting fluxes are rotated back to
         * the Cartesian directions before being returned. For the Rotation to
         * work, the normal vectors "N" and the location of the vector
         * components in Fwd "vecLocs"must be set via the SetAuxVec() method.
         * 
         * @param Fwd   Forwards trace space.
         * @param Bwd   Backwards trace space.
         * @param flux  Resultant flux along trace space.
         */
        void RiemannSolver::Solve(
            int nDim,
            const Array<OneD, const Array<OneD, NekDouble> > &Fwd,
            const Array<OneD, const Array<OneD, NekDouble> > &Bwd,
                  Array<OneD,       Array<OneD, NekDouble> > &flux)
        {
            if (m_requiresRotation)
            {
                ASSERTL1(CheckVectors("N"), "N not defined.");
                ASSERTL1(CheckAuxVec("vecLocs"), "vecLocs not defined.");
                const Array<OneD, const Array<OneD, NekDouble> > normals =
                    m_vectors["N"]();
                const Array<OneD, const Array<OneD, NekDouble> > vecLocs =
                    m_auxVec["vecLocs"]();

                int nFields = Fwd   .num_elements();
                int nPts    = Fwd[0].num_elements();
                
                if (m_rotStorage[0].num_elements()    != nFields ||
                    m_rotStorage[0][0].num_elements() != nPts)
                {
                    for (int i = 0; i < 3; ++i)
                    {
                        m_rotStorage[i] =
                            Array<OneD, Array<OneD, NekDouble> >(nFields);
                        for (int j = 0; j < nFields; ++j)
                        {
                            m_rotStorage[i][j] = Array<OneD, NekDouble>(nPts);
                        }
                    }
                }

<<<<<<< HEAD
                rotateToNormal  (Fwd, normals, m_rotStorage[0]);
                rotateToNormal  (Bwd, normals, m_rotStorage[1]);
                v_Solve         (nDim, m_rotStorage[0], m_rotStorage[1],
                                 m_rotStorage[2]);
                rotateFromNormal(m_rotStorage[2], normals, flux);
=======
                rotateToNormal(Fwd, normals, vecLocs, m_rotStorage[0]);
                rotateToNormal(Bwd, normals, vecLocs, m_rotStorage[1]);
                v_Solve(m_rotStorage[0], m_rotStorage[1], m_rotStorage[2]);
                rotateFromNormal(m_rotStorage[2], normals, vecLocs, flux);
>>>>>>> a617f894
            }
            else
            {
                v_Solve(nDim, Fwd, Bwd, flux);
            }
        }

        /**
         * @brief Rotate a vector field to trace normal.
         * 
         * This function performs a rotation of a vector so that the first
         * component aligns with the trace normal direction.
         *
         * The vectors  components are stored in inarray. Their locations must
         * be specified in the "vecLocs" array. vecLocs[0] contains the locations
         * of the first vectors components, vecLocs[1] those of the second and
         * so on.
         * 
         * In 2D, this is accomplished through the transform:
         * 
         * \f[ (u_x, u_y) = (n_x u_x + n_y u_y, -n_x v_x + n_y v_y) \f]
         * 
         * In 3D, we generate a (non-unique) transformation using
         * RiemannSolver::fromToRotation.
         *
         */
        void RiemannSolver::rotateToNormal(
            const Array<OneD, const Array<OneD, NekDouble> > &inarray,
            const Array<OneD, const Array<OneD, NekDouble> > &normals,
            const Array<OneD, const Array<OneD, NekDouble> > &vecLocs,
                  Array<OneD,       Array<OneD, NekDouble> > &outarray)
        {
            for (int i = 0; i < inarray.num_elements(); ++i)
            {
                Vmath::Vcopy(inarray[i].num_elements(), inarray[i], 1,
                             outarray[i], 1);
            }

            for (int i = 0; i < vecLocs.num_elements(); i++)
            {
                ASSERTL1(vecLocs[i].num_elements() == normals.num_elements(),
                         "vecLocs[i] element count mismatch");

                switch (normals.num_elements())
                {
                    case 1:
                        // do nothing
                        break;

                    case 2:
                    {
                        const int nq = inarray[0].num_elements();
                        const int vx = (int)vecLocs[i][0];
                        const int vy = (int)vecLocs[i][1];

                        Vmath::Vmul (nq, inarray [vx], 1, normals [0],  1,
                                         outarray[vx], 1);
                        Vmath::Vvtvp(nq, inarray [vy], 1, normals [1],  1,
                                         outarray[vx], 1, outarray[vx], 1);
                        Vmath::Vmul (nq, inarray [vx], 1, normals [1],  1,
                                         outarray[vy], 1);
                        Vmath::Vvtvm(nq, inarray [vy], 1, normals [0],  1,
                                         outarray[vy], 1, outarray[vy], 1);
                        break;
                    }

                    case 3:
                    {
                        const int nq = inarray[0].num_elements();
                        const int vx = (int)vecLocs[i][0];
                        const int vy = (int)vecLocs[i][1];
                        const int vz = (int)vecLocs[i][2];

                        // Generate matrices if they don't already exist.
                        if (m_rotMat.num_elements() == 0)
                        {
                            GenerateRotationMatrices(normals);
                        }

                        // Apply rotation matrices.
                        Vmath::Vvtvvtp(nq, inarray [vx], 1, m_rotMat[0],  1,
                                           inarray [vy], 1, m_rotMat[1],  1,
                                           outarray[vx], 1);
                        Vmath::Vvtvp  (nq, inarray [vz], 1, m_rotMat[2],  1,
                                           outarray[vx], 1, outarray[vx], 1);
                        Vmath::Vvtvvtp(nq, inarray [vx], 1, m_rotMat[3],  1,
                                           inarray [vy], 1, m_rotMat[4],  1,
                                           outarray[vy], 1);
                        Vmath::Vvtvp  (nq, inarray [vz], 1, m_rotMat[5],  1,
                                           outarray[vy], 1, outarray[vy], 1);
                        Vmath::Vvtvvtp(nq, inarray [vx], 1, m_rotMat[6],  1,
                                           inarray [vy], 1, m_rotMat[7],  1,
                                           outarray[vz], 1);
                        Vmath::Vvtvp  (nq, inarray [vz], 1, m_rotMat[8],  1,
                                           outarray[vz], 1, outarray[vz], 1);
                        break;
                    }

                    default:
                        ASSERTL1(false, "Invalid space dimension.");
                        break;
                }
            }
        }
        
        /**
         * @brief Rotate a vector field from trace normal.
         * 
         * This function performs a rotation of the triad of vector components
         * provided in inarray so that the first component aligns with the
         * Cartesian components; it performs the inverse operation of
         * RiemannSolver::rotateToNormal.
         */
        void RiemannSolver::rotateFromNormal(
            const Array<OneD, const Array<OneD, NekDouble> > &inarray,
            const Array<OneD, const Array<OneD, NekDouble> > &normals,
            const Array<OneD, const Array<OneD, NekDouble> > &vecLocs,
                  Array<OneD,       Array<OneD, NekDouble> > &outarray)
        {
            for (int i = 0; i < inarray.num_elements(); ++i)
            {
                Vmath::Vcopy(inarray[i].num_elements(), inarray[i], 1,
                             outarray[i], 1);
            }

            for (int i = 0; i < vecLocs.num_elements(); i++)
            {
                ASSERTL1(vecLocs[i].num_elements() == normals.num_elements(),
                         "vecLocs[i] element count mismatch");

                switch (normals.num_elements())
                {
                    case 1:
                        // do nothing
                        break;

                    case 2:
                    {
                        const int nq = normals[0].num_elements();
                        const int vx = (int)vecLocs[i][0];
                        const int vy = (int)vecLocs[i][1];

                        Vmath::Vmul (nq, inarray [vy], 1, normals [1],  1,
                                         outarray[vx], 1);
                        Vmath::Vvtvm(nq, inarray [vx], 1, normals [0],  1,
                                         outarray[vx], 1, outarray[vx], 1);
                        Vmath::Vmul (nq, inarray [vx], 1, normals [1],  1,
                                         outarray[vy], 1);
                        Vmath::Vvtvp(nq, inarray [vy], 1, normals [0],  1,
                                         outarray[vy], 1, outarray[vy], 1);
                        break;
                    }

                    case 3:
                    {
                        const int nq = normals[0].num_elements();
                        const int vx = (int)vecLocs[i][0];
                        const int vy = (int)vecLocs[i][1];
                        const int vz = (int)vecLocs[i][2];

                        Vmath::Vvtvvtp(nq, inarray [vx], 1, m_rotMat[0],  1,
                                           inarray [vy], 1, m_rotMat[3],  1,
                                           outarray[vx], 1);
                        Vmath::Vvtvp  (nq, inarray [vz], 1, m_rotMat[6],  1,
                                           outarray[vx], 1, outarray[vx], 1);
                        Vmath::Vvtvvtp(nq, inarray [vx], 1, m_rotMat[1],  1,
                                           inarray [vy], 1, m_rotMat[4],  1,
                                           outarray[vy], 1);
                        Vmath::Vvtvp  (nq, inarray [vz], 1, m_rotMat[7],  1,
                                           outarray[vy], 1, outarray[vy], 1);
                        Vmath::Vvtvvtp(nq, inarray [vx], 1, m_rotMat[2],  1,
                                           inarray [vy], 1, m_rotMat[5],  1,
                                           outarray[vz], 1);
                        Vmath::Vvtvp  (nq, inarray [vz], 1, m_rotMat[8],  1,
                                           outarray[vz], 1, outarray[vz], 1);
                        break;
                    }

                    default:
                        ASSERTL1(false, "Invalid space dimension.");
                        break;
                }
            }
        }

        /**
         * @brief Determine whether a scalar has been defined in #m_scalars.
         * 
         * @param name  Scalar name.
         */
        bool RiemannSolver::CheckScalars(std::string name)
        {
            std::map<std::string, RSScalarFuncType>::iterator it = 
                m_scalars.find(name);
            
            return it != m_scalars.end();
        }

        /**
         * @brief Determine whether a vector has been defined in #m_vectors.
         * 
         * @param name  Vector name.
         */
        bool RiemannSolver::CheckVectors(std::string name)
        {
            std::map<std::string, RSVecFuncType>::iterator it = 
                m_vectors.find(name);
            
            return it != m_vectors.end();
        }

        /**
         * @brief Determine whether a parameter has been defined in #m_params.
         * 
         * @param name  Parameter name.
         */
        bool RiemannSolver::CheckParams(std::string name)
        {
            std::map<std::string, RSParamFuncType>::iterator it = 
                m_params.find(name);
            
            return it != m_params.end();
        }

        /**
         * @brief Determine whether a scalar has been defined in #m_auxScal.
         *
         * @param name  Scalar name.
         */
        bool RiemannSolver::CheckAuxScal(std::string name)
        {
            std::map<std::string, RSScalarFuncType>::iterator it =
                m_auxScal.find(name);

            return it != m_auxScal.end();
        }

        /**
         * @brief Determine whether a vector has been defined in #m_auxVec.
         *
         * @param name  Vector name.
         */
        bool RiemannSolver::CheckAuxVec(std::string name)
        {
            std::map<std::string, RSVecFuncType>::iterator it =
                m_auxVec.find(name);

            return it != m_auxVec.end();
        }

        /**
         * @brief Generate rotation matrices for 3D expansions.
         */
        void RiemannSolver::GenerateRotationMatrices(
            const Array<OneD, const Array<OneD, NekDouble> > &normals)
        {
            Array<OneD, NekDouble> xdir(3,0.0);
            Array<OneD, NekDouble> tn  (3);
            NekDouble tmp[9];
            const int nq = normals[0].num_elements();
            int i, j;
            xdir[0] = 1.0;

            // Allocate storage for rotation matrices.
            m_rotMat = Array<OneD, Array<OneD, NekDouble> >(9);
            
            for (i = 0; i < 9; ++i)
            {
                m_rotMat[i] = Array<OneD, NekDouble>(nq);
            }
            for (i = 0; i < normals[0].num_elements(); ++i)
            {
                // Generate matrix which takes us from (1,0,0) vector to trace
                // normal.
                tn[0] = normals[0][i];
                tn[1] = normals[1][i];
                tn[2] = normals[2][i];
                FromToRotation(tn, xdir, tmp);
                
                for (j = 0; j < 9; ++j)
                {
                    m_rotMat[j][i] = tmp[j];
                }
            }
        }

        /**
         * @brief A function for creating a rotation matrix that rotates a
         * vector @a from into another vector @a to.
         * 
         * Authors: Tomas Möller, John Hughes
         *          "Efficiently Building a Matrix to Rotate One Vector to
         *          Another" Journal of Graphics Tools, 4(4):1-4, 1999
         * 
         * @param from  Normalised 3-vector to rotate from.
         * @param to    Normalised 3-vector to rotate to.
         * @param out   Resulting 3x3 rotation matrix (row-major order).
         */
        void RiemannSolver::FromToRotation(
            Array<OneD, const NekDouble> &from,
            Array<OneD, const NekDouble> &to,
            NekDouble                    *mat)
        {
            NekDouble v[3];
            NekDouble e, h, f;
        
            CROSS(v, from, to);
            e = DOT(from, to);
            f = (e < 0)? -e:e;
            if (f > 1.0 - EPSILON)
            {
                NekDouble u[3], v[3];
                NekDouble x[3];
                NekDouble c1, c2, c3;
                int i, j;
            
                x[0] = (from[0] > 0.0)? from[0] : -from[0];
                x[1] = (from[1] > 0.0)? from[1] : -from[1];
                x[2] = (from[2] > 0.0)? from[2] : -from[2];
            
                if (x[0] < x[1])
                {
                    if (x[0] < x[2])
                    {
                        x[0] = 1.0; x[1] = x[2] = 0.0;
                    }
                    else
                    {
                        x[2] = 1.0; x[0] = x[1] = 0.0;
                    }
                }
                else
                {
                    if (x[1] < x[2])
                    {
                        x[1] = 1.0; x[0] = x[2] = 0.0;
                    }
                    else
                    {
                        x[2] = 1.0; x[0] = x[1] = 0.0;
                    }
                }
            
                u[0] = x[0] - from[0]; 
                u[1] = x[1] - from[1]; 
                u[2] = x[2] - from[2];
                v[0] = x[0] - to  [0];   
                v[1] = x[1] - to  [1];   
                v[2] = x[2] - to  [2];
            
                c1 = 2.0 / DOT(u, u);
                c2 = 2.0 / DOT(v, v);
                c3 = c1 * c2  * DOT(u, v);
                
                for (i = 0; i < 3; i++) {
                    for (j = 0; j < 3; j++) {
                        mat[3*i+j] =  - c1 * u[i] * u[j]
                            - c2 * v[i] * v[j]
                            + c3 * v[i] * u[j];
                    }
                    mat[i+3*i] += 1.0;
                }
            }
            else
            {
                NekDouble hvx, hvz, hvxy, hvxz, hvyz;
                h = 1.0/(1.0 + e);
                hvx = h * v[0];
                hvz = h * v[2];
                hvxy = hvx * v[1];
                hvxz = hvx * v[2];
                hvyz = hvz * v[1];
                mat[0] = e + hvx * v[0];
                mat[1] = hvxy - v[2];
                mat[2] = hvxz + v[1];
                mat[3] = hvxy + v[2];
                mat[4] = e + h * v[1] * v[1];
                mat[5] = hvyz - v[0];
                mat[6] = hvxz - v[1];
                mat[7] = hvyz + v[0];
                mat[8] = e + hvz * v[2];
            }
        }
    }
}<|MERGE_RESOLUTION|>--- conflicted
+++ resolved
@@ -128,18 +128,11 @@
                     }
                 }
 
-<<<<<<< HEAD
-                rotateToNormal  (Fwd, normals, m_rotStorage[0]);
-                rotateToNormal  (Bwd, normals, m_rotStorage[1]);
+                rotateToNormal  (Fwd, normals, vecLocs, m_rotStorage[0]);
+                rotateToNormal  (Bwd, normals, vecLocs, m_rotStorage[1]);
                 v_Solve         (nDim, m_rotStorage[0], m_rotStorage[1],
-                                 m_rotStorage[2]);
-                rotateFromNormal(m_rotStorage[2], normals, flux);
-=======
-                rotateToNormal(Fwd, normals, vecLocs, m_rotStorage[0]);
-                rotateToNormal(Bwd, normals, vecLocs, m_rotStorage[1]);
-                v_Solve(m_rotStorage[0], m_rotStorage[1], m_rotStorage[2]);
+                                       m_rotStorage[2]);
                 rotateFromNormal(m_rotStorage[2], normals, vecLocs, flux);
->>>>>>> a617f894
             }
             else
             {
