///////////////////////////////////////////////////////////////////////////////
//
// File UnsteadySystem.h
//
// For more information, please see: http://www.nektar.info
//
// The MIT License
//
// Copyright (c) 2006 Division of Applied Mathematics, Brown University (USA),
// Department of Aeronautics, Imperial College London (UK), and Scientific
// Computing and Imaging Institute, University of Utah (USA).
//
// License for the specific language governing rights and limitations under
// Permission is hereby granted, free of charge, to any person obtaining a
// copy of this software and associated documentation files (the "Software"),
// to deal in the Software without restriction, including without limitation
// the rights to use, copy, modify, merge, publish, distribute, sublicense,
// and/or sell copies of the Software, and to permit persons to whom the
// Software is furnished to do so, subject to the following conditions:
//
// The above copyright notice and this permission notice shall be included
// in all copies or substantial portions of the Software.
//
// THE SOFTWARE IS PROVIDED "AS IS", WITHOUT WARRANTY OF ANY KIND, EXPRESS
// OR IMPLIED, INCLUDING BUT NOT LIMITED TO THE WARRANTIES OF MERCHANTABILITY,
// FITNESS FOR A PARTICULAR PURPOSE AND NONINFRINGEMENT. IN NO EVENT SHALL
// THE AUTHORS OR COPYRIGHT HOLDERS BE LIABLE FOR ANY CLAIM, DAMAGES OR OTHER
// LIABILITY, WHETHER IN AN ACTION OF CONTRACT, TORT OR OTHERWISE, ARISING
// FROM, OUT OF OR IN CONNECTION WITH THE SOFTWARE OR THE USE OR OTHER
// DEALINGS IN THE SOFTWARE.
//
// Description: Generic timestepping for Unsteady solvers
//
///////////////////////////////////////////////////////////////////////////////

#ifndef NEKTAR_SOLVERUTILS_UNSTEADYSYSTEM_H
#define NEKTAR_SOLVERUTILS_UNSTEADYSYSTEM_H

#include <LibUtilities/TimeIntegration/TimeIntegrationWrapper.h>
#include <SolverUtils/EquationSystem.h>
#include <SolverUtils/Filters/Filter.h>

namespace Nektar
{
    namespace SolverUtils
    {
        /// Base class for unsteady solvers.
        class UnsteadySystem : public EquationSystem
        {
        public:
            /// Destructor
            SOLVER_UTILS_EXPORT virtual ~UnsteadySystem();

            /// Calculate the larger time-step mantaining the problem stable.
            SOLVER_UTILS_EXPORT NekDouble GetTimeStep(
                const Array<OneD, const Array<OneD, NekDouble> > &inarray);

            /// CFL safety factor (comprise between 0 to 1)(may be larger than 1 for implicit solvers).
            NekDouble m_cflSafetyFactor;
            /// CFL growth rate
            NekDouble m_CFLGrowth;
            /// maximun cfl in cfl growth
            NekDouble m_CFLEnd;


        protected:
            /// Number of time steps between outputting status information.
            int                                             m_infosteps;

            int                                             m_nanSteps;
            /// Wrapper to the time integration scheme
            LibUtilities::TimeIntegrationWrapperSharedPtr   m_intScheme;
            /// The time integration scheme operators to use.
            LibUtilities::TimeIntegrationSchemeOperators    m_ode;
            ///
            LibUtilities::TimeIntegrationSolutionSharedPtr  m_intSoln;
            ///
            NekDouble                                       m_epsilon;
            /// Indicates if explicit or implicit treatment of diffusion is used.
            bool                                            m_explicitDiffusion;
            /// Indicates if explicit or implicit treatment of advection is used.
            bool                                            m_explicitAdvection;
            /// Indicates if explicit or implicit treatment of reaction is used.
            bool                                            m_explicitReaction;
            /// Flag to determine if simulation should start in homogeneous
            /// forward transformed state.
            bool                                            m_homoInitialFwd;

            /// Tolerance to which steady state should be evaluated at
            NekDouble                                       m_steadyStateTol;
            /// Check for steady state at step interval
            int                                             m_steadyStateSteps;
            /// Storage for previous solution for steady-state check
            Array<OneD, Array<OneD, NekDouble> >            m_previousSolution;
            // Steady-state residual file
            std::ofstream                                   m_errFile;

            std::vector<int>                                m_intVariables;

            std::vector<FilterSharedPtr>                    m_filters;

            /// at which time to evaluate the boundary conditions(used in unsteady time integrations)
            NekDouble                                       m_BndEvaluateTime;

#ifdef DEMO_IMPLICITSOLVER_JFNK_COEFF
            /// coefff of spacial derivatives(rhs or m_F in GLM) in calculating the residual of the whole equation(used in unsteady time integrations)
            NekDouble                                       m_TimeIntegLambda=0.0;

            NekDouble                                       m_TimeIntegLambdaPrcMat=0.0;

            NekDouble                                       m_Res0PreviousStep=-1.0;

            ///Solution of The kth iteration in the Newton method(Nonlinear iteration)
            Array<OneD,       Array<OneD, NekDouble> >      m_TimeIntegtSol_k;

            /// Solution at time step n(input valure from timeintegration)
            Array<OneD,       Array<OneD, NekDouble> >      m_TimeIntegtSol_n;
            /// Residual of the nonlinear system at the kth iteration in the Newton method(Nonlinear iteration)
            /// also the b of linearsys(Ax=b) stored to compute Jacobian_
            Array<OneD,       Array<OneD, NekDouble> >      m_SysEquatResid_k;

            Array<OneD, Array<OneD, DNekBlkMatSharedPtr> >  m_PrecMatVars;

            Array<OneD, DNekBlkMatSharedPtr > m_TraceJac;

            Array<OneD, DNekBlkMatSharedPtr > m_TraceJacDeriv;

            Array<OneD,       Array<OneD, NekDouble> >      m_TraceJacDerivSign;

            /// estimate the magnitude of each conserved varibles
            Array<OneD, NekDouble>                          m_magnitdEstimat;

            /// local time step(notice only for jfnk other see m_cflSafetyFactor)
            Array<OneD, NekDouble>                          m_locTimeStep;

            NekDouble   m_inArrayNorm=-1.0;

            bool m_CalcuPrecMatFlag     = true;
<<<<<<< HEAD
            int  m_CalcuPrecMatCounter  = NekConstants::kNekLargeInt;
=======
            int  m_CalcuPrecMatCounter  = std::numeric_limits<int>::max();
>>>>>>> 5ca3cff5

            int m_TotLinItePerStep=600;

            /// flag to update artificial viscosity
            bool m_calcuPhysicalAV = true;

#endif
            /// Initialises UnsteadySystem class members.
            SOLVER_UTILS_EXPORT UnsteadySystem(
                const LibUtilities::SessionReaderSharedPtr& pSession,
                const SpatialDomains::MeshGraphSharedPtr& pGraph);

            /// Init object for UnsteadySystem class.
            SOLVER_UTILS_EXPORT virtual void v_InitObject();

            /// Get the maximum timestep estimator for cfl control.
            SOLVER_UTILS_EXPORT NekDouble MaxTimeStepEstimator();

            /// Solves an unsteady problem.
            SOLVER_UTILS_EXPORT virtual void v_DoSolve();

            /// Sets up initial conditions.
            SOLVER_UTILS_EXPORT virtual void v_DoInitialise();

            /// Print a summary of time stepping parameters.
            SOLVER_UTILS_EXPORT virtual void v_GenerateSummary(SummaryList& s);

            /// Print the solution at each solution point in a txt file
            SOLVER_UTILS_EXPORT virtual void v_AppendOutput1D(
                Array<OneD, Array<OneD, NekDouble> > &solution1D);

            SOLVER_UTILS_EXPORT virtual NekDouble v_GetTimeStep(
                const Array<OneD, const Array<OneD, NekDouble> > &inarray);

            SOLVER_UTILS_EXPORT virtual bool v_PreIntegrate(int step);
            SOLVER_UTILS_EXPORT virtual bool v_PostIntegrate(int step);

            SOLVER_UTILS_EXPORT virtual bool v_RequireFwdTrans()
            {
                return true;
            }

            SOLVER_UTILS_EXPORT void CheckForRestartTime(NekDouble &time, int &nchk);

            /// \brief Evaluate the SVV diffusion coefficient
            /// according to Moura's paper where it should
            /// proportional to h time velocity
            SOLVER_UTILS_EXPORT void SVVVarDiffCoeff(const Array<OneD, Array<OneD, NekDouble> >
                                                     vel,
                                                     StdRegions::VarCoeffMap &varCoeffMap);


        private:

            void InitializeSteadyState();

            bool CheckSteadyState(int step);
            bool CheckSteadyState(int step, NekDouble totCPUTime);
        };

    }
}

#endif<|MERGE_RESOLUTION|>--- conflicted
+++ resolved
@@ -136,11 +136,8 @@
             NekDouble   m_inArrayNorm=-1.0;
 
             bool m_CalcuPrecMatFlag     = true;
-<<<<<<< HEAD
-            int  m_CalcuPrecMatCounter  = NekConstants::kNekLargeInt;
-=======
-            int  m_CalcuPrecMatCounter  = std::numeric_limits<int>::max();
->>>>>>> 5ca3cff5
+
+            int m_CalcuPrecMatCounter  = std::numeric_limits<int>::max();
 
             int m_TotLinItePerStep=600;
 
