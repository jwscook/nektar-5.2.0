--- conflicted
+++ resolved
@@ -56,6 +56,10 @@
 
     /// CFL safety factor (comprise between 0 to 1).
     NekDouble m_cflSafetyFactor;
+    /// CFL growth rate
+    NekDouble m_CFLGrowth;
+    /// maximun cfl in cfl growth
+    NekDouble m_CFLEnd;
 
 protected:
     /// Number of time steps between outputting status information.
@@ -129,120 +133,7 @@
 
     SOLVER_UTILS_EXPORT virtual bool v_RequireFwdTrans()
     {
-<<<<<<< HEAD
-        /// Base class for unsteady solvers.
-        class UnsteadySystem : public EquationSystem
-        {
-        public:
-            /// Destructor
-            SOLVER_UTILS_EXPORT virtual ~UnsteadySystem();
-		            
-            /// Calculate the larger time-step mantaining the problem stable.
-            SOLVER_UTILS_EXPORT NekDouble GetTimeStep(
-                const Array<OneD, const Array<OneD, NekDouble> > &inarray);
-
-            /// CFL safety factor (comprise between 0 to 1)(may be larger than 1 for implicit solvers).
-            NekDouble m_cflSafetyFactor;
-            /// CFL growth rate
-            NekDouble m_CFLGrowth;
-            /// maximun cfl in cfl growth
-            NekDouble m_CFLEnd;
-            
-
-        protected:
-            /// Number of time steps between outputting status information.
-            int                                             m_infosteps;
-
-            int                                             m_nanSteps;
-            /// Wrapper to the time integration scheme
-            LibUtilities::TimeIntegrationWrapperSharedPtr   m_intScheme;
-            /// The time integration scheme operators to use.
-            LibUtilities::TimeIntegrationSchemeOperators    m_ode;
-            ///
-            LibUtilities::TimeIntegrationSolutionSharedPtr  m_intSoln;
-            ///
-            NekDouble                                       m_epsilon;
-            /// Indicates if explicit or implicit treatment of diffusion is used.
-            bool                                            m_explicitDiffusion;
-            /// Indicates if explicit or implicit treatment of advection is used.
-            bool                                            m_explicitAdvection;
-            /// Indicates if explicit or implicit treatment of reaction is used.
-            bool                                            m_explicitReaction;
-            /// Flag to determine if simulation should start in homogeneous
-            /// forward transformed state.
-            bool                                            m_homoInitialFwd;
-
-            /// Tolerance to which steady state should be evaluated at
-            NekDouble                                       m_steadyStateTol;
-            /// Check for steady state at step interval
-            int                                             m_steadyStateSteps;
-            /// Storage for previous solution for steady-state check
-            Array<OneD, Array<OneD, NekDouble> >            m_previousSolution;
-            // Steady-state residual file
-            std::ofstream                                   m_errFile;
-
-            std::vector<int>                                m_intVariables;
-
-            std::vector<FilterSharedPtr>                    m_filters;
-
-            /// at which time to evaluate the boundary conditions(used in unsteady time integrations)
-            NekDouble                                       m_BndEvaluateTime;
-
-            /// Initialises UnsteadySystem class members.
-            SOLVER_UTILS_EXPORT UnsteadySystem(
-                const LibUtilities::SessionReaderSharedPtr& pSession,
-                const SpatialDomains::MeshGraphSharedPtr& pGraph);
-
-            /// Init object for UnsteadySystem class.
-            SOLVER_UTILS_EXPORT virtual void v_InitObject();
-            
-            /// Get the maximum timestep estimator for cfl control.
-            SOLVER_UTILS_EXPORT NekDouble MaxTimeStepEstimator();
-
-            /// Solves an unsteady problem.
-            SOLVER_UTILS_EXPORT virtual void v_DoSolve();
-
-            /// Sets up initial conditions.
-            SOLVER_UTILS_EXPORT virtual void v_DoInitialise();
-
-            /// Print a summary of time stepping parameters.
-            SOLVER_UTILS_EXPORT virtual void v_GenerateSummary(SummaryList& s);
-            
-            /// Print the solution at each solution point in a txt file
-            SOLVER_UTILS_EXPORT virtual void v_AppendOutput1D(
-                Array<OneD, Array<OneD, NekDouble> > &solution1D);
-
-            SOLVER_UTILS_EXPORT virtual NekDouble v_GetTimeStep(
-                const Array<OneD, const Array<OneD, NekDouble> > &inarray);
-
-            SOLVER_UTILS_EXPORT virtual bool v_PreIntegrate(int step);
-            SOLVER_UTILS_EXPORT virtual bool v_PostIntegrate(int step);
-
-            SOLVER_UTILS_EXPORT virtual bool v_RequireFwdTrans()
-            {
-                return true;
-            }
-
-            SOLVER_UTILS_EXPORT void CheckForRestartTime(NekDouble &time, int &nchk);
-
-            /// \brief Evaluate the SVV diffusion coefficient
-            /// according to Moura's paper where it should
-            /// proportional to h time velocity
-            SOLVER_UTILS_EXPORT void SVVVarDiffCoeff(const Array<OneD, Array<OneD, NekDouble> >
-                                                     vel, 
-                                                     StdRegions::VarCoeffMap &varCoeffMap);
-        
-
-        private:
-
-            void InitializeSteadyState();
-
-            bool CheckSteadyState(int step);
-        };
-        
-=======
         return true;
->>>>>>> bf0e15b6
     }
 
     SOLVER_UTILS_EXPORT void CheckForRestartTime(NekDouble &time, int &nchk);
