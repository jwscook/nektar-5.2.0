SET(SOLVER_UTILS_SOURCES
  Core/Misc.cpp
  AdvectionSystem.cpp
  Advection/Advection.cpp
  Advection/Advection3DHomogeneous1D.cpp
  Advection/AdvectionFR.cpp
  Advection/AdvectionNonConservative.cpp
  Advection/AdvectionWeakDG.cpp
  Diffusion/Diffusion.cpp
  Diffusion/Diffusion3DHomogeneous1D.cpp
  Diffusion/DiffusionLDG.cpp
  Diffusion/DiffusionLDGNS.cpp
  Diffusion/DiffusionLFR.cpp
  Diffusion/DiffusionLFRNS.cpp
  Driver.cpp
  DriverAdaptive.cpp
  DriverArnoldi.cpp
  DriverModifiedArnoldi.cpp
  DriverStandard.cpp
  DriverSteadyState.cpp	
  EquationSystem.cpp
  Filters/Filter.cpp
  Filters/FilterAeroForces.cpp
  Filters/FilterAverageFields.cpp
  Filters/FilterCheckpoint.cpp
  Filters/FilterEnergy1D.cpp
  Filters/FilterEnergyBase.cpp
  Filters/FilterHistoryPoints.cpp
  Filters/FilterModalEnergy.cpp
  Filters/FilterMovingAverage.cpp
  Filters/FilterFieldConvert.cpp
  Filters/FilterThresholdMax.cpp
  Filters/FilterThresholdMin.cpp
  RiemannSolvers/RiemannSolver.cpp
  RiemannSolvers/UpwindSolver.cpp
  RiemannSolvers/UpwindLDGSolver.cpp
  UnsteadySystem.cpp
  Forcing/Forcing.cpp
  Forcing/ForcingAbsorption.cpp
  Forcing/ForcingBody.cpp
  Forcing/ForcingNoise.cpp
  Forcing/ForcingProgrammatic.cpp
)

SET(SOLVER_UTILS_HEADERS
  Core/Misc.h
  AdvectionSystem.h
  Advection/Advection.h
  Advection/AdvectionFR.h
  Advection/Advection3DHomogeneous1D.h
  Advection/AdvectionNonConservative.h
  Advection/AdvectionWeakDG.h
  Diffusion/Diffusion.h
  Diffusion/Diffusion3DHomogeneous1D.h
  Diffusion/DiffusionLDG.h
  Diffusion/DiffusionLDGNS.h
  Diffusion/DiffusionLFR.h
  Diffusion/DiffusionLFRNS.h
  Driver.h
  DriverAdaptive.h
  DriverArnoldi.h
  DriverModifiedArnoldi.h
  DriverStandard.h
  DriverSteadyState.h
  EquationSystem.h
  Filters/Filter.h
  Filters/FilterAeroForces.h
  Filters/FilterAverageFields.h
  Filters/FilterCheckpoint.h
  Filters/FilterEnergy1D.h
  Filters/FilterEnergyBase.h
  Filters/FilterHistoryPoints.h
  Filters/FilterModalEnergy.h
  Filters/FilterMovingAverage.h
  Filters/FilterFieldConvert.h
  Filters/FilterThresholdMax.h
  Filters/FilterThresholdMin.h
  RiemannSolvers/RiemannSolver.h
  RiemannSolvers/UpwindSolver.h
  RiemannSolvers/UpwindLDGSolver.h
  SolverUtils.hpp
  SolverUtilsDeclspec.h
  UnsteadySystem.h
  Forcing/Forcing.h
  Forcing/ForcingAbsorption.h
  Forcing/ForcingBody.h
  Forcing/ForcingNoise.h
  Forcing/ForcingProgrammatic.h
)

IF (NEKTAR_USE_ARPACK)
  SET(SOLVER_UTILS_SOURCES ${SOLVER_UTILS_SOURCES}
    DriverArpack.cpp)
  SET(SOLVER_UTILS_HEADERS ${SOLVER_UTILS_HEADERS}
    DriverArpack.h)
ENDIF (NEKTAR_USE_ARPACK)

ADD_DEFINITIONS(-DSOLVER_UTILS_EXPORTS)

<<<<<<< HEAD
ADD_NEKTAR_LIBRARY(SolverUtils
    DESCRIPTION "Nektar++ SolverUtils library"
    SOURCES ${SOLVER_UTILS_SOURCES}
    HEADERS ${SOLVER_UTILS_HEADERS}
    DEPENDS GlobalMapping)
=======
ADD_NEKTAR_LIBRARY(SolverUtils lib ${NEKTAR_LIBRARY_TYPE} ${SOLVER_UTILS_SOURCES} ${SOLVER_UTILS_HEADERS})
TARGET_LINK_LIBRARIES(SolverUtils FieldUtils)

INSTALL(DIRECTORY ./ DESTINATION ${NEKTAR_INCLUDE_DIR}/SolverUtils COMPONENT dev FILES_MATCHING PATTERN "*.h" PATTERN "*.hpp")
>>>>>>> 6c502dc3
<|MERGE_RESOLUTION|>--- conflicted
+++ resolved
@@ -97,15 +97,8 @@
 
 ADD_DEFINITIONS(-DSOLVER_UTILS_EXPORTS)
 
-<<<<<<< HEAD
 ADD_NEKTAR_LIBRARY(SolverUtils
     DESCRIPTION "Nektar++ SolverUtils library"
     SOURCES ${SOLVER_UTILS_SOURCES}
     HEADERS ${SOLVER_UTILS_HEADERS}
-    DEPENDS GlobalMapping)
-=======
-ADD_NEKTAR_LIBRARY(SolverUtils lib ${NEKTAR_LIBRARY_TYPE} ${SOLVER_UTILS_SOURCES} ${SOLVER_UTILS_HEADERS})
-TARGET_LINK_LIBRARIES(SolverUtils FieldUtils)
-
-INSTALL(DIRECTORY ./ DESTINATION ${NEKTAR_INCLUDE_DIR}/SolverUtils COMPONENT dev FILES_MATCHING PATTERN "*.h" PATTERN "*.hpp")
->>>>>>> 6c502dc3
+    DEPENDS FieldUtils)