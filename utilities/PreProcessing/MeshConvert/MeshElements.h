////////////////////////////////////////////////////////////////////////////////
//
//  File: MeshElements.h
//
//  For more information, please see: http://www.nektar.info/
//
//  The MIT License
//
//  Copyright (c) 2006 Division of Applied Mathematics, Brown University (USA),
//  Department of Aeronautics, Imperial College London (UK), and Scientific
//  Computing and Imaging Institute, University of Utah (USA).
//
//  License for the specific language governing rights and limitations under
//  Permission is hereby granted, free of charge, to any person obtaining a
//  copy of this software and associated documentation files (the "Software"),
//  to deal in the Software without restriction, including without limitation
//  the rights to use, copy, modify, merge, publish, distribute, sublicense,
//  and/or sell copies of the Software, and to permit persons to whom the
//  Software is furnished to do so, subject to the following conditions:
//
//  The above copyright notice and this permission notice shall be included
//  in all copies or substantial portions of the Software.
//
//  THE SOFTWARE IS PROVIDED "AS IS", WITHOUT WARRANTY OF ANY KIND, EXPRESS
//  OR IMPLIED, INCLUDING BUT NOT LIMITED TO THE WARRANTIES OF MERCHANTABILITY,
//  FITNESS FOR A PARTICULAR PURPOSE AND NONINFRINGEMENT. IN NO EVENT SHALL
//  THE AUTHORS OR COPYRIGHT HOLDERS BE LIABLE FOR ANY CLAIM, DAMAGES OR OTHER
//  LIABILITY, WHETHER IN AN ACTION OF CONTRACT, TORT OR OTHERWISE, ARISING
//  FROM, OUT OF OR IN CONNECTION WITH THE SOFTWARE OR THE USE OR OTHER
//  DEALINGS IN THE SOFTWARE.
//
//  Description: Mesh manipulation objects.
//
////////////////////////////////////////////////////////////////////////////////

#ifndef UTILITY_PREPROCESSING_MESHCONVERT_MESHELEMENTS
#define UTILITY_PREPROCESSING_MESHCONVERT_MESHELEMENTS

#include <vector>
#include <string>
#include <iostream>
#include <iomanip>

#include <boost/shared_ptr.hpp>
#include <boost/unordered_set.hpp>
#include <boost/unordered_map.hpp>

#include <LibUtilities/Foundations/Foundations.hpp>
#include <LibUtilities/BasicUtils/NekFactory.hpp>
#include <LibUtilities/BasicUtils/ShapeType.hpp>

#include <SpatialDomains/SegGeom.h>
#include <SpatialDomains/TriGeom.h>
#include <SpatialDomains/QuadGeom.h>
#include <SpatialDomains/Curve.hpp>
#include <SpatialDomains/MeshComponents.h>

namespace Nektar
{
    namespace Utilities
    {
        // Forwards declaration for Element class.
        class Element;
        /// Shared pointer to an element.
        typedef boost::shared_ptr<Element> ElementSharedPtr;
        
        /**
         * @brief Represents a point in the domain.
         *
         * Such points may either be element vertices, or simply control
         * points on high-order edges/faces, although this information is not
         * contained within this class.
         */
        class Node 
        {
        public:
            /// Create a new node at a specified coordinate.
            Node(int pId, double pX, double pY, double pZ)
        : m_id(pId), m_x(pX), m_y(pY), m_z(pZ), m_geom() {}
            /// Copy an existing node.
            Node(const Node& pSrc)
                : m_id(pSrc.m_id), m_x(pSrc.m_x), m_y(pSrc.m_y), 
                  m_z(pSrc.m_z), m_geom() {}
            Node() : m_id(0), m_x(0.0), m_y(0.0), m_z(0.0), m_geom() {}
            ~Node() {}

            /// Reset the local id;
            void SetID(int pId)
            {
                m_id = pId;
            }

            /// Get the local id;
            int GetID(void)
            {
                return m_id;
            }

            /// Define node ordering based on ID.
            bool operator<(const Node& pSrc)
            {
                return (m_id < pSrc.m_id);
            }
            /// Define node equality based on coordinate.
            bool operator==(const Node& pSrc)
            {
                return m_x == pSrc.m_x && m_y == pSrc.m_y && m_z == pSrc.m_z;
            }
            
            Node operator+(const Node &pSrc) const
            {
                return Node(m_id, m_x+pSrc.m_x, m_y+pSrc.m_y, m_z+pSrc.m_z);
            }
            
            Node operator-(const Node &pSrc) const
            {
                return Node(m_id, m_x-pSrc.m_x, m_y-pSrc.m_y, m_z-pSrc.m_z);
            }

            Node operator*(const Node &pSrc) const
            {
                return Node(m_id, m_x*pSrc.m_x, m_y*pSrc.m_y, m_z*pSrc.m_z);
            }
            
            Node operator*(const double &alpha) const
            {
                return Node(m_id, alpha*m_x, alpha*m_y, alpha*m_z);
            }
            
            Node operator/(const double &alpha) const
            {
                return Node(m_id, m_x/alpha, m_y/alpha, m_z/alpha);
            }
            
            void operator+=(const Node &pSrc)
            {
                m_x += pSrc.m_x;
                m_y += pSrc.m_y;
                m_z += pSrc.m_z;
            }
            
            void operator*=(const double &alpha)
            {
                m_x *= alpha;
                m_y *= alpha;
                m_z *= alpha;
            }
            
            void operator/=(const double &alpha)
            {
                m_x /= alpha;
                m_y /= alpha;
                m_z /= alpha;
            }
            
            double abs2() const
            {
                return m_x*m_x+m_y*m_y+m_z*m_z;
            }

            double dot(const Node &pSrc) const
            {
                return m_x*pSrc.m_x + m_y*pSrc.m_y + m_z*pSrc.m_z;
            }


            Node curl(const Node &pSrc) const
            {
                return Node(m_id, m_y*pSrc.m_z - m_z*pSrc.m_y, 
                            m_z*pSrc.m_x-m_x*pSrc.m_z, m_x*pSrc.m_y-m_y*pSrc.m_x);
            }

            /// Generate a %SpatialDomains::PointGeom for this node.
            SpatialDomains::PointGeomSharedPtr GetGeom(int coordDim)
            {
                if (m_geom)
                {
                    return m_geom;
                }
                
                m_geom = MemoryManager<SpatialDomains::PointGeom>::
                    AllocateSharedPtr(coordDim,m_id,m_x,m_y,m_z);
                return m_geom;
            }
            
            /// ID of node.
            int m_id;
            /// X-coordinate.
            double m_x;
            /// Y-coordinate.
            double m_y;
            /// Z-coordinate.
            double m_z;
            
        private:
            SpatialDomains::PointGeomSharedPtr m_geom;
        };
        /// Shared pointer to a Node.
        typedef boost::shared_ptr<Node> NodeSharedPtr;

        bool operator==(NodeSharedPtr const &p1, NodeSharedPtr const &p2);
        bool operator< (NodeSharedPtr const &p1, NodeSharedPtr const &p2);
        std::ostream &operator<<(std::ostream &os, const NodeSharedPtr &n);

        /**
         * @brief Defines a hash function for nodes.
         * 
         * The hash of a node is straight-forward; a combination of the x, y,
         * and z co-ordinates in this order.
         */
        struct NodeHash : std::unary_function<NodeSharedPtr, std::size_t>
        {
            std::size_t operator()(NodeSharedPtr const& p) const
            {
                std::size_t seed = 0;
                boost::hash_combine(seed, p->m_x);
                boost::hash_combine(seed, p->m_y);
                boost::hash_combine(seed, p->m_z);
                return seed;
            }
        };
        typedef boost::unordered_set<NodeSharedPtr, NodeHash> NodeSet;


        /**
         * @brief Represents an edge which joins two points.
         *
         * An edge is defined by two nodes (vertices) and, for high-order edges,
         * a set of control nodes defining the shape of the edge.
         */
        class Edge {
        public:
            /// Creates a new edge.
            Edge(NodeSharedPtr pVertex1, NodeSharedPtr pVertex2, 
                 std::vector<NodeSharedPtr> pEdgeNodes,
                 LibUtilities::PointsType pCurveType) 
                : n1(pVertex1), n2(pVertex2), m_edgeNodes(pEdgeNodes),
                  curveType(pCurveType), m_geom() {}
            /// Copies an existing edge.
            Edge(const Edge& pSrc)
                : n1(pSrc.n1), n2(pSrc.n2), m_edgeNodes(pSrc.m_edgeNodes),
                  curveType(pSrc.curveType), m_geom(pSrc.m_geom) {}
            ~Edge() {}

            /// Returns the total number of nodes defining the edge.
            unsigned int GetNodeCount() const
            {
                return m_edgeNodes.size() + 2;
            }

            /// Creates a Nektar++ string listing the coordinates of all the
            /// nodes.
            std::string GetXmlCurveString() const
            {
                std::stringstream s;
                std::string str;
                s << std::scientific << std::setprecision(8) << "     "
                  <<  n1->m_x << "  " << n1->m_y << "  " << n1->m_z << "     ";
                for (int k = 0; k < m_edgeNodes.size(); ++k) {
                    s << std::scientific << std::setprecision(8) << "     "
                      <<  m_edgeNodes[k]->m_x << "  " << m_edgeNodes[k]->m_y
                      << "  " << m_edgeNodes[k]->m_z << "     ";
                }
                s << std::scientific << std::setprecision(8) << "     "
                  <<  n2->m_x << "  " << n2->m_y << "  " << n2->m_z;
                return s.str();
            }

            /// Generate a SpatialDomains::SegGeom object for this edge.
            SpatialDomains::SegGeomSharedPtr GetGeom(int coordDim)
            {
                // Create edge vertices.
                SpatialDomains::PointGeomSharedPtr p[2];
                p[0] = n1->GetGeom(coordDim);
                p[1] = n2->GetGeom(coordDim);
                
                // Create a curve if high-order information exists.
                if (m_edgeNodes.size() > 0)
                {
                    SpatialDomains::CurveSharedPtr c = 
                        MemoryManager<SpatialDomains::Curve>::
                        AllocateSharedPtr(m_id, curveType);
                    
                    c->m_points.push_back(p[0]);
                    for (int i = 0; i < m_edgeNodes.size(); ++i)
                    {
                        c->m_points.push_back(m_edgeNodes[i]->GetGeom(coordDim));
                    }
                    c->m_points.push_back(p[1]);
                    
                    m_geom = MemoryManager<SpatialDomains::SegGeom>::
                        AllocateSharedPtr(m_id, coordDim, p, c);
                }
                else
                {
                    m_geom = MemoryManager<SpatialDomains::SegGeom>::
                        AllocateSharedPtr(m_id, coordDim, p);
                }
                
                return m_geom;
            }

            /// ID of edge.
            unsigned int m_id;
            /// First vertex node.
            NodeSharedPtr n1;
            /// Second vertex node.
            NodeSharedPtr n2;
            /// List of control nodes between the first and second vertices.
            std::vector<NodeSharedPtr> m_edgeNodes;
            /// Distributions of points along edge.
            LibUtilities::PointsType curveType;
            /// Element(s) which are linked to this edge.
            vector<pair<ElementSharedPtr, int> > elLink; 

        private:
            SpatialDomains::SegGeomSharedPtr m_geom;
        };
        /// Shared pointer to an edge.
        typedef boost::shared_ptr<Edge> EdgeSharedPtr;
        
        bool operator==(EdgeSharedPtr const &p1, EdgeSharedPtr const &p2);
        bool operator< (EdgeSharedPtr const &p1, EdgeSharedPtr const &p2);
        
        /**
         * @brief Defines a hash function for edges.
         * 
         * The hash of an edge is defined using the IDs of the two nodes which
         * define it. First the minimum ID is hashed, then the maximum
         * ID, which takes the two possible orientations into account.
         */
        struct EdgeHash : std::unary_function<EdgeSharedPtr, std::size_t>
        {
            std::size_t operator()(EdgeSharedPtr const& p) const
            {
                std::size_t seed = 0;
                unsigned int id1 = p->n1->m_id;
                unsigned int id2 = p->n2->m_id;
                boost::hash_combine(seed, id1 < id2 ? id1 : id2);
                boost::hash_combine(seed, id2 < id1 ? id1 : id2);
                return seed;
            }
        };
        typedef boost::unordered_set<EdgeSharedPtr, EdgeHash> EdgeSet;
        
        
        /**
         * @brief Represents a face comprised of three or more edges.
         *
         * A face is defined by a list of vertices, a list of edges joining
         * these vertices, and a list of control nodes within the interior of
         * the face, defining the shape of the face.
         */
        class Face {
        public:
            /// Create a new face.
            Face(std::vector<NodeSharedPtr> pVertexList, 
                 std::vector<NodeSharedPtr> pFaceNodes,
                 std::vector<EdgeSharedPtr> pEdgeList,
                 LibUtilities::PointsType   pCurveType)
                : m_vertexList(pVertexList), 
                  m_edgeList  (pEdgeList),
                  m_faceNodes (pFaceNodes), 
                  curveType (pCurveType),
                  m_geom    () {}
            
            /// Copy an existing face.
            Face(const Face& pSrc)
                : m_vertexList(pSrc.m_vertexList), m_edgeList  (pSrc.m_edgeList),
                  m_faceNodes (pSrc.m_faceNodes),  curveType (pSrc.curveType),
                  m_geom    (pSrc.m_geom) {}
            ~Face() {}

            /// Equality is defined by matching all vertices.
            bool operator==(Face& pSrc)
            {
                std::vector<NodeSharedPtr>::iterator it1, it2;
                for (it1 = m_vertexList.begin(); it1 != m_vertexList.end(); ++it1)
                {
                    if (find(pSrc.m_vertexList.begin(), pSrc.m_vertexList.end(), *it1)
                            == pSrc.m_vertexList.end())
                    {
                        return false;
                    }
                }
                return true;
            }

            /// Returns the total number of nodes (vertices, edge nodes and
            /// face nodes).
            unsigned int GetNodeCount() const
            {
                unsigned int n = m_faceNodes.size();
                for (int i = 0; i < m_edgeList.size(); ++i)
                {
                    n += m_edgeList[i]->GetNodeCount();
                }
                n -= m_vertexList.size();
                return n;
            }

            /// Generates a string listing the coordinates of all nodes
            /// associated with this face.
            std::string GetXmlCurveString() const
            {
                std::stringstream s;
                std::string str;
                
                // Treat 2D point distributions differently to 3D.
                if (curveType == LibUtilities::eNodalTriFekete       || 
                    curveType == LibUtilities::eNodalTriEvenlySpaced ||
                    curveType == LibUtilities::eNodalTriElec)
                {
                    vector<NodeSharedPtr> tmp;
                    int n = m_edgeList[0]->GetNodeCount();
                    
                    tmp.insert(tmp.end(), m_vertexList.begin(), m_vertexList.end());
                    for (int k = 0; k < m_edgeList.size(); ++k) 
                    {
                        tmp.insert(tmp.end(), m_edgeList[k]->m_edgeNodes.begin(),
                                   m_edgeList[k]->m_edgeNodes.end());
                        if (m_edgeList[k]->n1 != m_vertexList[k])
                        {
                            // If edge orientation is reversed relative to node
                            // ordering, we need to reverse order of nodes.
                            std::reverse(tmp.begin() + 3 + k*(n-2),
                                         tmp.begin() + 3 + (k+1)*(n-2));
                        }
                    }
                    tmp.insert(tmp.end(), m_faceNodes.begin(), m_faceNodes.end());
                    
                    for (int k = 0; k < tmp.size(); ++k) {
                        s << std::scientific << std::setprecision(8) << "    "
                          <<  tmp[k]->m_x << "  " << tmp[k]->m_y
                          << "  " << tmp[k]->m_z << "    ";
                    }
                    
                    return s.str();
                }
                else
                {
                    // Write out in 2D tensor product order.
                    ASSERTL0(m_vertexList.size() == 4,
                             "Face nodes of tensor product only supported "
                             "for quadrilaterals.");
                    
                    int n = (int)sqrt((double)GetNodeCount());
                    vector<NodeSharedPtr> tmp(n*n);
                    
                    ASSERTL0(n*n == GetNodeCount(), "Wrong number of modes?");
                    
                    // Write vertices
                    tmp[0]       = m_vertexList[0];
                    tmp[n-1]     = m_vertexList[1];
                    tmp[n*n-1]   = m_vertexList[2];
                    tmp[n*(n-1)] = m_vertexList[3];
                    
                    // Write edge-interior
                    int skips[4][2] = {{0,1}, {n-1,n}, {n*(n-1),1}, {0,n}};
                    for (int i = 0; i < 4; ++i)
                    {
                        bool reverseEdge = m_edgeList[i]->n1 == m_vertexList[i];
                        
                        if (reverseEdge)
                        {
                            for (int j = n-2; j > 0; --j)
                            {
                                tmp[skips[i][0] + j*skips[i][1]] = 
                                    m_edgeList[i]->m_edgeNodes[j];
                            }
                        }
                        else
                        {
                            for (int j = 1; j < n-1; ++j)
                            {
                                tmp[skips[i][0] + j*skips[i][1]] = 
                                    m_edgeList[i]->m_edgeNodes[j];
                            }
                        }
                    }
                    
                    // Write interior
                    for (int i = 1; i < n-1; ++i)
                    {
                        for (int j = 1; j < n-1; ++j)
                        {
                            tmp[i*n+j] = m_faceNodes[(i-2)*(n-2)+(j-2)];
                        }
                    }

                    for (int k = 0; k < tmp.size(); ++k) {
                        s << std::scientific << std::setprecision(8) << "    "
                          <<  tmp[k]->m_x << "  " << tmp[k]->m_y
                          << "  " << tmp[k]->m_z << "    ";
                    }
                    
                    return s.str();
                }
            }

            /// Generate either SpatialDomains::TriGeom or
            /// SpatialDomains::QuadGeom for this element.
            SpatialDomains::Geometry2DSharedPtr GetGeom(int coordDim)
            {
                int nEdge = m_edgeList.size();
                
                SpatialDomains::SegGeomSharedPtr edges[4];
                StdRegions::Orientation      edgeo[4];
                
                for (int i = 0; i < nEdge; ++i)
                {
                    edges[i] = m_edgeList[i]->GetGeom(coordDim);
                }
                
                for (int i = 0; i < nEdge; ++i)
                {
                    edgeo[i] = SpatialDomains::SegGeom::GetEdgeOrientation(
                        *edges[i], *edges[(i+1) % nEdge]);
                }
                
                if (nEdge == 3)
                {
                    m_geom = MemoryManager<SpatialDomains::TriGeom>::
                        AllocateSharedPtr(m_id, edges, edgeo);
                }
                else
                {
                    m_geom = MemoryManager<SpatialDomains::QuadGeom>::
                        AllocateSharedPtr(m_id, edges, edgeo);
                }

                return m_geom;
            }
            
            /// ID of the face.
            unsigned int m_id;
            /// List of vertex nodes.
            std::vector<NodeSharedPtr> m_vertexList;
            /// List of corresponding edges.
            std::vector<EdgeSharedPtr> m_edgeList;
            /// List of face-interior nodes defining the shape of the face.
            std::vector<NodeSharedPtr> m_faceNodes;
            /// Distribution of points in this face.
            LibUtilities::PointsType   curveType;
            /// Element(s) which are linked to this face.
            vector<pair<ElementSharedPtr, int> > elLink; 
            
            SpatialDomains::Geometry2DSharedPtr m_geom;
        };
        /// Shared pointer to a face.
        typedef boost::shared_ptr<Face> FaceSharedPtr;
        
        bool operator==(FaceSharedPtr const &p1, FaceSharedPtr const &p2);
        bool operator< (FaceSharedPtr const &p1, FaceSharedPtr const &p2);
        
        struct FaceHash : std::unary_function<FaceSharedPtr, std::size_t>
        {
            std::size_t operator()(FaceSharedPtr const& p) const
            {
                unsigned int              nVert = p->m_vertexList.size();
                std::size_t               seed  = 0;
                std::vector<unsigned int> ids(nVert);
                
                for (int i = 0; i < nVert; ++i)
                {
                    ids[i] = p->m_vertexList[i]->m_id;
                }
                
                std::sort(ids.begin(), ids.end());
                boost::hash_range(seed, ids.begin(), ids.end());
                
                return seed;
            }
        };
        typedef boost::unordered_set<FaceSharedPtr, FaceHash> FaceSet;

        
        /**
         * @brief Basic information about an element.
         *
         * ElmtConfig contains four member variables which denote the
         * properties of an element when it is created.
         */
        struct ElmtConfig
        {
            ElmtConfig(LibUtilities::ShapeType pE, unsigned int pOrder, 
                       bool pFn, bool pVn, bool pReorient = true,
                       LibUtilities::PointsType pECt=LibUtilities::ePolyEvenlySpaced,
                       LibUtilities::PointsType pFCt=LibUtilities::ePolyEvenlySpaced):
            m_e(pE), m_faceNodes(pFn), volumeNodes(pVn), order(pOrder),
                reorient(pReorient), m_edgeCurveType(pECt), m_faceCurveType(pFCt) {}
            ElmtConfig(ElmtConfig const &p) :
            m_e(p.m_e), m_faceNodes(p.m_faceNodes), volumeNodes(p.volumeNodes), 
                order(p.order), reorient(p.reorient), 
                m_edgeCurveType(p.m_edgeCurveType), m_faceCurveType(p.m_faceCurveType) {}

            ElmtConfig() {}
            
            /// Element type (e.g. triangle, quad, etc).
            LibUtilities::ShapeType   m_e;
            /// Denotes whether the element contains face nodes. For 2D
            /// elements, if this is true then the element contains interior
            /// nodes.
            bool                      m_faceNodes;
            /// Denotes whether the element contains volume (i.e. interior)
            /// nodes. These are not supported by either the mesh converter or
            /// Nektar++ but are included for completeness and are required
            /// for some output modules (e.g. Gmsh).
            bool                     volumeNodes;
            /// Order of the element.
            unsigned int             order;
            /// Denotes whether the element needs to be re-orientated for a
            /// spectral element framework.
            bool                     reorient;
            /// Distribution of points in edges.
            LibUtilities::PointsType m_edgeCurveType;
            /// Distribution of points in faces.
            LibUtilities::PointsType m_faceCurveType;
        };
        

        /**
         * @brief Base class for element definitions.
         *
         * An element is defined by a list of vertices, edges and faces
         * (depending on the dimension of the problem). This base class
         * provides the underlying structure.
         */
        class Element {
        public:
            Element(ElmtConfig   pConf,
                    unsigned int pNumNodes,
                    unsigned int pGotNodes);
            
            /// Returns the ID of the element (or associated edge or face for
            /// boundary elements).
            unsigned int GetId() const {
                if (m_faceLink.get() != 0) return m_faceLink->m_id;
                if (m_edgeLink.get() != 0) return m_edgeLink->m_id;
                return m_id;
            }
            /// Returns the expansion dimension of the element.
            unsigned int GetDim() const {
                return m_dim;
            }
            /// Returns the configuration of the element.
            ElmtConfig GetConf() const {
                return m_conf;
            }
            /// Returns the tag which defines the element shape.
            std::string GetTag() const {
                if (m_faceLink.get() != 0) return "F";
                if (m_edgeLink.get() != 0) return "E";
                return m_tag;
            }
            /// Access a vertex node.
            NodeSharedPtr GetVertex(unsigned int i) const {
                return m_vertex[i];
            }
            /// Access an edge.
            EdgeSharedPtr GetEdge(unsigned int i) const {
                return m_edge[i];
            }
            /// Access a face.
            FaceSharedPtr GetFace(unsigned int i) const {
                return m_face[i];
            }
            /// Access the list of vertex nodes.
            std::vector<NodeSharedPtr> GetVertexList() const {
                return m_vertex;
            }
            /// Access the list of edges.
            std::vector<EdgeSharedPtr> GetEdgeList() const {
                return m_edge;
            }
            /// Access the list of faces.
            std::vector<FaceSharedPtr> GetFaceList() const {
                return m_face;
            }
            /// Access the list of volume nodes.
            std::vector<NodeSharedPtr> GetVolumeNodes() const {
                return volumeNodes;
            }
            void SetVolumeNodes(std::vector<NodeSharedPtr> &nodes) {
                volumeNodes = nodes;
            }
            LibUtilities::PointsType GetCurveType() const {
                return curveType;
            }
            void SetCurveType(LibUtilities::PointsType cT) {
                curveType = cT;
            }
            /// Returns the total number of nodes (vertices, edge nodes and
            /// face nodes and volume nodes).
            unsigned int GetNodeCount() const
            {
                unsigned int n = volumeNodes.size();
                if (m_dim == 2)
                {
                    for (int i = 0; i < m_edge.size(); ++i)
                    {
                        n += m_edge[i]->GetNodeCount();
                    }
                    n -= m_vertex.size();
                }
                else
                {
                    cerr << "Not supported." << endl;
                    exit(1);
                }
                return n;
            }
            /// Access the list of tags associated with this element.
            std::vector<int> GetTagList() const {
                return m_taglist;
            }
            /// Returns the number of vertices.
            unsigned int GetVertexCount() const {
                return m_vertex.size();
            }
            /// Returns the number of edges.
            unsigned int GetEdgeCount() const {
                return m_edge.size();
            }
            /// Returns the number of faces.
            unsigned int GetFaceCount() const {
                return m_face.size();
            }
            /// Change the ID of the element.
            void SetId(unsigned int p) {
                m_id = p;
            }
            /// Replace a vertex with another vertex object.
            void SetVertex(unsigned int p, NodeSharedPtr pNew);
            /// Replace an edge with another edge object.
            void SetEdge(unsigned int p, EdgeSharedPtr pNew);
            /// Replace a face with another face object.
            void SetFace(unsigned int p, FaceSharedPtr pNew);
            /// Set a correspondence between this element and an edge
            /// (2D boundary element).
            void SetEdgeLink(EdgeSharedPtr pLink) {
                m_edgeLink = pLink;
            }
            /// Get correspondence between this element and an edge.
            EdgeSharedPtr GetEdgeLink() {
                return m_edgeLink;
            }
            /// Set a correspondence between this element and a face
            /// (3D boundary element).
            void SetFaceLink(FaceSharedPtr pLink) {
                m_faceLink = pLink;
            }
            /// Get correspondence between this element and a face.
            FaceSharedPtr GetFaceLink() {
                return m_faceLink;
            }
            /// Set a correspondence between edge or face i and its
            /// representative boundary element m->element[expDim-1][j].
            void SetBoundaryLink(int i, int j) {
                m_boundaryLinks[i] = j;
            }
            /// Get the location of the boundary face/edge i for this element.
            int GetBoundaryLink(int i) {
                std::map<int,int>::iterator it = m_boundaryLinks.find(i);
                if (it == m_boundaryLinks.end())
                {
                    return -1;
                }
                else
                {
                    return it->second;
                }
            }
            /// Set the list of tags associated with this element.
            void SetTagList(const std::vector<int> &tags) 
            {
                m_taglist = tags;
            }
            /// Generate a list of vertices (1D), edges (2D), or faces (3D).
            virtual std::string GetXmlString() const 
            {
                std::stringstream s;
                switch (m_dim)
                {
                case 1:
                    for(int j=0; j< m_vertex.size(); ++j)
                    {
                        s << std::setw(5) << m_vertex[j]->m_id << " ";
                    }
                    break;
                case 2:
                    for(int j=0; j< edge.size(); ++j)
                    {
<<<<<<< HEAD
                        NekDouble cross = 0.0;
                        
                        // caclulate sign based on cross product of vertices
                        if(m_edge[0]->n1 == m_edge[1]->n1)
                        {
                            cross  = (m_edge[0]->n2->m_x - m_edge[0]->n1->m_x)*
                                (m_edge[1]->n2->m_y - m_edge[1]->n1->m_y) - 
                                (m_edge[0]->n2->m_y - m_edge[0]->n1->m_y)*
                                (m_edge[1]->n2->m_x - m_edge[1]->n1->m_x); 
                        }
                        else if(m_edge[0]->n1 == m_edge[1]->n2)
                        {
                            cross  = (m_edge[0]->n2->m_x - m_edge[0]->n1->m_x)*
                                (m_edge[1]->n1->m_y - m_edge[1]->n2->m_y) - 
                                (m_edge[0]->n2->m_y - m_edge[0]->n1->m_y)*
                                (m_edge[1]->n1->m_x - m_edge[1]->n2->m_x); 
                        }
                        else if(m_edge[0]->n2 == m_edge[1]->n1)
                        {
                            cross  = (m_edge[0]->n1->m_x - m_edge[0]->n2->m_x)*
                                (m_edge[1]->n2->m_y - m_edge[1]->n1->m_y) - 
                                (m_edge[0]->n1->m_y - m_edge[0]->n2->m_y)*
                                (m_edge[1]->n2->m_x - m_edge[1]->n1->m_x); 

                        }
                        else if(m_edge[0]->n2 == m_edge[1]->n2)
                        {
                            cross  = (m_edge[0]->n1->m_x - m_edge[0]->n2->m_x)*
                                (m_edge[1]->n1->m_y - m_edge[1]->n2->m_y) - 
                                (m_edge[0]->n1->m_y - m_edge[0]->n2->m_y)*
                                (m_edge[1]->n1->m_x - m_edge[1]->n2->m_x); 
                        }
                        
                        // provide edges in anticlockwise sense
                        if(cross  < 0.0)
                        {
                            for(int j=0; j< m_edge.size(); ++j)
                            {
                                s << std::setw(5) << m_edge[j]->m_id << " ";
                            }
                        }
                        else
                        {
                            for(int j=m_edge.size()-1; j>=0; --j)
                            {
                                s << std::setw(5) << m_edge[j]->m_id << " ";
                            }
                        }
=======
                        s << std::setw(5) << edge[j]->id << " ";
>>>>>>> 88446ec9
                    }
                    break;
                case 3:
                    for(int j=0; j< m_face.size(); ++j)
                    {
                        s << std::setw(5) << m_face[j]->m_id << " ";
                    }
                    break;
                }
                return s.str();
            }

            /**
             * @brief Reorders Gmsh ordered nodes into a row-by-row ordering
             * required for Nektar++ curve tags.
             *
             * The interior nodes of elements in the Gmsh format are ordered
             * as for a lower-order element of the same type. This promotes
             * the recursive approach to the reordering algorithm.
             */
            std::vector<NodeSharedPtr> tensorNodeOrdering(
                    const std::vector<NodeSharedPtr> &nodes,
                    int n) const
            {
                std::vector<NodeSharedPtr> nodeList;
                int cnt2;

                // Triangle
                if (m_vertex.size() == 3)
                {
                    nodeList.resize(nodes.size());

                    // Vertices
                    nodeList[0] = nodes[0];
                    if (n > 1)
                    {
                        nodeList[n-1] = nodes[1];
                        nodeList[n*(n+1)/2 - 1] = nodes[2];
                    }

                    // Edges
                    int cnt = n;
                    for (int i = 1; i < n-1; ++i)
                    {
                        nodeList[i] = nodes[3+i-1];
                        nodeList[cnt] = nodes[3+3*(n-2)-i];
                        nodeList[cnt+n-i-1] = nodes[3+(n-2)+i-1];
                        cnt += n-i;
                    }

                    // Interior (recursion)
                    if (n > 3)
                    {
                        // Reorder interior nodes
                        std::vector<NodeSharedPtr> interior((n-3)*(n-2)/2);
                        std::copy(nodes.begin() + 3+3*(n-2), nodes.end(), interior.begin());
                        interior = tensorNodeOrdering(interior, n-3);

                        // Copy into full node list
                        cnt = n;
                        cnt2 = 0;
                        for (int j = 1; j < n-2; ++j)
                        {
                            for (int i = 0; i < n-j-2; ++i)
                            {
                                nodeList[cnt+i+1] = interior[cnt2+i];
                            }
                            cnt += n-j;
                            cnt2 += n-2-j;
                        }
                    }
                }
                // Quad
                else if (m_dim == 2 && m_vertex.size() == 4)
                {
                    nodeList.resize(nodes.size());

                    // Vertices and edges
                    nodeList[0] = nodes[0];
                    if (n > 1)
                    {
                        nodeList[n-1] = nodes[1];
                        nodeList[n*n-1] = nodes[2];
                        nodeList[n*(n-1)] = nodes[3];
                    }
                    for (int i = 1; i < n-1; ++i)
                    {
                        nodeList[i] = nodes[4+i-1];
                    }
                    for (int i = 1; i < n-1; ++i)
                    {
                        nodeList[n*n-1-i] = nodes[4+2*(n-2)+i-1];
                    }

                    // Interior (recursion)
                    if (n > 2)
                    {
                        // Reorder interior nodes
                        std::vector<NodeSharedPtr> interior((n-2)*(n-2));
                        std::copy(nodes.begin() + 4+4*(n-2), nodes.end(), interior.begin());
                        interior = tensorNodeOrdering(interior, n-2);

                        // Copy into full node list
                        for (int j = 1; j < n-1; ++j)
                        {
                            nodeList[j*n] = nodes[4+3*(n-2)+n-2-j];
                            for (int i = 1; i < n-1; ++i)
                            {
                                nodeList[j*n+i] = interior[(j-1)*(n-2)+(i-1)];
                            }
                            nodeList[(j+1)*n-1] = nodes[4+(n-2)+j-1];
                        }
                    }
                }
                else
                {
                    cerr << "TensorNodeOrdering for a " << m_vertex.size()
                         << "-vertex element is not yet implemented." << endl;
                }
                return nodeList;
            }

            /// Generates a string listing the coordinates of all nodes
            /// associated with this element.
            std::string GetXmlCurveString() const
            {
                // Temporary node list for reordering
                std::vector<NodeSharedPtr> nodeList;

                // Node orderings are different for different elements.
                // Triangle
                if (m_vertex.size() == 3)
                {
                    int n = m_edge[0]->GetNodeCount();
                    nodeList.resize(n*(n+1)/2);

                    // Populate nodelist
                    std::copy(m_vertex.begin(), m_vertex.end(), nodeList.begin());
                    for (int i = 0; i < 3; ++i)
                    {
                        std::copy(m_edge[i]->m_edgeNodes.begin(), m_edge[i]->m_edgeNodes.end(), nodeList.begin() + 3 + i*(n-2));
                        if (m_edge[i]->n1 != m_vertex[i])
                        {
                            // If edge orientation is reversed relative to node
                            // ordering, we need to reverse order of nodes.
                            std::reverse(nodeList.begin() + 3 + i*(n-2),
                                         nodeList.begin() + 3 + (i+1)*(n-2));
                        }
                    }

                    // Triangle ordering lists vertices, edges then interior.
                    // Interior nodes are row by row from edge 0 up to vertex 2
                    // so need to reorder interior nodes only.
                    std::vector<NodeSharedPtr> interior(volumeNodes.size());
                    std::copy(volumeNodes.begin(), volumeNodes.end(), interior.begin());
                    interior = tensorNodeOrdering(interior, n-3);
                    std::copy(interior.begin(), interior.end(), nodeList.begin() + 3*(n-1));
                }
                // Quad
                else if (m_dim == 2 && m_vertex.size() == 4)
                {
                    int n = m_edge[0]->GetNodeCount();
                    nodeList.resize(n*n);

                    // Populate nodelist
                    std::copy(m_vertex.begin(), m_vertex.end(), nodeList.begin());
                    for (int i = 0; i < 4; ++i)
                    {
                        std::copy(m_edge[i]->m_edgeNodes.begin(),
                                  m_edge[i]->m_edgeNodes.end(),
                                  nodeList.begin() + 4 + i*(n-2));

                        if (m_edge[i]->n1 != m_vertex[i])
                        {
                            // If m_edge orientation is reversed relative to node
                            // ordering, we need to reverse order of nodes.
                            std::reverse(nodeList.begin() + 4 + i*(n-2),
                                         nodeList.begin() + 4 + (i+1)*(n-2));
                        }
                    }
                    std::copy(volumeNodes.begin(), volumeNodes.end(), nodeList.begin() + 4*(n-1));

                    // Quadrilateral ordering lists all nodes row by row
                    // starting from edge 0 up to edge 2, so need to reorder
                    // all nodes.
                    nodeList = tensorNodeOrdering(nodeList, n);
                }
                else
                {
                    cerr << "GetXmlCurveString for a " << m_vertex.size()
                         << "-vertex element is not yet implemented." << endl;
                }

                // Finally generate the XML string corresponding to our new
                // node reordering.
                std::stringstream s;
                std::string str;
                for (int k = 0; k < nodeList.size(); ++k)
                {
                    s << std::scientific << std::setprecision(8) << "    "
                      <<  nodeList[k]->m_x << "  " << nodeList[k]->m_y
                      << "  " << nodeList[k]->m_z << "    ";

                }
                return s.str();
            }

            /// Generate a Nektar++ geometry object for this element.
            virtual SpatialDomains::GeometrySharedPtr GetGeom(int coordDim)
            {
                ASSERTL0(false, "This function should be implemented at a shape level.");
                return boost::shared_ptr<SpatialDomains::Geometry>();
            }
            int GetMaxOrder();
            /// Complete this object.
            virtual void Complete(int order)
            {
                ASSERTL0(false, "This function should be implemented at a shape level.");
            }
            void Print()
            {
                int i, j;
                for (i = 0; i < m_vertex.size(); ++i)
                {
                    cout << m_vertex[i]->m_x << " " << m_vertex[i]->m_y << " " << m_vertex[i]->m_z << endl;
                }
                for (i = 0; i < m_edge.size(); ++i)
                {
                    for (j = 0; j < m_edge[i]->m_edgeNodes.size(); ++j)
                    {
                        NodeSharedPtr n = m_edge[i]->m_edgeNodes[j];
                        cout << n->m_x << " " << n->m_y << " " << n->m_z << endl;
                    }
                }
                for (i = 0; i < m_face.size(); ++i)
                {
                    for (j = 0; j < m_face[i]->m_faceNodes.size(); ++j)
                    {
                        NodeSharedPtr n = m_face[i]->m_faceNodes[j];
                        cout << n->m_x << " " << n->m_y << " " << n->m_z << endl;
                    }
                }
            }

        protected:
            /// ID of the element.
            unsigned int m_id;
            /// Dimension of the element.
            unsigned int m_dim;
            /// Contains configuration of the element.
            ElmtConfig   m_conf;
            /// Tag character describing the element.
            std::string m_tag;
            /// List of integers specifying properties of the element.
            std::vector<int> m_taglist;
            /// List of element vertex nodes.
            std::vector<NodeSharedPtr> m_vertex;
            /// List of element edges.
            std::vector<EdgeSharedPtr> m_edge;
            /// List of element faces.
            std::vector<FaceSharedPtr> m_face;
            /// List of element volume nodes.
            std::vector<NodeSharedPtr> volumeNodes;
            /// Volume curve type
            LibUtilities::PointsType curveType;
            /// Pointer to the corresponding edge if element is a 2D boundary.
            EdgeSharedPtr m_edgeLink;
            /// Pointer to the corresponding face if element is a 3D boundary.
            FaceSharedPtr m_faceLink;
            /// Array mapping faces/edges to the location of the appropriate
            /// boundary elements in m->element.
            std::map<int,int> m_boundaryLinks;
            /// Nektar++ geometry object for this element.
            SpatialDomains::GeometrySharedPtr m_geom;
        };
        /// Container for elements; key is expansion dimension, value is
        /// vector of elements of that dimension.
        typedef std::map<unsigned int, std::vector<ElementSharedPtr> > ElementMap;
        /// Element factory definition.
        typedef Nektar::LibUtilities::NekFactory<LibUtilities::ShapeType, Element,
            ElmtConfig, std::vector<NodeSharedPtr>, std::vector<int> > ElementFactory;
        ElementFactory& GetElementFactory();

        /// Define element ordering based on ID.
        struct element_id_less_than
        {
            typedef boost::shared_ptr<Element> pT;
            bool operator()(const pT a, const pT b) const
            {
                // check for 0
                if (a.get() == 0)
                {
                    // if b is also 0, then they are equal, hence a is not
                    // less than b
                    return b.get() != 0;
                }
                else if (b.get() == 0)
                {
                    return false;
                }
                else
                {
                    return a->GetId() < b->GetId();
                }
            }
        };


        /**
         * @brief A composite is a collection of elements.
         *
         * All elements should be of the same type, i.e. have the same tag.
         */
        class Composite {
        public:
            Composite() : reorder(true) {}

            /// Generate the list of IDs of elements within this composite.
            std::string GetXmlString(bool doSort=true);

            /// ID of composite.
            unsigned int m_id;
            /// Element type tag.
            std::string tag;
            /// Determines whether items can be reordered.
            bool reorder;
            /// List of elements in this composite.
            std::vector<ElementSharedPtr> items;
        };
        /// Shared pointer to a composite.
        typedef boost::shared_ptr<Composite> CompositeSharedPtr;
        /// Container of composites; key is the composite id, value is the
        /// composite.
        typedef std::map<unsigned int, CompositeSharedPtr> CompositeMap;

        /**
         * Enumeration of condition types (Dirichlet, Neumann, etc).
         */
        enum ConditionType
        {
            eDirichlet,
            eNeumann,
            eRobin,
            ePeriodic,
            eHOPCondition,
            SIZE_ConditionType
        };

        /**
         * @brief Defines a boundary condition.
         * 
         * A boundary condition is defined by its type (e.g. Dirichlet), the
         * field it applies to, the value imposed on this field and the
         * composite which the boundary condition is applied to.
         */
        struct Condition
        {
        Condition() : type(), field(), value(), m_composite() {}
            std::vector<ConditionType> type;
            std::vector<std::string>   field;
            std::vector<std::string>   value;
            std::vector<int>           m_composite;
        };

        typedef boost::shared_ptr<Condition> ConditionSharedPtr;
        typedef std::map<int,ConditionSharedPtr> ConditionMap;

        bool operator==(ConditionSharedPtr const &c1, ConditionSharedPtr const &c2);
        
        class Mesh
        {
        public:
            Mesh() : verbose(false) {}
            
            /// Verbose flag
            bool                            verbose;
            /// Dimension of the expansion.
            unsigned int                    expDim;
            /// Dimension of the space in which the mesh is defined.
            unsigned int                    spaceDim;
            /// List of mesh nodes.
            std::vector<NodeSharedPtr>      node;
            /// Set of element vertices.
            NodeSet                         m_vertexSet;
            /// Set of element edges.
            EdgeSet                         m_edgeSet;
            /// Set of element faces.
            FaceSet                         m_faceSet;
            /// Map for elements.
            ElementMap                      element;
            /// Map for composites.
            CompositeMap                    m_composite;
            /// Boundary conditions maps tag to condition.
            ConditionMap                    condition;
            /// List of fields names.
            std::vector<std::string>        fields;
            /// Map of vertex normals.
            boost::unordered_map<int, Node> m_vertexNormals;
            /// Set of all pairs of element ID and edge/face number on which to
            /// apply spherigon surface smoothing.
            set<pair<int,int> >             spherigonSurfs;
            /// Returns the total number of elements in the mesh with
            /// dimension expDim.
            unsigned int                    GetNumElements();
            /// Returns the total number of elements in the mesh with
            /// dimension < expDim.
            unsigned int                    GetNumBndryElements();
            /// Returns the total number of entities in the mesh.
            unsigned int                    GetNumEntities();
        };
        /// Shared pointer to a mesh.
        typedef boost::shared_ptr<Mesh> MeshSharedPtr;


        /**
         * @brief A 0-dimensional vertex.
         */
        class Point : public Element {
        public:
            /// Creates an instance of this class
            static ElementSharedPtr create(
                ElmtConfig                 pConf,
                std::vector<NodeSharedPtr> pNodeList, 
                std::vector<int>           pTagList) 
            {
                return boost::shared_ptr<Element>(
                    new Point(pConf, pNodeList, pTagList));
            }
            /// Element type
            static LibUtilities::ShapeType m_type;

            Point(ElmtConfig                 pConf,
                  std::vector<NodeSharedPtr> pNodeList, 
                  std::vector<int>           pTagList);
            Point(const Point& pSrc);
            virtual ~Point() {}
            
            static unsigned int GetNumNodes(ElmtConfig pConf);
        };


        /**
         * @brief A 1-dimensional line between two vertex nodes.
         */
        class Line : public Element {
        public:
            /// Creates an instance of this class
            static ElementSharedPtr create(
                ElmtConfig                 pConf,
                std::vector<NodeSharedPtr> pNodeList, 
                std::vector<int>           pTagList) 
            {
                return boost::shared_ptr<Element>(
                    new Line(pConf, pNodeList, pTagList));
            }
            /// Element type
            static LibUtilities::ShapeType m_type;

            Line(ElmtConfig                 pConf,
                 std::vector<NodeSharedPtr> pNodeList, 
                 std::vector<int>           pTagList);
            Line(const Point& pSrc);
            virtual ~Line() {}
            
            virtual SpatialDomains::GeometrySharedPtr GetGeom(int coordDim);
            
            static unsigned int GetNumNodes(ElmtConfig pConf);
        };


        /**
         * @brief A 2-dimensional three-sided element.
         */
        class Triangle : public Element {
        public:
            /// Creates an instance of this class
            static ElementSharedPtr create(
                ElmtConfig                 pConf,
                std::vector<NodeSharedPtr> pNodeList,
                std::vector<int>           pTagList) 
            {
                ElementSharedPtr e = boost::shared_ptr<Element>(
                    new Triangle(pConf, pNodeList, pTagList));
                vector<EdgeSharedPtr> m_edges = e->GetEdgeList();
                for (int i = 0; i < m_edges.size(); ++i)
                {
                    m_edges[i]->elLink.push_back(pair<ElementSharedPtr, int>(e,i));
                }
                return e;
            }
            /// Element type
            static LibUtilities::ShapeType m_type;

            Triangle(ElmtConfig                 pConf,
                     std::vector<NodeSharedPtr> pNodeList, 
                     std::vector<int>           pTagList);
            Triangle(const Triangle& pSrc);
            virtual ~Triangle() {}
            
            virtual SpatialDomains::GeometrySharedPtr GetGeom(int coordDim);
            virtual void Complete(int order);
            
            static unsigned int GetNumNodes(ElmtConfig pConf);
        };


        /**
         * @brief A 2-dimensional four-sided element.
         */
        class Quadrilateral : public Element {
        public:
            /// Creates an instance of this class
            static ElementSharedPtr create(
                ElmtConfig                 pConf,
                std::vector<NodeSharedPtr> pNodeList, 
                std::vector<int>           pTagList) 
            {
                ElementSharedPtr e = boost::shared_ptr<Element>(
                    new Quadrilateral(pConf, pNodeList, pTagList));
                vector<EdgeSharedPtr> m_edges = e->GetEdgeList();
                for (int i = 0; i < m_edges.size(); ++i)
                {
                    m_edges[i]->elLink.push_back(pair<ElementSharedPtr, int>(e,i));
                }
                return e;
            }
            /// Element type
            static LibUtilities::ShapeType m_type;

            Quadrilateral(ElmtConfig                 pConf,
                          std::vector<NodeSharedPtr> pNodeList,
                          std::vector<int>           pTagList);
            Quadrilateral(const Quadrilateral& pSrc);
            virtual ~Quadrilateral() {}

            virtual SpatialDomains::GeometrySharedPtr GetGeom(int coordDim);
            virtual void Complete(int order);

            static unsigned int GetNumNodes(ElmtConfig pConf);
        };


        /**
         * @brief A 3-dimensional four-faced element.
         */
        class Tetrahedron : public Element {
        public:
            /// Creates an instance of this class
            static ElementSharedPtr create(
                ElmtConfig                 pConf,
                std::vector<NodeSharedPtr> pNodeList, 
                std::vector<int>           pTagList)
            {
                ElementSharedPtr e = boost::shared_ptr<Element>(
                    new Tetrahedron(pConf, pNodeList, pTagList));
                vector<FaceSharedPtr> faces = e->GetFaceList();
                for (int i = 0; i < faces.size(); ++i)
                {
                    faces[i]->elLink.push_back(pair<ElementSharedPtr, int>(e,i));
                }
                return e;
            }
            /// Element type
            static LibUtilities::ShapeType m_type;

            Tetrahedron(ElmtConfig                 pConf,
                        std::vector<NodeSharedPtr> pNodeList,
                        std::vector<int>           pTagList);
            Tetrahedron(const Tetrahedron& pSrc);
            virtual ~Tetrahedron() {}

            virtual SpatialDomains::GeometrySharedPtr GetGeom(int coordDim);
            virtual void Complete(int order);
            
            static unsigned int GetNumNodes(ElmtConfig pConf);

            /**
             * Orientation of tet; unchanged = 0; base vertex swapped = 1.
             */
            int orientationMap[4];

        protected:
            void OrientTet();
        };


        /**
         * @brief A 3-dimensional five-faced element (2 triangles, 3
         * quadrilaterals).
         */
        class Prism : public Element {
        public:
            /// Creates an instance of this class
            static ElementSharedPtr create(
                ElmtConfig                 pConf,
                std::vector<NodeSharedPtr> pNodeList,
                std::vector<int>           pTagList)
            {
                ElementSharedPtr e = boost::shared_ptr<Element>(
                    new Prism(pConf, pNodeList, pTagList));
                vector<FaceSharedPtr> faces = e->GetFaceList();
                for (int i = 0; i < faces.size(); ++i)
                {
                    faces[i]->elLink.push_back(pair<ElementSharedPtr, int>(e,i));
                }
                return e;
            }
            /// Element type
            static LibUtilities::ShapeType m_type;

            Prism(ElmtConfig                 pConf,
                  std::vector<NodeSharedPtr> pNodeList,
                  std::vector<int>           pTagList);
            Prism(const Prism& pSrc);
            virtual ~Prism() {}

            virtual SpatialDomains::GeometrySharedPtr GetGeom(int coordDim);
            virtual void Complete(int order);

            static unsigned int GetNumNodes(ElmtConfig pConf);

            /**
             * Orientation of prism; unchanged = 0; clockwise = 1;
             * counter-clockwise = 2. This is set by OrientPrism.
             */
            unsigned int orientation;

        protected:
            void OrientPrism();
        };


        /**
         * @brief A 3-dimensional six-faced element.
         */
        class Hexahedron : public Element {
        public:
            /// Creates an instance of this class
            static ElementSharedPtr create(
                ElmtConfig                 pConf,
                std::vector<NodeSharedPtr> pNodeList,
                std::vector<int>           pTagList)
            {
                ElementSharedPtr e = boost::shared_ptr<Element>(
                    new Hexahedron(pConf, pNodeList, pTagList));
                vector<FaceSharedPtr> faces = e->GetFaceList();
                for (int i = 0; i < faces.size(); ++i)
                {
                    faces[i]->elLink.push_back(pair<ElementSharedPtr, int>(e,i));
                }
                return e;
            }
            /// Element type
            static LibUtilities::ShapeType m_type;

            Hexahedron(ElmtConfig                 pConf,
                       std::vector<NodeSharedPtr> pNodeList,
                       std::vector<int>           pTagList);
            Hexahedron(const Hexahedron& pSrc);
            virtual ~Hexahedron() {}
            
            virtual SpatialDomains::GeometrySharedPtr GetGeom(int coordDim);

            static unsigned int GetNumNodes(ElmtConfig pConf);
        };
    }
}

#endif<|MERGE_RESOLUTION|>--- conflicted
+++ resolved
@@ -791,58 +791,7 @@
                 case 2:
                     for(int j=0; j< edge.size(); ++j)
                     {
-<<<<<<< HEAD
-                        NekDouble cross = 0.0;
-                        
-                        // caclulate sign based on cross product of vertices
-                        if(m_edge[0]->n1 == m_edge[1]->n1)
-                        {
-                            cross  = (m_edge[0]->n2->m_x - m_edge[0]->n1->m_x)*
-                                (m_edge[1]->n2->m_y - m_edge[1]->n1->m_y) - 
-                                (m_edge[0]->n2->m_y - m_edge[0]->n1->m_y)*
-                                (m_edge[1]->n2->m_x - m_edge[1]->n1->m_x); 
-                        }
-                        else if(m_edge[0]->n1 == m_edge[1]->n2)
-                        {
-                            cross  = (m_edge[0]->n2->m_x - m_edge[0]->n1->m_x)*
-                                (m_edge[1]->n1->m_y - m_edge[1]->n2->m_y) - 
-                                (m_edge[0]->n2->m_y - m_edge[0]->n1->m_y)*
-                                (m_edge[1]->n1->m_x - m_edge[1]->n2->m_x); 
-                        }
-                        else if(m_edge[0]->n2 == m_edge[1]->n1)
-                        {
-                            cross  = (m_edge[0]->n1->m_x - m_edge[0]->n2->m_x)*
-                                (m_edge[1]->n2->m_y - m_edge[1]->n1->m_y) - 
-                                (m_edge[0]->n1->m_y - m_edge[0]->n2->m_y)*
-                                (m_edge[1]->n2->m_x - m_edge[1]->n1->m_x); 
-
-                        }
-                        else if(m_edge[0]->n2 == m_edge[1]->n2)
-                        {
-                            cross  = (m_edge[0]->n1->m_x - m_edge[0]->n2->m_x)*
-                                (m_edge[1]->n1->m_y - m_edge[1]->n2->m_y) - 
-                                (m_edge[0]->n1->m_y - m_edge[0]->n2->m_y)*
-                                (m_edge[1]->n1->m_x - m_edge[1]->n2->m_x); 
-                        }
-                        
-                        // provide edges in anticlockwise sense
-                        if(cross  < 0.0)
-                        {
-                            for(int j=0; j< m_edge.size(); ++j)
-                            {
-                                s << std::setw(5) << m_edge[j]->m_id << " ";
-                            }
-                        }
-                        else
-                        {
-                            for(int j=m_edge.size()-1; j>=0; --j)
-                            {
-                                s << std::setw(5) << m_edge[j]->m_id << " ";
-                            }
-                        }
-=======
-                        s << std::setw(5) << edge[j]->id << " ";
->>>>>>> 88446ec9
+                        s << std::setw(5) << m_edge[j]->m_id << " ";
                     }
                     break;
                 case 3:
