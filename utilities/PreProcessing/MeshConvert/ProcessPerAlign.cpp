--- conflicted
+++ resolved
@@ -203,20 +203,10 @@
                         {
                             for (int k = 0; k < nVerts; ++k)
                             {
-<<<<<<< HEAD
-                                NodeSharedPtr n2 =
-                                    c2->items[it->first]->GetFaceLink()->vertexList[l];
-
-                                Node dn = *n2 - *n1;
-                                if (fabs(fabs(dn.x*vec[0] + dn.y*vec[1] +
-                                              dn.z*vec[2])/
-                                         sqrt(dn.abs2()) - 1.0) < 1e-8)
-=======
                                 NodeSharedPtr n1 = c1->items[i]->GetFaceLink()->vertexList[k];
                                 int l;
                                 
                                 for (l = 0; l < nVerts; ++l)
->>>>>>> 5a20ed60
                                 {
                                     NodeSharedPtr n2 =
                                         c2->items[it->first]->GetFaceLink()->vertexList[l];
@@ -224,7 +214,7 @@
                                     Node dn = *n2 - *n1;
                                     if (fabs(fabs(dn.x*vec[0] + dn.y*vec[1] +
                                                   dn.z*vec[2])/
-                                             sqrt(dn.abs2()) - 1.0) < 1e-6)
+                                             sqrt(dn.abs2()) - 1.0) < 1e-8)
                                     {
                                         perVerts   [k] = l;
                                         perVertsInv[l] = k;
