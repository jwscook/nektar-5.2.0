SET(MeshConvertHeaders 
    InputGmsh.h
    InputNek.h
    InputNekpp.h
    InputPly.h
    InputSem.h
    InputSwan.h
    InputStarTec.h
    MeshElements.h
    Module.h
    OutputGmsh.h
    OutputNekpp.h
    ProcessBL.h
    ProcessCyl.h
    ProcessDetectSurf.h
    ProcessExtractSurf.h
    ProcessJac.h
    ProcessPerAlign.h
    ProcessScalar.h
    ProcessSpherigon.h
    ProcessTetSplit.h
)

SET(MeshConvertSources 
    InputGmsh.cpp
    InputNek.cpp
    InputNekpp.cpp
    InputPly.cpp
    InputSem.cpp
    InputSwan.cpp
    InputStarTec.cpp
    MeshConvert.cpp
    MeshElements.cpp
    Module.cpp
    OutputGmsh.cpp
    OutputNekpp.cpp
    ProcessBL.cpp
    ProcessCyl.cpp
    ProcessDetectSurf.cpp
    ProcessExtractSurf.cpp
    ProcessJac.cpp
    ProcessPerAlign.cpp
    ProcessScalar.cpp
    ProcessSpherigon.cpp
    ProcessTetSplit.cpp
)

IF (NEKTAR_USE_CCM)
    SET(MeshConvertHeaders ${MeshConvertHeaders} InputStar.h)
    SET(MeshConvertSources ${MeshConvertSources} InputStar.cpp)
ENDIF (NEKTAR_USE_CCM)


IF (NEKTAR_USE_VTK)
    SET(MeshConvertHeaders ${MeshConvertHeaders} InputVtk.h OutputVtk.h)
    SET(MeshConvertSources ${MeshConvertSources} InputVtk.cpp OutputVtk.cpp)
ENDIF (NEKTAR_USE_VTK)

ADD_UTILITIES_EXECUTABLE(MeshConvert util ${MeshConvertSources} ${MeshConvertHeaders})

IF (NEKTAR_USE_CCM)
   TARGET_LINK_LIBRARIES(MeshConvert ccmio adf)
<<<<<<< HEAD
=======
   SET_TARGET_PROPERTIES(MeshConvert PROPERTIES
    IMPORTED_LOCATION ${CCMIO_LIBRARY_PATH}/libccmio.a)
   INCLUDE_DIRECTORIES(MeshConvert ${CCMIO_INCLUDE_DIR})
   LINK_DIRECTORIES(${CCMIO_LIBRARY_PATH})        
>>>>>>> c9fdad4b
ENDIF (NEKTAR_USE_CCM)

IF (NEKTAR_USE_VTK)
    IF (VTK_MAJOR_VERSION LESS 6)
        TARGET_LINK_LIBRARIES(MeshConvert vtkCommon vtkIO vtkGraphics)
    ELSE ()
        TARGET_LINK_LIBRARIES(MeshConvert vtkCommonCore vtkIOLegacy)
    ENDIF ()
ENDIF (NEKTAR_USE_VTK)


# Gmsh tests
ADD_NEKTAR_TEST        (Gmsh/CubeAllElements)
ADD_NEKTAR_TEST        (Gmsh/CubeHex)
ADD_NEKTAR_TEST        (Gmsh/CubePrism)
ADD_NEKTAR_TEST        (Gmsh/CubeTet)
IF (WIN32)
    ADD_NEKTAR_TEST    (Gmsh/Scalar_Windows)
ELSE ()
    ADD_NEKTAR_TEST    (Gmsh/Scalar)
ENDIF ()
ADD_NEKTAR_TEST        (Gmsh/SquareQuad)
ADD_NEKTAR_TEST        (Gmsh/SquareTri)
# Nektar tests
ADD_NEKTAR_TEST        (Nektar/HexLinear)
ADD_NEKTAR_TEST        (Nektar/Tube45)
# StarCCM tests
ADD_NEKTAR_TEST        (StarTec/CubePer)
ADD_NEKTAR_TEST_LENGTHY(StarTec/StraightRW)<|MERGE_RESOLUTION|>--- conflicted
+++ resolved
@@ -60,13 +60,10 @@
 
 IF (NEKTAR_USE_CCM)
    TARGET_LINK_LIBRARIES(MeshConvert ccmio adf)
-<<<<<<< HEAD
-=======
    SET_TARGET_PROPERTIES(MeshConvert PROPERTIES
     IMPORTED_LOCATION ${CCMIO_LIBRARY_PATH}/libccmio.a)
    INCLUDE_DIRECTORIES(MeshConvert ${CCMIO_INCLUDE_DIR})
    LINK_DIRECTORIES(${CCMIO_LIBRARY_PATH})        
->>>>>>> c9fdad4b
 ENDIF (NEKTAR_USE_CCM)
 
 IF (NEKTAR_USE_VTK)
