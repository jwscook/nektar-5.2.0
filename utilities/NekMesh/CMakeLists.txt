SET(NekMeshHeaders
    InputModules/InputGmsh.h
    InputModules/InputNek.h
    InputModules/InputNek5000.h
    InputModules/InputNekpp.h
    InputModules/InputPly.h
    InputModules/InputSem.h
    InputModules/InputSwan.h
    InputModules/InputStarTec.h
    OutputModules/OutputGmsh.h
    OutputModules/OutputNekpp.h
    OutputModules/OutputSTL.h
    ProcessModules/ProcessBL.h
    ProcessModules/ProcessCurve.h
    ProcessModules/ProcessCurvedEdges.h
    ProcessModules/ProcessCyl.h
    ProcessModules/ProcessDetectSurf.h
    ProcessModules/ProcessExtractSurf.h
    ProcessModules/ProcessExtractTetPrismInterface.h
    ProcessModules/ProcessJac.h
    ProcessModules/ProcessLinkCheck.h
    ProcessModules/ProcessLinear.h
    ProcessModules/ProcessPerAlign.h
    ProcessModules/ProcessScalar.h
    ProcessModules/ProcessSpherigon.h
    ProcessModules/ProcessTetSplit.h
    ProcessModules/ProcessOptiExtract.h
    ProcessModules/ProcessInsertSurface.h
    ProcessModules/ProcessExtrude.h
    ProcessModules/ProcessVarOpti/ProcessVarOpti.h
    ProcessModules/ProcessVarOpti/NodeOpti.h
    ProcessModules/ProcessVarOpti/ElUtil.h
    ProcessModules/ProcessVarOpti/Evaluator.hxx
    ProcessModules/ProcessVarOpti/Hessian.hxx
)

SET(NekMeshSources
    InputModules/InputGmsh.cpp
    InputModules/InputNek.cpp
    InputModules/InputNek5000.cpp
    InputModules/InputNekpp.cpp
    InputModules/InputPly.cpp
    InputModules/InputSem.cpp
    InputModules/InputSwan.cpp
    InputModules/InputStarTec.cpp
    NekMesh.cpp
    OutputModules/OutputGmsh.cpp
    OutputModules/OutputNekpp.cpp
    OutputModules/OutputSTL.cpp
    ProcessModules/ProcessBL.cpp
    ProcessModules/ProcessCurve.cpp
    ProcessModules/ProcessCurvedEdges.cpp
    ProcessModules/ProcessCyl.cpp
    ProcessModules/ProcessDetectSurf.cpp
    ProcessModules/ProcessExtractSurf.cpp
    ProcessModules/ProcessExtractTetPrismInterface.cpp
    ProcessModules/ProcessJac.cpp
    ProcessModules/ProcessLinkCheck.cpp
    ProcessModules/ProcessLinear.cpp
    ProcessModules/ProcessPerAlign.cpp
    ProcessModules/ProcessScalar.cpp
    ProcessModules/ProcessSpherigon.cpp
    ProcessModules/ProcessTetSplit.cpp
    ProcessModules/ProcessOptiExtract.cpp
    ProcessModules/ProcessInsertSurface.cpp
    ProcessModules/ProcessExtrude.cpp
    ProcessModules/ProcessVarOpti/ProcessVarOpti.cpp
    ProcessModules/ProcessVarOpti/PreProcessing.cpp
    ProcessModules/ProcessVarOpti/NodeOpti.cpp
    ProcessModules/ProcessVarOpti/ElUtil.cpp
)

IF (NEKTAR_USE_CCM)
    SET(NekMeshHeaders ${NekMeshHeaders} InputModules/InputStar.h)
    SET(NekMeshSources ${NekMeshSources} InputModules/InputStar.cpp)
ENDIF (NEKTAR_USE_CCM)

IF (NEKTAR_USE_VTK)
    SET(NekMeshHeaders ${NekMeshHeaders} InputModules/InputVtk.h OutputModules/OutputVtk.h)
    SET(NekMeshSources ${NekMeshSources} InputModules/InputVtk.cpp OutputModules/OutputVtk.cpp)
ENDIF (NEKTAR_USE_VTK)

IF (NEKTAR_USE_MESHGEN)
    SET(NekMeshHeaders ${NekMeshHeaders}
            ProcessModules/ProcessVarOpti/NodeOptiCAD.h
            InputModules/InputMCF.h)
    SET(NekMeshSources ${NekMeshSources}
            ProcessModules/ProcessVarOpti/NodeOptiCAD.cpp
            InputModules/InputMCF.cpp)
ENDIF (NEKTAR_USE_MESHGEN)

# Don't use macro -- this way we can just link against NekMeshUtils and
# LocalRegions.
ADD_EXECUTABLE(NekMesh ${NekMeshSources})
SET_COMMON_PROPERTIES(NekMesh)
TARGET_LINK_LIBRARIES(NekMesh NekMeshUtils FieldUtils)
SET_PROPERTY(TARGET NekMesh PROPERTY FOLDER util)
INSTALL(TARGETS NekMesh
    RUNTIME DESTINATION ${NEKTAR_BIN_DIR} COMPONENT util)

IF (NEKTAR_USE_CCM)
   TARGET_LINK_LIBRARIES(NekMesh ${CCMIO_LIBRARIES})
ENDIF (NEKTAR_USE_CCM)

IF (NEKTAR_USE_VTK)
    IF (VTK_MAJOR_VERSION LESS 6)
        TARGET_LINK_LIBRARIES(NekMesh vtkCommon vtkIO vtkGraphics)
    ELSE ()
        TARGET_LINK_LIBRARIES(NekMesh vtkCommonCore vtkIOLegacy)
    ENDIF ()
ENDIF (NEKTAR_USE_VTK)

# Nektar++
ADD_NEKTAR_TEST        (Nektar++/InvalidTetFace)
ADD_NEKTAR_TEST        (Nektar++/InvalidQuads)
ADD_NEKTAR_TEST        (Nektar++/Tube45Refinement)
ADD_NEKTAR_TEST        (Nektar++/Tube45Refinement_extractsurf)
ADD_NEKTAR_TEST        (Nektar++/CylQuadBl)
# Gmsh tests
ADD_NEKTAR_TEST        (Gmsh/CubeAllElements)
ADD_NEKTAR_TEST        (Gmsh/CubeHex)
ADD_NEKTAR_TEST        (Gmsh/CubeHexLinear)
ADD_NEKTAR_TEST        (Gmsh/CubePrism)
ADD_NEKTAR_TEST        (Gmsh/CubePrismLinear)
ADD_NEKTAR_TEST        (Gmsh/CubeTet)
ADD_NEKTAR_TEST        (Gmsh/CubeTetLinear)
IF (WIN32)
    ADD_NEKTAR_TEST    (Gmsh/Scalar_Windows)
ELSE ()
    ADD_NEKTAR_TEST    (Gmsh/Scalar)
ENDIF ()
ADD_NEKTAR_TEST        (Gmsh/SquareQuad)
ADD_NEKTAR_TEST        (Gmsh/SquareQuadLinear)
ADD_NEKTAR_TEST        (Gmsh/SquareTri)
ADD_NEKTAR_TEST        (Gmsh/SquareTriLinear)
# Nektar tests
ADD_NEKTAR_TEST        (Nektar/HexLinear)
ADD_NEKTAR_TEST        (Nektar/Tube45)
# Nek5000 tests
ADD_NEKTAR_TEST        (Nek5000/3da)
ADD_NEKTAR_TEST        (Nek5000/r1854a)
# StarCCM tests
ADD_NEKTAR_TEST        (StarTec/CubePer)
ADD_NEKTAR_TEST_LENGTHY(StarTec/StraightRW)

# MeshGen test
IF(NEKTAR_USE_MESHGEN)
    ADD_NEKTAR_TEST        (MeshGen/cylinder)
    ADD_NEKTAR_TEST        (MeshGen/sphere)
    ADD_NEKTAR_TEST        (MeshGen/2d-cad)
<<<<<<< HEAD
    ADD_NEKTAR_TEST        (MeshGen/2d-naca)
    ADD_NEKTAR_TEST_LENGTHY       (MeshGen/varopti_cubesphere)
    ADD_NEKTAR_TEST_LENGTHY       (MeshGen/rev)
ENDIF()
=======
    ADD_NEKTAR_TEST        (MeshGen/2d-naca)    
ENDIF()

# varopti tests
ADD_NEKTAR_TEST_LENGTHY       (MeshGen/varopti_cubesphere)
>>>>>>> 2db0ae69
<|MERGE_RESOLUTION|>--- conflicted
+++ resolved
@@ -148,15 +148,10 @@
     ADD_NEKTAR_TEST        (MeshGen/cylinder)
     ADD_NEKTAR_TEST        (MeshGen/sphere)
     ADD_NEKTAR_TEST        (MeshGen/2d-cad)
-<<<<<<< HEAD
     ADD_NEKTAR_TEST        (MeshGen/2d-naca)
-    ADD_NEKTAR_TEST_LENGTHY       (MeshGen/varopti_cubesphere)
+    ADD_NEKTAR_TEST        (MeshGen/t106step)
     ADD_NEKTAR_TEST_LENGTHY       (MeshGen/rev)
-ENDIF()
-=======
-    ADD_NEKTAR_TEST        (MeshGen/2d-naca)    
 ENDIF()
 
 # varopti tests
-ADD_NEKTAR_TEST_LENGTHY       (MeshGen/varopti_cubesphere)
->>>>>>> 2db0ae69
+ADD_NEKTAR_TEST_LENGTHY       (MeshGen/varopti_cubesphere)