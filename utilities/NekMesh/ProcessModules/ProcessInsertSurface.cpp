--- conflicted
+++ resolved
@@ -71,14 +71,10 @@
 
 void ProcessInsertSurface::Process()
 {
-<<<<<<< HEAD
-    /*if (m_mesh->m_verbose)
-=======
     typedef bg::model::point<NekDouble, 3, bg::cs::cartesian> Point;
     typedef pair<Point, unsigned int> PointI;
 
     if (m_mesh->m_verbose)
->>>>>>> 689f5dd8
     {
         cout << "ProcessInsertSurface: Inserting mesh... " << endl;
     }
@@ -207,7 +203,7 @@
         {
             reverse((*it)->m_edgeNodes.begin(),(*it)->m_edgeNodes.end());
         }
-    }*/
+    }
 }
 }
 }