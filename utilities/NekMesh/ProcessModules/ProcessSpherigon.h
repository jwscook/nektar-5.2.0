--- conflicted
+++ resolved
@@ -62,17 +62,7 @@
     virtual void Process();
 
 protected:
-<<<<<<< HEAD
-    void   GenerateNormals(std::vector<NekMeshUtils::ElementSharedPtr> &el,
-                           NekMeshUtils::MeshSharedPtr &mesh);
-    double CrossProdMag   (NekMeshUtils::Node &a, NekMeshUtils::Node &b);
-    void   UnitCrossProd  (NekMeshUtils::Node &a, NekMeshUtils::Node &b, NekMeshUtils::Node &c);
-    double Blend          (double r);
-    void   SuperBlend     (std::vector<double> &r,
-                           std::vector<NekMeshUtils::Node>   &Q,
-                           NekMeshUtils::Node           &P,
-                           std::vector<double> &blend);
-=======
+
     void  GenerateNormals(std::vector<ElementSharedPtr> &el,
                             MeshSharedPtr &mesh);
     NekDouble CrossProdMag (Node &a, Node &b);
@@ -85,7 +75,6 @@
 
     void  FindNormalFromPlyFile(MeshSharedPtr &plymesh,
                                 std::map<int,NodeSharedPtr> &surfverts);
->>>>>>> 5dcbfaa1
 };
 
 }
