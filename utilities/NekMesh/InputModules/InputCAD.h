--- conflicted
+++ resolved
@@ -62,13 +62,8 @@
 
 private:
     std::string m_minDelta, m_maxDelta, m_eps, m_cadfile, m_order,
-<<<<<<< HEAD
-                m_blsurfs, m_blthick;
-    bool m_makeBL, m_surfopti, m_cfiMesh;
-=======
                 m_blsurfs, m_blthick, m_blprog, m_bllayers, m_udsfile;
-    bool m_makeBL, m_surfopti, m_uds, m_woct;
->>>>>>> be7e38e2
+    bool m_makeBL, m_surfopti, m_uds, m_woct, m_cfiMesh;
 };
 }
 }
