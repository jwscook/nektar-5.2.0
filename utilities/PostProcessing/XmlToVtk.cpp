//////////////////////////////////////////////////////////////////////////////
//
// File: XmlToVtk.cpp
//
// For more information, please see: http://www.nektar.info
//
// The MIT License
//
// Copyright (c) 2006 Division of Applied Mathematics, Brown University (USA),
// Department of Aeronautics, Imperial College London (UK), and Scientific
// Computing and Imaging Institute, University of Utah (USA).
//
// License for the specific language governing rights and limitations under
// Permission is hereby granted, free of charge, to any person obtaining a
// copy of this software and associated documentation files (the "Software"),
// to deal in the Software without restriction, including without limitation
// the rights to use, copy, modify, merge, publish, distribute, sublicense,
// and/or sell copies of the Software, and to permit persons to whom the
// Software is furnished to do so, subject to the following conditions:
//
// The above copyright notice and this permission notice shall be included
// in all copies or substantial portions of the Software.
//
// THE SOFTWARE IS PROVIDED "AS IS", WITHOUT WARRANTY OF ANY KIND, EXPRESS
// OR IMPLIED, INCLUDING BUT NOT LIMITED TO THE WARRANTIES OF MERCHANTABILITY,
// FITNESS FOR A PARTICULAR PURPOSE AND NONINFRINGEMENT. IN NO EVENT SHALL
// THE AUTHORS OR COPYRIGHT HOLDERS BE LIABLE FOR ANY CLAIM, DAMAGES OR OTHER
// LIABILITY, WHETHER IN AN ACTION OF CONTRACT, TORT OR OTHERWISE, ARISING
// FROM, OUT OF OR IN CONNECTION WITH THE SOFTWARE OR THE USE OR OTHER
// DEALINGS IN THE SOFTWARE.
//
// Description: Output VTK file of XML mesh, optionally with Jacobian.
//
///////////////////////////////////////////////////////////////////////////////

#include <cstdlib>

#include <MultiRegions/ExpList.h>
#include <MultiRegions/ExpList1D.h>
#include <MultiRegions/ExpList2D.h>
#include <MultiRegions/ExpList3D.h>
#include <MultiRegions/ExpList3DHomogeneous1D.h>

using namespace Nektar;

int main(int argc, char *argv[])
{
    if(argc < 2)
    {
        cerr << "Usage: XmlToVtk  meshfile" << endl;
        exit(1);
    }    

    LibUtilities::SessionReader::RegisterCmdLineFlag(
        "jacobian", "j", "Output Jacobian as scalar field");

    LibUtilities::SessionReaderSharedPtr vSession
        = LibUtilities::SessionReader::CreateInstance(argc, argv);

    bool jac = vSession->DefinesCmdLineArgument("jacobian");

    // Read in mesh from input file
    string meshfile(argv[argc-1]);
    SpatialDomains::MeshGraphSharedPtr graphShPt = 
        SpatialDomains::MeshGraph::Read(vSession); //meshfile);
<<<<<<< HEAD

=======
    //----------------------------------------------
                                                                           
    //----------------------------------------------
>>>>>>> 4e197e55
    // Set up Expansion information
    SpatialDomains::ExpansionMap emap = graphShPt->GetExpansions();
    SpatialDomains::ExpansionMapIter it;
    
    for (it = emap.begin(); it != emap.end(); ++it)
    {
        for (int i = 0; i < it->second->m_basisKeyVector.size(); ++i)
        {
            LibUtilities::BasisKey  tmp1 = it->second->m_basisKeyVector[i];
            LibUtilities::PointsKey tmp2 = tmp1.GetPointsKey();
            it->second->m_basisKeyVector[i] = LibUtilities::BasisKey(
                tmp1.GetBasisType(), tmp1.GetNumModes(),
                LibUtilities::PointsKey(tmp1.GetNumModes(),
                                        LibUtilities::ePolyEvenlySpaced));
        }
    }
    
    // Define Expansion
    int expdim  = graphShPt->GetMeshDimension();
    Array<OneD, MultiRegions::ExpListSharedPtr> Exp(1);

    switch(expdim)
    {
        case 1:
        {
            MultiRegions::ExpList1DSharedPtr Exp1D;
            Exp1D = MemoryManager<MultiRegions::ExpList1D>
                ::AllocateSharedPtr(vSession,graphShPt);
            Exp[0] = Exp1D;
            break;
        }
        case 2:
        {
            if(vSession->DefinesSolverInfo("HOMOGENEOUS"))
            {
                std::string HomoStr = vSession->GetSolverInfo("HOMOGENEOUS");
                MultiRegions::ExpList3DHomogeneous1DSharedPtr Exp3DH1;

                ASSERTL0(
                    HomoStr == "HOMOGENEOUS1D" || HomoStr == "Homogeneous1D" ||
                    HomoStr == "1D"            || HomoStr == "Homo1D",
                    "Only 3DH1D supported for XML output currently.");

                int nplanes;
                vSession->LoadParameter("HomModesZ", nplanes);

                // choose points to be at evenly spaced points at nplanes + 1
                // points
                const LibUtilities::PointsKey Pkey(
                    nplanes + 1, LibUtilities::ePolyEvenlySpaced);
                const LibUtilities::BasisKey  Bkey(
                    LibUtilities::eFourier, nplanes, Pkey);
                NekDouble lz = vSession->GetParameter("LZ");

                Exp3DH1 = MemoryManager<MultiRegions::ExpList3DHomogeneous1D>
                    ::AllocateSharedPtr(
                        vSession, Bkey, lz, false, false, graphShPt);
                Exp[0] = Exp3DH1;
            }
            else
            {
                MultiRegions::ExpList2DSharedPtr Exp2D;
                Exp2D = MemoryManager<MultiRegions::ExpList2D>
                    ::AllocateSharedPtr(vSession,graphShPt);
                Exp[0] =  Exp2D;
            }
            break;
        }
        case 3:
        {
            MultiRegions::ExpList3DSharedPtr Exp3D;
            Exp3D = MemoryManager<MultiRegions::ExpList3D>
                ::AllocateSharedPtr(vSession,graphShPt);
            Exp[0] =  Exp3D;
            break;
        }
        default:
        {
            ASSERTL0(false,"Expansion dimension not recognised");
            break;
        }
    }
    
    // Write out VTK file.
    string   outname(strtok(argv[argc-1],"."));
    outname += ".vtu";
    ofstream outfile(outname.c_str());

    Exp[0]->WriteVtkHeader(outfile);

    if (jac)
    {
        // Find minimum Jacobian.
        Array<OneD, NekDouble> tmp;
        Array<OneD, NekDouble> x0 (Exp[0]->GetNpoints());
        Array<OneD, NekDouble> x1 (Exp[0]->GetNpoints());
        Array<OneD, NekDouble> x2 (Exp[0]->GetNpoints());
        Exp[0]->GetCoords(x0, x1, x2);

        // Write out field containing Jacobian.
        for(int i = 0; i < Exp[0]->GetExpSize(); ++i)
        {
            LocalRegions::ExpansionSharedPtr e = Exp[0]->GetExp(i);
            SpatialDomains::GeomFactorsSharedPtr g = e->GetMetricInfo();
            unsigned int npts = e->GetTotPoints();

            if (g->GetGtype() == SpatialDomains::eDeformed)
            {
                Vmath::Vcopy(npts, g->GetJac(), 1, tmp = Exp[0]->UpdatePhys()
                                 + Exp[0]->GetPhys_Offset(i), 1);
            }
            else
            {
                Vmath::Fill (npts, g->GetJac()[0], tmp = Exp[0]->UpdatePhys()
                                 + Exp[0]->GetPhys_Offset(i), 1);
            }
            
            Exp[0]->WriteVtkPieceHeader(outfile, i);
            Exp[0]->WriteVtkPieceData  (outfile, i, "Jac");
            Exp[0]->WriteVtkPieceFooter(outfile, i);
        }

        unsigned int n
            = Vmath::Imin(Exp[0]->GetNpoints(), Exp[0]->GetPhys(), 1);
        cout << "- Minimum Jacobian: "
             << Vmath::Vmin(Exp[0]->GetNpoints(), Exp[0]->GetPhys(), 1) 
             << " at coords (" << x0[n] << ", " << x1[n] << ", " << x2[n] << ")"
             << endl;
        
    }
    else
    {
        // For each field write header and footer, since there is no field data.
        for(int i = 0; i < Exp[0]->GetExpSize(); ++i)
        {
            Exp[0]->WriteVtkPieceHeader(outfile, i);
            Exp[0]->WriteVtkPieceFooter(outfile, i);
        }
    }

    Exp[0]->WriteVtkFooter(outfile);
    
    return 0;
}
<|MERGE_RESOLUTION|>--- conflicted
+++ resolved
@@ -49,7 +49,7 @@
     {
         cerr << "Usage: XmlToVtk  meshfile" << endl;
         exit(1);
-    }    
+    }
 
     LibUtilities::SessionReader::RegisterCmdLineFlag(
         "jacobian", "j", "Output Jacobian as scalar field");
@@ -61,19 +61,13 @@
 
     // Read in mesh from input file
     string meshfile(argv[argc-1]);
-    SpatialDomains::MeshGraphSharedPtr graphShPt = 
+    SpatialDomains::MeshGraphSharedPtr graphShPt =
         SpatialDomains::MeshGraph::Read(vSession); //meshfile);
-<<<<<<< HEAD
-
-=======
-    //----------------------------------------------
-                                                                           
-    //----------------------------------------------
->>>>>>> 4e197e55
+
     // Set up Expansion information
     SpatialDomains::ExpansionMap emap = graphShPt->GetExpansions();
     SpatialDomains::ExpansionMapIter it;
-    
+
     for (it = emap.begin(); it != emap.end(); ++it)
     {
         for (int i = 0; i < it->second->m_basisKeyVector.size(); ++i)
@@ -86,7 +80,7 @@
                                         LibUtilities::ePolyEvenlySpaced));
         }
     }
-    
+
     // Define Expansion
     int expdim  = graphShPt->GetMeshDimension();
     Array<OneD, MultiRegions::ExpListSharedPtr> Exp(1);
@@ -152,7 +146,7 @@
             break;
         }
     }
-    
+
     // Write out VTK file.
     string   outname(strtok(argv[argc-1],"."));
     outname += ".vtu";
@@ -186,7 +180,7 @@
                 Vmath::Fill (npts, g->GetJac()[0], tmp = Exp[0]->UpdatePhys()
                                  + Exp[0]->GetPhys_Offset(i), 1);
             }
-            
+
             Exp[0]->WriteVtkPieceHeader(outfile, i);
             Exp[0]->WriteVtkPieceData  (outfile, i, "Jac");
             Exp[0]->WriteVtkPieceFooter(outfile, i);
@@ -195,10 +189,10 @@
         unsigned int n
             = Vmath::Imin(Exp[0]->GetNpoints(), Exp[0]->GetPhys(), 1);
         cout << "- Minimum Jacobian: "
-             << Vmath::Vmin(Exp[0]->GetNpoints(), Exp[0]->GetPhys(), 1) 
+             << Vmath::Vmin(Exp[0]->GetNpoints(), Exp[0]->GetPhys(), 1)
              << " at coords (" << x0[n] << ", " << x1[n] << ", " << x2[n] << ")"
              << endl;
-        
+
     }
     else
     {
@@ -211,6 +205,6 @@
     }
 
     Exp[0]->WriteVtkFooter(outfile);
-    
+
     return 0;
 }
