////////////////////////////////////////////////////////////////////////////////
//
//  File: ProcessEquiSpacedOutput.cpp
//
//  For more information, please see: http://www.nektar.info/
//
//  The MIT License
//
//  Copyright (c) 2006 Division of Applied Mathematics, Brown University (USA),
//  Department of Aeronautics, Imperial College London (UK), and Scientific
//  Computing and Imaging Institute, University of Utah (USA).
//
//  License for the specific language governing rights and limitations under
//  Permission is hereby granted, free of charge, to any person obtaining a
//  copy of this software and associated documentation files (the "Software"),
//  to deal in the Software without restriction, including without limitation
//  the rights to use, copy, modify, merge, publish, distribute, sublicense,
//  and/or sell copies of the Software, and to permit persons to whom the
//  Software is furnished to do so, subject to the following conditions:
//
//  The above copyright notice and this permission notice shall be included
//  in all copies or substantial portions of the Software.
//
//  THE SOFTWARE IS PROVIDED "AS IS", WITHOUT WARRANTY OF ANY KIND, EXPRESS
//  OR IMPLIED, INCLUDING BUT NOT LIMITED TO THE WARRANTIES OF MERCHANTABILITY,
//  FITNESS FOR A PARTICULAR PURPOSE AND NONINFRINGEMENT. IN NO EVENT SHALL
//  THE AUTHORS OR COPYRIGHT HOLDERS BE LIABLE FOR ANY CLAIM, DAMAGES OR OTHER
//  LIABILITY, WHETHER IN AN ACTION OF CONTRACT, TORT OR OTHERWISE, ARISING
//  FROM, OUT OF OR IN CONNECTION WITH THE SOFTWARE OR THE USE OR OTHER
//  DEALINGS IN THE SOFTWARE.
//
//  Description: Set up fields as interpolation to equispaced output
//
////////////////////////////////////////////////////////////////////////////////
#include <string>
#include <iostream>
using namespace std;

#include "ProcessEquiSpacedOutput.h"

#include <LibUtilities/BasicUtils/SharedArray.hpp>
#include <LibUtilities/BasicUtils/ParseUtils.hpp>
#include <LibUtilities/Foundations/Interp.h>
#include <boost/math/special_functions/fpclassify.hpp>
#include <StdRegions/StdQuadExp.h>
#include <StdRegions/StdTriExp.h>

namespace Nektar
{
namespace Utilities
{

ModuleKey ProcessEquiSpacedOutput::className =
    GetModuleFactory().RegisterCreatorFunction(
           ModuleKey(eProcessModule, "equispacedoutput"),
           ProcessEquiSpacedOutput::create,
           "Write data as equi-spaced output using simplices to represent the data for connecting points");


ProcessEquiSpacedOutput::ProcessEquiSpacedOutput(FieldSharedPtr f)
    : ProcessModule(f)
{
    f->m_setUpEquiSpacedFields = true;

    m_config["tetonly"] = ConfigOption(true, "NotSet",
                                "Only process tetrahedral elements");

    m_config["modalenergy"] = ConfigOption(true,"NotSet","Write output as modal energy");

}

ProcessEquiSpacedOutput::~ProcessEquiSpacedOutput()
{
}

void ProcessEquiSpacedOutput::Process(po::variables_map &vm)
{
    SetupEquiSpacedField();
}


void ProcessEquiSpacedOutput::SetupEquiSpacedField(void)
{
    if(m_f->m_verbose)
    {
        if(m_f->m_comm->GetRank() == 0)
        {
            cout << "Interpolating fields to equispaced..." << endl;
        }
    }

    int coordim  = m_f->m_exp[0]->GetCoordim(0);
    int shapedim = m_f->m_exp[0]->GetExp(0)->GetShapeDimension();
    int npts     = m_f->m_exp[0]->GetTotPoints();
    Array<OneD, Array<OneD, NekDouble> > coords(3);

    int nel = m_f->m_exp[0]->GetExpSize();

    // Check if we have a homogeneous expansion
    bool homogeneous1D = false;
    if (m_f->m_fielddef.size())
    {
        if (m_f->m_fielddef[0]->m_numHomogeneousDir == 1)
        {
            coordim++;
            shapedim++;
            homogeneous1D = true;
        }
        else if(m_f->m_fielddef[0]->m_numHomogeneousDir == 2)
        {
            ASSERTL0(false, "Homegeneous2D case not supported");
        }
    }
    else
    {
        if(m_f->m_session->DefinesSolverInfo("HOMOGENEOUS"))
        {
            std::string HomoStr = m_f->m_session->GetSolverInfo("HOMOGENEOUS");

            if((HomoStr == "HOMOGENEOUS1D") || (HomoStr == "Homogeneous1D")
               || (HomoStr == "1D") || (HomoStr == "Homo1D"))
            {
                coordim++;
                shapedim++;
                homogeneous1D = true;
            }
            if((HomoStr == "HOMOGENEOUS2D") || (HomoStr == "Homogeneous2D")
               || (HomoStr == "2D") || (HomoStr == "Homo2D"))
            {
                ASSERTL0(false, "Homegeneous2D case not supported");
            }
        }
    }

    // set up the number of points in each element
    int newpoints = 0;
    int newtotpoints = 0;

    Array<OneD,int> conn;
    int prevNcoeffs = 0;
    int prevNpoints = 0;
    int cnt = 0;

    // identify face 1 connectivity for prisms
    map<int,StdRegions::Orientation > face0orient;
    set<int> prismorient;
    LocalRegions::ExpansionSharedPtr e;

    // prepare PtsField
    vector<std::string> fieldNames;
    vector<int> ppe;
    vector<Array<OneD, int> > ptsConn;
    int nfields;

    for(int i = 0; i < nel; ++i)
    {
        e = m_f->m_exp[0]->GetExp(i);
        if(e->DetShapeType() == LibUtilities::ePrism)
        {
            StdRegions::Orientation forient = e->GetForient(0);
            int fid = e->GetGeom()->GetFid(0);
            if(face0orient.count(fid))
            { // face 1 meeting face 1 so reverse this id
                prismorient.insert(i);
            }
            else
            {
                // just store if Dir 1 is fwd or bwd
                if((forient == StdRegions::eDir1BwdDir1_Dir2FwdDir2) ||
                   (forient == StdRegions::eDir1BwdDir1_Dir2BwdDir2) ||
                   (forient == StdRegions::eDir1BwdDir2_Dir2FwdDir1) ||
                   (forient == StdRegions::eDir1BwdDir2_Dir2BwdDir1))
                {
                    face0orient[fid] = StdRegions::eBwd;
                }
                else
                {
                    face0orient[fid] = StdRegions::eFwd;
                }
            }
        }
    }

    for(int i = 0; i < nel; ++i)
    {
        e = m_f->m_exp[0]->GetExp(i);
        if(e->DetShapeType() == LibUtilities::ePrism)
        {
            int fid = e->GetGeom()->GetFid(2);
            // check to see if face 2 meets face 1
            if(face0orient.count(fid))
            {
                // check to see how face 2 is orientated
                StdRegions::Orientation forient2 = e->GetForient(2);
                StdRegions::Orientation forient0 = face0orient[fid];

                // If dir 1 or forient2 is bwd then check agains
                // face 1 value
                if((forient2 == StdRegions::eDir1BwdDir1_Dir2FwdDir2) ||
                   (forient2 == StdRegions::eDir1BwdDir1_Dir2BwdDir2) ||
                   (forient2 == StdRegions::eDir1BwdDir2_Dir2FwdDir1) ||
                   (forient2 == StdRegions::eDir1BwdDir2_Dir2BwdDir1))
                {
                    if(forient0 == StdRegions::eFwd)
                    {
                        prismorient.insert(i);
                    }
                }
                else
                {
                    if(forient0 == StdRegions::eBwd)
                    {
                        prismorient.insert(i);
                    }
                }
            }
        }
    }

    for(int i = 0; i < nel; ++i)
    {
        e = m_f->m_exp[0]->GetExp(i);
        if(m_config["tetonly"].m_beenSet)
        {
            if(m_f->m_exp[0]->GetExp(i)->DetShapeType() !=
                    LibUtilities::eTetrahedron)
            {
                continue;
            }
        }

        switch(e->DetShapeType())
        {
        case LibUtilities::eSegment:
            {
                int npoints0 = e->GetBasis(0)->GetNumPoints();

                newpoints = LibUtilities::StdSegData::
                                    getNumberOfCoefficients(npoints0);
            }
            break;
        case LibUtilities::eTriangle:
            {
                int np0 = e->GetBasis(0)->GetNumPoints();
                int np1 = e->GetBasis(1)->GetNumPoints();
                int np = max(np0,np1);
                newpoints = LibUtilities::StdTriData::
                                    getNumberOfCoefficients(np,np);
            }
            break;
        case LibUtilities::eQuadrilateral:
            {
                int np0 = e->GetBasis(0)->GetNumPoints();
                int np1 = e->GetBasis(1)->GetNumPoints();
                int np = max(np0,np1);

                newpoints = LibUtilities::StdQuadData::
                                    getNumberOfCoefficients(np,np);
            }
            break;
        case LibUtilities::eTetrahedron:
            {
                int np0 = e->GetBasis(0)->GetNumPoints();
                int np1 = e->GetBasis(1)->GetNumPoints();
                int np2 = e->GetBasis(2)->GetNumPoints();
                int np = max(np0,max(np1,np2));

                newpoints = LibUtilities::StdTetData::
                                    getNumberOfCoefficients(np,np,np);
            }
            break;
        case LibUtilities::ePrism:
            {
                int np0 = e->GetBasis(0)->GetNumPoints();
                int np1 = e->GetBasis(1)->GetNumPoints();
                int np2 = e->GetBasis(2)->GetNumPoints();
                int np = max(np0,max(np1,np2));

                newpoints = LibUtilities::StdPrismData::
                                    getNumberOfCoefficients(np,np,np);
            }
            break;
        case LibUtilities::ePyramid:
            {
                int np0 = e->GetBasis(0)->GetNumPoints();
                int np1 = e->GetBasis(1)->GetNumPoints();
                int np2 = e->GetBasis(2)->GetNumPoints();
                int np = max(np0,max(np1,np2));

                newpoints = LibUtilities::StdPyrData::
                                    getNumberOfCoefficients(np,np,np);
            }
            break;
        case LibUtilities::eHexahedron:
            {
                int np0 = e->GetBasis(0)->GetNumPoints();
                int np1 = e->GetBasis(1)->GetNumPoints();
                int np2 = e->GetBasis(2)->GetNumPoints();
                int np = max(np0,max(np1,np2));

                newpoints = LibUtilities::StdHexData::
                                    getNumberOfCoefficients(np,np,np);
            }
            break;
        default:
            {
                ASSERTL0(false,"Points not known");
            }
        }

        ppe.push_back(newpoints);
        newtotpoints += newpoints;


        if(e->DetShapeType() == LibUtilities::ePrism)
        {
            bool standard = true;

            if(prismorient.count(i))
            {
                standard = false; // reverse direction
            }

            e->GetSimplexEquiSpacedConnectivity(conn,standard);
        }
        else
        {

            if((prevNcoeffs != e->GetNcoeffs()) ||
               (prevNpoints != e->GetTotPoints()))
            {
                prevNcoeffs = e->GetNcoeffs();
                prevNpoints = e->GetTotPoints();

                e->GetSimplexEquiSpacedConnectivity(conn);
            }
        }
        Array<OneD, int> newconn(conn.num_elements());
        for(int j = 0; j < conn.num_elements(); ++j)
        {
            newconn[j] = conn[j] + cnt;
        }

        ptsConn.push_back(newconn);
        cnt += newpoints;
    }

    if(m_f->m_fielddef.size())
    {
        nfields = m_f->m_exp.size();
    }
    else // just the mesh points
    {
        nfields = 0;
    }

    Array<OneD, Array<OneD, NekDouble> > pts(nfields + coordim);

    for(int i = 0; i < nfields + coordim; ++i)
    {
        pts[i] = Array<OneD, NekDouble>(newtotpoints);
    }

    // Interpolate coordinates
    for(int i = 0; i < coordim; ++i)
    {
        coords[i] = Array<OneD, NekDouble>(npts);
    }

    for(int i = coordim; i < 3; ++i)
    {
        coords[i] = NullNekDouble1DArray;
    }

    m_f->m_exp[0]->GetCoords(coords[0],coords[1],coords[2]);

    int nq1 = m_f->m_exp[0]->GetTotPoints();

    Array<OneD, NekDouble> x1(nq1);
    Array<OneD, NekDouble> y1(nq1);
    Array<OneD, NekDouble> z1(nq1);

    m_f->m_exp[0]->GetCoords(x1, y1, z1);


    Array<OneD, NekDouble> tmp;

    for(int n = 0; n < coordim; ++n)
    {
        cnt = 0;
        int cnt1 = 0;
        for(int i = 0; i < nel; ++i)
        {
            m_f->m_exp[0]->GetExp(i)->PhysInterpToSimplexEquiSpaced(
                                        coords[n] + cnt,
                                        tmp = pts[n] + cnt1);
            cnt1 += ppe[i];
            cnt  += m_f->m_exp[0]->GetExp(i)->GetTotPoints();
        }
    }

    if(m_f->m_fielddef.size())
    {
        ASSERTL0(m_f->m_fielddef[0]->m_fields.size() == m_f->m_exp.size(),
                 "More expansion defined than fields");

        for(int n = 0; n < m_f->m_exp.size(); ++n)
        {
            cnt = 0;
            int cnt1 = 0;

            if(m_config["modalenergy"].m_beenSet)
            {
                Array<OneD, const NekDouble> phys = m_f->m_exp[n]->GetPhys();
                for(int i = 0; i < nel; ++i)
                {
                    GenOrthoModes(i,phys+cnt,tmp = pts[coordim + n] + cnt1);
                    cnt1 += ppe[i];
                    cnt  += m_f->m_exp[0]->GetExp(i)->GetTotPoints();
                }
            }
            else
            {
                Array<OneD, const NekDouble> phys = m_f->m_exp[n]->GetPhys();
                for(int i = 0; i < nel; ++i)
                {
                    m_f->m_exp[0]->GetExp(i)->PhysInterpToSimplexEquiSpaced(
                            phys + cnt,
                            tmp = pts[coordim + n] + cnt1);
                    cnt1 += ppe[i];
                    cnt  += m_f->m_exp[0]->GetExp(i)->GetTotPoints();
                }
            }

            // Set up Variable string.
            fieldNames.push_back(m_f->m_fielddef[0]->m_fields[n]);
        }
    }

    m_f->m_fieldPts = MemoryManager<LibUtilities::PtsField>::AllocateSharedPtr(coordim, fieldNames, pts);
    if (shapedim == 1)
    {
        m_f->m_fieldPts->SetPtsType(LibUtilities::ePtsSegBlock);
    }
    if (shapedim == 2)
    {
        m_f->m_fieldPts->SetPtsType(LibUtilities::ePtsTriBlock);
    }
    else if (shapedim == 3)
    {
        m_f->m_fieldPts->SetPtsType(LibUtilities::ePtsTetBlock);
    }
    m_f->m_fieldPts->SetConnectivity(ptsConn);
    if (homogeneous1D)
    {
        SetHomogeneousConnectivity();
    }
}

void ProcessEquiSpacedOutput::SetHomogeneousConnectivity(void)
{
    LocalRegions::ExpansionSharedPtr e;
    int nel = m_f->m_exp[0]->GetPlane(0)->GetExpSize();
    int nPlanes = m_f->m_exp[0]->GetZIDs().num_elements();
    int npts = m_f->m_fieldPts->GetNpoints();
    int nptsPerPlane = npts/nPlanes;

<<<<<<< HEAD
    vector<Array<OneD, int> > oldConn;
    vector<Array<OneD, int> > newConn;
    Array<OneD, int>          conn;
    m_f->m_fieldPts->GetConnectivity(oldConn);

    // 2DH1D case
    if (m_f->m_fieldPts->GetPtsType() == LibUtilities::ePtsTriBlock)
=======
    if ( m_f->m_exp[0]->GetHomogeneousBasis()->GetBasisType()   ==
            LibUtilities::eFourier
       && m_f->m_exp[0]->GetHomogeneousBasis()->GetPointsType() ==
            LibUtilities::eFourierEvenlySpaced)
    {
        // Write points with extra plane
        Array<OneD, Array<OneD, NekDouble> > pts;
        m_f->m_fieldPts->GetPts(pts);
        Array<OneD, Array<OneD, NekDouble> > newPts(pts.num_elements());
        for (int i = 0; i < pts.num_elements(); i++)
        {
            newPts[i] = Array<OneD, NekDouble> (npts + nptsPerPlane);
            // Copy old points
            Vmath::Vcopy(npts, pts[i], 1, newPts[i], 1);
            // Get new plane
            Array<OneD, NekDouble> extraPlane (nptsPerPlane, newPts[i]+npts);
            if (m_f->m_comm->GetColumnComm()->GetSize() == 1)
            {
                if ( i == 2)
                {
                    // z-coordinate
                    Vmath::Sadd(nptsPerPlane, m_f->m_exp[0]->GetHomoLen(),
                                pts[i], 1, extraPlane, 1);
                }
                else
                {
                    Vmath::Vcopy(nptsPerPlane, pts[i], 1, extraPlane, 1);
                }
            }
            else
            {
                // Determine to and from rank for communication
                int size     = m_f->m_comm->GetColumnComm()->GetSize();
                int rank     = m_f->m_comm->GetColumnComm()->GetRank();
                int fromRank = (rank+1) % size;
                int toRank   = (rank == 0) ? size-1 : rank-1;
                // Communicate using SendRecv
                Array<OneD, NekDouble> send (nptsPerPlane, pts[i]);
                m_f->m_comm->GetColumnComm()->SendRecv(toRank, send,
                                                       fromRank, extraPlane);
                // Adjust z-coordinate of last process
                if (i == 2 && (rank == size - 1) )
                {
                    Vmath::Sadd(nptsPerPlane, m_f->m_exp[0]->GetHomoLen(),
                                extraPlane, 1, extraPlane, 1);
                }
            }
        }
        m_f->m_fieldPts->SetPts(newPts);
        // Now extend plane connectivity
        vector<Array<OneD, int> > oldConn;
        Array<OneD, int>          conn;
        m_f->m_fieldPts->GetConnectivity(oldConn);
        vector<Array<OneD, int> > newConn = oldConn;
        int connPerPlane = oldConn.size()/nPlanes;
        for (int i = 0; i < connPerPlane; i++)
        {
            conn = Array<OneD, int> (oldConn[i].num_elements());
            for (int j = 0; j < conn.num_elements(); j++)
            {
                conn[j] = oldConn[i][j] + npts;
            }
            newConn.push_back(conn);
        }
        m_f->m_fieldPts->SetConnectivity(newConn);

        nPlanes++;
        npts += nptsPerPlane;
    }

    // Get maximum number of points per direction in the mesh
    int maxN = 0;
    for(int i = 0; i < nel; ++i)
>>>>>>> 5b197ee8
    {
        for(int i = 0; i < nel; ++i)
        {
            int nLines = oldConn[i].num_elements()/2;
            // Create array for new connectivity
            // (2 triangles between each plane for each line)
            conn = Array<OneD, int> (2*3*nLines*(nPlanes-1));
            int cnt = 0;
            for(int n = 0; n<nLines; n++)
            {
                // Define new connectivity with triangles
                for ( int p = 0; p<nPlanes-1; p++)
                {
                    conn[cnt++] = oldConn[i+  p  *nel][2*n+0];
                    conn[cnt++] = oldConn[i+  p  *nel][2*n+1];
                    conn[cnt++] = oldConn[i+(p+1)*nel][2*n+0];

                    conn[cnt++] = oldConn[i+  p  *nel][2*n+1];
                    conn[cnt++] = oldConn[i+(p+1)*nel][2*n+0];
                    conn[cnt++] = oldConn[i+(p+1)*nel][2*n+1];
                }
            }
            newConn.push_back(conn);
        }
    }
    else if(m_f->m_fieldPts->GetPtsType() == LibUtilities::ePtsTetBlock)
    {
        // Get maximum number of points per direction in the mesh
        int maxN = 0;
        for(int i = 0; i < nel; ++i)
        {
            e = m_f->m_exp[0]->GetPlane(0)->GetExp(i);

            int np0 = e->GetBasis(0)->GetNumPoints();
            int np1 = e->GetBasis(1)->GetNumPoints();
            int np = max(np0,np1);
            maxN = max(np, maxN);
        }

        // Create a global numbering for points in plane 0
        Array<OneD, int> vId(nptsPerPlane);
        int cnt1=0;
        int cnt2=0;
        for(int i = 0; i < nel; ++i)
        {
            e = m_f->m_exp[0]->GetPlane(0)->GetExp(i);
            int np0 = e->GetBasis(0)->GetNumPoints();
            int np1 = e->GetBasis(1)->GetNumPoints();
            int np = max(np0,np1);
            switch(e->DetShapeType())
            {
            case LibUtilities::eTriangle:
                {
                    int newpoints = LibUtilities::StdTriData::
                                        getNumberOfCoefficients(np,np);

                    // Vertex numbering
                    vId[cnt1]                 = e->GetGeom()->GetVid(0);
                    vId[cnt1+np-1]            = e->GetGeom()->GetVid(1);
                    vId[cnt1+newpoints-1]     = e->GetGeom()->GetVid(2);

                    // Edge numbering
                    StdRegions::Orientation             edgeOrient;
                    int edge1 = 0;
                    int edge2 = 0;
                    for (int n = 1; n < np-1; n++)
                    {
                        // Edge 0
                        edgeOrient          = e->GetGeom()->GetEorient(0);
                        if (edgeOrient==StdRegions::eForwards)
                        {
                            vId[cnt1+n] = 4*nel +
                                            maxN*e->GetGeom()->GetEid(0) + n;
                        }
                        else
                        {
                            vId[cnt1+np-1-n] = 4*nel +
                                            maxN*e->GetGeom()->GetEid(0) + n;
                        }

                        // Edge 1
                        edgeOrient          = e->GetGeom()->GetEorient(1);
                        if (edgeOrient==StdRegions::eForwards)
                        {
                            edge1 += np-n;
                            vId[cnt1+np-1+edge1] = 4*nel +
                                            maxN*e->GetGeom()->GetEid(1) + n;
                        }
                        else
                        {
                            edge1 += n;
                            vId[cnt1+newpoints-1-edge1] = 4*nel +
                                            maxN*e->GetGeom()->GetEid(1) + n;
                        }

                        // Edge 2
                        edgeOrient          = e->GetGeom()->GetEorient(2);
                        if (edgeOrient==StdRegions::eForwards)
                        {
                            edge2 += n+1;
                            vId[cnt1+newpoints-1-edge2] = 4*nel +
                                            maxN*e->GetGeom()->GetEid(2) + n;
                        }
                        else
                        {
                            edge2 += np+1-n;
                            vId[cnt1+edge2] = 4*nel +
                                            maxN*e->GetGeom()->GetEid(2) + n;
                        }
                    }

                    // Interior numbering
                    int mode = np+1;
                    for (int n = 1; n < np-1; n++)
                    {
                        for (int m = 1; m < np-n-1; m++)
                        {
                            vId[cnt1+mode] = 4*nel + maxN*4*nel + cnt2;
                            cnt2++;
                            mode++;
                        }
                    }
                    cnt1+= newpoints;
                }
                break;
            case LibUtilities::eQuadrilateral:
                {
                    int newpoints = LibUtilities::StdQuadData::
                                        getNumberOfCoefficients(np,np);
                    // Vertex numbering
                    vId[cnt1]           = e->GetGeom()->GetVid(0);
                    vId[cnt1+np-1]      = e->GetGeom()->GetVid(1);
                    vId[cnt1+np*np-1]   = e->GetGeom()->GetVid(2);
                    vId[cnt1+np*(np-1)] = e->GetGeom()->GetVid(3);

                    // Edge numbering
                    StdRegions::Orientation             edgeOrient;
                    for (int n = 1; n < np-1; n++)
                    {
                        // Edge 0
                        edgeOrient          = e->GetGeom()->GetEorient(0);
                        if (edgeOrient==StdRegions::eForwards)
                        {
                            vId[cnt1+n] = 4*nel +
                                            maxN*e->GetGeom()->GetEid(0) + n;
                        }
                        else
                        {
                            vId[cnt1+np-1-n] = 4*nel +
                                            maxN*e->GetGeom()->GetEid(0) + n;
                        }

                        // Edge 1
                        edgeOrient          = e->GetGeom()->GetEorient(1);
                        if (edgeOrient==StdRegions::eForwards)
                        {
                            vId[cnt1+np-1+n*np] = 4*nel +
                                            maxN*e->GetGeom()->GetEid(1) + n;
                        }
                        else
                        {
                            vId[cnt1+np*np-1-n*np] = 4*nel +
                                            maxN*e->GetGeom()->GetEid(1) + n;
                        }

                        // Edge 2
                        edgeOrient          = e->GetGeom()->GetEorient(2);
                        if (edgeOrient==StdRegions::eForwards)
                        {
                            vId[cnt1+np*np-1-n] = 4*nel +
                                            maxN*e->GetGeom()->GetEid(2) + n;
                        }
                        else
                        {
                            vId[cnt1+np*(np-1)+n] = 4*nel +
                                            maxN*e->GetGeom()->GetEid(2) + n;
                        }

                        // Edge 3
                        edgeOrient          = e->GetGeom()->GetEorient(3);
                        if (edgeOrient==StdRegions::eForwards)
                        {
                            vId[cnt1+np*(np-1)-n*np] = 4*nel +
                                            maxN*e->GetGeom()->GetEid(3) + n;
                        }
                        else
                        {
                            vId[cnt1+n*np] = 4*nel +
                                            maxN*e->GetGeom()->GetEid(3) + n;
                        }
                    }

                    // Interior numbering
                    for (int n = 1; n < np-1; n++)
                    {
                        for (int m = 1; m < np-1; m++)
                        {
                            vId[cnt1+m*np+n] = 4*nel + maxN*4*nel + cnt2;
                            cnt2++;
                        }
                    }
                    cnt1+= newpoints;
                }
                break;
            default:
                {
                    ASSERTL0(false,"Points not known");
                }
            }
        }

        // Crete new connectivity using homogeneous information
        for(int i = 0; i < nel; ++i)
        {
            int nTris = oldConn[i].num_elements()/3;
            // Create array for new connectivity
            // (3 tetrahedra between each plane for each triangle)
            conn = Array<OneD, int> (4*3*nTris*(nPlanes-1));
            cnt2=0;
            for(int n = 0; n<nTris; n++)
            {
                // Get id of vertices in this triangle (on plane 0)
                int vId0 = vId[oldConn[i][3*n+0]];
                int vId1 = vId[oldConn[i][3*n+1]];
                int vId2 = vId[oldConn[i][3*n+2]];

                // Determine ordering based on global Id of pts
                Array<OneD, int> rot(3);
                if ( (vId0<vId1) && (vId0<vId2))
                {
                    rot[0] = 0;
                    if (vId1<vId2)
                    {
                        rot[1] = 1;
                        rot[2] = 2;
                    }
                    else
                    {
                        rot[1] = 2;
                        rot[2] = 1;
                    }
                }
                else if ( (vId1<vId0) && (vId1<vId2))
                {
                    rot[0] = 1;
                    if (vId0<vId2)
                    {
                        rot[1] = 0;
                        rot[2] = 2;
                    }
                    else
                    {
                        rot[1] = 2;
                        rot[2] = 0;
                    }
                }
                else
                {
                    rot[0] = 2;
                    if (vId0<vId1)
                    {
                        rot[1] = 0;
                        rot[2] = 1;
                    }
                    else
                    {
                        rot[1] = 1;
                        rot[2] = 0;
                    }
                }

                // Define new connectivity with tetrahedra
                for ( int p = 0; p<nPlanes-1; p++)
                {
                    conn[cnt2++] = oldConn[i+  p  *nel][3*n+rot[0]];
                    conn[cnt2++] = oldConn[i+  p  *nel][3*n+rot[1]];
                    conn[cnt2++] = oldConn[i+  p  *nel][3*n+rot[2]];
                    conn[cnt2++] = oldConn[i+(p+1)*nel][3*n+rot[2]];

                    conn[cnt2++] = oldConn[i+  p  *nel][3*n+rot[0]];
                    conn[cnt2++] = oldConn[i+  p  *nel][3*n+rot[1]];
                    conn[cnt2++] = oldConn[i+(p+1)*nel][3*n+rot[2]];
                    conn[cnt2++] = oldConn[i+(p+1)*nel][3*n+rot[1]];

                    conn[cnt2++] = oldConn[i+  p  *nel][3*n+rot[0]];
                    conn[cnt2++] = oldConn[i+(p+1)*nel][3*n+rot[1]];
                    conn[cnt2++] = oldConn[i+(p+1)*nel][3*n+rot[2]];
                    conn[cnt2++] = oldConn[i+(p+1)*nel][3*n+rot[0]];
                }
            }
            newConn.push_back(conn);
        }
    }
    else
    {
        ASSERTL0( false, "Points type not supported.");
    }

    m_f->m_fieldPts->SetConnectivity(newConn);
}


    void ProcessEquiSpacedOutput::GenOrthoModes(
            int n,
            const Array<OneD,const NekDouble> &phys,
                  Array<OneD, NekDouble> &coeffs)
    {
        LocalRegions::ExpansionSharedPtr e;
        e = m_f->m_exp[0]->GetExp(n);

        switch(e->DetShapeType())
        {
            case LibUtilities::eTriangle:
            {
                int np0 = e->GetBasis(0)->GetNumPoints();
                int np1 = e->GetBasis(1)->GetNumPoints();
                int np = max(np0,np1);

                // to ensure points are correctly projected to np need
                // to increase the order slightly of coordinates
                LibUtilities::PointsKey pa(np+1,e->GetPointsType(0));
                LibUtilities::PointsKey pb(np,e->GetPointsType(1));
                Array<OneD, NekDouble> tophys(np*(np+1));

                LibUtilities::BasisKey Ba(LibUtilities::eOrtho_A,np,pa);
                LibUtilities::BasisKey Bb(LibUtilities::eOrtho_B,np,pb);
                StdRegions::StdTriExp OrthoExp(Ba,Bb);

                // interpolate points to new phys points!
                LibUtilities::Interp2D(e->GetBasis(0)->GetBasisKey(),
                                       e->GetBasis(1)->GetBasisKey(),
                                       phys,Ba,Bb,tophys);

                OrthoExp.FwdTrans(tophys,coeffs);
                break;
            }
            case LibUtilities::eQuadrilateral:
            {
                int np0 = e->GetBasis(0)->GetNumPoints();
                int np1 = e->GetBasis(1)->GetNumPoints();
                int np = max(np0,np1);

                LibUtilities::PointsKey pa(np+1,e->GetPointsType(0));
                LibUtilities::PointsKey pb(np+1,e->GetPointsType(1));
                Array<OneD, NekDouble> tophys((np+1)*(np+1));

                LibUtilities::BasisKey Ba(LibUtilities::eOrtho_A,np,pa);
                LibUtilities::BasisKey Bb(LibUtilities::eOrtho_A,np,pb);
                StdRegions::StdQuadExp OrthoExp(Ba,Bb);

                // interpolate points to new phys points!
                LibUtilities::Interp2D(e->GetBasis(0)->GetBasisKey(),
                                       e->GetBasis(1)->GetBasisKey(),
                                       phys,Ba,Bb,tophys);

                OrthoExp.FwdTrans(phys,coeffs);
                break;
            }
            default:
                ASSERTL0(false,"Shape needs setting up");
                break;
        }
    }

}
}

<|MERGE_RESOLUTION|>--- conflicted
+++ resolved
@@ -464,16 +464,8 @@
     int nPlanes = m_f->m_exp[0]->GetZIDs().num_elements();
     int npts = m_f->m_fieldPts->GetNpoints();
     int nptsPerPlane = npts/nPlanes;
-
-<<<<<<< HEAD
-    vector<Array<OneD, int> > oldConn;
-    vector<Array<OneD, int> > newConn;
-    Array<OneD, int>          conn;
-    m_f->m_fieldPts->GetConnectivity(oldConn);
-
-    // 2DH1D case
-    if (m_f->m_fieldPts->GetPtsType() == LibUtilities::ePtsTriBlock)
-=======
+    int coordim = 3;
+
     if ( m_f->m_exp[0]->GetHomogeneousBasis()->GetBasisType()   ==
             LibUtilities::eFourier
        && m_f->m_exp[0]->GetHomogeneousBasis()->GetPointsType() ==
@@ -492,7 +484,7 @@
             Array<OneD, NekDouble> extraPlane (nptsPerPlane, newPts[i]+npts);
             if (m_f->m_comm->GetColumnComm()->GetSize() == 1)
             {
-                if ( i == 2)
+                if ( i == (coordim-1))
                 {
                     // z-coordinate
                     Vmath::Sadd(nptsPerPlane, m_f->m_exp[0]->GetHomoLen(),
@@ -515,7 +507,7 @@
                 m_f->m_comm->GetColumnComm()->SendRecv(toRank, send,
                                                        fromRank, extraPlane);
                 // Adjust z-coordinate of last process
-                if (i == 2 && (rank == size - 1) )
+                if (i == (coordim-1) && (rank == size - 1) )
                 {
                     Vmath::Sadd(nptsPerPlane, m_f->m_exp[0]->GetHomoLen(),
                                 extraPlane, 1, extraPlane, 1);
@@ -544,10 +536,13 @@
         npts += nptsPerPlane;
     }
 
-    // Get maximum number of points per direction in the mesh
-    int maxN = 0;
-    for(int i = 0; i < nel; ++i)
->>>>>>> 5b197ee8
+    vector<Array<OneD, int> > oldConn;
+    vector<Array<OneD, int> > newConn;
+    Array<OneD, int>          conn;
+    m_f->m_fieldPts->GetConnectivity(oldConn);
+
+    // 2DH1D case
+    if (m_f->m_fieldPts->GetPtsType() == LibUtilities::ePtsTriBlock)
     {
         for(int i = 0; i < nel; ++i)
         {
