--- conflicted
+++ resolved
@@ -11,22 +11,14 @@
             <value variable="rho" tolerance="1e-12">0.000397706</value>
             <value variable="rhou" tolerance="1e-12">48.1295</value>
             <value variable="rhov" tolerance="1e-12">0.145836</value>
-<<<<<<< HEAD
-             <value variable="rhow" tolerance="1e-12">8.79677e-06</value>
-=======
-             <value variable="rhow" tolerance="1e-8">8.79652e-06</value>
->>>>>>> 4cd59f5f
+            <value variable="rhow" tolerance="1e-8">8.79652e-06</value>
             <value variable="E" tolerance="1e-12">17519.9</value>
         </metric>
         <metric type="Linf" id="2">
             <value variable="rho" tolerance="1e-12">0.00139611</value>
             <value variable="rhou" tolerance="1e-12">83.3516</value>
             <value variable="rhov" tolerance="1e-12">0.505196</value>
-<<<<<<< HEAD
-             <value variable="rhow" tolerance="1e-12">3.17716e-05</value>
-=======
-             <value variable="rhow" tolerance="1e-8">3.177e-05</value>
->>>>>>> 4cd59f5f
+            <value variable="rhow" tolerance="1e-8">3.177e-05</value>
             <value variable="E" tolerance="1e-12">18953</value>
         </metric>
     </metrics>
