--- conflicted
+++ resolved
@@ -4,26 +4,6 @@
 
 IF( NEKTAR_SOLVER_COMPRESSIBLE_FLOW )
     SET(CompressibleFlowSolverSource 
-<<<<<<< HEAD
-        ./CompressibleFlowSolver.cpp 
-        ./EquationSystems/CompressibleFlowSystem.cpp
-        ./EquationSystems/EulerCFE.cpp
-        ./EquationSystems/EulerADCFE.cpp
-        ./EquationSystems/NavierStokesCFE.cpp
-        ./Filters/FilterEnergy.cpp
-        ./RiemannSolvers/AverageSolver.cpp
-        ./RiemannSolvers/AUSM0Solver.cpp
-        ./RiemannSolvers/AUSM1Solver.cpp
-        ./RiemannSolvers/AUSM2Solver.cpp
-        ./RiemannSolvers/AUSM3Solver.cpp
-        ./RiemannSolvers/CompressibleSolver.cpp
-        ./RiemannSolvers/ExactSolverToro.cpp
-        ./RiemannSolvers/HLLSolver.cpp
-        ./RiemannSolvers/HLLCSolver.cpp
-        ./RiemannSolvers/LaxFriedrichsSolver.cpp
-        ./RiemannSolvers/RoeSolver.cpp
-        )
-=======
        ./ArtificialDiffusion/ArtificialDiffusion.cpp
        ./ArtificialDiffusion/NonSmoothShockCapture.cpp
        ./ArtificialDiffusion/SmoothShockCapture.cpp
@@ -60,7 +40,6 @@
        ./RiemannSolvers/LaxFriedrichsSolver.cpp
        ./RiemannSolvers/RoeSolver.cpp
        )
->>>>>>> 5dcbfaa1
 
     ADD_SOLVER_EXECUTABLE(CompressibleFlowSolver SOURCES ${CompressibleFlowSolverSource})
 
