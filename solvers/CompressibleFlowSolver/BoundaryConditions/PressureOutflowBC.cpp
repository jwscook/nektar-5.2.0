--- conflicted
+++ resolved
@@ -114,12 +114,7 @@
         id2 = m_fields[0]->GetTrace()->GetPhys_Offset(traceBndMap[m_offset+e]);
 
         // Get internal energy
-<<<<<<< HEAD
-        // Array<OneD, NekDouble> pressure (npts, m_pOut);
-        Array<OneD, NekDouble> pressure (npts, m_pInf);
-=======
         Array<OneD, NekDouble> pressure (npts, m_pressureStorage+id1);
->>>>>>> bf0e15b6
         Array<OneD, NekDouble> rho      (npts, Fwd[0]+id2);
         Array<OneD, NekDouble> Ei(npts);
         m_varConv->GetEFromRhoP(rho, pressure, Ei);
