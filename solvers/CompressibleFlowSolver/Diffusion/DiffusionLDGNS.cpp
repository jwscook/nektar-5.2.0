///////////////////////////////////////////////////////////////////////////////
//
// File: DiffusionLDGNS.cpp
//
// For more information, please see: http://www.nektar.info
//
// The MIT License
//
// Copyright (c) 2006 Division of Applied Mathematics, Brown University (USA),
// Department of Aeronautics, Imperial College London (UK), and Scientific
// Computing and Imaging Institute, University of Utah (USA).
//
// Permission is hereby granted, free of charge, to any person obtaining a
// copy of this software and associated documentation files (the "Software"),
// to deal in the Software without restriction, including without limitation
// the rights to use, copy, modify, merge, publish, distribute, sublicense,
// and/or sell copies of the Software, and to permit persons to whom the
// Software is furnished to do so, subject to the following conditions:
//
// The above copyright notice and this permission notice shall be included
// in all copies or substantial portions of the Software.
//
// THE SOFTWARE IS PROVIDED "AS IS", WITHOUT WARRANTY OF ANY KIND, EXPRESS
// OR IMPLIED, INCLUDING BUT NOT LIMITED TO THE WARRANTIES OF MERCHANTABILITY,
// FITNESS FOR A PARTICULAR PURPOSE AND NONINFRINGEMENT. IN NO EVENT SHALL
// THE AUTHORS OR COPYRIGHT HOLDERS BE LIABLE FOR ANY CLAIM, DAMAGES OR OTHER
// LIABILITY, WHETHER IN AN ACTION OF CONTRACT, TORT OR OTHERWISE, ARISING
// FROM, OUT OF OR IN CONNECTION WITH THE SOFTWARE OR THE USE OR OTHER
// DEALINGS IN THE SOFTWARE.
//
// Description: LDGNS diffusion class.
//
///////////////////////////////////////////////////////////////////////////////

#include "DiffusionLDGNS.h"
#include <iostream>
#include <iomanip>

#include <boost/core/ignore_unused.hpp>
#include <boost/algorithm/string/predicate.hpp>

#include <LocalRegions/Expansion2D.h>

namespace Nektar
{
std::string DiffusionLDGNS::type = GetDiffusionFactory().
RegisterCreatorFunction("LDGNS", DiffusionLDGNS::create);
<<<<<<< HEAD

DiffusionLDGNS::DiffusionLDGNS()
{
}

void DiffusionLDGNS::v_InitObject(
    LibUtilities::SessionReaderSharedPtr        pSession,
    Array<OneD, MultiRegions::ExpListSharedPtr> pFields)
{
    m_session = pSession;
    m_session->LoadParameter ("Twall", m_Twall, 300.15);

    // Setting up the normals
    std::size_t nDim = pFields[0]->GetCoordim(0);
    std::size_t nTracePts = pFields[0]->GetTrace()->GetTotPoints();

    m_spaceDim = nDim;
    if (pSession->DefinesSolverInfo("HOMOGENEOUS"))
    {
        m_spaceDim = 3;
    }

    m_diffDim = m_spaceDim - nDim;

    m_traceVel = Array<OneD, Array<OneD, NekDouble> >{m_spaceDim};
    m_traceNormals = Array<OneD, Array<OneD, NekDouble> >{m_spaceDim};
    for(std::size_t i = 0; i < m_spaceDim; ++i)
    {
        m_traceVel[i] = Array<OneD, NekDouble> {nTracePts, 0.0};
        m_traceNormals[i] = Array<OneD, NekDouble> {nTracePts};
    }
    pFields[0]->GetTrace()->GetNormals(m_traceNormals);

    // Create equation of state object
    std::string eosType;
    m_session->LoadSolverInfo("EquationOfState",
                              eosType, "IdealGas");
    m_eos = GetEquationOfStateFactory()
                            .CreateInstance(eosType, m_session);


    // Set up {h} reference on the trace for penalty term
    //
    // Note, this shold be replaced with something smarter when merging
    // LDG with IP

    // Get min h per element
    std::size_t nElements = pFields[0]->GetExpSize();
    Array<OneD, NekDouble> hEle{nElements, 1.0};
    for (std::size_t e = 0; e < nElements; e++)
    {
        NekDouble h{1.0e+10};
        std::size_t expDim = pFields[0]->GetShapeDimension();
        switch(expDim)
        {
            case 3:
            {
                LocalRegions::Expansion3DSharedPtr exp3D;
                exp3D = pFields[0]->GetExp(e)->as<LocalRegions::Expansion3D>();
                for(std::size_t i = 0; i < exp3D->GetNedges(); ++i)
                {
                    h = std::min(h, exp3D->GetGeom3D()->GetEdge(i)->GetVertex(0)->
                        dist(*(exp3D->GetGeom3D()->GetEdge(i)->GetVertex(1))));
                }
            break;
            }

            case 2:
            {
                LocalRegions::Expansion2DSharedPtr exp2D;
                exp2D = pFields[0]->GetExp(e)->as<LocalRegions::Expansion2D>();
                for(std::size_t i = 0; i < exp2D->GetNedges(); ++i)
                {
                    h = std::min(h, exp2D->GetGeom2D()->GetEdge(i)->GetVertex(0)->
                        dist(*(exp2D->GetGeom2D()->GetEdge(i)->GetVertex(1))));
                }
            break;
=======

DiffusionLDGNS::DiffusionLDGNS()
{
}

void DiffusionLDGNS::v_InitObject(
    LibUtilities::SessionReaderSharedPtr        pSession,
    Array<OneD, MultiRegions::ExpListSharedPtr> pFields)
{
    m_session = pSession;
    m_session->LoadParameter ("Twall", m_Twall, 300.15);

    // Setting up the normals
    std::size_t nDim = pFields[0]->GetCoordim(0);
    std::size_t nTracePts = pFields[0]->GetTrace()->GetTotPoints();

    m_spaceDim = nDim;
    if (pSession->DefinesSolverInfo("HOMOGENEOUS"))
    {
        m_spaceDim = 3;
    }

    m_diffDim = m_spaceDim - nDim;

    m_traceVel = Array<OneD, Array<OneD, NekDouble> >{m_spaceDim};
    m_traceNormals = Array<OneD, Array<OneD, NekDouble> >{m_spaceDim};
    for(std::size_t i = 0; i < m_spaceDim; ++i)
    {
        m_traceVel[i] = Array<OneD, NekDouble> {nTracePts, 0.0};
        m_traceNormals[i] = Array<OneD, NekDouble> {nTracePts};
    }
    pFields[0]->GetTrace()->GetNormals(m_traceNormals);

    // Create equation of state object
    std::string eosType;
    m_session->LoadSolverInfo("EquationOfState",
                              eosType, "IdealGas");
    m_eos = GetEquationOfStateFactory()
                            .CreateInstance(eosType, m_session);


    // Set up {h} reference on the trace for penalty term
    //
    // Note, this shold be replaced with something smarter when merging
    // LDG with IP

    // Get min h per element
    std::size_t nElements = pFields[0]->GetExpSize();
    Array<OneD, NekDouble> hEle{nElements, 1.0};
    for (std::size_t e = 0; e < nElements; e++)
    {
        NekDouble h{1.0e+10};
        std::size_t expDim = pFields[0]->GetShapeDimension();
        switch(expDim)
        {
            case 3:
            {
                LocalRegions::Expansion3DSharedPtr exp3D;
                exp3D = pFields[0]->GetExp(e)->as<LocalRegions::Expansion3D>();
                for(std::size_t i = 0; i < exp3D->GetNedges(); ++i)
                {
                    h = std::min(h, exp3D->GetGeom3D()->GetEdge(i)->GetVertex(0)->
                        dist(*(exp3D->GetGeom3D()->GetEdge(i)->GetVertex(1))));
                }
            break;
            }

            case 2:
            {
                LocalRegions::Expansion2DSharedPtr exp2D;
                exp2D = pFields[0]->GetExp(e)->as<LocalRegions::Expansion2D>();
                for(std::size_t i = 0; i < exp2D->GetNedges(); ++i)
                {
                    h = std::min(h, exp2D->GetGeom2D()->GetEdge(i)->GetVertex(0)->
                        dist(*(exp2D->GetGeom2D()->GetEdge(i)->GetVertex(1))));
                }
            break;
            }
            case 1:
            {
                LocalRegions::Expansion1DSharedPtr exp1D;
                exp1D = pFields[0]->GetExp(e)->as<LocalRegions::Expansion1D>();

                h = std::min(h, exp1D->GetGeom1D()->GetVertex(0)->
                    dist(*(exp1D->GetGeom1D()->GetVertex(1))));

            break;
            }
            default:
            {
                ASSERTL0(false,"Dimension out of bound.")
>>>>>>> af485672
            }
            case 1:
            {
                LocalRegions::Expansion1DSharedPtr exp1D;
                exp1D = pFields[0]->GetExp(e)->as<LocalRegions::Expansion1D>();

<<<<<<< HEAD
                h = std::min(h, exp1D->GetGeom1D()->GetVertex(0)->
                    dist(*(exp1D->GetGeom1D()->GetVertex(1))));

            break;
            }
            default:
            {
                ASSERTL0(false,"Dimension out of bound.")
            }
        }

        // Store scaling
        hEle[e] = h;
    }
    // Expand h from elements to points
    std::size_t nPts = pFields[0]->GetTotPoints();
    Array<OneD, NekDouble> hElePts{nPts, 0.0};
    Array<OneD, NekDouble> tmp;
    for (std::size_t e = 0; e < pFields[0]->GetExpSize(); e++)
    {
        std::size_t nElmtPoints     = pFields[0]->GetExp(e)->GetTotPoints();
        std::size_t physOffset      = pFields[0]->GetPhys_Offset(e);
        Vmath::Fill(nElmtPoints, hEle[e],
            tmp = hElePts + physOffset, 1);
    }
    // Get Fwd and Bwd traces
    Array<OneD, NekDouble> Fwd{nTracePts, 0.0};
    Array<OneD, NekDouble> Bwd{nTracePts, 0.0};
    pFields[0]->GetFwdBwdTracePhys(hElePts, Fwd, Bwd);
    // Fix boundaries
    std::size_t cnt = 0;
    std::size_t nBndRegions = pFields[0]->GetBndCondExpansions().num_elements();
    // Loop on the boundary regions
    for (std::size_t i = 0; i < nBndRegions; ++i)
    {
        // Number of boundary regions related to region 'i'
        std::size_t nBndEdges = pFields[0]->
        GetBndCondExpansions()[i]->GetExpSize();

        if (pFields[0]->GetBndConditions()[i]->GetBoundaryConditionType()
            == SpatialDomains::ePeriodic)
        {
            continue;
=======
        // Store scaling
        hEle[e] = h;
    }
    // Expand h from elements to points
    std::size_t nPts = pFields[0]->GetTotPoints();
    Array<OneD, NekDouble> hElePts{nPts, 0.0};
    Array<OneD, NekDouble> tmp;
    for (std::size_t e = 0; e < pFields[0]->GetExpSize(); e++)
    {
        std::size_t nElmtPoints     = pFields[0]->GetExp(e)->GetTotPoints();
        std::size_t physOffset      = pFields[0]->GetPhys_Offset(e);
        Vmath::Fill(nElmtPoints, hEle[e],
            tmp = hElePts + physOffset, 1);
    }
    // Get Fwd and Bwd traces
    Array<OneD, NekDouble> Fwd{nTracePts, 0.0};
    Array<OneD, NekDouble> Bwd{nTracePts, 0.0};
    pFields[0]->GetFwdBwdTracePhys(hElePts, Fwd, Bwd);
    // Fix boundaries
    std::size_t cnt = 0;
    std::size_t nBndRegions = pFields[0]->GetBndCondExpansions().num_elements();
    // Loop on the boundary regions
    for (std::size_t i = 0; i < nBndRegions; ++i)
    {
        // Number of boundary regions related to region 'i'
        std::size_t nBndEdges = pFields[0]->
        GetBndCondExpansions()[i]->GetExpSize();

        if (pFields[0]->GetBndConditions()[i]->GetBoundaryConditionType()
            == SpatialDomains::ePeriodic)
        {
            continue;
        }

        // Get value from interior
        for (std::size_t e = 0; e < nBndEdges; ++e)
        {
            std::size_t nBndEdgePts = pFields[0]->
            GetBndCondExpansions()[i]->GetExp(e)->GetTotPoints();

            std::size_t id2 = pFields[0]->GetTrace()->
            GetPhys_Offset(pFields[0]->GetTraceMap()->
                           GetBndCondTraceToGlobalTraceMap(cnt++));

            Vmath::Vcopy(nBndEdgePts, &Fwd[id2], 1, &Bwd[id2], 1);
>>>>>>> af485672
        }
    }
    // Get average of traces
    Array<OneD, NekDouble> traceH{nTracePts, 1.0};
    m_traceOneOverH = Array<OneD, NekDouble> {nTracePts, 1.0};
    Vmath::Svtsvtp(nTracePts, 0.5, Fwd, 1, 0.5, Bwd, 1, traceH, 1);
    // Multiply by coefficient = - C11 / h
    m_session->LoadParameter ("LDGNSc11", m_C11, 1.0);
    Vmath::Sdiv(nTracePts, -m_C11, traceH, 1, m_traceOneOverH, 1);
}

/**
 * @brief Calculate weak DG Diffusion in the LDG form for the
 * Navier-Stokes (NS) equations:
 *
 * \f$ \langle\psi, \hat{u}\cdot n\rangle
 *   - \langle\nabla\psi \cdot u\rangle
 *     \langle\phi, \hat{q}\cdot n\rangle -
 *     (\nabla \phi \cdot q) \rangle \f$
 *
 * The equations that need a diffusion operator are those related
 * with the velocities and with the energy.
 *
 */
 void DiffusionLDGNS::v_Diffuse(
    const std::size_t                                  nConvectiveFields,
    const Array<OneD, MultiRegions::ExpListSharedPtr> &fields,
    const Array<OneD, Array<OneD, NekDouble> >        &inarray,
            Array<OneD, Array<OneD, NekDouble> >        &outarray,
    const Array<OneD, Array<OneD, NekDouble> >        &pFwd,
    const Array<OneD, Array<OneD, NekDouble> >        &pBwd)
{
    int nCoeffs   = fields[0]->GetNcoeffs();
    Array<OneD, Array<OneD, NekDouble> > tmp2(nConvectiveFields);
    for (int i = 0; i < nConvectiveFields; ++i)
    {
        tmp2[i] = Array<OneD, NekDouble>(nCoeffs, 0.0);
    }
    v_Diffuse_coeff(nConvectiveFields,fields,inarray,tmp2,pFwd,pBwd);
    for (int i = 0; i < nConvectiveFields; ++i)
    {
        fields[i]->BwdTrans             (tmp2[i], outarray[i]);
    }
}

// TODO:: REPLACED
void DiffusionLDGNS::v_Diffuse_coeff(
    const std::size_t                                  nConvectiveFields,
    const Array<OneD, MultiRegions::ExpListSharedPtr> &fields,
    const Array<OneD, Array<OneD, NekDouble> >        &inarray,
            Array<OneD, Array<OneD, NekDouble> >        &outarray,
    const Array<OneD, Array<OneD, NekDouble> >        &pFwd,
    const Array<OneD, Array<OneD, NekDouble> >        &pBwd)
{
    int i, j;
    int nDim      = fields[0]->GetCoordim(0);
    int nScalars  = inarray.num_elements();
    int nPts      = fields[0]->GetTotPoints();
    int nCoeffs   = fields[0]->GetNcoeffs();
    int nTracePts = fields[0]->GetTrace()->GetTotPoints();

    Array<OneD, NekDouble>               tmp1(nCoeffs);
    Array<OneD, Array<OneD, NekDouble> > tmp2(nConvectiveFields);

<<<<<<< HEAD
        // Get value from interior
        for (std::size_t e = 0; e < nBndEdges; ++e)
        {
            std::size_t nBndEdgePts = pFields[0]->
            GetBndCondExpansions()[i]->GetExp(e)->GetTotPoints();

            std::size_t id2 = pFields[0]->GetTrace()->
            GetPhys_Offset(pFields[0]->GetTraceMap()->
                           GetBndCondTraceToGlobalTraceMap(cnt++));

            Vmath::Vcopy(nBndEdgePts, &Fwd[id2], 1, &Bwd[id2], 1);
=======
    Array<OneD, Array<OneD, Array<OneD, NekDouble> > > 
                                            derivativesO1(m_spaceDim);

    for (j = 0; j < m_spaceDim; ++j)
    {
        derivativesO1[j]   = Array<OneD, Array<OneD, NekDouble> >(
                                                            nScalars);

        for (i = 0; i < nScalars; ++i)
        {
            derivativesO1[j][i]   = Array<OneD, NekDouble>(nPts, 0.0);
        }
    }

    DiffuseCalculateDerivative(fields,inarray,derivativesO1,pFwd,pBwd);
    
    // Initialisation viscous tensor
    m_viscTensor = Array<OneD, Array<OneD, Array<OneD, NekDouble> > >
                                                            (m_spaceDim);
    Array<OneD, Array<OneD, NekDouble> > viscousFlux(nConvectiveFields);

    for (j = 0; j < m_spaceDim; ++j)
    {
        m_viscTensor[j] = Array<OneD, Array<OneD, NekDouble> >(
                                                            nScalars+1);
        for (i = 0; i < nScalars+1; ++i)
        {
            m_viscTensor[j][i] = Array<OneD, NekDouble>(nPts, 0.0);
>>>>>>> af485672
        }
    }
    // Get average of traces
    Array<OneD, NekDouble> traceH{nTracePts, 1.0};
    m_traceOneOverH = Array<OneD, NekDouble> {nTracePts, 1.0};
    Vmath::Svtsvtp(nTracePts, 0.5, Fwd, 1, 0.5, Bwd, 1, traceH, 1);
    // Multiply by coefficient = - C11 / h
    m_session->LoadParameter ("LDGNSc11", m_C11, 1.0);
    Vmath::Sdiv(nTracePts, -m_C11, traceH, 1, m_traceOneOverH, 1);
}

/**
 * @brief Calculate weak DG Diffusion in the LDG form for the
 * Navier-Stokes (NS) equations:
 *
 * \f$ \langle\psi, \hat{u}\cdot n\rangle
 *   - \langle\nabla\psi \cdot u\rangle
 *     \langle\phi, \hat{q}\cdot n\rangle -
 *     (\nabla \phi \cdot q) \rangle \f$
 *
 * The equations that need a diffusion operator are those related
 * with the velocities and with the energy.
 *
 */
void DiffusionLDGNS::v_Diffuse(
    const std::size_t                                  nConvectiveFields,
    const Array<OneD, MultiRegions::ExpListSharedPtr> &fields,
    const Array<OneD, Array<OneD, NekDouble> >        &inarray,
          Array<OneD, Array<OneD, NekDouble> >        &outarray,
    const Array<OneD, Array<OneD, NekDouble> >        &pFwd,
    const Array<OneD, Array<OneD, NekDouble> >        &pBwd)
{
    std::size_t nDim      = fields[0]->GetCoordim(0);
    std::size_t nPts      = fields[0]->GetTotPoints();
    std::size_t nCoeffs   = fields[0]->GetNcoeffs();
    std::size_t nScalars  = inarray.num_elements();
    std::size_t nTracePts = fields[0]->GetTrace()->GetTotPoints();

<<<<<<< HEAD
    Array<OneD, NekDouble>               tmp1{nCoeffs};
    Array<OneD, Array<OneD, NekDouble> > tmp2{nConvectiveFields};

    Array<OneD, Array<OneD, Array<OneD, NekDouble> > >
                                            numericalFluxO1{m_spaceDim};
    Array<OneD, Array<OneD, Array<OneD, NekDouble> > >
                                            derivativesO1{m_spaceDim};

    for (std::size_t j = 0; j < m_spaceDim; ++j)
    {
        numericalFluxO1[j] = Array<OneD, Array<OneD, NekDouble> >{nScalars};
        derivativesO1[j]   = Array<OneD, Array<OneD, NekDouble> >{nScalars};

        for (std::size_t i = 0; i < nScalars; ++i)
        {
            numericalFluxO1[j][i] = Array<OneD, NekDouble>{nTracePts, 0.0};
            derivativesO1[j][i]   = Array<OneD, NekDouble>{nPts, 0.0};
        }
    }

    // Compute the numerical fluxes for the first order derivatives
    NumericalFluxO1(fields, inarray, numericalFluxO1, pFwd, pBwd);

    for (std::size_t j = 0; j < nDim; ++j)
    {
        for (std::size_t i = 0; i < nScalars; ++i)
        {
            fields[i]->IProductWRTDerivBase (j, inarray[i], tmp1);
            Vmath::Neg                      (nCoeffs, tmp1, 1);
            fields[i]->AddTraceIntegral     (numericalFluxO1[j][i],
                                             tmp1);
            fields[i]->SetPhysState         (false);
            fields[i]->MultiplyByElmtInvMass(tmp1, tmp1);
            fields[i]->BwdTrans             (tmp1, derivativesO1[j][i]);
=======
    for (i = 0; i < nConvectiveFields; ++i)
    {
        viscousFlux[i] = Array<OneD, NekDouble>(nTracePts, 0.0);
    }

    DiffuseVolumeFlux(fields,inarray,derivativesO1,m_viscTensor);

    // Compute u from q_{\eta} and q_{\xi}
    // Obtain numerical fluxes
    DiffuseTraceFlux(fields,inarray,derivativesO1,m_viscTensor,viscousFlux,pFwd,pBwd);
    // v_NumericalFluxO2(fields, inarray, m_viscTensor, viscousFlux);

    for (i = 0; i < nConvectiveFields; ++i)
    {
        tmp2[i] = Array<OneD, NekDouble>(nCoeffs, 0.0);

        for (j = 0; j < nDim; ++j)
        {
            fields[i]->IProductWRTDerivBase(j, m_viscTensor[j][i], tmp1);
            Vmath::Vadd(nCoeffs, tmp1, 1, tmp2[i], 1, tmp2[i], 1);
>>>>>>> af485672
        }
    }

<<<<<<< HEAD
    // For 3D Homogeneous 1D only take derivatives in 3rd direction
    if (m_diffDim == 1)
    {
        for (std::size_t i = 0; i < nScalars; ++i)
        {
            derivativesO1[2][i] = m_homoDerivs[i];
        }
    }

    // Initialisation viscous tensor
    m_viscTensor = Array<OneD, Array<OneD, Array<OneD, NekDouble> > >
                                                           {m_spaceDim};
    for (std::size_t j = 0; j < m_spaceDim; ++j)
    {
        m_viscTensor[j] = Array<OneD, Array<OneD, NekDouble> >{nScalars+1};
        for (std::size_t i = 0; i < nScalars+1; ++i)
        {
            m_viscTensor[j][i] = Array<OneD, NekDouble>{nPts, 0.0};
        }
    }

    Array<OneD, Array<OneD, NekDouble> > viscousFlux{nConvectiveFields};
    for (std::size_t i = 0; i < nConvectiveFields; ++i)
    {
        viscousFlux[i] = Array<OneD, NekDouble>{nTracePts, 0.0};
    }

    m_fluxVectorNS(inarray, derivativesO1, m_viscTensor);

    // Compute u from q_{\eta} and q_{\xi}
    // Obtain numerical fluxes
    NumericalFluxO2(fields, m_viscTensor, viscousFlux, pFwd, pBwd);

    for (std::size_t i = 0; i < nConvectiveFields; ++i)
    {
        tmp2[i] = Array<OneD, NekDouble>{nCoeffs, 0.0};

        for (std::size_t j = 0; j < nDim; ++j)
        {
            fields[i]->IProductWRTDerivBase(j, m_viscTensor[j][i], tmp1);
            Vmath::Vadd(nCoeffs, tmp1, 1, tmp2[i], 1, tmp2[i], 1);
=======
        // Evaulate  <\phi, \hat{F}\cdot n> - outarray[i]
        Vmath::Neg                      (nCoeffs, tmp2[i], 1);
        fields[i]->AddTraceIntegral     (viscousFlux[i], tmp2[i]);
        fields[i]->SetPhysState         (false);
        fields[i]->MultiplyByElmtInvMass(tmp2[i], outarray[i]);
    }
}

void DiffusionLDGNS::v_DiffuseCalculateDerivative(
    const Array<OneD, MultiRegions::ExpListSharedPtr> &fields,
    const Array<OneD, Array<OneD, NekDouble> >        &inarray,
    Array<OneD,Array<OneD, Array<OneD, NekDouble> > > &inarrayderivative,
    const Array<OneD, Array<OneD, NekDouble> >        &pFwd,
    const Array<OneD, Array<OneD, NekDouble> >        &pBwd)
{
    int nDim      = fields[0]->GetCoordim(0);
    int nScalars  = inarray.num_elements();
    int nCoeffs   = fields[0]->GetNcoeffs();
    int nTracePts = fields[0]->GetTrace()->GetTotPoints();
    int nConvectiveFields = fields.num_elements();

    Array<OneD, NekDouble>               tmp1(nCoeffs);
    Array<OneD, Array<OneD, NekDouble> > tmp2(nConvectiveFields);
    Array<OneD, Array<OneD, Array<OneD, NekDouble> > > numericalFluxO1(m_spaceDim);
                                                
    for (int j = 0; j < m_spaceDim; ++j)
    {
        numericalFluxO1[j] = Array<OneD, Array<OneD, NekDouble> >(nScalars);

        for (int i = 0; i < nScalars; ++i)
        {
            numericalFluxO1[j][i] = Array<OneD, NekDouble>(nTracePts, 0.0);
        }
    }

    NumericalFluxO1(fields, inarray, numericalFluxO1, pFwd, pBwd);

    for (std::size_t j = 0; j < nDim; ++j)
    {
        for (std::size_t i = 0; i < nScalars; ++i)
        {
            fields[i]->IProductWRTDerivBase (j, inarray[i], tmp1);
            Vmath::Neg                      (nCoeffs, tmp1, 1);
            fields[i]->AddTraceIntegral     (numericalFluxO1[j][i],
                                             tmp1);
            fields[i]->SetPhysState         (false);
            fields[i]->MultiplyByElmtInvMass(tmp1, tmp1);
            fields[i]->BwdTrans             (tmp1, inarrayderivative[j][i]);
        }
    }
    // For 3D Homogeneous 1D only take derivatives in 3rd direction
    if (m_diffDim == 1)
    {
        for (int i = 0; i < nScalars; ++i)
        {
            inarrayderivative[2][i] = m_homoDerivs[i];
>>>>>>> af485672
        }

        // Evaulate  <\phi, \hat{F}\cdot n> - outarray[i]
        Vmath::Neg                      (nCoeffs, tmp2[i], 1);
        fields[i]->AddTraceIntegral     (viscousFlux[i], tmp2[i]);
        fields[i]->SetPhysState         (false);
        fields[i]->MultiplyByElmtInvMass(tmp2[i], tmp2[i]);
        fields[i]->BwdTrans             (tmp2[i], outarray[i]);
    }
}

<<<<<<< HEAD
/**
 * @brief Builds the numerical flux for the 1st order derivatives
 *
 */
void DiffusionLDGNS::NumericalFluxO1(
    const Array<OneD, MultiRegions::ExpListSharedPtr>        &fields,
    const Array<OneD, Array<OneD, NekDouble> >               &inarray,
          Array<OneD, Array<OneD, Array<OneD, NekDouble> > >
                                                    &numericalFluxO1,
    const Array<OneD, Array<OneD, NekDouble> >               &pFwd,
    const Array<OneD, Array<OneD, NekDouble> >               &pBwd)
{
    std::size_t nTracePts = fields[0]->GetTrace()->GetTotPoints();
    std::size_t nScalars  = inarray.num_elements();

=======
void DiffusionLDGNS::v_DiffuseVolumeFlux(
    const Array<OneD, MultiRegions::ExpListSharedPtr>   &fields,
    const Array<OneD, Array<OneD, NekDouble>>           &inarray,
    Array<OneD,Array<OneD, Array<OneD, NekDouble> > >   &inarrayderivative,
    Array<OneD, Array<OneD, Array<OneD, NekDouble> > >  &VolumeFlux,
    Array< OneD, int >                                  &nonZeroIndex) 
{

    boost::ignore_unused(fields,nonZeroIndex);
    m_fluxVectorNS(inarray, inarrayderivative, VolumeFlux);

}

void DiffusionLDGNS::v_DiffuseTraceFlux(
    const Array<OneD, MultiRegions::ExpListSharedPtr>   &fields,
    const Array<OneD, Array<OneD, NekDouble>>           &inarray,
    Array<OneD,Array<OneD, Array<OneD, NekDouble> > >   &inarrayderivative,
    Array<OneD, Array<OneD, Array<OneD, NekDouble> > >  &VolumeFlux,
    Array<OneD, Array<OneD, NekDouble> >                &TraceFlux,
    const Array<OneD, Array<OneD, NekDouble>>           &pFwd,
    const Array<OneD, Array<OneD, NekDouble>>           &pBwd,
    Array< OneD, int >                                  &nonZeroIndex)
{
    boost::ignore_unused(inarray,inarrayderivative,nonZeroIndex);
    NumericalFluxO2(fields, VolumeFlux, TraceFlux, pFwd, pBwd);
}

/**
 * @brief Builds the numerical flux for the 1st order derivatives
 *
 */
void DiffusionLDGNS::NumericalFluxO1(
    const Array<OneD, MultiRegions::ExpListSharedPtr>        &fields,
    const Array<OneD, Array<OneD, NekDouble> >               &inarray,
          Array<OneD, Array<OneD, Array<OneD, NekDouble> > >
                                                    &numericalFluxO1,
    const Array<OneD, Array<OneD, NekDouble> >               &pFwd,
    const Array<OneD, Array<OneD, NekDouble> >               &pBwd)
{
    std::size_t nTracePts = fields[0]->GetTrace()->GetTotPoints();
    std::size_t nScalars  = inarray.num_elements();

>>>>>>> af485672
    //Upwind
    Array<OneD, Array<OneD, NekDouble> > numflux{nScalars};
    for (std::size_t i = 0; i < nScalars; ++i)
    {
        numflux[i] = {pFwd[i]};
    }

    // Modify the values in case of boundary interfaces
    if (fields[0]->GetBndCondExpansions().num_elements())
    {
        ApplyBCsO1(fields, inarray, pFwd, pBwd, numflux);
    }

    // Splitting the numerical flux into the dimensions
    for (std::size_t j = 0; j < m_spaceDim; ++j)
    {
        for (std::size_t i = 0; i < nScalars; ++i)
        {
            Vmath::Vmul(nTracePts, m_traceNormals[j], 1,numflux[i], 1,
                numericalFluxO1[j][i], 1);
        }
    }
}

/**
 * @brief Imposes appropriate bcs for the 1st order derivatives
 *
 */
void DiffusionLDGNS::ApplyBCsO1(
    const Array<OneD, MultiRegions::ExpListSharedPtr> &fields,
    const Array<OneD, Array<OneD, NekDouble> >        &inarray,
    const Array<OneD, Array<OneD, NekDouble> >        &pFwd,
    const Array<OneD, Array<OneD, NekDouble> >        &pBwd,
          Array<OneD, Array<OneD, NekDouble> >        &fluxO1)
{
    boost::ignore_unused(pBwd);

    std::size_t nTracePts = fields[0]->GetTrace()->GetTotPoints();
    std::size_t nScalars  = inarray.num_elements();

    Array<OneD, NekDouble> tmp1{nTracePts, 0.0};
    Array<OneD, NekDouble> tmp2{nTracePts, 0.0};
    Array<OneD, NekDouble> Tw{nTracePts, m_Twall};

    Array< OneD, Array<OneD, NekDouble > > scalarVariables{nScalars};

    // Extract internal values of the scalar variables for Neumann bcs
    for (std::size_t i = 0; i < nScalars; ++i)
    {
        scalarVariables[i] = Array<OneD, NekDouble>{nTracePts, 0.0};
    }

    // Compute boundary conditions for velocities
    for (std::size_t i = 0; i < nScalars-1; ++i)
    {
        // Note that cnt has to loop on nBndRegions and nBndEdges
        // and has to be reset to zero per each equation
        std::size_t cnt = 0;
        std::size_t nBndRegions = fields[i+1]->
            GetBndCondExpansions().num_elements();
        for (std::size_t j = 0; j < nBndRegions; ++j)
        {
            if (fields[i+1]->GetBndConditions()[j]->
                GetBoundaryConditionType() == SpatialDomains::ePeriodic)
            {
                continue;
            }

            std::size_t nBndEdges = fields[i+1]->
                GetBndCondExpansions()[j]->GetExpSize();
            for (std::size_t e = 0; e < nBndEdges; ++e)
            {
                std::size_t nBndEdgePts = fields[i+1]->
                    GetBndCondExpansions()[j]->GetExp(e)->GetTotPoints();

                std::size_t id1 = fields[i+1]->
                    GetBndCondExpansions()[j]->GetPhys_Offset(e);

                std::size_t id2 = fields[0]->GetTrace()->
                    GetPhys_Offset(fields[0]->GetTraceMap()->
                    GetBndCondTraceToGlobalTraceMap(cnt++));

                if (boost::iequals(fields[i]->GetBndConditions()[j]->
                    GetUserDefined(),"WallViscous") ||
                    boost::iequals(fields[i]->GetBndConditions()[j]->
                    GetUserDefined(),"WallAdiabatic"))
                {
                    // Reinforcing bcs for velocity in case of Wall bcs
                    Vmath::Zero(nBndEdgePts, &scalarVariables[i][id2], 1);

                }
                else if (
                    boost::iequals(fields[i]->GetBndConditions()[j]->
                    GetUserDefined(),"Wall") ||
                    boost::iequals(fields[i]->GetBndConditions()[j]->
                    GetUserDefined(),"Symmetry"))
                {
                    // Symmetry bc: normal velocity is zero
                    //    get all velocities at once because we need u.n
                    if (i==0)
                    {
                        //    tmp1 = -(u.n)
                        Vmath::Zero(nBndEdgePts, tmp1, 1);
                        for (std::size_t k = 0; k < nScalars-1; ++k)
                        {
                            Vmath::Vdiv(nBndEdgePts,
                              &(fields[k+1]->GetBndCondExpansions()[j]->
                                  UpdatePhys())[id1], 1,
                              &(fields[0]->GetBndCondExpansions()[j]->
                                  UpdatePhys())[id1], 1,
                              &scalarVariables[k][id2], 1);
                            Vmath::Vvtvp(nBndEdgePts,
                                    &m_traceNormals[k][id2], 1,
                                    &scalarVariables[k][id2], 1,
                                    &tmp1[0], 1,
                                    &tmp1[0], 1);
                        }
                        Vmath::Smul(nBndEdgePts, -1.0,
                                    &tmp1[0], 1,
                                    &tmp1[0], 1);

                        //    u_i - (u.n)n_i
                        for (std::size_t k = 0; k < nScalars-1; ++k)
                        {
                            Vmath::Vvtvp(nBndEdgePts,
                                    &tmp1[0], 1,
                                    &m_traceNormals[k][id2], 1,
                                    &scalarVariables[k][id2], 1,
                                    &scalarVariables[k][id2], 1);
                        }
                    }
                }
                else if (fields[i]->GetBndConditions()[j]->
                         GetBoundaryConditionType() ==
                         SpatialDomains::eDirichlet)
                {
                    // Imposing velocity bcs if not Wall
                    Vmath::Vdiv(nBndEdgePts,
                            &(fields[i+1]->GetBndCondExpansions()[j]->
                              UpdatePhys())[id1], 1,
                            &(fields[0]->GetBndCondExpansions()[j]->
                              UpdatePhys())[id1], 1,
                            &scalarVariables[i][id2], 1);
                }

                // For Dirichlet boundary condition: uflux = u_bcs
                if (fields[i]->GetBndConditions()[j]->
                    GetBoundaryConditionType() ==
                    SpatialDomains::eDirichlet)
                {
                    Vmath::Vcopy(nBndEdgePts,
                                 &scalarVariables[i][id2], 1,
                                 &fluxO1[i][id2], 1);
                }

                // For Neumann boundary condition: uflux = u_+
                else if ((fields[i]->GetBndConditions()[j])->
                         GetBoundaryConditionType() ==
                         SpatialDomains::eNeumann)
                {
                    Vmath::Vcopy(nBndEdgePts,
                                 &pFwd[i][id2], 1,
                                 &fluxO1[i][id2], 1);
                }

                // Building kinetic energy to be used for T bcs
                Vmath::Vmul(nBndEdgePts,
                            &scalarVariables[i][id2], 1,
                            &scalarVariables[i][id2], 1,
                            &tmp1[id2], 1);

                Vmath::Smul(nBndEdgePts, 0.5,
                            &tmp1[id2], 1,
                            &tmp1[id2], 1);

                Vmath::Vadd(nBndEdgePts,
                            &tmp2[id2], 1,
                            &tmp1[id2], 1,
                            &tmp2[id2], 1);
            }
        }
    }

    // Compute boundary conditions  for temperature
    std::size_t cnt = 0;
    std::size_t nBndRegions = fields[nScalars]->
    GetBndCondExpansions().num_elements();
    for (std::size_t j = 0; j < nBndRegions; ++j)
    {
        if (fields[nScalars]->GetBndConditions()[j]->
            GetBoundaryConditionType() ==
            SpatialDomains::ePeriodic)
        {
            continue;
        }

        std::size_t nBndEdges = fields[nScalars]->
        GetBndCondExpansions()[j]->GetExpSize();
        for (std::size_t e = 0; e < nBndEdges; ++e)
        {
            std::size_t nBndEdgePts = fields[nScalars]->
            GetBndCondExpansions()[j]->GetExp(e)->GetTotPoints();

            std::size_t id1 = fields[nScalars]->
            GetBndCondExpansions()[j]->GetPhys_Offset(e);

            std::size_t id2 = fields[0]->GetTrace()->
            GetPhys_Offset(fields[0]->GetTraceMap()->
                           GetBndCondTraceToGlobalTraceMap(cnt++));

            // Imposing Temperature Twall at the wall
            if (boost::iequals(fields[nScalars]->GetBndConditions()[j]->
                GetUserDefined(),"WallViscous"))
            {
                Vmath::Vcopy(nBndEdgePts,
                             &Tw[0], 1,
                             &scalarVariables[nScalars-1][id2], 1);
            }
            // Imposing Temperature through condition on the Energy
            // for no wall boundaries (e.g. farfield)
            else if (fields[nScalars]->GetBndConditions()[j]->
                     GetBoundaryConditionType() ==
                     SpatialDomains::eDirichlet)
            {
                // Use equation of state to evaluate temperature
                NekDouble rho, ene;
                for(std::size_t n = 0; n < nBndEdgePts; ++n)
                {
                    rho = fields[0]->
                              GetBndCondExpansions()[j]->
                              GetPhys()[id1+n];
                    ene = fields[nScalars]->
                              GetBndCondExpansions()[j]->
                              GetPhys()[id1 +n] / rho - tmp2[id2+n];
                    scalarVariables[nScalars-1][id2+n] =
                            m_eos->GetTemperature(rho, ene);
                }
            }

            // For Dirichlet boundary condition: uflux = u_bcs
            if (fields[nScalars]->GetBndConditions()[j]->
                GetBoundaryConditionType() == SpatialDomains::eDirichlet &&
                !boost::iequals(fields[nScalars]->GetBndConditions()[j]
                ->GetUserDefined(), "WallAdiabatic"))
            {
                Vmath::Vcopy(nBndEdgePts,
                             &scalarVariables[nScalars-1][id2], 1,
                             &fluxO1[nScalars-1][id2], 1);

            }

            // For Neumann boundary condition: uflux = u_+
            else if (((fields[nScalars]->GetBndConditions()[j])->
                      GetBoundaryConditionType() == SpatialDomains::eNeumann) ||
                      boost::iequals(fields[nScalars]->GetBndConditions()[j]->
                                    GetUserDefined(), "WallAdiabatic"))
            {
                Vmath::Vcopy(nBndEdgePts,
                             &pFwd[nScalars-1][id2], 1,
                             &fluxO1[nScalars-1][id2], 1);

            }
        }
    }
}

/**
 * @brief Build the numerical flux for the 2nd order derivatives
 *
 */
void DiffusionLDGNS::NumericalFluxO2(
    const Array<OneD, MultiRegions::ExpListSharedPtr>        &fields,
          Array<OneD, Array<OneD, Array<OneD, NekDouble> > > &qfield,
          Array<OneD, Array<OneD, NekDouble> >               &qflux,
    const Array<OneD, Array<OneD, NekDouble> >               &uFwd,
    const Array<OneD, Array<OneD, NekDouble> >               &uBwd)
{
    std::size_t nTracePts  = fields[0]->GetTrace()->GetTotPoints();
    std::size_t nVariables = fields.num_elements();

    // Initialize penalty flux
    Array<OneD, Array<OneD, NekDouble> >  fluxPen{nVariables-1};
    for (std::size_t i = 0; i < nVariables-1; ++i)
    {
        fluxPen[i] = Array<OneD, NekDouble>{nTracePts, 0.0};
    }

    // Get penalty flux
    m_fluxPenaltyNS(uFwd, uBwd, fluxPen);

    // Evaluate Riemann flux
    // qflux = \hat{q} \cdot u = q \cdot n
    // Notice: i = 1 (first row of the viscous tensor is zero)

    Array<OneD, NekDouble > qFwd{nTracePts};
    Array<OneD, NekDouble > qBwd{nTracePts};
    Array<OneD, NekDouble > qtemp{nTracePts};
    Array<OneD, NekDouble > qfluxtemp{nTracePts, 0.0};
    std::size_t nDim = fields[0]->GetCoordim(0);
    for (std::size_t i = 1; i < nVariables; ++i)
    {
        qflux[i] = Array<OneD, NekDouble> {nTracePts, 0.0};
        for (std::size_t j = 0; j < nDim; ++j)
        {
            // Compute qFwd and qBwd value of qfield in position 'ji'
            fields[i]->GetFwdBwdTracePhys(qfield[j][i], qFwd, qBwd);
<<<<<<< HEAD

            // Downwind
            Vmath::Vcopy(nTracePts, qBwd, 1, qfluxtemp, 1);

            // Multiply the Riemann flux by the trace normals
            Vmath::Vmul(nTracePts, m_traceNormals[j], 1, qfluxtemp, 1,
                        qfluxtemp, 1);

            // Add penalty term
            Vmath::Vvtvp(nTracePts, m_traceOneOverH, 1, fluxPen[i-1], 1,
                qfluxtemp, 1, qfluxtemp, 1);

=======

            // Downwind
            Vmath::Vcopy(nTracePts, qBwd, 1, qfluxtemp, 1);

            // Multiply the Riemann flux by the trace normals
            Vmath::Vmul(nTracePts, m_traceNormals[j], 1, qfluxtemp, 1,
                        qfluxtemp, 1);

            // Add penalty term
            Vmath::Vvtvp(nTracePts, m_traceOneOverH, 1, fluxPen[i-1], 1,
                qfluxtemp, 1, qfluxtemp, 1);

>>>>>>> af485672
            // Impose weak boundary condition with flux
            if (fields[0]->GetBndCondExpansions().num_elements())
            {
                ApplyBCsO2(fields, i, j, qfield[j][i], qFwd, qBwd, qfluxtemp);
            }

            // Store the final flux into qflux
            Vmath::Vadd(nTracePts, qfluxtemp, 1, qflux[i], 1, qflux[i], 1);
        }
    }
}


/**
 * @brief Imposes appropriate bcs for the 2nd order derivatives
 *
 */
void DiffusionLDGNS::ApplyBCsO2(
    const Array<OneD, MultiRegions::ExpListSharedPtr> &fields,
    const std::size_t                                  var,
    const std::size_t                                  dir,
    const Array<OneD, const NekDouble>                &qfield,
    const Array<OneD, const NekDouble>                &qFwd,
    const Array<OneD, const NekDouble>                &qBwd,
          Array<OneD,       NekDouble>                &penaltyflux)
{
    boost::ignore_unused(qfield, qBwd);

    std::size_t cnt = 0;
    std::size_t nBndRegions = fields[var]->GetBndCondExpansions().num_elements();
    // Loop on the boundary regions to apply appropriate bcs
    for (std::size_t i = 0; i < nBndRegions; ++i)
    {
        // Number of boundary regions related to region 'i'
        std::size_t nBndEdges = fields[var]->
        GetBndCondExpansions()[i]->GetExpSize();

        if (fields[var]->GetBndConditions()[i]->GetBoundaryConditionType()
            == SpatialDomains::ePeriodic)
        {
            continue;
        }

        // Weakly impose bcs by modifying flux values
        for (std::size_t e = 0; e < nBndEdges; ++e)
        {
            std::size_t nBndEdgePts = fields[var]->
            GetBndCondExpansions()[i]->GetExp(e)->GetTotPoints();

            std::size_t id2 = fields[0]->GetTrace()->
            GetPhys_Offset(fields[0]->GetTraceMap()->
                           GetBndCondTraceToGlobalTraceMap(cnt++));

            // In case of Dirichlet bcs:
            // uflux = gD
            if (fields[var]->GetBndConditions()[i]->
               GetBoundaryConditionType() == SpatialDomains::eDirichlet
               && !boost::iequals(fields[var]->GetBndConditions()[i]->
                                  GetUserDefined(), "WallAdiabatic"))
            {
                Vmath::Vmul(nBndEdgePts,
                            &m_traceNormals[dir][id2], 1,
                            &qFwd[id2], 1,
                            &penaltyflux[id2], 1);
            }
            // 3.4) In case of Neumann bcs:
            // uflux = u+
            else if ((fields[var]->GetBndConditions()[i])->
                GetBoundaryConditionType() == SpatialDomains::eNeumann)
            {
                ASSERTL0(false,
                         "Neumann bcs not implemented for LDGNS");

                /*
                Vmath::Vmul(nBndEdgePts,
                            &m_traceNormals[dir][id2], 1,
                            &(fields[var]->
                              GetBndCondExpansions()[i]->
                              UpdatePhys())[id1], 1,
                            &penaltyflux[id2], 1);
                 */
            }
            else if (boost::iequals(fields[var]->GetBndConditions()[i]->
                                   GetUserDefined(), "WallAdiabatic"))
            {
                if ((var == m_spaceDim + 1))
                {
                    Vmath::Zero(nBndEdgePts, &penaltyflux[id2], 1);
                }
                else
                {

                    Vmath::Vmul(nBndEdgePts,
                                &m_traceNormals[dir][id2], 1,
                                &qFwd[id2], 1,
                                &penaltyflux[id2], 1);

                }
            }
        }
    }
}
}//end of namespace Nektar<|MERGE_RESOLUTION|>--- conflicted
+++ resolved
@@ -45,7 +45,6 @@
 {
 std::string DiffusionLDGNS::type = GetDiffusionFactory().
 RegisterCreatorFunction("LDGNS", DiffusionLDGNS::create);
-<<<<<<< HEAD
 
 DiffusionLDGNS::DiffusionLDGNS()
 {
@@ -123,84 +122,6 @@
                         dist(*(exp2D->GetGeom2D()->GetEdge(i)->GetVertex(1))));
                 }
             break;
-=======
-
-DiffusionLDGNS::DiffusionLDGNS()
-{
-}
-
-void DiffusionLDGNS::v_InitObject(
-    LibUtilities::SessionReaderSharedPtr        pSession,
-    Array<OneD, MultiRegions::ExpListSharedPtr> pFields)
-{
-    m_session = pSession;
-    m_session->LoadParameter ("Twall", m_Twall, 300.15);
-
-    // Setting up the normals
-    std::size_t nDim = pFields[0]->GetCoordim(0);
-    std::size_t nTracePts = pFields[0]->GetTrace()->GetTotPoints();
-
-    m_spaceDim = nDim;
-    if (pSession->DefinesSolverInfo("HOMOGENEOUS"))
-    {
-        m_spaceDim = 3;
-    }
-
-    m_diffDim = m_spaceDim - nDim;
-
-    m_traceVel = Array<OneD, Array<OneD, NekDouble> >{m_spaceDim};
-    m_traceNormals = Array<OneD, Array<OneD, NekDouble> >{m_spaceDim};
-    for(std::size_t i = 0; i < m_spaceDim; ++i)
-    {
-        m_traceVel[i] = Array<OneD, NekDouble> {nTracePts, 0.0};
-        m_traceNormals[i] = Array<OneD, NekDouble> {nTracePts};
-    }
-    pFields[0]->GetTrace()->GetNormals(m_traceNormals);
-
-    // Create equation of state object
-    std::string eosType;
-    m_session->LoadSolverInfo("EquationOfState",
-                              eosType, "IdealGas");
-    m_eos = GetEquationOfStateFactory()
-                            .CreateInstance(eosType, m_session);
-
-
-    // Set up {h} reference on the trace for penalty term
-    //
-    // Note, this shold be replaced with something smarter when merging
-    // LDG with IP
-
-    // Get min h per element
-    std::size_t nElements = pFields[0]->GetExpSize();
-    Array<OneD, NekDouble> hEle{nElements, 1.0};
-    for (std::size_t e = 0; e < nElements; e++)
-    {
-        NekDouble h{1.0e+10};
-        std::size_t expDim = pFields[0]->GetShapeDimension();
-        switch(expDim)
-        {
-            case 3:
-            {
-                LocalRegions::Expansion3DSharedPtr exp3D;
-                exp3D = pFields[0]->GetExp(e)->as<LocalRegions::Expansion3D>();
-                for(std::size_t i = 0; i < exp3D->GetNedges(); ++i)
-                {
-                    h = std::min(h, exp3D->GetGeom3D()->GetEdge(i)->GetVertex(0)->
-                        dist(*(exp3D->GetGeom3D()->GetEdge(i)->GetVertex(1))));
-                }
-            break;
-            }
-
-            case 2:
-            {
-                LocalRegions::Expansion2DSharedPtr exp2D;
-                exp2D = pFields[0]->GetExp(e)->as<LocalRegions::Expansion2D>();
-                for(std::size_t i = 0; i < exp2D->GetNedges(); ++i)
-                {
-                    h = std::min(h, exp2D->GetGeom2D()->GetEdge(i)->GetVertex(0)->
-                        dist(*(exp2D->GetGeom2D()->GetEdge(i)->GetVertex(1))));
-                }
-            break;
             }
             case 1:
             {
@@ -215,24 +136,11 @@
             default:
             {
                 ASSERTL0(false,"Dimension out of bound.")
->>>>>>> af485672
             }
             case 1:
             {
                 LocalRegions::Expansion1DSharedPtr exp1D;
                 exp1D = pFields[0]->GetExp(e)->as<LocalRegions::Expansion1D>();
-
-<<<<<<< HEAD
-                h = std::min(h, exp1D->GetGeom1D()->GetVertex(0)->
-                    dist(*(exp1D->GetGeom1D()->GetVertex(1))));
-
-            break;
-            }
-            default:
-            {
-                ASSERTL0(false,"Dimension out of bound.")
-            }
-        }
 
         // Store scaling
         hEle[e] = h;
@@ -266,39 +174,6 @@
             == SpatialDomains::ePeriodic)
         {
             continue;
-=======
-        // Store scaling
-        hEle[e] = h;
-    }
-    // Expand h from elements to points
-    std::size_t nPts = pFields[0]->GetTotPoints();
-    Array<OneD, NekDouble> hElePts{nPts, 0.0};
-    Array<OneD, NekDouble> tmp;
-    for (std::size_t e = 0; e < pFields[0]->GetExpSize(); e++)
-    {
-        std::size_t nElmtPoints     = pFields[0]->GetExp(e)->GetTotPoints();
-        std::size_t physOffset      = pFields[0]->GetPhys_Offset(e);
-        Vmath::Fill(nElmtPoints, hEle[e],
-            tmp = hElePts + physOffset, 1);
-    }
-    // Get Fwd and Bwd traces
-    Array<OneD, NekDouble> Fwd{nTracePts, 0.0};
-    Array<OneD, NekDouble> Bwd{nTracePts, 0.0};
-    pFields[0]->GetFwdBwdTracePhys(hElePts, Fwd, Bwd);
-    // Fix boundaries
-    std::size_t cnt = 0;
-    std::size_t nBndRegions = pFields[0]->GetBndCondExpansions().num_elements();
-    // Loop on the boundary regions
-    for (std::size_t i = 0; i < nBndRegions; ++i)
-    {
-        // Number of boundary regions related to region 'i'
-        std::size_t nBndEdges = pFields[0]->
-        GetBndCondExpansions()[i]->GetExpSize();
-
-        if (pFields[0]->GetBndConditions()[i]->GetBoundaryConditionType()
-            == SpatialDomains::ePeriodic)
-        {
-            continue;
         }
 
         // Get value from interior
@@ -312,7 +187,6 @@
                            GetBndCondTraceToGlobalTraceMap(cnt++));
 
             Vmath::Vcopy(nBndEdgePts, &Fwd[id2], 1, &Bwd[id2], 1);
->>>>>>> af485672
         }
     }
     // Get average of traces
@@ -377,19 +251,6 @@
     Array<OneD, NekDouble>               tmp1(nCoeffs);
     Array<OneD, Array<OneD, NekDouble> > tmp2(nConvectiveFields);
 
-<<<<<<< HEAD
-        // Get value from interior
-        for (std::size_t e = 0; e < nBndEdges; ++e)
-        {
-            std::size_t nBndEdgePts = pFields[0]->
-            GetBndCondExpansions()[i]->GetExp(e)->GetTotPoints();
-
-            std::size_t id2 = pFields[0]->GetTrace()->
-            GetPhys_Offset(pFields[0]->GetTraceMap()->
-                           GetBndCondTraceToGlobalTraceMap(cnt++));
-
-            Vmath::Vcopy(nBndEdgePts, &Fwd[id2], 1, &Bwd[id2], 1);
-=======
     Array<OneD, Array<OneD, Array<OneD, NekDouble> > > 
                                             derivativesO1(m_spaceDim);
 
@@ -418,7 +279,6 @@
         for (i = 0; i < nScalars+1; ++i)
         {
             m_viscTensor[j][i] = Array<OneD, NekDouble>(nPts, 0.0);
->>>>>>> af485672
         }
     }
     // Get average of traces
@@ -457,42 +317,6 @@
     std::size_t nScalars  = inarray.num_elements();
     std::size_t nTracePts = fields[0]->GetTrace()->GetTotPoints();
 
-<<<<<<< HEAD
-    Array<OneD, NekDouble>               tmp1{nCoeffs};
-    Array<OneD, Array<OneD, NekDouble> > tmp2{nConvectiveFields};
-
-    Array<OneD, Array<OneD, Array<OneD, NekDouble> > >
-                                            numericalFluxO1{m_spaceDim};
-    Array<OneD, Array<OneD, Array<OneD, NekDouble> > >
-                                            derivativesO1{m_spaceDim};
-
-    for (std::size_t j = 0; j < m_spaceDim; ++j)
-    {
-        numericalFluxO1[j] = Array<OneD, Array<OneD, NekDouble> >{nScalars};
-        derivativesO1[j]   = Array<OneD, Array<OneD, NekDouble> >{nScalars};
-
-        for (std::size_t i = 0; i < nScalars; ++i)
-        {
-            numericalFluxO1[j][i] = Array<OneD, NekDouble>{nTracePts, 0.0};
-            derivativesO1[j][i]   = Array<OneD, NekDouble>{nPts, 0.0};
-        }
-    }
-
-    // Compute the numerical fluxes for the first order derivatives
-    NumericalFluxO1(fields, inarray, numericalFluxO1, pFwd, pBwd);
-
-    for (std::size_t j = 0; j < nDim; ++j)
-    {
-        for (std::size_t i = 0; i < nScalars; ++i)
-        {
-            fields[i]->IProductWRTDerivBase (j, inarray[i], tmp1);
-            Vmath::Neg                      (nCoeffs, tmp1, 1);
-            fields[i]->AddTraceIntegral     (numericalFluxO1[j][i],
-                                             tmp1);
-            fields[i]->SetPhysState         (false);
-            fields[i]->MultiplyByElmtInvMass(tmp1, tmp1);
-            fields[i]->BwdTrans             (tmp1, derivativesO1[j][i]);
-=======
     for (i = 0; i < nConvectiveFields; ++i)
     {
         viscousFlux[i] = Array<OneD, NekDouble>(nTracePts, 0.0);
@@ -513,53 +337,9 @@
         {
             fields[i]->IProductWRTDerivBase(j, m_viscTensor[j][i], tmp1);
             Vmath::Vadd(nCoeffs, tmp1, 1, tmp2[i], 1, tmp2[i], 1);
->>>>>>> af485672
-        }
-    }
-
-<<<<<<< HEAD
-    // For 3D Homogeneous 1D only take derivatives in 3rd direction
-    if (m_diffDim == 1)
-    {
-        for (std::size_t i = 0; i < nScalars; ++i)
-        {
-            derivativesO1[2][i] = m_homoDerivs[i];
-        }
-    }
-
-    // Initialisation viscous tensor
-    m_viscTensor = Array<OneD, Array<OneD, Array<OneD, NekDouble> > >
-                                                           {m_spaceDim};
-    for (std::size_t j = 0; j < m_spaceDim; ++j)
-    {
-        m_viscTensor[j] = Array<OneD, Array<OneD, NekDouble> >{nScalars+1};
-        for (std::size_t i = 0; i < nScalars+1; ++i)
-        {
-            m_viscTensor[j][i] = Array<OneD, NekDouble>{nPts, 0.0};
-        }
-    }
-
-    Array<OneD, Array<OneD, NekDouble> > viscousFlux{nConvectiveFields};
-    for (std::size_t i = 0; i < nConvectiveFields; ++i)
-    {
-        viscousFlux[i] = Array<OneD, NekDouble>{nTracePts, 0.0};
-    }
-
-    m_fluxVectorNS(inarray, derivativesO1, m_viscTensor);
-
-    // Compute u from q_{\eta} and q_{\xi}
-    // Obtain numerical fluxes
-    NumericalFluxO2(fields, m_viscTensor, viscousFlux, pFwd, pBwd);
-
-    for (std::size_t i = 0; i < nConvectiveFields; ++i)
-    {
-        tmp2[i] = Array<OneD, NekDouble>{nCoeffs, 0.0};
-
-        for (std::size_t j = 0; j < nDim; ++j)
-        {
-            fields[i]->IProductWRTDerivBase(j, m_viscTensor[j][i], tmp1);
-            Vmath::Vadd(nCoeffs, tmp1, 1, tmp2[i], 1, tmp2[i], 1);
-=======
+        }
+    }
+
         // Evaulate  <\phi, \hat{F}\cdot n> - outarray[i]
         Vmath::Neg                      (nCoeffs, tmp2[i], 1);
         fields[i]->AddTraceIntegral     (viscousFlux[i], tmp2[i]);
@@ -616,7 +396,6 @@
         for (int i = 0; i < nScalars; ++i)
         {
             inarrayderivative[2][i] = m_homoDerivs[i];
->>>>>>> af485672
         }
 
         // Evaulate  <\phi, \hat{F}\cdot n> - outarray[i]
@@ -628,23 +407,6 @@
     }
 }
 
-<<<<<<< HEAD
-/**
- * @brief Builds the numerical flux for the 1st order derivatives
- *
- */
-void DiffusionLDGNS::NumericalFluxO1(
-    const Array<OneD, MultiRegions::ExpListSharedPtr>        &fields,
-    const Array<OneD, Array<OneD, NekDouble> >               &inarray,
-          Array<OneD, Array<OneD, Array<OneD, NekDouble> > >
-                                                    &numericalFluxO1,
-    const Array<OneD, Array<OneD, NekDouble> >               &pFwd,
-    const Array<OneD, Array<OneD, NekDouble> >               &pBwd)
-{
-    std::size_t nTracePts = fields[0]->GetTrace()->GetTotPoints();
-    std::size_t nScalars  = inarray.num_elements();
-
-=======
 void DiffusionLDGNS::v_DiffuseVolumeFlux(
     const Array<OneD, MultiRegions::ExpListSharedPtr>   &fields,
     const Array<OneD, Array<OneD, NekDouble>>           &inarray,
@@ -687,7 +449,6 @@
     std::size_t nTracePts = fields[0]->GetTrace()->GetTotPoints();
     std::size_t nScalars  = inarray.num_elements();
 
->>>>>>> af485672
     //Upwind
     Array<OneD, Array<OneD, NekDouble> > numflux{nScalars};
     for (std::size_t i = 0; i < nScalars; ++i)
@@ -994,7 +755,6 @@
         {
             // Compute qFwd and qBwd value of qfield in position 'ji'
             fields[i]->GetFwdBwdTracePhys(qfield[j][i], qFwd, qBwd);
-<<<<<<< HEAD
 
             // Downwind
             Vmath::Vcopy(nTracePts, qBwd, 1, qfluxtemp, 1);
@@ -1007,20 +767,6 @@
             Vmath::Vvtvp(nTracePts, m_traceOneOverH, 1, fluxPen[i-1], 1,
                 qfluxtemp, 1, qfluxtemp, 1);
 
-=======
-
-            // Downwind
-            Vmath::Vcopy(nTracePts, qBwd, 1, qfluxtemp, 1);
-
-            // Multiply the Riemann flux by the trace normals
-            Vmath::Vmul(nTracePts, m_traceNormals[j], 1, qfluxtemp, 1,
-                        qfluxtemp, 1);
-
-            // Add penalty term
-            Vmath::Vvtvp(nTracePts, m_traceOneOverH, 1, fluxPen[i-1], 1,
-                qfluxtemp, 1, qfluxtemp, 1);
-
->>>>>>> af485672
             // Impose weak boundary condition with flux
             if (fields[0]->GetBndCondExpansions().num_elements())
             {
