--- conflicted
+++ resolved
@@ -49,13 +49,9 @@
 #include <SolverUtils/Forcing/Forcing.h>
 #include <MultiRegions/GlobalMatrixKey.h>
 #include <SolverUtils/Filters/FilterInterfaces.hpp>
-<<<<<<< HEAD
-
-=======
 #include <LocalRegions/Expansion3D.h>
 #include <LocalRegions/Expansion2D.h>
 #include <LibUtilities/LinearAlgebra/NekNonlinSys.h>
->>>>>>> 16023f85
 
 namespace Nektar
 {
@@ -169,13 +165,8 @@
                   TensorOfArray3D<NekDouble>                &flux);
 
         void SetBoundaryConditions(
-<<<<<<< HEAD
-            Array<OneD, Array<OneD, NekDouble> >             &physarray,
-            NekDouble                                         time);
-=======
             Array<OneD, Array<OneD, NekDouble>> &physarray,
             NekDouble                           time);
->>>>>>> 16023f85
 
         void SetBoundaryConditionsBwdWeight();
 
@@ -218,12 +209,12 @@
             boost::ignore_unused(inarray, outarray, pFwd, pBwd);
             // Do nothing by default
         }
-        
+
         virtual Array<OneD, NekDouble> v_GetMaxStdVelocity(
             const NekDouble SpeedSoundFactor);
 
         virtual void v_SteadyStateResidual(
-            int                     step, 
+            int                     step,
             Array<OneD, NekDouble>  &L2);
     };
 }
