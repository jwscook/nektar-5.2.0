--- conflicted
+++ resolved
@@ -164,17 +164,9 @@
         int nvariables = inarray.num_elements();
         int npoints    = GetNpoints();
      
-        Array<OneD, Array<OneD, NekDouble> > advVel(m_spacedim);
-<<<<<<< HEAD
-        
+        Array<OneD, Array<OneD, NekDouble> > advVel(m_spacedim);        
         m_advection->Advect(nvariables, m_fields, advVel, inarray,
                             outarray, time);
-
-=======
-            
-        m_advection->Advect(nvariables, m_fields, advVel, inarray, outarray);
-        
->>>>>>> 8e5e16c5
         for (i = 0; i < nvariables; ++i)
         {
             Vmath::Neg(npoints, outarray[i], 1);
