///////////////////////////////////////////////////////////////////////////////
//
// File EulerArtificialDiffusionCFE.cpp
//
// For more information, please see: http://www.nektar.info
//
// The MIT License
//
// Copyright (c) 2006 Division of Applied Mathematics, Brown University (USA),
// Department of Aeronautics, Imperial College London (UK), and Scientific
// Computing and Imaging Institute, University of Utah (USA).
//
// License for the specific language governing rights and limitations under
// Permission is hereby granted, free of charge, to any person obtaining a
// copy of this software and associated documentation files (the "Software"),
// to deal in the Software without restriction, including without limitation
// the rights to use, copy, modify, merge, publish, distribute, sublicense,
// and/or sell copies of the Software, and to permit persons to whom the
// Software is furnished to do so, subject to the following conditions:
//
// The above copyright notice and this permission notice shall be included
// in all copies or substantial portions of the Software.
//
// THE SOFTWARE IS PROVIDED "AS IS", WITHOUT WARRANTY OF ANY KIND, EXPRESS
// OR IMPLIED, INCLUDING BUT NOT LIMITED TO THE WARRANTIES OF MERCHANTABILITY,
// FITNESS FOR A PARTICULAR PURPOSE AND NONINFRINGEMENT. IN NO EVENT SHALL
// THE AUTHORS OR COPYRIGHT HOLDERS BE LIABLE FOR ANY CLAIM, DAMAGES OR OTHER
// LIABILITY, WHETHER IN AN ACTION OF CONTRACT, TORT OR OTHERWISE, ARISING
// FROM, OUT OF OR IN CONNECTION WITH THE SOFTWARE OR THE USE OR OTHER
// DEALINGS IN THE SOFTWARE.
//
// Description: Euler equations in conservative variables with artificial
// diffusion
//
///////////////////////////////////////////////////////////////////////////////

#include <CompressibleFlowSolver/EquationSystems/EulerADCFE.h>
#include <boost/algorithm/string.hpp>

namespace Nektar
{
    string EulerADCFE::className =
    SolverUtils::GetEquationSystemFactory().RegisterCreatorFunction(
        "EulerADCFE", EulerADCFE::create,
        "Euler equations in conservative variables with "
        "artificial diffusion.");

    EulerADCFE::EulerADCFE(
        const LibUtilities::SessionReaderSharedPtr& pSession)
    : CompressibleFlowSystem(pSession)
    {
    }

    void EulerADCFE::v_InitObject()
    {
        CompressibleFlowSystem::v_InitObject();

        if (m_shockCaptureType == "Smooth")
        {
            ASSERTL0(m_fields.num_elements() == m_spacedim + 3,
                     "Not enough variables for smooth shock capturing; "
                     "make sure you have added eps to variable list.");
            m_smoothDiffusion = true;
        }

        m_diffusion->SetArtificialDiffusionVector(
            &EulerADCFE::GetArtificialDynamicViscosity, this);

        if(m_session->DefinesSolverInfo("PROBLEMTYPE"))
        {
            std::string ProblemTypeStr = m_session->GetSolverInfo("PROBLEMTYPE");
            int i;
            for(i = 0; i < (int) SIZE_ProblemType; ++i)
            {
                if(boost::iequals(ProblemTypeMap[i], ProblemTypeStr))
                {
                    m_problemType = (ProblemType)i;
                    break;
                }
            }
        }
        else
        {
            m_problemType = (ProblemType)0;
        }

        if (m_explicitAdvection)
        {
            m_ode.DefineOdeRhs    (&EulerADCFE::
            DoOdeRhs, this);
            m_ode.DefineProjection(&EulerADCFE::
            DoOdeProjection, this);
        }
        else
        {
            ASSERTL0(false, "Implicit CFE not set up.");
        }
    }

    EulerADCFE::~EulerADCFE()
    {

    }

    void EulerADCFE::v_GenerateSummary(SolverUtils::SummaryList& s)
    {
        CompressibleFlowSystem::v_GenerateSummary(s);
        SolverUtils::AddSummaryItem(
            s, "Problem Type", ProblemTypeMap[m_problemType]);
    }

    void EulerADCFE::v_SetInitialConditions(
        NekDouble initialtime,
        bool      dumpInitialConditions,
        const int domain)
    {
        EquationSystem::v_SetInitialConditions(initialtime, false);
        CompressibleFlowSystem::v_SetInitialConditions();

        if(dumpInitialConditions)
        {
            // Dump initial conditions to file
            Checkpoint_Output(0);
        }
    }

    void EulerADCFE::DoOdeRhs(
        const Array<OneD, const Array<OneD, NekDouble> > &inarray,
        Array<OneD,       Array<OneD, NekDouble> > &outarray,
        const NekDouble                                   time)
    {
        int i;
        int nvariables = inarray.num_elements();
        int npoints    = GetNpoints();

        Array<OneD, Array<OneD, NekDouble> > advVel;
        Array<OneD, Array<OneD, NekDouble> > outarrayAdv(nvariables);
        Array<OneD, Array<OneD, NekDouble> > outarrayDiff(nvariables);

        for (i = 0; i < nvariables; ++i)
        {
            outarrayAdv[i] = Array<OneD, NekDouble>(npoints, 0.0);
            outarrayDiff[i] = Array<OneD, NekDouble>(npoints, 0.0);
        }

        m_advection->Advect(nvariables, m_fields, advVel, inarray,
                                        outarrayAdv, m_time);

        for (i = 0; i < nvariables; ++i)
        {
            Vmath::Neg(npoints, outarrayAdv[i], 1);
        }

        m_diffusion->Diffuse(nvariables, m_fields, inarray, outarrayDiff);

        if (m_shockCaptureType == "NonSmooth")
        {
            for (i = 0; i < nvariables; ++i)
            {
                Vmath::Vadd(npoints,
                            outarrayAdv[i], 1,
                            outarrayDiff[i], 1,
                            outarray[i], 1);
            }
        }
        if(m_shockCaptureType == "Smooth")
        {
            const Array<OneD, int> ExpOrder = GetNumExpModesPerExp();

            NekDouble pOrder = Vmath::Vmax(ExpOrder.num_elements(), ExpOrder, 1);

            Array <OneD, NekDouble > a_vel  (npoints, 0.0);
            Array <OneD, NekDouble > u_abs  (npoints, 0.0);
            Array <OneD, NekDouble > pres   (npoints, 0.0);
            Array <OneD, NekDouble > wave_sp(npoints, 0.0);

            GetPressure(inarray, pres);
            GetSoundSpeed(inarray, pres, a_vel);
            GetAbsoluteVelocity(inarray, u_abs);

            Vmath::Vadd(npoints, a_vel, 1, u_abs, 1, wave_sp, 1);

            NekDouble max_wave_sp = Vmath::Vmax(npoints, wave_sp, 1);

            Vmath::Smul(npoints,
                        m_C2,
                        outarrayDiff[nvariables-1], 1,
                        outarrayDiff[nvariables-1], 1);

            Vmath::Smul(npoints,
                        max_wave_sp,
                        outarrayDiff[nvariables-1], 1,
                        outarrayDiff[nvariables-1], 1);

            Vmath::Smul(npoints,
                        pOrder,
                        outarrayDiff[nvariables-1], 1,
                        outarrayDiff[nvariables-1], 1);

            for (i = 0; i < nvariables; ++i)
            {
                Vmath::Vadd(npoints,
                            outarrayAdv[i], 1,
                            outarrayDiff[i], 1,
                            outarray[i], 1);
            }

            Array<OneD, Array<OneD, NekDouble> > outarrayForcing(nvariables);

            for (i = 0; i < nvariables; ++i)
            {
                outarrayForcing[i] = Array<OneD, NekDouble>(npoints, 0.0);
            }

            GetForcingTerm(inarray, outarrayForcing);

            for (i = 0; i < nvariables; ++i)
            {
                // Add Forcing Term
                Vmath::Vadd(npoints,
                            outarray[i], 1,
                            outarrayForcing[i], 1,
                            outarray[i], 1);
            }
        }

        // Add sponge layer if defined in the session file
        std::vector<SolverUtils::ForcingSharedPtr>::const_iterator x;
        for (x = m_forcing.begin(); x != m_forcing.end(); ++x)
        {
            (*x)->Apply(m_fields, inarray, outarray, time);
        }
    }

    void EulerADCFE::DoOdeProjection(
        const Array<OneD, const Array<OneD, NekDouble> > &inarray,
        Array<OneD,       Array<OneD, NekDouble> > &outarray,
        const NekDouble                                   time)
    {
        int i;
        int nvariables = inarray.num_elements();

        switch(m_projectionType)
        {
            case MultiRegions::eDiscontinuous:
            {
                // Just copy over array
                int npoints = GetNpoints();

                for(i = 0; i < nvariables; ++i)
                {
                    Vmath::Vcopy(npoints, inarray[i], 1, outarray[i], 1);
                }
                SetBoundaryConditions(outarray, time);
                break;
            }
            case MultiRegions::eGalerkin:
            case MultiRegions::eMixed_CG_Discontinuous:
            {
                ASSERTL0(false, "No Continuous Galerkin for Euler equations");
                break;
            }
            default:
                ASSERTL0(false, "Unknown projection scheme");
                break;
        }
    }

    void EulerADCFE::SetBoundaryConditions(
        Array<OneD, Array<OneD, NekDouble> > &inarray,
        NekDouble                             time)
    {
        std::string varName;
        int cnt        = 0;

        // loop over Boundary Regions
        for (int n = 0; n < m_fields[0]->GetBndConditions().num_elements(); ++n)
        {
            std::string type = m_fields[0]->GetBndConditions()[n]->GetUserDefined();
            // Wall Boundary Condition
<<<<<<< HEAD
            if (m_fields[0]->GetBndConditions()[n]->GetUserDefined() ==
                SpatialDomains::eWall)
            {
                WallBC(n, cnt, inarray);
            }

            // Wall Boundary Condition
            if (m_fields[0]->GetBndConditions()[n]->GetUserDefined() ==
                SpatialDomains::eWallViscous ||
                m_fields[0]->GetBndConditions()[n]->
                GetUserDefined() == SpatialDomains::eWallAdiabatic )
=======
            if (boost::iequals(type,"WallViscous"))
>>>>>>> 1784e635
            {
                // Wall Boundary Condition
                ASSERTL0(false, "WallViscous is a wrong bc for the "
                         "Euler equations");
            }
            else
            {
                SetCommonBC(type,n,time, cnt,inarray);
            }

            // no User Defined conditions provided so skip cnt 
            // this line is left in case solver specific condition is added. 
            cnt += m_fields[0]->GetBndCondExpansions()[n]->GetExpSize(); 
        }
    }
}<|MERGE_RESOLUTION|>--- conflicted
+++ resolved
@@ -277,22 +277,9 @@
         for (int n = 0; n < m_fields[0]->GetBndConditions().num_elements(); ++n)
         {
             std::string type = m_fields[0]->GetBndConditions()[n]->GetUserDefined();
+
             // Wall Boundary Condition
-<<<<<<< HEAD
-            if (m_fields[0]->GetBndConditions()[n]->GetUserDefined() ==
-                SpatialDomains::eWall)
-            {
-                WallBC(n, cnt, inarray);
-            }
-
-            // Wall Boundary Condition
-            if (m_fields[0]->GetBndConditions()[n]->GetUserDefined() ==
-                SpatialDomains::eWallViscous ||
-                m_fields[0]->GetBndConditions()[n]->
-                GetUserDefined() == SpatialDomains::eWallAdiabatic )
-=======
             if (boost::iequals(type,"WallViscous"))
->>>>>>> 1784e635
             {
                 // Wall Boundary Condition
                 ASSERTL0(false, "WallViscous is a wrong bc for the "
