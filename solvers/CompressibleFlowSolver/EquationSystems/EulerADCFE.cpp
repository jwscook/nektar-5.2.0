///////////////////////////////////////////////////////////////////////////////
//
// File EulerArtificialDiffusionCFE.cpp
//
// For more information, please see: http://www.nektar.info
//
// The MIT License
//
// Copyright (c) 2006 Division of Applied Mathematics, Brown University (USA),
// Department of Aeronautics, Imperial College London (UK), and Scientific
// Computing and Imaging Institute, University of Utah (USA).
//
// License for the specific language governing rights and limitations under
// Permission is hereby granted, free of charge, to any person obtaining a
// copy of this software and associated documentation files (the "Software"),
// to deal in the Software without restriction, including without limitation
// the rights to use, copy, modify, merge, publish, distribute, sublicense,
// and/or sell copies of the Software, and to permit persons to whom the
// Software is furnished to do so, subject to the following conditions:
//
// The above copyright notice and this permission notice shall be included
// in all copies or substantial portions of the Software.
//
// THE SOFTWARE IS PROVIDED "AS IS", WITHOUT WARRANTY OF ANY KIND, EXPRESS
// OR IMPLIED, INCLUDING BUT NOT LIMITED TO THE WARRANTIES OF MERCHANTABILITY,
// FITNESS FOR A PARTICULAR PURPOSE AND NONINFRINGEMENT. IN NO EVENT SHALL
// THE AUTHORS OR COPYRIGHT HOLDERS BE LIABLE FOR ANY CLAIM, DAMAGES OR OTHER
// LIABILITY, WHETHER IN AN ACTION OF CONTRACT, TORT OR OTHERWISE, ARISING
// FROM, OUT OF OR IN CONNECTION WITH THE SOFTWARE OR THE USE OR OTHER
// DEALINGS IN THE SOFTWARE.
//
// Description: Euler equations in conservative variables with artificial
// diffusion
//
///////////////////////////////////////////////////////////////////////////////

#include <CompressibleFlowSolver/EquationSystems/EulerADCFE.h>
#include <boost/algorithm/string.hpp>

namespace Nektar
{
    string EulerADCFE::className =
    SolverUtils::GetEquationSystemFactory().RegisterCreatorFunction(
        "EulerADCFE", EulerADCFE::create,
        "Euler equations in conservative variables with "
        "artificial diffusion.");
    
    EulerADCFE::EulerADCFE(
        const LibUtilities::SessionReaderSharedPtr& pSession)
    : CompressibleFlowSystem(pSession)
    {
    }
    
    void EulerADCFE::v_InitObject()
    {
        CompressibleFlowSystem::v_InitObject();
        
        if (m_shockCaptureType == "Smooth")
        {
            ASSERTL0(m_fields.num_elements() == m_spacedim + 3,
                     "Not enough variables for smooth shock capturing; "
                     "make sure you have added eps to variable list.");
            m_smoothDiffusion = true;
        }
        
        m_diffusion->SetArtificialDiffusionVector(
            &EulerADCFE::GetArtificialDynamicViscosity, this);
        
        if(m_session->DefinesSolverInfo("PROBLEMTYPE"))
        {
            std::string ProblemTypeStr = m_session->GetSolverInfo("PROBLEMTYPE");
            int i;
            for(i = 0; i < (int) SIZE_ProblemType; ++i)
            {
                if(boost::iequals(ProblemTypeMap[i], ProblemTypeStr))
                {
                    m_problemType = (ProblemType)i;
                    break;
                }
            }
        }
        else
        {
            m_problemType = (ProblemType)0;
        }
        
        if (m_explicitAdvection)
        {
            m_ode.DefineOdeRhs    (&EulerADCFE::
            DoOdeRhs, this);
            m_ode.DefineProjection(&EulerADCFE::
            DoOdeProjection, this);
        }
        else
        {
            ASSERTL0(false, "Implicit CFE not set up.");
        }
    }
    
    EulerADCFE::~EulerADCFE()
    {
        
    }
    
    void EulerADCFE::v_GenerateSummary(SolverUtils::SummaryList& s)
    {
        CompressibleFlowSystem::v_GenerateSummary(s);
        SolverUtils::AddSummaryItem(
            s, "Problem Type", ProblemTypeMap[m_problemType]);
    }
    
    void EulerADCFE::v_SetInitialConditions(
        NekDouble initialtime, 
        bool      dumpInitialConditions,
        const int domain)
    {
        EquationSystem::v_SetInitialConditions(initialtime, false);
        
        if(dumpInitialConditions)
        {
            // Dump initial conditions to file
            Checkpoint_Output(0);
        }
    }
    
    void EulerADCFE::DoOdeRhs(
        const Array<OneD, const Array<OneD, NekDouble> > &inarray,
        Array<OneD,       Array<OneD, NekDouble> > &outarray,
        const NekDouble                                   time)
    {
        int i;
        int nvariables = inarray.num_elements();
        int npoints    = GetNpoints();
        
        Array<OneD, Array<OneD, NekDouble> > advVel; 
        Array<OneD, Array<OneD, NekDouble> > outarrayAdv(nvariables);
        Array<OneD, Array<OneD, NekDouble> > outarrayDiff(nvariables);

        for (i = 0; i < nvariables; ++i)
        {
            outarrayAdv[i] = Array<OneD, NekDouble>(npoints, 0.0);
            outarrayDiff[i] = Array<OneD, NekDouble>(npoints, 0.0);
        }
        
<<<<<<< HEAD
        m_advection->Advect(nvariables, m_fields, advVel, inarray, outarrayAdv, time);
=======
        m_advection->Advect(nvariables, m_fields, advVel, inarray,
                                        outarrayAdv, m_time);
>>>>>>> 91daf310
        
        for (i = 0; i < nvariables; ++i)
        {
            Vmath::Neg(npoints, outarrayAdv[i], 1);
        }
        
        m_diffusion->Diffuse(nvariables, m_fields, inarray, outarrayDiff);
        
        if (m_shockCaptureType == "NonSmooth")
        {
            for (i = 0; i < nvariables; ++i)
            {
                Vmath::Vadd(npoints,
                            outarrayAdv[i], 1,
                            outarrayDiff[i], 1,
                            outarray[i], 1);
            }
        }
        if(m_shockCaptureType == "Smooth")
        {
            const Array<OneD, int> ExpOrder = GetNumExpModesPerExp();
            
            NekDouble pOrder = Vmath::Vmax(ExpOrder.num_elements(), ExpOrder, 1);
            
            Array <OneD, NekDouble > a_vel  (npoints, 0.0);
            Array <OneD, NekDouble > u_abs  (npoints, 0.0);
            Array <OneD, NekDouble > pres   (npoints, 0.0);
            Array <OneD, NekDouble > wave_sp(npoints, 0.0);
            
            GetPressure(inarray, pres);
            GetSoundSpeed(inarray, pres, a_vel);
            GetAbsoluteVelocity(inarray, u_abs);
            
            Vmath::Vadd(npoints, a_vel, 1, u_abs, 1, wave_sp, 1);
            
            NekDouble max_wave_sp = Vmath::Vmax(npoints, wave_sp, 1);
            
            Vmath::Smul(npoints,
                        m_C2,
                        outarrayDiff[nvariables-1], 1,
                        outarrayDiff[nvariables-1], 1);
            
            Vmath::Smul(npoints,
                        max_wave_sp,
                        outarrayDiff[nvariables-1], 1,
                        outarrayDiff[nvariables-1], 1);
            
            Vmath::Smul(npoints,
                        pOrder,
                        outarrayDiff[nvariables-1], 1,
                        outarrayDiff[nvariables-1], 1);
            
            for (i = 0; i < nvariables; ++i)
            {
                Vmath::Vadd(npoints,
                            outarrayAdv[i], 1,
                            outarrayDiff[i], 1,
                            outarray[i], 1);
            }
            
            Array<OneD, Array<OneD, NekDouble> > outarrayForcing(nvariables);
            
            for (i = 0; i < nvariables; ++i)
            {
                outarrayForcing[i] = Array<OneD, NekDouble>(npoints, 0.0);
            }
            
            GetForcingTerm(inarray, outarrayForcing);
            
            for (i = 0; i < nvariables; ++i)
            {
                // Add Forcing Term
                Vmath::Vadd(npoints,
                            outarray[i], 1,
                            outarrayForcing[i], 1,
                            outarray[i], 1);
            }
        }
    }
    
    void EulerADCFE::DoOdeProjection(
        const Array<OneD, const Array<OneD, NekDouble> > &inarray,
        Array<OneD,       Array<OneD, NekDouble> > &outarray,
        const NekDouble                                   time)
    {
        int i;
        int nvariables = inarray.num_elements();
        
        switch(m_projectionType)
        {
            case MultiRegions::eDiscontinuous:
            {
                // Just copy over array
                int npoints = GetNpoints();
                
                for(i = 0; i < nvariables; ++i)
                {
                    Vmath::Vcopy(npoints, inarray[i], 1, outarray[i], 1);
                }
                SetBoundaryConditions(outarray, time);
                break;
            }
            case MultiRegions::eGalerkin:
            case MultiRegions::eMixed_CG_Discontinuous:
            {
                ASSERTL0(false, "No Continuous Galerkin for Euler equations");
                break;
            }
            default:
                ASSERTL0(false, "Unknown projection scheme");
                break;
        }
    }
    
    void EulerADCFE::SetBoundaryConditions(
        Array<OneD, Array<OneD, NekDouble> > &inarray,
        NekDouble                             time)
    {    
        std::string varName;
        int nvariables = m_fields.num_elements();
        int cnt        = 0;
        
        // loop over Boundary Regions
        for (int n = 0; n < m_fields[0]->GetBndConditions().num_elements(); ++n)
        {
            // Wall Boundary Condition
            if (m_fields[0]->GetBndConditions()[n]->GetUserDefined() ==
                SpatialDomains::eWall)
            {
                WallBC(n, cnt, inarray);
            }
            
            // Wall Boundary Condition
            if (m_fields[0]->GetBndConditions()[n]->GetUserDefined() ==
                SpatialDomains::eWallViscous)
            {
                ASSERTL0(false, "WallViscous is a wrong bc for the "
                "Euler equations");
            }
            
            // Symmetric Boundary Condition
            if (m_fields[0]->GetBndConditions()[n]->GetUserDefined() == 
                SpatialDomains::eSymmetry)
            {
                SymmetryBC(n, cnt, inarray);
            }
            
            // Riemann invariant characteristic Boundary Condition (CBC)
            if (m_fields[0]->GetBndConditions()[n]->GetUserDefined() == 
                SpatialDomains::eRiemannInvariant)
            {
                RiemannInvariantBC(n, cnt, inarray);
            }
            
            // Extrapolation of the data at the boundaries
            if (m_fields[0]->GetBndConditions()[n]->GetUserDefined() == 
                SpatialDomains::eExtrapOrder0)
            {
                ExtrapOrder0BC(n, cnt, inarray);
            }
            
            // Time Dependent Boundary Condition (specified in meshfile)
            if (m_fields[0]->GetBndConditions()[n]->GetUserDefined() 
                == SpatialDomains::eTimeDependent)
            {
                for (int i = 0; i < nvariables; ++i)
                {
                    varName = m_session->GetVariable(i);
                    m_fields[i]->EvaluateBoundaryConditions(time, varName);
                }
            }
            
            cnt += m_fields[0]->GetBndCondExpansions()[n]->GetExpSize();
        }
    }
}<|MERGE_RESOLUTION|>--- conflicted
+++ resolved
@@ -132,7 +132,7 @@
         int nvariables = inarray.num_elements();
         int npoints    = GetNpoints();
         
-        Array<OneD, Array<OneD, NekDouble> > advVel; 
+        Array<OneD, Array<OneD, NekDouble> > advVel;
         Array<OneD, Array<OneD, NekDouble> > outarrayAdv(nvariables);
         Array<OneD, Array<OneD, NekDouble> > outarrayDiff(nvariables);
 
@@ -142,12 +142,8 @@
             outarrayDiff[i] = Array<OneD, NekDouble>(npoints, 0.0);
         }
         
-<<<<<<< HEAD
-        m_advection->Advect(nvariables, m_fields, advVel, inarray, outarrayAdv, time);
-=======
         m_advection->Advect(nvariables, m_fields, advVel, inarray,
                                         outarrayAdv, m_time);
->>>>>>> 91daf310
         
         for (i = 0; i < nvariables; ++i)
         {
