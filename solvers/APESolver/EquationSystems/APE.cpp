--- conflicted
+++ resolved
@@ -297,12 +297,6 @@
 
 
 /**
-<<<<<<< HEAD
- * @brief v_PreIntegrate
- */
-bool APE::v_PreIntegrate(int step)
-{
-=======
  * @brief v_PostIntegrate
  */
 bool APE::v_PreIntegrate(int step)
@@ -333,7 +327,6 @@
         m_bfField->BwdTrans(tmpC, m_bf[i]);
     }
 
->>>>>>> 4c83a458
     return UnsteadySystem::v_PreIntegrate(step);
 }
 
@@ -343,8 +336,6 @@
  */
 bool APE::v_PostIntegrate(int step)
 {
-<<<<<<< HEAD
-=======
     if (m_cflsteps && !((step + 1) % m_cflsteps))
     {
         NekDouble cfl = GetCFLEstimate();
@@ -354,7 +345,6 @@
         }
     }
 
->>>>>>> 4c83a458
     return UnsteadySystem::v_PostIntegrate(step);
 }
 
