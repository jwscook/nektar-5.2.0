--- conflicted
+++ resolved
@@ -64,13 +64,8 @@
             const LibUtilities::SessionReaderSharedPtr &pSession,
             Array<OneD, MultiRegions::ExpListSharedPtr> &pFields,
             MultiRegions::ExpListSharedPtr              &pPressure,
-<<<<<<< HEAD
             const Array<OneD, int>                      &pVel,
-            const AdvectionTermSharedPtr                &advObject)
-=======
-            const Array<OneD, int> &pVel,
-            const SolverUtils::AdvectionSharedPtr &advObject)
->>>>>>> 80f3182c
+            const SolverUtils::AdvectionSharedPtr       &advObject)
         {
             ExtrapolateSharedPtr p = MemoryManager<SubSteppingExtrapolate>
                 ::AllocateSharedPtr(pSession,pFields,pPressure,pVel,advObject);
