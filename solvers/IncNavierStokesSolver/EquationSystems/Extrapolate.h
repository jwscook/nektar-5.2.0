///////////////////////////////////////////////////////////////////////////////
//
// File: Extrapolate.h
//
// For more information, please see: http://www.nektar.info
//
// The MIT License
//
// Copyright (c) 2006 Division of Applied Mathematics, Brown University (USA),
// Department of Aeronautics, Imperial College London (UK), and Scientific
// Computing and Imaging Institute, University of Utah (USA).
//
// License for the specific language governing rights and limitations under
// Permission is hereby granted, free of charge, to any person obtaining a
// copy of this software and associated documentation files (the "Software"),
// to deal in the Software without restriction, including without limitation
// the rights to use, copy, modify, merge, publish, distribute, sublicense,
// and/or sell copies of the Software, and to permit persons to whom the
// Software is furnished to do so, subject to the following conditions:
//
// The above copyright notice and this permission notice shall be included
// in all copies or substantial portions of the Software.
//
// THE SOFTWARE IS PROVIDED "AS IS", WITHOUT WARRANTY OF ANY KIND, EXPRESS
// OR IMPLIED, INCLUDING BUT NOT LIMITED TO THE WARRANTIES OF MERCHANTABILITY,
// FITNESS FOR A PARTICULAR PURPOSE AND NONINFRINGEMENT. IN NO EVENT SHALL
// THE AUTHORS OR COPYRIGHT HOLDERS BE LIABLE FOR ANY CLAIM, DAMAGES OR OTHER
// LIABILITY, WHETHER IN AN ACTION OF CONTRACT, TORT OR OTHERWISE, ARISING
// FROM, OUT OF OR IN CONNECTION WITH THE SOFTWARE OR THE USE OR OTHER
// DEALINGS IN THE SOFTWARE.
//
// Description: Abstract base class for Extrapolate.
//
///////////////////////////////////////////////////////////////////////////////

#ifndef NEKTAR_SOLVERS_EXTRAPOLATE_H
#define NEKTAR_SOLVERS_EXTRAPOLATE_H

#include <LibUtilities/BasicUtils/NekFactory.hpp>
#include <LibUtilities/Memory/NekMemoryManager.hpp>
#include <LibUtilities/BasicUtils/SessionReader.h>
#include <MultiRegions/ExpList.h>
#include <LibUtilities/BasicUtils/SharedArray.hpp>
#include <LibUtilities/TimeIntegration/TimeIntegrationWrapper.h>
#include <SolverUtils/AdvectionSystem.h>

namespace Nektar
{
    struct HBCInfo
    {
        /// Global element ID.
        int m_globalElmtID;
        /// Number of physical points in the element.
        int m_ptsInElmt;
        /// Physical offset of the element in the global list.
        int m_physOffset;
        /// Physical offset of the element in the boundary expansion.
        int m_bndElmtOffset;
        /// Trace ID of the element
        int m_elmtTraceID;
        /// Pressure boundary condition ID.
        int m_bndryElmtID;
        /// Associated element physical offset (\f$ k\f$ and \f$ k_c\f$ are the
        /// real and complex plane).
        int m_assPhysOffset;
        /// Coefficient offset used to locate the acceleration term in the
        /// general m_pressureHBC.
        int m_coeffOffset;
    };

    // Forward declaration
    class Extrapolate;
    typedef boost::shared_ptr<Extrapolate> ExtrapolateSharedPtr;
    typedef LibUtilities::NekFactory< std::string, Extrapolate,
        const LibUtilities::SessionReaderSharedPtr& ,
        Array<OneD, MultiRegions::ExpListSharedPtr>& ,
        MultiRegions::ExpListSharedPtr& ,
        const Array<OneD, int>& ,
        const SolverUtils::AdvectionSharedPtr& > ExtrapolateFactory;

    ExtrapolateFactory& GetExtrapolateFactory();

    class Extrapolate
    {
    public:
        Extrapolate(        
            const LibUtilities::SessionReaderSharedPtr  pSession,
            Array<OneD, MultiRegions::ExpListSharedPtr> pFields,
            MultiRegions::ExpListSharedPtr              pPressure,
            const Array<OneD, int>                      pVel,
            const SolverUtils::AdvectionSharedPtr                advObject);
        
        virtual ~Extrapolate();
<<<<<<< HEAD
        
=======

>>>>>>> 150cd99b
        void GenerateHOPBCMap();

        inline void SubSteppingTimeIntegration(
            const int intMethod,
            const LibUtilities::TimeIntegrationWrapperSharedPtr &IntegrationScheme);

        inline void SubStepSaveFields(
            const int nstep);
        
        inline void SubStepSetPressureBCs(
            const Array<OneD, const Array<OneD, NekDouble> > &inarray, 
            const NekDouble Aii_DT,
            NekDouble kinvis);

        inline void SubStepAdvance(
            const LibUtilities::TimeIntegrationSolutionSharedPtr &integrationSoln, 
            const int nstep, 
            NekDouble time);
<<<<<<< HEAD
        
=======

>>>>>>> 150cd99b
        inline void MountHOPBCs(
            int HBCdata, 
            NekDouble kinvis, 
            Array<OneD, NekDouble> &Q, 
            Array<OneD, const NekDouble> &Advection);

        void EvaluatePressureBCs(
            const Array<OneD, const Array<OneD, NekDouble> > &fields,
            const Array<OneD, const Array<OneD, NekDouble> >  &N,
            NekDouble kinvis);

        Array<OneD,NekDouble> GetMaxStdVelocity(
            const Array<OneD, Array<OneD,NekDouble> > inarray);
        
    protected:
        virtual void v_SubSteppingTimeIntegration(
            int intMethod,        
            const LibUtilities::TimeIntegrationWrapperSharedPtr &IntegrationScheme)=0;

        virtual void v_SubStepSaveFields(
            int nstep)=0;

        virtual void v_SubStepSetPressureBCs(
            const Array<OneD, const Array<OneD, NekDouble> > &inarray, 
            NekDouble Aii_DT,
            NekDouble kinvis)=0;

        virtual void v_SubStepAdvance(
            const LibUtilities::TimeIntegrationSolutionSharedPtr &integrationSoln, 
            int nstep, 
            NekDouble time)=0;

        virtual void v_MountHOPBCs(
            int HBCdata, 
            NekDouble kinvis, 
            Array<OneD, NekDouble> &Q, 
            Array<OneD, const NekDouble> &Advection)=0;
        
        void CalcNeumannPressureBCs(
            const Array<OneD, const Array<OneD, NekDouble> > &fields,
            const Array<OneD, const Array<OneD, NekDouble> >  &N,
            NekDouble kinvis);
        
        void CalcOutflowBCs(
            const Array<OneD, const Array<OneD, NekDouble> > &fields,
            const Array<OneD, const Array<OneD, NekDouble> >  &N,
            NekDouble kinvis);

        void RollOver(
            Array<OneD, Array<OneD, NekDouble> > &input);
<<<<<<< HEAD
        
=======

>>>>>>> 150cd99b
        void CurlCurl(
            Array<OneD, Array<OneD, const NekDouble> > &Vel,
            Array<OneD, Array<OneD, NekDouble> > &Q,
            const int j);
        
        LibUtilities::SessionReaderSharedPtr m_session;

        LibUtilities::CommSharedPtr m_comm;

        Array<OneD, MultiRegions::ExpListSharedPtr> m_fields;

        /// Pointer to field holding pressure field
        MultiRegions::ExpListSharedPtr m_pressure;
<<<<<<< HEAD
    
=======

>>>>>>> 150cd99b
        /// int which identifies which components of m_fields contains the
        /// velocity (u,v,w);
        Array<OneD, int> m_velocity;

        SolverUtils::AdvectionSharedPtr m_advObject;

        Array<OneD, Array<OneD, NekDouble> > m_previousVelFields;
<<<<<<< HEAD
        
=======

>>>>>>> 150cd99b
        /// Curl-curl dimensionality
        int m_curl_dim;
        
        /// bounday dimensionality
        int m_bnd_dim;
<<<<<<< HEAD
        
        /// pressure boundary conditions container
        Array<OneD, const SpatialDomains::BoundaryConditionShPtr> m_PBndConds;
        
=======

        /// pressure boundary conditions container
        Array<OneD, const SpatialDomains::BoundaryConditionShPtr> m_PBndConds;

>>>>>>> 150cd99b
        /// pressure boundary conditions expansion container
        Array<OneD, MultiRegions::ExpListSharedPtr>  m_PBndExp;
        
        /// number of times the high-order pressure BCs have been called
        int m_pressureCalls;
        
        /// Maximum points used in pressure BC evaluation
        int m_pressureBCsMaxPts;

        /// Maximum points used in Element adjacent to pressure BC evaluation
        int m_pressureBCsElmtMaxPts;
<<<<<<< HEAD
        
=======

>>>>>>> 150cd99b
        /// Maximum points used in pressure BC evaluation
        int m_intSteps;

        NekDouble m_timestep;

        /// Flag to determine if single homogeneous mode is used.
        bool m_SingleMode;
        /// Flag to determine if half homogeneous mode is used.
        bool m_HalfMode;
        /// Flag to determine if use multiple homogenenous modes are used.
        bool m_MultipleModes;

        NekDouble m_LhomZ;  ///< physical length in Z direction (if homogeneous)
        
        int m_npointsX;     ///< number of points in X direction (if homogeneous)
        int m_npointsY;     ///< number of points in Y direction (if homogeneous)
        int m_npointsZ;     ///< number of points in Z direction (if homogeneous)


<<<<<<< HEAD
        
=======

>>>>>>> 150cd99b
        /// Id of element to which pressure  boundary condition belongs
        Array<OneD, int> m_pressureBCtoElmtID;
        
        /// Id of edge (2D) or face (3D) to which pressure boundary condition belongs
        Array<OneD, int> m_pressureBCtoTraceID;
        
        /// Storage for current and previous levels of high order pressure boundary conditions.
        Array<OneD, Array<OneD, NekDouble> >  m_pressureHBCs;
<<<<<<< HEAD
        
=======

>>>>>>> 150cd99b
        /// Storage for current and previous levels of the acceleration term.
        Array<OneD, Array<OneD, NekDouble> >  m_acceleration;
        
        /// data structure to old all the information regarding High order pressure BCs
        Array<OneD, HBCInfo > m_HBCdata;
<<<<<<< HEAD
        
=======

>>>>>>> 150cd99b
        /// wave number 2 pi k /Lz
        Array<OneD, NekDouble>  m_wavenumber;
        
        /// minus Square of wavenumber
        Array<OneD, NekDouble>  m_negWavenumberSq;
        
        /// Storage for current and previous velocity fields at the otuflow for high order outflow BCs
        Array<OneD, Array<OneD, Array<OneD, NekDouble > > > m_outflowVel;

        /// Storage for current and previous velocity fields in physical space at the otuflow for high order outflow BCs
        Array<OneD, Array<OneD, Array<OneD, NekDouble > > > m_PhyoutfVel; ///(if homogeneous)

        /// Storage for nonlinear term in physical space at the outflow for high order outflow BCs 
        Array<OneD, NekDouble> m_nonlinearterm_phys; ///(if homogeneous)

        ///    Storage for nonlinear term in wave space at the outflow for high order outflow BCs
        Array<OneD, NekDouble> m_nonlinearterm_coeffs; ///(if homogeneous)

        /// expansion sizes of pressure boundary conditions in each plane 
        /// at the outflow for high order outflow BCs
        Array<OneD, unsigned int> m_expsize_per_plane; ///(if homogeneous)

        /// Storage for Fourier Coeffs of Dirichlet pressure condition from the input file
        Array<OneD, NekDouble> m_PBndCoeffs; ///(if homogeneous)

        /// Storage for Fourier Coeffs of Neumann velocity condition from the input file
        Array<OneD, Array<OneD, NekDouble> > m_UBndCoeffs; ///(if homogeneous)

        int m_totexps_per_plane; ///total number of expansion for each plane (if homogeneous)

    private:
        static std::string def;
<<<<<<< HEAD
        
=======

>>>>>>> 150cd99b
        // Velocity correction scheme coefficient required for extrapolation.
        static NekDouble StifflyStable_Betaq_Coeffs[3][3];
        static NekDouble StifflyStable_Alpha_Coeffs[3][3];
        static NekDouble StifflyStable_Gamma0_Coeffs[3];
    };

    /**
     *
     */
    inline void Extrapolate::SubSteppingTimeIntegration(
        int intMethod,
        const LibUtilities::TimeIntegrationWrapperSharedPtr &IntegrationScheme)
    {
        v_SubSteppingTimeIntegration(intMethod, IntegrationScheme);
    }
    
    /**
     *
     */
    inline void Extrapolate::SubStepSaveFields(
        int nstep)
    {
        v_SubStepSaveFields(nstep);
    }

    /**
     *
     */
    inline void Extrapolate::SubStepSetPressureBCs(
        const Array<OneD, const Array<OneD, NekDouble> > &inarray, 
        NekDouble Aii_DT,
        NekDouble kinvis)
    {
        v_SubStepSetPressureBCs(inarray,Aii_DT,kinvis);
    }
    
    /**
     *
     */
    inline void Extrapolate::SubStepAdvance(
        const LibUtilities::TimeIntegrationSolutionSharedPtr &integrationSoln, 
        int nstep, 
        NekDouble time)
    {
        v_SubStepAdvance(integrationSoln,nstep, time);
    }
<<<<<<< HEAD
    
=======

>>>>>>> 150cd99b
    /**
     *
     */
    inline void Extrapolate::MountHOPBCs(
        int HBCdata, 
        NekDouble kinvis, 
        Array<OneD, NekDouble> &Q, 
        Array<OneD, const NekDouble> &Advection)
    {
        v_MountHOPBCs(HBCdata,kinvis,Q,Advection);
    }
}

#endif
<|MERGE_RESOLUTION|>--- conflicted
+++ resolved
@@ -91,11 +91,7 @@
             const SolverUtils::AdvectionSharedPtr                advObject);
         
         virtual ~Extrapolate();
-<<<<<<< HEAD
-        
-=======
-
->>>>>>> 150cd99b
+
         void GenerateHOPBCMap();
 
         inline void SubSteppingTimeIntegration(
@@ -114,11 +110,7 @@
             const LibUtilities::TimeIntegrationSolutionSharedPtr &integrationSoln, 
             const int nstep, 
             NekDouble time);
-<<<<<<< HEAD
-        
-=======
-
->>>>>>> 150cd99b
+
         inline void MountHOPBCs(
             int HBCdata, 
             NekDouble kinvis, 
@@ -169,11 +161,7 @@
 
         void RollOver(
             Array<OneD, Array<OneD, NekDouble> > &input);
-<<<<<<< HEAD
-        
-=======
-
->>>>>>> 150cd99b
+
         void CurlCurl(
             Array<OneD, Array<OneD, const NekDouble> > &Vel,
             Array<OneD, Array<OneD, NekDouble> > &Q,
@@ -187,11 +175,7 @@
 
         /// Pointer to field holding pressure field
         MultiRegions::ExpListSharedPtr m_pressure;
-<<<<<<< HEAD
-    
-=======
-
->>>>>>> 150cd99b
+
         /// int which identifies which components of m_fields contains the
         /// velocity (u,v,w);
         Array<OneD, int> m_velocity;
@@ -199,27 +183,16 @@
         SolverUtils::AdvectionSharedPtr m_advObject;
 
         Array<OneD, Array<OneD, NekDouble> > m_previousVelFields;
-<<<<<<< HEAD
-        
-=======
-
->>>>>>> 150cd99b
+
         /// Curl-curl dimensionality
         int m_curl_dim;
         
         /// bounday dimensionality
         int m_bnd_dim;
-<<<<<<< HEAD
-        
+
         /// pressure boundary conditions container
         Array<OneD, const SpatialDomains::BoundaryConditionShPtr> m_PBndConds;
-        
-=======
-
-        /// pressure boundary conditions container
-        Array<OneD, const SpatialDomains::BoundaryConditionShPtr> m_PBndConds;
-
->>>>>>> 150cd99b
+
         /// pressure boundary conditions expansion container
         Array<OneD, MultiRegions::ExpListSharedPtr>  m_PBndExp;
         
@@ -231,11 +204,7 @@
 
         /// Maximum points used in Element adjacent to pressure BC evaluation
         int m_pressureBCsElmtMaxPts;
-<<<<<<< HEAD
-        
-=======
-
->>>>>>> 150cd99b
+
         /// Maximum points used in pressure BC evaluation
         int m_intSteps;
 
@@ -254,12 +223,6 @@
         int m_npointsY;     ///< number of points in Y direction (if homogeneous)
         int m_npointsZ;     ///< number of points in Z direction (if homogeneous)
 
-
-<<<<<<< HEAD
-        
-=======
-
->>>>>>> 150cd99b
         /// Id of element to which pressure  boundary condition belongs
         Array<OneD, int> m_pressureBCtoElmtID;
         
@@ -268,21 +231,13 @@
         
         /// Storage for current and previous levels of high order pressure boundary conditions.
         Array<OneD, Array<OneD, NekDouble> >  m_pressureHBCs;
-<<<<<<< HEAD
-        
-=======
-
->>>>>>> 150cd99b
+
         /// Storage for current and previous levels of the acceleration term.
         Array<OneD, Array<OneD, NekDouble> >  m_acceleration;
         
         /// data structure to old all the information regarding High order pressure BCs
         Array<OneD, HBCInfo > m_HBCdata;
-<<<<<<< HEAD
-        
-=======
-
->>>>>>> 150cd99b
+
         /// wave number 2 pi k /Lz
         Array<OneD, NekDouble>  m_wavenumber;
         
@@ -315,11 +270,7 @@
 
     private:
         static std::string def;
-<<<<<<< HEAD
-        
-=======
-
->>>>>>> 150cd99b
+
         // Velocity correction scheme coefficient required for extrapolation.
         static NekDouble StifflyStable_Betaq_Coeffs[3][3];
         static NekDouble StifflyStable_Alpha_Coeffs[3][3];
@@ -366,11 +317,7 @@
     {
         v_SubStepAdvance(integrationSoln,nstep, time);
     }
-<<<<<<< HEAD
-    
-=======
-
->>>>>>> 150cd99b
+
     /**
      *
      */
