--- conflicted
+++ resolved
@@ -51,7 +51,6 @@
 #include <fstream>
 #include <sstream>
 
-
 using namespace std;
 
 namespace Nektar
@@ -60,7 +59,7 @@
     /**
      * Constructor. Creates ...
      *
-     * \param
+     * \param 
      * \param
      */
     IncNavierStokes::IncNavierStokes(const LibUtilities::SessionReaderSharedPtr& pSession):
@@ -125,30 +124,7 @@
                 m_session->LoadParameter("IO_InfoSteps", m_infosteps, 0);
                 m_session->LoadParameter("IO_CFLSteps", m_cflsteps, 0);
                 m_session->LoadParameter("SteadyStateSteps", m_steadyStateSteps, 0);
-<<<<<<< HEAD
-                m_session->LoadParameter("SteadyStateTol", m_steadyStateTol, 1e-6);
-
-                // check to see if any user defined boundary condition is
-                // indeed implemented
-
-                for(int n = 0; n < m_fields[0]->GetBndConditions().num_elements(); ++n)
-                {
-                    std::string type =m_fields[0]->GetBndConditions()[n]->GetUserDefined();
-                    if(!type.empty())
-                        // Time Dependent Boundary Condition (if no user
-                        // defined then this is empty)
-                        ASSERTL0 (boost::iequals(type,"Wall_Forces")   ||
-                                  boost::iequals(type,"TimeDependent") ||
-                                  boost::iequals(type,"MovingBody")    ||
-                                  boost::iequals(type,"Radiation")     ||
-                                  boost::iequals(type,"I")             ||
-                                  boost::iequals(type,"Womersley")             ||
-                                  boost::iequals(type,"HOutflow"),
-                                  "Unknown USERDEFINEDTYPE boundary condition");
-                }
-=======
                 m_session->LoadParameter("SteadyStateTol", m_steadyStateTol, 1e-6);            
->>>>>>> 790f8cf8
             }
             break;
         case eNoEquationType:
@@ -392,14 +368,8 @@
     /**
      * Evaluation -N(V) for all fields except pressure using m_velocity
      */
-<<<<<<< HEAD
-    void IncNavierStokes::EvaluateAdvectionTerms(const Array<OneD, const Array<OneD, NekDouble> > &inarray,
-                                                 Array<OneD, Array<OneD, NekDouble> > &outarray,
-                                                 Array<OneD, NekDouble> &wk)
-=======
     void IncNavierStokes::EvaluateAdvectionTerms(const Array<OneD, const Array<OneD, NekDouble> > &inarray, 
                                                  Array<OneD, Array<OneD, NekDouble> > &outarray)
->>>>>>> 790f8cf8
     {
         int i;
         int VelDim     = m_velocity.num_elements();
@@ -407,31 +377,7 @@
 
         for(i = 0; i < VelDim; ++i)
         {
-<<<<<<< HEAD
-            if(m_fields[i]->GetWaveSpace() && !m_SingleMode && !m_HalfMode)
-            {
-                velocity[i] = Array<OneD, NekDouble>(nqtot,0.0);
-                m_fields[i]->HomogeneousBwdTrans(inarray[m_velocity[i]],velocity[i]);
-            }
-            else
-            {
-                velocity[i] = inarray[m_velocity[i]];
-            }
-        }
-
-        // Set up Derivative work space;
-        if(wk.num_elements())
-        {
-            ASSERTL0(wk.num_elements() >= nqtot*VelDim,
-                     "Workspace is not sufficient");
-            Deriv = wk;
-        }
-        else
-        {
-            Deriv = Array<OneD, NekDouble> (nqtot*VelDim);
-=======
             velocity[i] = inarray[m_velocity[i]];
->>>>>>> 790f8cf8
         }
 
         m_advObject->Advect(m_nConvectiveFields, m_fields,
@@ -450,15 +396,8 @@
         for (i = 0; i < nvariables; ++i)
         {
             for(n = 0; n < m_fields[i]->GetBndConditions().num_elements(); ++n)
-<<<<<<< HEAD
-            {
-                if(m_fields[i]->GetBndConditions()[n]->IsTimeDependent()  ||
-                   m_fields[i]->GetBndConditions()[n]->GetUserDefined() ==
-                   "MovingBody")
-=======
-            {    
+            {
                 if(m_fields[i]->GetBndConditions()[n]->IsTimeDependent())
->>>>>>> 790f8cf8
                 {
                     varName = m_session->GetVariable(i);
                     m_fields[i]->EvaluateBoundaryConditions(time, varName);
@@ -472,7 +411,6 @@
 
             // Set Radiation conditions if required
             SetRadiationBoundaryForcing(i);
-
         }
         
         SetZeroNormalVelocity();
@@ -520,15 +458,9 @@
                     nq = Bc->GetTotPoints();
                     Array<OneD, NekDouble> ubc(nq);
                     elmt->GetTracePhysVals(boundary,Bc,U,ubc);
-<<<<<<< HEAD
 
                     Vmath::Vmul(nq,&m_fieldsRadiationFactor[fieldid][cnt1 +
-                             BndExp[n]->GetPhys_Offset(i)],1,&ubc[0],1,&ubc[0],1);
-=======
-                    
-                    Vmath::Vmul(nq,&m_fieldsRadiationFactor[fieldid][cnt1 + 
                                                                      BndExp[n]->GetPhys_Offset(i)],1,&ubc[0],1,&ubc[0],1);
->>>>>>> 790f8cf8
 
                     Bvals = BndExp[n]->UpdateCoeffs()+BndExp[n]->GetCoeff_Offset(i);
 
@@ -543,8 +475,6 @@
         }
     }
 
-<<<<<<< HEAD
-=======
     
     void IncNavierStokes::SetZeroNormalVelocity()
     {
@@ -630,7 +560,6 @@
     }
 
 
->>>>>>> 790f8cf8
     /**
      *  Womersley boundary condition defintion
      */
