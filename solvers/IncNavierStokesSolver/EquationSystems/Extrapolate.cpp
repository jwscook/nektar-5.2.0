--- conflicted
+++ resolved
@@ -93,52 +93,12 @@
         //Calculate acceleration term at level n based on previous steps
         if (m_pressureCalls > 2)
         {
-<<<<<<< HEAD
             int acc_order = min(m_pressureCalls-2,m_intSteps);
             Vmath::Smul(nHBCs, StifflyStable_Gamma0_Coeffs[acc_order-1],
                         m_acceleration[0], 1,
                         accelerationTerm,  1);
             
             for(int i = 0; i < acc_order; i++)
-=======
-            Array<OneD, NekDouble> tmp;
-            Array<OneD, NekDouble> accelerationTerm;
-
-            m_pressureCalls++;
-            int  n,cnt;
-            int  nint    = min(m_pressureCalls,m_intSteps);
-            int  nlevels = m_pressureHBCs.num_elements();
-
-            int acc_order = 0;
-
-            accelerationTerm =
-                Array<OneD, NekDouble>(m_acceleration[0].num_elements(), 0.0);
-
-            // Rotate HOPBCs storage
-            RollOver(m_pressureHBCs);
-
-            // Rotate acceleration term
-            RollOver(m_acceleration);
-
-            // Calculate Neumann BCs at current level
-            CalcNeumannPressureBCs(fields, N, kinvis);
-
-            // Copy High order values into storage array 
-            for(cnt = n = 0; n < m_PBndConds.num_elements(); ++n)
-            {
-                // High order boundary condition;
-	      if(m_PBndConds[n]->GetUserDefined() == SpatialDomains::eHigh)
-                {
-                    int nq = m_PBndExp[n]->GetNcoeffs();
-                    Vmath::Vcopy(nq, &(m_PBndExp[n]->GetCoeffs()[0]), 1,
-                                     &(m_pressureHBCs[0])[cnt], 1);
-                    cnt += nq;
-                }
-            }
-
-            //Calculate acceleration term at level n based on previous steps
-            if (m_pressureCalls > 2)
->>>>>>> 0a472da3
             {
                 Vmath::Svtvp(nHBCs, 
                              -1*StifflyStable_Alpha_Coeffs[acc_order-1][i],
@@ -184,22 +144,13 @@
             // High order boundary condition;
             if(m_PBndConds[n]->GetUserDefined() == SpatialDomains::eHigh)
             {
-<<<<<<< HEAD
                 int nq = m_PBndExp[n]->GetNcoeffs();
                 Vmath::Vcopy(nq, &(m_pressureHBCs[nlevels-1])[cnt],  1,
-=======
-                if(m_PBndConds[n]->GetUserDefined() == SpatialDomains::eHigh)
-                {
-                    int nq = m_PBndExp[n]->GetNcoeffs();
-                    Vmath::Vcopy(nq, &(m_pressureHBCs[nlevels-1])[cnt],  1,
->>>>>>> 0a472da3
-                                     &(m_PBndExp[n]->UpdateCoeffs()[0]), 1);
+                                 &(m_PBndExp[n]->UpdateCoeffs()[0]), 1);
                 cnt += nq;
             }
 
         }
-        
-        CalcOutflowBCs(fields, N, kinvis);
     }
 	
     /**
@@ -215,6 +166,8 @@
         StdRegions::StdExpansionSharedPtr Pbc;
         StdRegions::StdExpansionSharedPtr elmt;
 
+        int pindex=N.num_elements();
+
         Array<OneD, Array<OneD, const NekDouble> > Velocity(m_curl_dim);
         Array<OneD, Array<OneD, const NekDouble> > Advection(m_bnd_dim);
         
@@ -231,14 +184,8 @@
         {
             /// Casting the boundary expansion to the specific case
             Pbc =  boost::dynamic_pointer_cast<StdRegions::StdExpansion> 
-<<<<<<< HEAD
                 (m_PBndExp[m_HBCdata[j].m_bndryID]->GetExp(m_HBCdata[j].m_bndElmtID));
-			
-=======
-                        (m_PBndExp[m_HBCdata[j].m_bndryElmtID]
-                            ->GetExp(m_HBCdata[j].m_bndElmtOffset));
-
->>>>>>> 0a472da3
+
             /// Picking up the element where the HOPBc is located
             elmt = m_pressure->GetExp(m_HBCdata[j].m_globalElmtID);
 
@@ -263,7 +210,6 @@
             {
                 MountHOPBCs(m_HBCdata[j].m_ptsInElmt,kinvis,Q[i],Advection[i]);
             }
-<<<<<<< HEAD
             
             // put in m_pressureBCs[0]
             Pvals = m_pressureHBCs[0] + m_HBCdata[j].m_coeffOffset; 
@@ -271,23 +217,10 @@
             // Getting values on the edge and filling the pressure boundary expansion
             // and the acceleration term. Multiplication by the normal is required
             switch(m_fields[pindex]->GetExpType())
-=======
-
-            Pvals = m_PBndExp[m_HBCdata[j].m_bndryElmtID]->UpdateCoeffs()
-                        + m_PBndExp[m_HBCdata[j].m_bndryElmtID]
-                            ->GetCoeff_Offset(m_HBCdata[j].m_bndElmtOffset);
-            Uvals = (m_acceleration[0]) + m_HBCdata[j].m_coeffOffset;
-
-            // Getting values on the edge and filling the pressure boundary
-            // expansion and the acceleration term. Multiplication by the
-            // normal is required
-            switch(m_pressure->GetExpType())
->>>>>>> 0a472da3
             {
             case MultiRegions::e2D:
             case MultiRegions::e3DH1D:
                 {
-<<<<<<< HEAD
                     m_elmt->GetEdgePhysVals(m_HBCdata[j].m_elmtTraceID,Pbc,Q[0],BndValues[0]);
                     m_elmt->GetEdgePhysVals(m_HBCdata[j].m_elmtTraceID,Pbc,Q[1],BndValues[1]);
                     Pbc->NormVectorIProductWRTBase(BndValues[0],BndValues[1],Pvals);
@@ -302,40 +235,6 @@
                     else if (m_HBCdata[j].m_elmtTraceID == 1)
                     {
                         Pvals[0] = Q[0][m_HBCdata[j].m_ptsInElmt-1];
-=======
-                    elmt->GetEdgePhysVals(m_HBCdata[j].m_elmtTraceID, Pbc,
-                                          Q[0], BndValues[0]);
-                    elmt->GetEdgePhysVals(m_HBCdata[j].m_elmtTraceID, Pbc,
-                                          Q[1], BndValues[1]);
-                    Pbc->NormVectorIProductWRTBase(BndValues[0], BndValues[1],
-                                                   Pvals);
-
-                    elmt->GetEdgePhysVals(m_HBCdata[j].m_elmtTraceID, Pbc,
-                                          Velocity[0], BndValues[0]);
-                    elmt->GetEdgePhysVals(m_HBCdata[j].m_elmtTraceID, Pbc,
-                                          Velocity[1], BndValues[1]);
-                    Pbc->NormVectorIProductWRTBase(BndValues[0], BndValues[1],
-                                                   Uvals);
-                }
-                break;
-                case MultiRegions::e3DH2D:
-                {
-                    if(m_HBCdata[j].m_elmtTraceID == 0)
-                    {
-                        (m_PBndExp[m_HBCdata[j].m_bndryElmtID]->UpdateCoeffs()
-                            + m_PBndExp[m_HBCdata[j].m_bndryElmtID]
-                                ->GetCoeff_Offset(
-                                    m_HBCdata[j].m_bndElmtOffset))[0]
-                                                                = -1.0*Q[0][0];
-                    }
-                    else if (m_HBCdata[j].m_elmtTraceID == 1)
-                    {
-                        (m_PBndExp[m_HBCdata[j].m_bndryElmtID]->UpdateCoeffs()
-                            + m_PBndExp[m_HBCdata[j].m_bndryElmtID]
-                                ->GetCoeff_Offset(
-                                    m_HBCdata[j].m_bndElmtOffset))[0] 
-                                            = Q[0][m_HBCdata[j].m_ptsInElmt-1];
->>>>>>> 0a472da3
                     }
                     else
                     {
@@ -345,34 +244,12 @@
                     }
                 }
                 break;
-<<<<<<< HEAD
             case MultiRegions::e3D:
                 {
                     m_elmt->GetFacePhysVals(m_HBCdata[j].m_elmtTraceID,Pbc,Q[0],BndValues[0]);
                     m_elmt->GetFacePhysVals(m_HBCdata[j].m_elmtTraceID,Pbc,Q[1],BndValues[1]);
                     m_elmt->GetFacePhysVals(m_HBCdata[j].m_elmtTraceID,Pbc,Q[2],BndValues[2]);
                     Pbc->NormVectorIProductWRTBase(BndValues[0],BndValues[1],BndValues[2],Pvals);
-=======
-                case MultiRegions::e3D:
-                {
-                    elmt->GetFacePhysVals(m_HBCdata[j].m_elmtTraceID, Pbc, 
-                                          Q[0], BndValues[0]);
-                    elmt->GetFacePhysVals(m_HBCdata[j].m_elmtTraceID, Pbc,
-                                          Q[1], BndValues[1]);
-                    elmt->GetFacePhysVals(m_HBCdata[j].m_elmtTraceID, Pbc,
-                                          Q[2], BndValues[2]);
-                    Pbc->NormVectorIProductWRTBase(BndValues[0], BndValues[1],
-                                          BndValues[2], Pvals);
-
-                    elmt->GetFacePhysVals(m_HBCdata[j].m_elmtTraceID, Pbc,
-                                          Velocity[0], BndValues[0]);
-                    elmt->GetFacePhysVals(m_HBCdata[j].m_elmtTraceID, Pbc,
-                                          Velocity[1], BndValues[1]);
-                    elmt->GetFacePhysVals(m_HBCdata[j].m_elmtTraceID, Pbc,
-                                          Velocity[2], BndValues[2]);
-                    Pbc->NormVectorIProductWRTBase(BndValues[0], BndValues[1],
-                                          BndValues[2], Uvals);
->>>>>>> 0a472da3
                 }
                 break;
             default:
@@ -382,9 +259,7 @@
         }
     }
 
-
-
-    void Extrapolate::CalcOutflowBCs(
+   void Extrapolate::CalcOutflowBCs(
         const Array<OneD, const Array<OneD, NekDouble> > &fields,
         const Array<OneD, const Array<OneD, NekDouble> >  &N,
         NekDouble kinvis)
@@ -679,8 +554,7 @@
             }
         }
     }
-    
-    
+
     /**
      * Curl Curl routine - dimension dependent
      */
@@ -749,7 +623,6 @@
                                                       Q[1],   1);
             }
             break;
-
             case MultiRegions::e3DH2D:
             {
                 Array<OneD,NekDouble> Wx(m_pressureBCsElmtMaxPts);
@@ -782,7 +655,6 @@
                                                       Q[0],   1);
             }
             break;
-
             case MultiRegions::e3D:
             {
                 Array<OneD,NekDouble> Dummy(m_pressureBCsElmtMaxPts);
@@ -813,7 +685,7 @@
                 break;
         }
     }
-    
+
     
     void Extrapolate::IProductNormVelocityOnHBC(
                                      const Array<OneD, const Array<OneD, NekDouble> >  &Vel, 
@@ -928,6 +800,9 @@
      */
     void Extrapolate::GenerateHOPBCMap()
     {
+
+        int pindex=m_fields.num_elements()-1;
+
         m_PBndConds   = m_pressure->GetBndConditions();
         m_PBndExp     = m_pressure->GetBndCondExpansions();
 	
@@ -970,13 +845,8 @@
         int checkHBC = HBCnumber;
         m_comm->AllReduce(checkHBC,LibUtilities::ReduceSum);
         //ASSERTL0(checkHBC > 0 ,"At least one high-order pressure boundary "
-<<<<<<< HEAD
         //"condition is required for scheme "
         //"consistency");
-=======
-        //                       "condition is required for scheme "
-        //                       "consistency");
->>>>>>> 0a472da3
 
         m_acceleration[0] = Array<OneD, NekDouble>(cnt, 0.0);
         for(n = 0; n < m_intSteps; ++n)
@@ -984,17 +854,10 @@
             m_pressureHBCs[n]   = Array<OneD, NekDouble>(cnt, 0.0);
             m_acceleration[n+1] = Array<OneD, NekDouble>(cnt, 0.0);
         }
-<<<<<<< HEAD
 		
         m_pressureCalls = 0;
         
         switch(m_fields[pindex]->GetExpType())
-=======
-
-        m_pressureCalls = 0;
-
-        switch(m_pressure->GetExpType())
->>>>>>> 0a472da3
         {
             case MultiRegions::e2D:
             {
@@ -1047,7 +910,6 @@
                     {
                         for(int i = 0; i < exp_size; ++i,cnt++)
                         {
-<<<<<<< HEAD
                             m_HBCdata[j].m_globalElmtID = m_pressureBCtoElmtID[cnt];   
                             m_elmt      = m_fields[pindex]->GetExp(m_HBCdata[j].m_globalElmtID);
                             m_HBCdata[j].m_ptsInElmt = m_elmt->GetTotPoints();         
@@ -1057,24 +919,6 @@
                             m_HBCdata[j].m_bndryID = n;
                             m_HBCdata[j].m_coeffOffset = coeff_count;
                             coeff_count += m_elmt->GetTraceNcoeffs(m_HBCdata[j].m_elmtTraceID);
-=======
-                            m_HBCdata[j].m_globalElmtID =
-                                                m_pressureBCtoElmtID[cnt];
-                            elmt = m_pressure->GetExp(
-                                                m_HBCdata[j].m_globalElmtID);
-                            m_HBCdata[j].m_ptsInElmt    =
-                                                elmt->GetTotPoints();
-                            m_HBCdata[j].m_physOffset   =
-                                                m_pressure->GetPhys_Offset(
-                                                m_HBCdata[j].m_globalElmtID);
-                            m_HBCdata[j].m_bndElmtOffset = i;
-                            m_HBCdata[j].m_elmtTraceID  =
-                                                m_pressureBCtoTraceID[cnt];
-                            m_HBCdata[j].m_bndryElmtID  = n;
-                            m_HBCdata[j].m_coeffOffset  = coeff_count;
-                            coeff_count += elmt->GetEdgeNcoeffs(
-                                                m_HBCdata[j].m_elmtTraceID);
->>>>>>> 0a472da3
                             j = j+1;
                         }
                     }
@@ -1162,7 +1006,6 @@
                             for(int i = 0; i < exp_size_per_plane; ++i,cnt++)
                             {
                                 m_HBCdata[j].m_globalElmtID = m_pressureBCtoElmtID[cnt];   
-<<<<<<< HEAD
                                 m_elmt      = m_fields[pindex]->GetExp(m_HBCdata[j].m_globalElmtID);
                                 m_HBCdata[j].m_ptsInElmt = m_elmt->GetTotPoints();         
                                 m_HBCdata[j].m_physOffset = m_fields[pindex]->GetPhys_Offset(m_HBCdata[j].m_globalElmtID);
@@ -1171,16 +1014,6 @@
                                 m_HBCdata[j].m_bndryID = n;
                                 m_HBCdata[j].m_coeffOffset = coeffPlaneOffset[n] + coeff_count[n];
                                 coeff_count[n] += m_elmt->GetEdgeNcoeffs(m_HBCdata[j].m_elmtTraceID);
-=======
-                                elmt        = m_pressure->GetExp(m_HBCdata[j].m_globalElmtID);
-                                m_HBCdata[j].m_ptsInElmt = elmt->GetTotPoints();         
-                                m_HBCdata[j].m_physOffset = m_pressure->GetPhys_Offset(m_HBCdata[j].m_globalElmtID);
-                                m_HBCdata[j].m_bndElmtOffset = i+k*exp_size_per_plane;       
-                                m_HBCdata[j].m_elmtTraceID = m_pressureBCtoTraceID[cnt];      
-                                m_HBCdata[j].m_bndryElmtID = n;
-                                m_HBCdata[j].m_coeffOffset = coeff_count;
-                                coeff_count += elmt->GetEdgeNcoeffs(m_HBCdata[j].m_elmtTraceID);
->>>>>>> 0a472da3
                                 
                                 if(m_SingleMode)
                                 {
@@ -1254,7 +1087,6 @@
                                 {
                                     // find element and edge of this expansion. 
                                     m_HBCdata[j].m_globalElmtID = m_pressureBCtoElmtID[cnt];
-<<<<<<< HEAD
                                     m_elmt      = m_fields[pindex]->GetExp(m_HBCdata[j].m_globalElmtID);
                                     m_HBCdata[j].m_ptsInElmt = m_elmt->GetTotPoints();
                                     m_HBCdata[j].m_physOffset = m_fields[pindex]->GetPhys_Offset(m_HBCdata[j].m_globalElmtID);
@@ -1263,14 +1095,6 @@
                                     m_HBCdata[j].m_bndryID = n;
                                     //m_wavenumber[j] = 2*M_PI*sign*(NekDouble(k1))/m_LhomZ;
                                     //m_negWavenumberSq[j] = 2*M_PI*sign*(NekDouble(k2))/m_LhomY;
-=======
-                                    elmt      = m_pressure->GetExp(m_HBCdata[j].m_globalElmtID);
-                                    m_HBCdata[j].m_ptsInElmt = elmt->GetTotPoints();
-                                    m_HBCdata[j].m_physOffset = m_pressure->GetPhys_Offset(m_HBCdata[j].m_globalElmtID);
-                                    m_HBCdata[j].m_bndElmtOffset = i+(k1*m_npointsY+k2)*exp_size_per_line;
-                                    m_HBCdata[j].m_elmtTraceID = m_pressureBCtoTraceID[cnt];                
-                                    m_HBCdata[j].m_bndryElmtID = n;
->>>>>>> 0a472da3
                                 }
                             }
                             else
