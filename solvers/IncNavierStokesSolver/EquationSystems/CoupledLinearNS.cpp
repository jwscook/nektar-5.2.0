--- conflicted
+++ resolved
@@ -454,14 +454,10 @@
         ::AllocateSharedPtr(nsize_p_m1,nsize_bndry_p1,blkmatStorage);
         DNekScalBlkMatSharedPtr pDh = MemoryManager<DNekScalBlkMat>
         ::AllocateSharedPtr(nsize_p_m1,nsize_p_m1,blkmatStorage);
-<<<<<<< HEAD
-        
-=======
 
         LibUtilities::Timer timer;
         timer.Start();
 
->>>>>>> 81af24da
         for(n = 0; n < nel; ++n)
         {
             nbndry = nsize_bndry[n];
@@ -877,28 +873,16 @@
                                 {
                                     for(j = 0; j < nbmap; ++j)
                                     {
-<<<<<<< HEAD
-                                        Ah_data[j+(k*nz_loc+n1)*nbmap + 
-                                                (i+(nv*nz_loc+n1)*nbmap)*AhRows] +=
-                                            coeffs[bmap[j]];
-=======
                                         Ah_data[j+(k*nz_loc+n1)*nbmap +
                                         (i+(nv*nz_loc+n1)*nbmap)*AhRows] +=
                                         coeffs[bmap[j]];
->>>>>>> 81af24da
                                     }
 
                                     for(j = 0; j < nimap; ++j)
                                     {
-<<<<<<< HEAD
-                                        C_data[i+(nv*nz_loc+n1)*nbmap + 
-                                               (j+(k*nz_loc+n1)*nimap)*nbndry] += 
-                                            coeffs[imap[j]];
-=======
                                         C_data[i+(nv*nz_loc+n1)*nbmap +
                                         (j+(k*nz_loc+n1)*nimap)*nbndry] +=
                                         coeffs[imap[j]];
->>>>>>> 81af24da
                                     }
                                 }
                             }
@@ -982,24 +966,14 @@
                             {
                                 for(j = 0; j < nbmap; ++j)
                                 {
-<<<<<<< HEAD
-                                    B_data[j+2*nv*nbmap + (i+(2*nv+1)*nimap)*nbndry] += 
-                                        coeffs[bmap[j]];
-=======
                                     B_data[j+2*nv*nbmap + (i+(2*nv+1)*nimap)*nbndry] +=
                                     coeffs[bmap[j]];
->>>>>>> 81af24da
                                 }
 
                                 for(j = 0; j < nimap; ++j)
                                 {
-<<<<<<< HEAD
-                                    D_data[j+2*nv*nimap + (i+(2*nv+1)*nimap)*nint] += 
-                                        coeffs[imap[j]];
-=======
                                     D_data[j+2*nv*nimap + (i+(2*nv+1)*nimap)*nint] +=
                                     coeffs[imap[j]];
->>>>>>> 81af24da
                                 }
                             }
                             Vmath::Neg(ncoeffs,coeffs,1);
@@ -1008,24 +982,14 @@
                             {
                                 for(j = 0; j < nbmap; ++j)
                                 {
-<<<<<<< HEAD
-                                    B_data[j+(2*nv+1)*nbmap + (i+2*nv*nimap)*nbndry] += 
-                                        coeffs[bmap[j]];
-=======
                                     B_data[j+(2*nv+1)*nbmap + (i+2*nv*nimap)*nbndry] +=
                                     coeffs[bmap[j]];
->>>>>>> 81af24da
                                 }
 
                                 for(j = 0; j < nimap; ++j)
                                 {
-<<<<<<< HEAD
-                                    D_data[j+(2*nv+1)*nimap + (i+2*nv*nimap)*nint] += 
-                                        coeffs[imap[j]];
-=======
                                     D_data[j+(2*nv+1)*nimap + (i+2*nv*nimap)*nint] +=
                                     coeffs[imap[j]];
->>>>>>> 81af24da
                                 }
                             }
 
@@ -1053,13 +1017,8 @@
 
                                     for(j = 0; j < nimap; ++j)
                                     {
-<<<<<<< HEAD
-                                        D_data[j+nv*nimap + (i+nv*nimap)*nint] += 
-                                            coeffs[imap[j]];
-=======
                                         D_data[j+nv*nimap + (i+nv*nimap)*nint] +=
                                         coeffs[imap[j]];
->>>>>>> 81af24da
                                     }
                                 }
                                 // copy into column major storage.
@@ -1088,28 +1047,16 @@
                                 {
                                     for(j = 0; j < nbmap; ++j)
                                     {
-<<<<<<< HEAD
-                                        B_data[j+(k*nz_loc+n1)*nbmap + 
-                                               (i+(nv*nz_loc+n1)*nimap)*nbndry] += 
-                                            coeffs[bmap[j]];
-=======
                                         B_data[j+(k*nz_loc+n1)*nbmap +
                                         (i+(nv*nz_loc+n1)*nimap)*nbndry] +=
                                         coeffs[bmap[j]];
->>>>>>> 81af24da
                                     }
 
                                     for(j = 0; j < nimap; ++j)
                                     {
-<<<<<<< HEAD
-                                        D_data[j+(k*nz_loc+n1)*nimap +  
-                                               (i+(nv*nz_loc+n1)*nimap)*nint] += 
-                                            coeffs[imap[j]];
-=======
                                         D_data[j+(k*nz_loc+n1)*nimap +
                                         (i+(nv*nz_loc+n1)*nimap)*nint] +=
                                         coeffs[imap[j]];
->>>>>>> 81af24da
                                     }
                                 }
                             }
@@ -1172,13 +1119,8 @@
                         {
                             //(*Dh)(i+n1*(psize-1),j+n2*(psize-1)) =
                             //-DintCinvDTint(i+1+n1*psize,j+1+n2*psize);
-<<<<<<< HEAD
-                            Dh_data[(i+n1*(psize-1)) + (j+n2*(psize-1))*Dh->GetRows()] = 
-                                -DintCinvDTint(i+1+n1*psize,j+1+n2*psize);
-=======
                             Dh_data[(i+n1*(psize-1)) + (j+n2*(psize-1))*Dh->GetRows()] =
                             -DintCinvDTint(i+1+n1*psize,j+1+n2*psize);
->>>>>>> 81af24da
                         }
                     }
                 }
@@ -1197,13 +1139,8 @@
             {
                 for(n2 = 0; n2 < nz_loc; ++n2)
                 {
-<<<<<<< HEAD
-                    (*Ah)(nsize_bndry_p1[n]-nz_loc+n1,nsize_bndry_p1[n]-nz_loc+n2) = 
-                        -DintCinvDTint(n1*psize,n2*psize);
-=======
                     (*Ah)(nsize_bndry_p1[n]-nz_loc+n1,nsize_bndry_p1[n]-nz_loc+n2) =
                     -DintCinvDTint(n1*psize,n2*psize);
->>>>>>> 81af24da
                 }
             }
 
@@ -1246,18 +1183,12 @@
             pCh->SetBlock(n,n,loc_mat = MemoryManager<DNekScalMat>::AllocateSharedPtr(one,Ch));
             pDh->SetBlock(n,n,loc_mat = MemoryManager<DNekScalMat>::AllocateSharedPtr(one,Dh));
         }
-<<<<<<< HEAD
-        
-
-        // Set up global coupled boundary solver. 
-=======
         timer.Stop();
         cout << "Matrix Setup Costs: " << timer.TimePerTest(1) << endl;
 
 
         timer.Start();
         // Set up global coupled boundary solver.
->>>>>>> 81af24da
         // This is a key to define the solution matrix type
         // currently we are giving it a argument of eLInearAdvectionReaction
         // since this then makes the matrix storage of type eFull
@@ -1278,10 +1209,6 @@
         case eUnsteadyStokes:
         case eUnsteadyNavierStokes:
             {
-<<<<<<< HEAD
-                
-=======
->>>>>>> 81af24da
                 //                LibUtilities::TimeIntegrationMethod intMethod;
                 //                std::string TimeIntStr = m_session->GetSolverInfo("TIMEINTEGRATIONMETHOD");
                 //                int i;
@@ -1501,13 +1428,8 @@
                 Solve();
                 break;
             }
-<<<<<<< HEAD
-        case eSteadyNavierStokes:
-            {	
-=======
             case eSteadyNavierStokes:
             {
->>>>>>> 81af24da
                 LibUtilities::Timer Generaltimer;
                 Generaltimer.Start();
 
@@ -1701,12 +1623,8 @@
                 cout<<"\nThe Newton method has failed at m_kinvis = "<<m_kinvis<<" (<=> Re = " << 1/m_kinvis << ")"<< endl;
                 ASSERTL0(0, "The Newton method has failed... \n");
             }
-<<<<<<< HEAD
-            
-=======
-
-
->>>>>>> 81af24da
+
+
             cout << "\n";
             m_counter++;
         }
@@ -1759,20 +1677,10 @@
             m_fields[m_velocity[i]]->BwdTrans_IterPerExp(m_fields[m_velocity[i]]->GetCoeffs(), u_star[i]);
 
             //u_star(k+1) = u_N(k) + DeltaKinvis *  u_star(k)
-<<<<<<< HEAD
-            Vmath::Smul(u_star[i].num_elements(), m_kinvis,
-                        u_star[i], 1, u_star[i], 1);
-            Vmath::Vadd(u_star[i].num_elements(), u_star[i], 1,
-                        u_N[i], 1, u_star[i], 1);
-            
-            m_fields[m_velocity[i]]->FwdTrans(u_star[i],
-                                              m_fields[m_velocity[i]]->UpdateCoeffs());
-=======
             Vmath::Smul(u_star[i].size(), m_kinvis, u_star[i], 1, u_star[i], 1);
             Vmath::Vadd(u_star[i].size(), u_star[i], 1, u_N[i], 1, u_star[i], 1);
 
             m_fields[m_velocity[i]]->FwdTrans(u_star[i], m_fields[m_velocity[i]]->UpdateCoeffs());
->>>>>>> 81af24da
         }
 
         m_kinvis -= m_kinvis*m_KinvisPercentage/100;
@@ -1854,25 +1762,14 @@
         }
     }
     
-<<<<<<< HEAD
-    
-    
-=======
->>>>>>> 81af24da
     const SpatialDomains::ExpansionInfoMap
     &CoupledLinearNS::GenPressureExp(const SpatialDomains::ExpansionInfoMap &VelExp)
     {
         int i;
         SpatialDomains::ExpansionInfoMapShPtr returnval;
-<<<<<<< HEAD
-        
-        returnval = MemoryManager<SpatialDomains::ExpansionInfoMap>::AllocateSharedPtr();
-        
-=======
         returnval = MemoryManager<SpatialDomains::ExpansionInfoMap>::
             AllocateSharedPtr();
 
->>>>>>> 81af24da
         int nummodes;
 
         for (auto &expMapIter : VelExp)
@@ -1969,15 +1866,9 @@
     void CoupledLinearNS::SolveLinearNS(const Array<OneD, Array<OneD, NekDouble> > &forcing)
     {
         int i,n;
-<<<<<<< HEAD
-        Array<OneD,  MultiRegions::ExpListSharedPtr> vel_fields(m_velocity.num_elements());
-        Array<OneD, Array<OneD, NekDouble> > force(m_velocity.num_elements());
-        
-=======
         Array<OneD,  MultiRegions::ExpListSharedPtr> vel_fields(m_velocity.size());
         Array<OneD, Array<OneD, NekDouble> > force(m_velocity.size());
 
->>>>>>> 81af24da
         // Impose Dirichlet conditions on velocity fields
         for(i = 0; i < m_velocity.num_elements(); ++i)
         {
@@ -1985,10 +1876,6 @@
             m_fields[i]->ImposeDirichletConditions(m_fields[i]->UpdateCoeffs());
         }
 
-<<<<<<< HEAD
-        
-=======
->>>>>>> 81af24da
         if(m_HomogeneousType == eHomogeneous1D)
         {
             int ncoeffsplane = m_fields[m_velocity[0]]->GetPlane(0)->GetNcoeffs();
@@ -2021,14 +1908,8 @@
             SolveLinearNS(force,vel_fields,m_pressure);
         }
     }
-<<<<<<< HEAD
-    
-    void CoupledLinearNS::SolveLinearNS(
-                                        Array<OneD, Array<OneD, NekDouble> > &forcing,
-=======
 
     void CoupledLinearNS::SolveLinearNS(Array<OneD, Array<OneD, NekDouble> > &forcing,
->>>>>>> 81af24da
                                         Array<OneD, MultiRegions::ExpListSharedPtr> &fields,
                                         MultiRegions::ExpListSharedPtr &pressure,  const int mode)
     {
@@ -2099,11 +1980,7 @@
             for(n = 0; n < nz_loc; ++n)
             {
                 int bndcnt = 0;
-<<<<<<< HEAD
-                for(i = 0; i < bndCondExp.num_elements(); ++i)
-=======
                 for(i = 0; i < bndCondExp.size(); ++i)
->>>>>>> 81af24da
                 {
                     const Array<OneD, const NekDouble > bndcoeffs =
                         bndCondExp[i]->GetCoeffs();
@@ -2146,13 +2023,8 @@
         {
             fields[m_velocity[0]]->GetExp(i)->GetBoundaryMap(bmap);
             fields[m_velocity[0]]->GetExp(i)->GetInteriorMap(imap);
-<<<<<<< HEAD
-            nbnd   = bmap.num_elements();
-            nint   = imap.num_elements();
-=======
             nbnd   = bmap.size();
             nint   = imap.size();
->>>>>>> 81af24da
             offset = fields[m_velocity[0]]->GetCoeff_Offset(i);
 
             for(j = 0; j < nvel; ++j) // loop over velocity fields 
@@ -2229,10 +2101,6 @@
             }
             offset += nvel*nbnd + nz_loc*nint;
         }
-<<<<<<< HEAD
-        
-=======
->>>>>>> 81af24da
         m_mat[mode].m_CoupledBndSys->Solve(fh_bnd,bnd,m_locToGloMap[mode]);
 
         // unpack pressure and velocity boundary systems.
@@ -2243,10 +2111,6 @@
         {
             nbnd = nz_loc*fields[0]->GetExp(i)->NumBndryCoeffs(); 
             nint = pressure->GetExp(i)->GetNcoeffs(); 
-<<<<<<< HEAD
-            
-=======
->>>>>>> 81af24da
             for(j = 0; j < nvel; ++j)
             {
                 for(k = 0; k < nbnd; ++k)
@@ -2271,16 +2135,10 @@
             {
                 for(j = 0; j < nint; ++j)
                 {
-<<<<<<< HEAD
-                    p_coeffs[n*totpcoeffs + cnt1+j] = 
-                        f_p[cnt+j] = bnd[offset +
-                                          nvel*nz_loc*nbnd + n*nint + j];
-=======
                     p_coeffs[n*totpcoeffs + cnt1+j] =
                     f_p[cnt+j] = bnd[offset +
                     nvel*nz_loc*nbnd +
                     n*nint + j];
->>>>>>> 81af24da
                 }
                 cnt += nint;
             }
@@ -2299,13 +2157,8 @@
         {
             fields[0]->GetExp(i)->GetBoundaryMap(bmap);
             fields[0]->GetExp(i)->GetInteriorMap(imap);
-<<<<<<< HEAD
-            nbnd   = bmap.num_elements();
-            nint   = imap.num_elements();
-=======
             nbnd   = bmap.size();
             nint   = imap.size();
->>>>>>> 81af24da
             offset = fields[0]->GetCoeff_Offset(i);
             
             for(j = 0; j < nvel; ++j) // loop over velocity fields 
@@ -2314,26 +2167,16 @@
                 {
                     for(k = 0; k < nbnd; ++k)
                     {
-<<<<<<< HEAD
-                        fields[j]->SetCoeff(n*nplanecoeffs + 
-                        offset+bmap[k],f_bnd[cnt+k]);
-=======
                         fields[j]->SetCoeff(n*nplanecoeffs +
                         offset+bmap[k],
                         f_bnd[cnt+k]);
->>>>>>> 81af24da
                     }
 
                     for(k = 0; k < nint; ++k)
                     {
-<<<<<<< HEAD
-                        fields[j]->SetCoeff(n*nplanecoeffs + 
-                        offset+imap[k],f_int[cnt1+k]);
-=======
                         fields[j]->SetCoeff(n*nplanecoeffs +
                         offset+imap[k],
                         f_int[cnt1+k]);
->>>>>>> 81af24da
                     }
                     cnt  += nbnd;
                     cnt1 += nint;
