///////////////////////////////////////////////////////////////////////////////
//
// File: ForcingMovingBody.cpp
//
// For more information, please see: http://www.nektar.info
//
// The MIT License
//
// Copyright (c) 2006 Division of Applied Mathematics, Brown University (USA),
// Department of Aeronautics, Imperial College London (UK), and Scientific
// Computing and Imaging Institute, University of Utah (USA).
//
// License for the specific language governing rights and limitations under
// Permission is hereby granted, free of charge, to any person obtaining a
// copy of this software and associated documentation files (the "Software"),
// to deal in the Software without restriction, including without limitation
// the rights to use, copy, modify, merge, publish, distribute, sublicense,
// and/or sell copies of the Software, and to permit persons to whom the
// Software is furnished to do so, subject to the following conditions:
//
// The above copyright notice and this permission notice shall be included
// in all copies or substantial portions of the Software.
//
// THE SOFTWARE IS PROVIDED "AS IS", WITHOUT WARRANTY OF ANY KIND, EXPRESS
// OR IMPLIED, INCLUDING BUT NOT LIMITED TO THE WARRANTIES OF MERCHANTABILITY,
// FITNESS FOR A PARTICULAR PURPOSE AND NONINFRINGEMENT. IN NO EVENT SHALL
// THE AUTHORS OR COPYRIGHT HOLDERS BE LIABLE FOR ANY CLAIM, DAMAGES OR OTHER
// LIABILITY, WHETHER IN AN ACTION OF CONTRACT, TORT OR OTHERWISE, ARISING
// FROM, OUT OF OR IN CONNECTION WITH THE SOFTWARE OR THE USE OR OTHER
// DEALINGS IN THE SOFTWARE.
//
// Description: Moving Body m_forcing (movement of a body in a domain is achieved
// via a m_forcing term which is the results of a coordinate system motion)
//
///////////////////////////////////////////////////////////////////////////////

#include <IncNavierStokesSolver/Forcing/ForcingMovingBody.h>
#include <MultiRegions/ExpList.h>

namespace Nektar
{
std::string ForcingMovingBody::className = SolverUtils::GetForcingFactory().
            RegisterCreatorFunction("MovingBody",
                                    ForcingMovingBody::create,
                                    "Moving Body Forcing");

ForcingMovingBody::ForcingMovingBody(
        const LibUtilities::SessionReaderSharedPtr& pSession)
    : Forcing(pSession)
{
}

void ForcingMovingBody::v_InitObject(
        const Array<OneD, MultiRegions::ExpListSharedPtr>& pFields,
        const unsigned int& pNumForcingFields,
        const TiXmlElement* pForce)
{
    // Just 3D homogenous 1D problems can use this techinque
    ASSERTL0(pFields[0]->GetExpType()==MultiRegions::e3DH1D,
             "Moving body implemented just for 3D Homogenous 1D expansions.");

<<<<<<< HEAD
    // Load mapping
    m_mapping = GlobalMapping::Mapping::Load(m_session, pFields); 
    m_mapping->SetTimeDependent( true );

    // forcing size (it must be 3)
    m_NumVariable     = pNumForcingFields;
    m_Forcing         = Array<OneD, Array<OneD, NekDouble> > (m_NumVariable);
    m_funcName        = Array<OneD, std::string> (3);
    m_motion          = Array<OneD, std::string> (2);
    m_motion[0]       = "x";
    m_motion[1]       = "y";
    m_movingBodyCalls =  0 ;
    m_IsFromFile      = Array<OneD, bool> (6);

    m_session->LoadParameter("Kinvis",m_kinvis);
    m_session->LoadParameter("TimeStep", m_timestep, 0.01);
    
    m_session->MatchSolverInfo("HomoStrip","True",m_homostrip,false);

    // Loading the x-displacement (m_zeta) and the y-displacement (m_eta)
    // Those two variables are both functions of z and t and the may come
    // from an equation (forced vibration) or from another solver which, given
    // the aerodynamic forces at the previous step, calculates the 
    // displacements.

    //Get the body displacement: m_zeta and m_eta
    const TiXmlElement* funcNameElmt_D 
                    = pForce->FirstChildElement("DISPLACEMENTS");
    ASSERTL0(funcNameElmt_D,
             "MOVINGBODYFORCE tag has to specify a function name which "
             "prescribes the body displacement as d(z,t).");

    m_funcName[0] = funcNameElmt_D->GetText();
    ASSERTL0(m_session->DefinesFunction(m_funcName[0]),
             "Function '" + m_funcName[0] + "' not defined.");

    //Get the body velocity of movement: d(m_zeta)/dt and d(m_eta)/dt
    const TiXmlElement* funcNameElmt_V 
                    = pForce->FirstChildElement("VELOCITIES");
    ASSERTL0(funcNameElmt_D,
             "MOVINGBODYFORCE tag has to specify a function name which "
             "prescribes the body velocity of movement as v(z,t).");

    m_funcName[1] = funcNameElmt_V->GetText();
    ASSERTL0(m_session->DefinesFunction(m_funcName[1]),
             "Function '" + m_funcName[1] + "' not defined.");


    //Get the body acceleration: dd(m_zeta)/ddt and dd(m_eta)/ddt
    const TiXmlElement* funcNameElmt_A 
                    = pForce->FirstChildElement("ACCELERATIONS");
    ASSERTL0(funcNameElmt_A,
             "MOVINGBODYFORCE tag has to specify a function name which "
             "prescribes the body acceleration as a(z,t).");

    m_funcName[2] = funcNameElmt_A->GetText();
    ASSERTL0(m_session->DefinesFunction(m_funcName[2]),
             "Function '" + m_funcName[2] + "' not defined.");

=======
>>>>>>> 2383841b
    // At this point we know in the xml file where those quantities
    // are declared (equation or file) - via a function name which is now
    // stored in funcNameD etc. We need now to fill in with this info the
    // m_zta and m_eta vectors (actuallythey are matrices) Array to control if
    // the motion is determined by an equation or is from a file.(not Nektar++)
    // check if we need to load a file or we have an equation
<<<<<<< HEAD
    CheckIsFromFile();

    std::string typeStr = pForce->Attribute("TYPE");
    std::map<std::string, std::string> vParams;

    const TiXmlElement *param = pForce->FirstChildElement("PARAM");
    while (param)
    {
        ASSERTL0(param->Attribute("NAME"),
                 "Missing attribute 'NAME' for parameter in filter "
                 + typeStr + "'.");
        std::string nameStr = param->Attribute("NAME");

        ASSERTL0(param->GetText(), "Empty value string for param.");
        std::string valueStr = param->GetText();

        vParams[nameStr] = valueStr;

        param = param->NextSiblingElement("PARAM");
    }

    // Create the filter for MovingBody, where we write  motion variables
    // into the output files
    m_filterMoving = MemoryManager<FilterMovingBody>::
                                    AllocateSharedPtr(m_session, vParams);

    // Initialise the object of MovingBody filter
    m_filterMoving->Initialise(pFields, 0.0);
    
    // Create a FilterAeroForces object to calculate the forces required for
    //    the structural model
    if (!m_homostrip)
    {
        vParams["OutputAllPlanes"] = "yes";
    }
    m_filterForces = MemoryManager<SolverUtils::FilterAeroForces>::
                                AllocateSharedPtr(m_session, vParams);

    m_filterForces->Initialise(pFields, 0.0);        

    // create the storage space for the body motion description
=======
    CheckIsFromFile(pForce);

    // Initialise movingbody filter
    InitialiseFilter(m_session, pFields, pForce);

    // Initialise the cable model
    InitialiseCableModel(m_session, pFields);

    m_zta = Array<OneD, Array< OneD, NekDouble> > (10);
    m_eta = Array<OneD, Array< OneD, NekDouble> > (10);
    // What are this bi-dimensional vectors ------------------------------------------
    // m_zta[0] = m_zta                     |  m_eta[0] = m_eta                      |
    // m_zta[1] = d(m_zta)/dt               |  m_eta[1] = d(m_eta)/dt                |
    // m_zta[2] = dd(m_zta)/ddtt            |  m_eta[2] = dd(m_eta)/ddtt             |
    // m_zta[3] = d(m_zta)/dz               |  m_eta[3] = d(m_eta)/dz                |
    // m_zta[4] = dd(m_zta)/ddzz            |  m_eta[4] = dd(m_eta)/ddzz             |
    // m_zta[5] = ddd(m_zta)/dddzzz         |  m_eta[5] = ddd(m_eta)/dddzzz          |
    // m_zta[6] = dd(m_zta)/ddtz            |  m_eta[6] = dd(m_eta)/ddtz             |
    // m_zta[7] = ddd(m_zta)/dddtzz         |  m_eta[7] = ddd(m_eta)/dddtzz          |
    // m_zta[8] = (d(m_zta)/dz)(d(m_eta)/dz)|  m_eta[8] = (d(m_eta)/dz)(d(m_zta)/dz) |
    // m_zta[9] = (d(zm_zta)/dz)^2          |  m_eta[9] = (d(m_eta)/dz)^2            |
    //--------------------------------------------------------------------------------
>>>>>>> 2383841b
    int phystot = pFields[0]->GetTotPoints();
    for(int i = 0; i < m_zta.num_elements(); i++)
    {
        m_zta[i] = Array<OneD, NekDouble>(phystot,0.0);
        m_eta[i] = Array<OneD, NekDouble>(phystot,0.0);
    }

<<<<<<< HEAD
    m_zeta = Array<OneD, Array< OneD, NekDouble> >(3);
    m_eta  = Array<OneD, Array< OneD, NekDouble> >(3);

    // What are this bi-dimensional vectors -----------------------------------
    // m_zeta[0] = zeta                 |  m_eta[0] = eta                      |
    // m_zeta[1] = d(zeta)/dt           |  m_eta[1] = d(eta)/dt                |
    // m_zeta[2] = dd(zeta)/ddtt        |  m_eta[2] = dd(eta)/ddtt             |
    //-------------------------------------------------------------------------

    for(int i = 0; i < m_zeta.num_elements(); i++)
    {
        m_zeta[i] = Array<OneD, NekDouble>(phystot,0.0);
        m_eta[i]  = Array<OneD, NekDouble>(phystot,0.0);
    }
    
    // Initialize variables
    Array<OneD, unsigned int> ZIDs;
    ZIDs           = pFields[0]->GetZIDs();
    m_NumLocPlane  = ZIDs.num_elements();
    m_VarArraysize = m_NumLocPlane*m_NumVariable;
    m_Aeroforces   = Array<OneD, NekDouble>(2*m_NumLocPlane,0.0);
    m_MotionVars   = Array<OneD, NekDouble>(2*m_VarArraysize,0.0);
=======
    // m_forcing size (it must be 3: Ax, Ay and Az)
    // total number of structural variables(Disp, Vel and Accel) must be 3
    m_forcing = Array<OneD, Array<OneD, NekDouble> >(3);
    // create the storage space for the body motion description
>>>>>>> 2383841b

    for(int i = 0; i < 3; i++)
    {
<<<<<<< HEAD
        InitialiseCableModel(m_session, pFields);
        m_mapping->SetFromFunction(false);
    }
    else
    {
        m_mapping->SetFromFunction(true);
    }
    
    m_index = 0;
    
=======
        m_forcing[i] = Array<OneD, NekDouble> (phystot, 0.0);
    }
 
>>>>>>> 2383841b
}

void ForcingMovingBody::v_Apply(
        const Array<OneD, MultiRegions::ExpListSharedPtr>&  fields,
        const Array<OneD, Array<OneD, NekDouble> >&         inarray,
              Array<OneD, Array<OneD, NekDouble> >&         outarray,
        const NekDouble&                                    time)
{
<<<<<<< HEAD
    // Fill in m_zeta and m_eta with all the required values
    UpdateMotion(fields,time);
=======
    // Fill in m_zta and m_eta with all the required values
    UpdateMotion(fields,inarray,time);

    //calcualte the m_forcing components Ax,Ay,Az and put them in m_forcing
    CalculateForcing(fields);
    // Apply m_forcing terms
    for (int i = 0; i < 3; i++)
    {
        Vmath::Vadd(outarray[i].num_elements(), outarray[i], 1,
                               m_forcing[i], 1, outarray[i], 1);
    }

    // Mapping boundary conditions
    MappingBndConditions(fields, inarray, time);
>>>>>>> 2383841b
}

/**
 *
 */
void ForcingMovingBody::UpdateMotion(
        const Array<OneD, MultiRegions::ExpListSharedPtr>&  pFields,
        const Array<OneD, Array<OneD, NekDouble> >       &  fields,
              NekDouble                                     time)
{
    // Update the forces from the calculation of fluid field, which is
<<<<<<< HEAD
    // implemented in the AeroForces filter
    //     don't call update on first time-step because it was already done
    if (m_index++)
    {
        m_filterForces->Update(pFields, time);
    }
    m_filterForces->GetForces(pFields,m_Aeroforces, time);
=======
    // implemented in the movingbody filter
    m_MovBodyfilter->UpdateForce(m_session, pFields, m_Aeroforces, time);
>>>>>>> 2383841b

    // for "free" type, the cable vibrates both in streamwise and crossflow
    // dimections, for "constrained" type, the cable only vibrates in crossflow
    // dimection, and for "forced" type, the calbe vibrates specifically along
    // a given function or file
    std::string vibtype = m_session->GetSolverInfo("VibrationType"); 
    if(vibtype == "Free" || vibtype == "FREE" ||
       vibtype == "Constrained" || vibtype == "CONSTRAINED")
    {
        // For free vibration case, displacements, velocities and acceleartions
        // are obtained through solving structure dynamic model
        EvaluateStructDynModel(pFields, time);
        
        // Convert result to format required by mapping
        int physTot = pFields[0]->GetTotPoints();
        Array< OneD, Array< OneD, NekDouble> >  coords(3);
        Array< OneD, Array< OneD, NekDouble> >  coordsVel(3);
        for(int i =0; i<3; i++)
        {
            coords[i] = Array< OneD, NekDouble> (physTot, 0.0);
            coordsVel[i] = Array< OneD, NekDouble> (physTot, 0.0);
        }
        // Get original coordinates
        pFields[0]->GetCoords(coords[0], coords[1], coords[2]);
        
        // Add displacement to coordinates
        Vmath::Vadd(physTot, coords[0], 1, m_zeta[0], 1, coords[0], 1);
        Vmath::Vadd(physTot, coords[1], 1, m_eta[0], 1, coords[1], 1);
        // Copy velocities
        Vmath::Vcopy(physTot, m_zeta[1], 1, coordsVel[0], 1);
        Vmath::Vcopy(physTot, m_eta[1], 1, coordsVel[1], 1);       
        
        // Update mapping
        m_mapping->UpdateMapping(time, coords, coordsVel);
        
    }
    else if(vibtype == "Forced" || vibtype == "FORCED")
    {
<<<<<<< HEAD
        // For forced vibration case, displacements, velocities, accelerations
        // are loading from specified file or function
=======
        // For forced vibration case, load from specified file or function
        int cnt = 0;
>>>>>>> 2383841b
        for(int j = 0; j < m_funcName.num_elements(); j++)
        {
            if(m_IsFromFile[2*j] && m_IsFromFile[2*j+1])
            {
                ASSERTL0(false, "Motion loading from file needs specific "
                                "implementation: Work in Progress!");
            }
<<<<<<< HEAD
=======
            else
            {
                EvaluateFunction(pFields, m_session, m_motion[0], m_zta[j],
                                 m_funcName[j], time);
                EvaluateFunction(pFields, m_session, m_motion[1], m_eta[j],
                                 m_funcName[j], time);
                cnt = cnt + 2;
            }
>>>>>>> 2383841b
        }
        // Update mapping
        m_mapping->UpdateMapping(time);
        
        // Evaluate acceleration function
        EvaluateFunction(pFields, m_session, m_motion[0], m_zeta[2],
                                 m_funcName[2], time);
        EvaluateFunction(pFields, m_session, m_motion[1], m_eta[2],
                                 m_funcName[2], time);
        
        // Convert result from mapping       
        int physTot = pFields[0]->GetTotPoints();
        Array< OneD, Array< OneD, NekDouble> >  coords(3);
        Array< OneD, Array< OneD, NekDouble> >  coordsVel(3);
        for(int i =0; i<3; i++)
        {
            coords[i] = Array< OneD, NekDouble> (physTot, 0.0);
            coordsVel[i] = Array< OneD, NekDouble> (physTot, 0.0);
        }
        // Get original coordinates
        pFields[0]->GetCoords(coords[0], coords[1], coords[2]);
        
        // Get Coordinates and coord velocity from mapping
        m_mapping->GetCartesianCoordinates(m_zeta[0], m_eta[0], coords[2]);
        m_mapping->GetCoordVelocity(coordsVel);
        
        // Calculate displacement
        Vmath::Vsub(physTot, m_zeta[0], 1, coords[0], 1, m_zeta[0], 1);
        Vmath::Vsub(physTot, m_eta[0], 1, coords[1], 1, m_eta[0], 1);
        
        Vmath::Vcopy(physTot, coordsVel[0], 1, m_zeta[1], 1);
        Vmath::Vcopy(physTot, coordsVel[1], 1, m_eta[1], 1);

        for(int var = 0; var < 3; var++)
        {
            for(int plane = 0; plane < m_np; plane++)
            {
<<<<<<< HEAD
                int NumPhyPoints = pFields[0]->GetPlane(plane)->GetTotPoints();
                int offset       = plane * NumPhyPoints;
                int xoffset      = var * m_NumLocPlane+plane;
                int yoffset      = m_VarArraysize+xoffset;
                m_MotionVars[xoffset] = m_zeta[var][offset];
                m_MotionVars[yoffset] = m_eta [var][offset];
=======
                int n = pFields[0]->GetPlane(plane)->GetTotPoints();
                int offset  = plane * n;
                int xoffset = var * m_np+plane;
                int yoffset = 3*m_np+xoffset;

                m_MotionVars[xoffset] = m_zta[var][offset];
                m_MotionVars[yoffset] = m_eta[var][offset];
>>>>>>> 2383841b
            }
        }
    }
    else
    {
        ASSERTL0(false, 
                 "Unrecogized vibration type for cable's dynamic model");
    }

    // Pass the variables of the cable's motion to the movingbody filter
<<<<<<< HEAD
    m_filterMoving->UpdateMotion(m_session, pFields, m_MotionVars, time);
}

=======
    m_MovBodyfilter->UpdateMotion(m_session, pFields, m_MotionVars, time);

    // Now we need to calcualte all the required z-derivatives
    bool OriginalWaveSpace = pFields[0]->GetWaveSpace();
    pFields[0]->SetWaveSpace(false);

    pFields[0]->PhysDeriv(MultiRegions::DirCartesianMap[2],
                            m_zta[0], m_zta[3]); //d(m_zta)/dz
    pFields[0]->PhysDeriv(MultiRegions::DirCartesianMap[2],
                            m_zta[3], m_zta[4]); //dd(m_zta)/ddzz
    pFields[0]->PhysDeriv(MultiRegions::DirCartesianMap[2],
                            m_zta[4], m_zta[5]); //ddd(m_zta)/dddzzz

    pFields[0]->PhysDeriv(MultiRegions::DirCartesianMap[2],
                            m_eta[0], m_eta[3]); //d(m_eta)/dz
    pFields[0]->PhysDeriv(MultiRegions::DirCartesianMap[2],
                            m_eta[3], m_eta[4]); //dd(m_eta)/ddzz
    pFields[0]->PhysDeriv(MultiRegions::DirCartesianMap[2],
                            m_eta[4], m_eta[5]); //ddd(m_eta)/dddzzz

    pFields[0]->PhysDeriv(MultiRegions::DirCartesianMap[2],
                            m_zta[1], m_zta[6]); //dd(m_zta)/ddtz
    pFields[0]->PhysDeriv(MultiRegions::DirCartesianMap[2],
                            m_zta[6], m_zta[7]); //ddd(m_zta)/ddtzz

    pFields[0]->PhysDeriv(MultiRegions::DirCartesianMap[2],
                            m_eta[1], m_eta[6]); //dd(m_eta)/ddtz
    pFields[0]->PhysDeriv(MultiRegions::DirCartesianMap[2],
                            m_eta[6], m_eta[7]); //ddd(m_eta)/ddtzz

    int NumPoints = pFields[0]->GetTotPoints();

    // (d(m_zta)/dz)(d(m_eta)/dz)
    Vmath::Vmul(NumPoints, m_zta[3], 1, m_eta[3], 1, m_zta[8], 1);
    // (d(m_eta)/dz)(d(m_zta)/dz) // not really needed
    Vmath::Vmul(NumPoints, m_eta[3], 1, m_zta[3], 1, m_eta[8], 1);

    // (d(m_zta)/dz)^2
    Vmath::Vmul(NumPoints, m_zta[3], 1, m_zta[3], 1, m_zta[9], 1);
    // (d(m_eta)/dz)^2
    Vmath::Vmul(NumPoints, m_eta[3], 1, m_eta[3], 1, m_eta[9], 1);

    pFields[0]->SetWaveSpace(OriginalWaveSpace);
}


/**
 *
 */
void ForcingMovingBody::CalculateForcing(
        const Array<OneD, MultiRegions::ExpListSharedPtr> &fields)
{

    int nPointsTot = fields[0]->GetNpoints();
    Array<OneD, NekDouble> U,V,W;
    Array<OneD, NekDouble> Wt,Wx,Wy,Wz,Wxx,Wxy,Wxz,Wyy,Wyz,Wzz;
    Array<OneD, NekDouble> Px,Py,Pz;
    Array<OneD, NekDouble> tmp,tmp1,tmp2,tmp3;
    Array<OneD, NekDouble> Fx,Fy,Fz;
    U    = Array<OneD, NekDouble> (nPointsTot);
    V    = Array<OneD, NekDouble> (nPointsTot);
    W    = Array<OneD, NekDouble> (nPointsTot);
    Wt   = Array<OneD, NekDouble> (nPointsTot);
    Wx   = Array<OneD, NekDouble> (nPointsTot);
    Wy   = Array<OneD, NekDouble> (nPointsTot);
    Wz   = Array<OneD, NekDouble> (nPointsTot);
    Wxx  = Array<OneD, NekDouble> (nPointsTot);
    Wxy  = Array<OneD, NekDouble> (nPointsTot);
    Wyy  = Array<OneD, NekDouble> (nPointsTot);
    Wxz  = Array<OneD, NekDouble> (nPointsTot);
    Wyz  = Array<OneD, NekDouble> (nPointsTot);
    Wzz  = Array<OneD, NekDouble> (nPointsTot);
    Px   = Array<OneD, NekDouble> (nPointsTot);
    Py   = Array<OneD, NekDouble> (nPointsTot);
    Pz   = Array<OneD, NekDouble> (nPointsTot);
    Fx   = Array<OneD, NekDouble> (nPointsTot,0.0);
    Fy   = Array<OneD, NekDouble> (nPointsTot,0.0);
    Fz   = Array<OneD, NekDouble> (nPointsTot,0.0);
    tmp  = Array<OneD, NekDouble> (nPointsTot,0.0);
    tmp1 = Array<OneD, NekDouble> (nPointsTot);
    tmp2 = Array<OneD, NekDouble> (nPointsTot);
    tmp3 = Array<OneD, NekDouble> (nPointsTot);
    fields[0]->HomogeneousBwdTrans(fields[0]->GetPhys(),U);
    fields[0]->HomogeneousBwdTrans(fields[1]->GetPhys(),V);
    fields[0]->HomogeneousBwdTrans(fields[2]->GetPhys(),W);
    fields[0]->HomogeneousBwdTrans(fields[3]->GetPhys(),tmp1); // pressure

    //-------------------------------------------------------------------------
    // Setting the pressure derivatives
    //-------------------------------------------------------------------------
    fields[0]->PhysDeriv(MultiRegions::DirCartesianMap[0],tmp1,Px); // Px
    fields[0]->PhysDeriv(MultiRegions::DirCartesianMap[1],tmp1,Py); // Py

    //-------------------------------------------------------------------------
    // Setting the z-component velocity derivatives
    //-------------------------------------------------------------------------
    EvaluateAccelaration(W,Wt,nPointsTot); //Wt
    fields[0]->PhysDeriv(MultiRegions::DirCartesianMap[0], W, Wx); // Wx
    fields[0]->PhysDeriv(MultiRegions::DirCartesianMap[1], W, Wy); // Wy
    fields[0]->PhysDeriv(MultiRegions::DirCartesianMap[2],
                         fields[2]->GetPhys(),tmp1); // Wz
    fields[0]->HomogeneousBwdTrans(tmp1, Wz); // Wz in physical space
    fields[0]->PhysDeriv(MultiRegions::DirCartesianMap[0], Wx, Wxx); // Wxx
    fields[0]->PhysDeriv(MultiRegions::DirCartesianMap[1], Wx, Wxy); // Wxy
    fields[0]->PhysDeriv(MultiRegions::DirCartesianMap[1], Wy, Wyy); // Wyy
    fields[0]->PhysDeriv(MultiRegions::DirCartesianMap[0], Wz, Wxz); // Wxz
    fields[0]->PhysDeriv(MultiRegions::DirCartesianMap[1], Wz, Wyz); // Wyz
    fields[0]->PhysDeriv(MultiRegions::DirCartesianMap[2], tmp1, tmp2); // Wzz
    fields[0]->HomogeneousBwdTrans(tmp2, Wzz); // Wzz in physical space
    //-------------------------------------------------------------------------
    // Setting the z-component of the accelaration term:
    //   tmp = (Wt + U * Wx + V * Wy + W * Wz)
    //-------------------------------------------------------------------------
    Vmath::Vadd(nPointsTot, tmp, 1, Wt,   1, tmp,  1);
    Vmath::Vmul(nPointsTot, U,   1, Wx,   1, tmp1, 1);
    Vmath::Vadd(nPointsTot, tmp, 1, tmp1, 1, tmp,  1);
    Vmath::Vmul(nPointsTot, V,   1, Wy,   1, tmp1, 1);
    Vmath::Vadd(nPointsTot, tmp, 1, tmp1, 1, tmp,  1);
    Vmath::Vmul(nPointsTot, W,   1, Wz,   1, tmp1, 1);
    Vmath::Vadd(nPointsTot, tmp, 1, tmp1, 1, tmp,  1);

    //-------------------------------------------------------------------------
    // x-component of the m_forcing - accelaration component
    //-------------------------------------------------------------------------
    Vmath::Vsub(nPointsTot, Fx, 1, m_zta[2], 1, Fx,   1);
    Vmath::Vmul(nPointsTot, m_zta[3], 1, tmp,1, tmp1, 1);
    Vmath::Vsub(nPointsTot, Fx, 1, tmp1,   1, Fx,   1);

    Vmath::Vmul(nPointsTot, m_zta[6], 1, W,  1, tmp1, 1);
    Vmath::Smul(nPointsTot, 2.0,    tmp1,  1, tmp2, 1);
    Vmath::Vsub(nPointsTot, Fx, 1, tmp2,   1, Fx,   1);
    // W^2 - we reuse it later
    Vmath::Vmul(nPointsTot, W,   1, W,      1, tmp3, 1);
    Vmath::Vmul(nPointsTot, m_zta[4], 1, tmp3,1, tmp2, 1);
    Vmath::Vsub(nPointsTot, Fx, 1, tmp2,    1, Fx,   1);

    //-------------------------------------------------------------------------
    // y-component of the m_forcing - accelaration component
    //-------------------------------------------------------------------------
    Vmath::Vmul(nPointsTot, m_eta[4],  1, tmp3, 1, tmp2, 1); // reusing W^2
    Vmath::Vsub(nPointsTot, Fy, 1, tmp2,      1, Fy,   1);

    Vmath::Vmul(nPointsTot, m_eta[3],  1, tmp,  1, tmp1, 1);
    Vmath::Vsub(nPointsTot, Fy, 1, tmp1,      1, Fy,   1);

    Vmath::Vsub(nPointsTot, Fy,   1, m_eta[2],  1, Fy,   1);
    Vmath::Vmul(nPointsTot, m_eta[6],  1, W,    1, tmp1, 1);
    Vmath::Smul(nPointsTot, 2.0,    tmp1,     1, tmp2, 1);
    Vmath::Vsub(nPointsTot, Fy, 1, tmp2,      1, Fy,   1);

    //-------------------------------------------------------------------------
    // z-component of the m_forcing - accelaration component
    //-------------------------------------------------------------------------
    Vmath::Vmul(nPointsTot, m_zta[3], 1, Px,  1, tmp1, 1);
    Vmath::Vmul(nPointsTot, m_eta[3], 1, Py,  1, tmp2, 1);
    Vmath::Vadd(nPointsTot, Fz,   1, tmp1,  1, Fz,   1);
    Vmath::Vadd(nPointsTot, Fz,   1, tmp2,  1, Fz,   1);

    //-------------------------------------------------------------------------
    // Note: Now we use Px,Py,Pz to store the viscous component of the m_forcing
    // before we multiply them by m_kinvis = 1/Re. Since we build up on them we
    // need to set the entries to zero.
    //-------------------------------------------------------------------------
    Vmath::Zero(nPointsTot,Px,1);
    Vmath::Zero(nPointsTot,Py,1);
    Vmath::Zero(nPointsTot,Pz,1);

    //-------------------------------------------------------------------------
    // x-component of the m_forcing - viscous component1:  (U_z^'z^' - U_zz + ZETA_tz^'z^')
    //-------------------------------------------------------------------------
    fields[0]->PhysDeriv(MultiRegions::DirCartesianMap[2],
                         fields[0]->GetPhys(), tmp1); // Uz
    fields[0]->HomogeneousBwdTrans(tmp1, tmp3); // Uz in physical space
    fields[0]->PhysDeriv(MultiRegions::DirCartesianMap[0], tmp3, tmp1); // Uzx
    fields[0]->PhysDeriv(MultiRegions::DirCartesianMap[1], tmp3, tmp2); // Uzy

    Vmath::Vmul(nPointsTot, m_zta[3], 1, tmp1,      1, tmp1, 1);
    Vmath::Smul(nPointsTot, 2.0,       tmp1,      1, tmp1, 1);
    Vmath::Vmul(nPointsTot, m_eta[3], 1, tmp2,      1, tmp2, 1);
    Vmath::Smul(nPointsTot, 2.0,       tmp2,      1, tmp2, 1);
    Vmath::Vsub(nPointsTot, Px,     1, tmp1,      1, Px,   1);
    Vmath::Vsub(nPointsTot, Px,     1, tmp2,      1, Px,   1);

    fields[0]->PhysDeriv(MultiRegions::DirCartesianMap[0], U,    tmp1); // Ux
    Vmath::Vmul(nPointsTot, m_zta[4], 1, tmp1,      1, tmp2, 1);
    Vmath::Vsub(nPointsTot, Px,     1, tmp2,      1, Px,   1);
    fields[0]->PhysDeriv(MultiRegions::DirCartesianMap[0], tmp1, tmp2); // Uxx
    Vmath::Vmul(nPointsTot, m_zta[9], 1, tmp2,      1, tmp3, 1);
    Vmath::Vadd(nPointsTot, Px,     1, tmp3,      1, Px,   1);
    fields[0]->PhysDeriv(MultiRegions::DirCartesianMap[1], tmp1, tmp2); // Uxy
    Vmath::Vmul(nPointsTot, m_zta[8], 1, tmp2,      1, tmp3, 1);
    Vmath::Smul(nPointsTot, 2.0,       tmp3,      1, tmp3, 1);
    Vmath::Vadd(nPointsTot, Px,     1, tmp3,      1, Px,   1);

    fields[0]->PhysDeriv(MultiRegions::DirCartesianMap[1], U,    tmp1); // Uy
    Vmath::Vmul(nPointsTot, m_eta[4],  1, tmp1,     1, tmp2, 1);
    Vmath::Vsub(nPointsTot, Px,      1, tmp2,     1, Px,   1);
    fields[0]->PhysDeriv(MultiRegions::DirCartesianMap[1], tmp1, tmp2); // Uyy
    Vmath::Vmul(nPointsTot, m_eta[9],  1, tmp2,     1, tmp3, 1);
    Vmath::Vadd(nPointsTot, Px,      1, tmp3,     1, Px,   1);
    Vmath::Vadd(nPointsTot, Px,      1, m_zta[7],   1, Px,   1);

    //-------------------------------------------------------------------------
    // x-component of the m_forcing - viscous component2:
    //      ((ZETA_z * W)_z^'z^' + ZETA_z * (W_xx + W_yy))
    //-------------------------------------------------------------------------
    Vmath::Vmul(nPointsTot, m_zta[5], 1, W,         1, tmp1, 1);
    Vmath::Vadd(nPointsTot, Px,     1, tmp1,      1, Px,   1);

    Vmath::Vmul(nPointsTot, m_zta[3], 1, Wx,        1, tmp1, 1);
    Vmath::Vmul(nPointsTot, m_zta[4], 1, tmp1,      1, tmp2, 1);
    Vmath::Smul(nPointsTot, 3.0,       tmp2,      1, tmp3, 1);
    Vmath::Vsub(nPointsTot, Px,     1, tmp3,      1, Px,   1);

    Vmath::Vmul(nPointsTot, m_eta[3], 1, Wy,        1, tmp1, 1);
    Vmath::Vmul(nPointsTot, m_zta[4], 1, tmp1,      1, tmp2, 1);
    Vmath::Smul(nPointsTot, 2.0,       tmp2,      1, tmp3, 1);
    Vmath::Vsub(nPointsTot, Px,     1, tmp3,      1, Px,   1);

    Vmath::Vmul(nPointsTot, m_zta[3], 1, Wy,        1, tmp1, 1);
    Vmath::Vmul(nPointsTot, m_eta[4], 1, tmp1,      1, tmp2, 1);
    Vmath::Vsub(nPointsTot, Px,     1, tmp2,      1, Px,   1);

    Vmath::Vmul(nPointsTot, m_zta[4], 1, Wz,        1, tmp1, 1);
    Vmath::Smul(nPointsTot, 2.0,       tmp1,      1, tmp2, 1);
    Vmath::Vadd(nPointsTot, Px,     1, tmp2,      1, Px,   1);

    Vmath::Vmul(nPointsTot, m_zta[9], 1, Wxy,       1, tmp1, 1);
    Vmath::Vmul(nPointsTot, m_eta[3], 1, tmp1,      1, tmp2, 1);
    Vmath::Smul(nPointsTot, 2.0,       tmp2,      1, tmp3, 1);
    Vmath::Vadd(nPointsTot, Px,     1, tmp3,      1, Px,   1);

    Vmath::Vmul(nPointsTot, m_zta[9], 1, Wxz,       1, tmp1, 1);
    Vmath::Smul(nPointsTot, 2.0,       tmp1,      1, tmp2, 1);
    Vmath::Vsub(nPointsTot, Px,     1, tmp2,      1, Px,   1);

    Vmath::Vmul(nPointsTot, m_zta[8], 1, Wyz,       1, tmp1, 1);
    Vmath::Smul(nPointsTot, 2.0,       tmp1,      1, tmp2, 1);
    Vmath::Vsub(nPointsTot, Px,     1, tmp2,      1, Px,   1);

    Vmath::Vmul(nPointsTot, m_zta[9], 1, m_zta[3],    1, tmp1, 1);
    Vmath::Vmul(nPointsTot, tmp1,1, Wxx,          1, tmp2, 1);
    Vmath::Vadd(nPointsTot, Px,  1, tmp2,         1, Px,   1);

    Vmath::Vmul(nPointsTot, m_zta[3], 1, Wyy,       1, tmp1, 1);
    Vmath::Vmul(nPointsTot, m_eta[9], 1, tmp1,      1, tmp2, 1);
    Vmath::Vadd(nPointsTot, Px,     1, tmp2,      1, Px,   1);

    Vmath::Vadd(nPointsTot, Wxx,    1, Wyy,       1, tmp1, 1);
    Vmath::Vadd(nPointsTot, Wzz,    1, tmp1,      1, tmp2, 1);
    Vmath::Vmul(nPointsTot, m_zta[3], 1, tmp2,      1, tmp3, 1);
    Vmath::Vadd(nPointsTot, Px,     1, tmp3,      1, Px,   1);

    Vmath::Smul(nPointsTot, m_kinvis,  Px,        1, Px,   1); //* 1/Re

    //-------------------------------------------------------------------------
    // y-component of the m_forcing - viscous component1:
    //  (V_z^'z^' - V_zz + ETA_tz^'z^')
    //-------------------------------------------------------------------------
    fields[0]->PhysDeriv(MultiRegions::DirCartesianMap[2],
                         fields[1]->GetPhys(), tmp1); // Vz
    fields[0]->HomogeneousBwdTrans(tmp1, tmp3); // Vz in physical space
    fields[0]->PhysDeriv(MultiRegions::DirCartesianMap[0], tmp3, tmp1); // Vzx
    fields[0]->PhysDeriv(MultiRegions::DirCartesianMap[1], tmp3, tmp2); // Vzy
    Vmath::Vmul(nPointsTot, m_zta[3],  1,  tmp1,   1,  tmp1, 1);
    Vmath::Smul(nPointsTot, 2.0,         tmp1,   1,  tmp1, 1);
    Vmath::Vmul(nPointsTot, m_eta[3],  1,  tmp2,   1,  tmp2, 1);
    Vmath::Smul(nPointsTot, 2.0,         tmp2,   1,  tmp2, 1);
    Vmath::Vsub(nPointsTot, Py,      1,  tmp1,   1,  Py,   1);
    Vmath::Vsub(nPointsTot, Py,      1,  tmp2,   1,  Py,   1);

    fields[0]->PhysDeriv(MultiRegions::DirCartesianMap[0], V,    tmp1); // Vx
    Vmath::Vmul(nPointsTot, m_zta[4],  1,  tmp1,   1,  tmp2, 1);
    Vmath::Vsub(nPointsTot, Py,      1,  tmp2,   1,  Py,   1);
    fields[0]->PhysDeriv(MultiRegions::DirCartesianMap[0], tmp1, tmp2); // Vxx
    Vmath::Vmul(nPointsTot, m_zta[9],  1,  tmp2,   1,  tmp3, 1);
    Vmath::Vadd(nPointsTot, Py,      1,  tmp3,   1,  Py,   1);
    fields[0]->PhysDeriv(MultiRegions::DirCartesianMap[1], tmp1, tmp2); // Vxy
    Vmath::Vmul(nPointsTot, m_zta[8],  1,  tmp2,   1,  tmp3, 1);
    Vmath::Smul(nPointsTot, 2.0,         tmp3,   1,  tmp3, 1);
    Vmath::Vadd(nPointsTot, Py,      1,  tmp3,   1,  Py,   1);

    fields[0]->PhysDeriv(MultiRegions::DirCartesianMap[1], V,    tmp1); // Vy
    Vmath::Vmul(nPointsTot, m_eta[4],   1,  tmp1,  1,  tmp2, 1);
    Vmath::Vsub(nPointsTot, Py,       1,  tmp2,  1,  Py,   1);
    fields[0]->PhysDeriv(MultiRegions::DirCartesianMap[1], tmp1, tmp2); // Vyy
    Vmath::Vmul(nPointsTot, m_eta[9],   1,  tmp2,  1,  tmp3, 1);
    Vmath::Vadd(nPointsTot, Py,       1,  tmp3,  1,  Py,   1);
    Vmath::Vadd(nPointsTot, m_eta[7],   1,  Py,    1,  Py,   1);

    //-------------------------------------------------------------------------
    // y-component of the m_forcing - viscous component2:
    //   ((ETA_z * W)_z^'z^' + ETA_z * (W_xx + W_yy))
    //-------------------------------------------------------------------------
    Vmath::Vmul(nPointsTot, m_eta[5],   1,  W,     1,  tmp1, 1);
    Vmath::Vadd(nPointsTot, Py,       1,  tmp1,  1,  Py,   1);

    Vmath::Vmul(nPointsTot, m_zta[3],   1,  Wx,    1,  tmp1, 1);
    Vmath::Vmul(nPointsTot, m_eta[4],   1,  tmp1,  1,  tmp2, 1);
    Vmath::Smul(nPointsTot, 2.0,          tmp2,  1,  tmp3, 1);
    Vmath::Vsub(nPointsTot, Py,       1,  tmp3,  1,  Py,   1);

    Vmath::Vmul(nPointsTot, m_zta[4],  1,  Wx,     1,  tmp1, 1);
    Vmath::Vmul(nPointsTot, m_eta[3],  1,  tmp1,   1,  tmp2, 1);
    Vmath::Vsub(nPointsTot, Py,      1,  tmp2,   1,  Py,   1);

    Vmath::Vmul(nPointsTot, m_eta[3],   1,  Wy,    1,  tmp1, 1);
    Vmath::Vmul(nPointsTot, m_eta[4],   1,  tmp1,  1,  tmp2, 1);
    Vmath::Smul(nPointsTot, 3.0,          tmp2,  1,  tmp3, 1);
    Vmath::Vsub(nPointsTot, Py,       1,  tmp3,  1,  Py,   1);

    Vmath::Vmul(nPointsTot, m_eta[4],   1,  Wz,    1,  tmp1, 1);
    Vmath::Smul(nPointsTot, 2.0,     tmp1,       1,  tmp2, 1);
    Vmath::Vadd(nPointsTot, Py,  1,  tmp2,       1,  Py,   1);

    Vmath::Vmul(nPointsTot, m_eta[9],   1,  Wxy, 1,  tmp1,   1);
    Vmath::Vmul(nPointsTot, m_zta[3],  1,  tmp1, 1,  tmp2,   1);
    Vmath::Smul(nPointsTot, 2.0,   tmp2,       1,  tmp3,   1);
    Vmath::Vadd(nPointsTot, Py, 1, tmp3,       1,  Py,     1);

    Vmath::Vmul(nPointsTot, m_zta[8],  1,  Wxz,  1,  tmp1,   1);
    Vmath::Smul(nPointsTot, 2.0,   tmp1,       1,  tmp2,   1);
    Vmath::Vsub(nPointsTot, Py, 1,  tmp2,      1,  Py,     1);

    Vmath::Vmul(nPointsTot, m_eta[9],   1,  Wyz, 1,  tmp1,   1);
    Vmath::Smul(nPointsTot, 2.0,   tmp1,       1,  tmp2,   1);
    Vmath::Vsub(nPointsTot, Py, 1,  tmp2,      1,  Py,     1);

    Vmath::Vmul(nPointsTot, m_eta[3],   1,  Wxx, 1,  tmp1,   1);
    Vmath::Vmul(nPointsTot, m_zta[9],  1,  tmp1, 1,  tmp2,   1);
    Vmath::Vadd(nPointsTot, Py, 1,  tmp2,      1,  Py,     1);

    Vmath::Vmul(nPointsTot, m_eta[9], 1,  m_eta[3], 1,  tmp1,  1);
    Vmath::Vmul(nPointsTot, tmp1,   1,  Wyy,    1,  tmp2,  1);
    Vmath::Vadd(nPointsTot, Py,     1,  tmp2,   1,  Py,    1);

    Vmath::Vadd(nPointsTot, Wxx,    1,  Wyy,    1,  tmp1,  1);
    Vmath::Vadd(nPointsTot, Wzz,    1,  tmp1,   1,  tmp2,  1);
    Vmath::Vmul(nPointsTot, m_eta[3], 1,  tmp2,   1,  tmp3,  1);
    Vmath::Vadd(nPointsTot, Py,     1,  tmp3,   1,  Py,    1);

    Vmath::Smul(nPointsTot, m_kinvis,   Py,     1,  Py,    1); //* 1/Re

    //-------------------------------------------------------------------------
    // z-component of the m_forcing - viscous component: (W_z^'z^' - W_zz)
    //-------------------------------------------------------------------------
    Vmath::Vmul(nPointsTot, m_zta[3],  1,  Wxz,   1,  tmp1,  1);
    Vmath::Smul(nPointsTot, 2.0,    tmp1,       1,  tmp1,  1);
    Vmath::Vmul(nPointsTot, m_eta[3],   1,  Wyz,  1,  tmp2,  1);
    Vmath::Smul(nPointsTot, 2.0,    tmp2,       1,  tmp2,  1);
    Vmath::Vsub(nPointsTot, Pz, 1,  tmp1,       1,  Pz,    1);
    Vmath::Vsub(nPointsTot, Pz, 1,  tmp2,       1,  Pz,    1);

    Vmath::Vmul(nPointsTot, m_zta[4],  1,  Wx,    1,  tmp2,  1);
    Vmath::Vsub(nPointsTot, Pz,     1,  tmp2,   1,  Pz,    1);
    Vmath::Vmul(nPointsTot, m_zta[9],  1,  Wxx,   1,  tmp3,  1);
    Vmath::Vadd(nPointsTot, Pz,     1,  tmp3,   1,  Pz,    1);
    Vmath::Vmul(nPointsTot, m_zta[8],  1,  Wxy,   1,  tmp3,  1);
    Vmath::Smul(nPointsTot, 2.0,    tmp3,       1,  tmp3,  1);
    Vmath::Vadd(nPointsTot, Pz, 1,  tmp3,       1,  Pz,    1);

    Vmath::Vmul(nPointsTot, m_eta[4], 1,  Wy,     1,  tmp2,  1);
    Vmath::Vsub(nPointsTot, Pz,     1,  tmp2,   1,  Pz,    1);
    Vmath::Vmul(nPointsTot, m_eta[9],   1,  Wyy,  1,  tmp3,  1);
    Vmath::Vadd(nPointsTot, Pz,     1,  tmp3,   1,  Pz,    1);

    Vmath::Smul(nPointsTot, m_kinvis,   Pz,     1,  Pz,    1); //* 1/Re

    //-------------------------------------------------------------------------
    // adding viscous and pressure components and transfroming back to wave
    // space
    //-------------------------------------------------------------------------
    Vmath::Vadd(nPointsTot, Fx,     1,  Px,     1,  Fx,    1);
    Vmath::Vadd(nPointsTot, Fy,     1,  Py,     1,  Fy,    1);
    Vmath::Vadd(nPointsTot, Fz,     1,  Pz,     1,  Fz,    1);
    fields[0]->HomogeneousFwdTrans(Fx, m_forcing[0]);
    fields[0]->HomogeneousFwdTrans(Fy, m_forcing[1]);
    fields[0]->HomogeneousFwdTrans(Fz, m_forcing[2]);
}


>>>>>>> 2383841b
/**
 *
 */
void ForcingMovingBody::TensionedCableModel(
        const Array<OneD, MultiRegions::ExpListSharedPtr> &pFields,
              Array<OneD, NekDouble> &AeroForces,
              Array<OneD, NekDouble> &CableMotions)
{  
    std::string supptype = m_session->GetSolverInfo("SupportType");

    bool homostrip;
    m_session->MatchSolverInfo("HomoStrip","True",homostrip,false);
    // homostrip == false indicates that a single fourier transformation is
    // implemented for the motion of cable, so it is matched with that carried
    // out in fluid fields; on the other hand, if homostrip == true, there is
    // a mismatch between the structure and fluid fields in terms of fourier
    // transformation, then the routines such as FFTFwdTrans/
    // FFTBwdTrans can not be used dimectly for cable's solution.

    int npts;

    if(!homostrip) //full resolutions
    {
        npts = m_session->GetParameter("HomModesZ");
    }
    else
    {
        m_session->LoadParameter("Strip_Z", npts);
    }

    Array<OneD, Array<OneD, NekDouble> > fft_i(4);
    Array<OneD, Array<OneD, NekDouble> > fft_o(4);

    for(int i = 0; i < 4; i++)
    {
        fft_i[i] = Array<OneD, NekDouble>(npts, 0.0);
        fft_o[i] = Array<OneD, NekDouble>(npts, 0.0);
    }

    LibUtilities::CommSharedPtr vcomm = pFields[0]->GetComm();
    int colrank = vcomm->GetColumnComm()->GetRank();
    int nproc   = vcomm->GetColumnComm()->GetSize();
    
    if(!homostrip) //full resolutions
    {
        Array<OneD, NekDouble> tmp(4*m_np);
        
        for(int n = 0; n < m_np; n++)
        {
            tmp[n] = AeroForces[n];
            for(int j = 0; j < 3; ++j)
            {
                tmp[(j+1)*m_np + n] = 
                    CableMotions[j*m_np + n];
            }
        }
        // Send to root process.
        if(colrank == 0)
        {
            Vmath::Vcopy(m_np, AeroForces, 1, fft_i[0], 1);

            for (int var = 0; var < 3; var++)
            {
                Vmath::Vcopy(m_np, CableMotions+var*m_np, 1, fft_i[var+1], 1);
            }

            for (int i = 1; i < nproc; ++i)
            {
                vcomm->GetColumnComm()->Recv(i, tmp);
                for(int n = 0; n < m_np; n++)
                {
                    for(int var = 0; var < 4; ++var)
                    {
                        fft_i[var][i*m_np + n] = tmp[var*m_np + n];
                    }
                }
            }
        }
        else
        {
            vcomm->GetColumnComm()->Send(0, tmp);
        }
    }
    else //strip modeling
    {
        Array<OneD, NekDouble> tmp(4);

        tmp[0] = AeroForces[0];
        for(int j = 0; j < 3; ++j)
        {
            tmp[j+1] = CableMotions[j*m_np];
        }

        // Send to root process.
        if(colrank == 0)
        {
            for(int j = 0 ; j < 4; ++j)
            {
                fft_i[j][0] = tmp[j];
            }

            for(int i = 1; i < npts; ++i)
            {
                vcomm->GetColumnComm()->Recv(i, tmp);

                for(int j = 0 ; j < 4; ++j)
                {
                    fft_i[j][i] = tmp[j];
                }
            }
        }
        else
        {
            for(int i = 1; i < npts; ++i)
            {
                if(colrank == i)
                {
                    vcomm->GetColumnComm()->Send(0, tmp);
                }
            }
        }
    }
    
    if(colrank == 0)
    {
        // Implement Fourier transformation of the motion variables
        if(supptype == "FREE-FREE" || 
                        supptype == "Free-Free")
        {
            for(int j = 0 ; j < 4; ++j)
            {
                m_FFT->FFTFwdTrans(fft_i[j], fft_o[j]);
            }
        }
        else if(supptype == "PINNED-PINNED" || 
                            supptype == "Pinned-Pinned")
        {
            //TODO:
            int N = fft_i[0].num_elements();

            for(int var = 0; var < 4; var++)
            {
                for(int i = 0; i < N; i++)
                {
                    fft_o[var][i] = 0;

                    for(int k = 0; k < N; k++)
                    {
                        fft_o[var][i] +=
                            fft_i[var][k]*
                                sin(M_PI/(N)*(k+1/2)*(i+1));
                    }
                }
            }
        }
        else
        {
            ASSERTL0(false,
                        "Unrecognized support type for cable's motion");
        }

        // solve the ODE in the wave space
        for(int i = 0; i < npts; ++i)
        {
            int nrows = 3;

            Array<OneD, NekDouble> tmp0,tmp1,tmp2;
            tmp0 = Array<OneD, NekDouble> (3,0.0);
            tmp1 = Array<OneD, NekDouble> (3,0.0);
            tmp2 = Array<OneD, NekDouble> (3,0.0);

            for(int var = 0; var < 3; var++)
            {
                tmp0[var] = fft_o[var+1][i];
            }

            tmp2[0] = fft_o[0][i];

            Blas::Dgemv('N', nrows, nrows, 1.0,
                        &(m_CoeffMat_B[i]->GetPtr())[0],
                        nrows, &tmp0[0], 1,
                        0.0,   &tmp1[0], 1);
            Blas::Dgemv('N', nrows, nrows, 1.0/m_structrho,
                        &(m_CoeffMat_A[i]->GetPtr())[0],
                        nrows, &tmp2[0], 1,
                        1.0,   &tmp1[0], 1);

            for(int var = 0; var < 3; var++)
            {
                fft_i[var][i] = tmp1[var];
            }
        }

        // get physical coeffients via Backward fourier transformation of wave
        // coefficients
        if(supptype == "FREE-FREE" || 
                        supptype == "Free-Free")
        {
            for(int var = 0; var < 3; var++)
            {
                m_FFT->FFTBwdTrans(fft_i[var], fft_o[var]);
            }
        }
        else if(supptype == "PINNED-PINNED" || 
                            supptype == "Pinned-Pinned")
        {
            //TODO:
            int N = fft_i[0].num_elements();

            for(int var = 0; var < 3; var++)
            {
                for(int i = 0; i < N; i++)
                {
                    fft_o[var][i] = 0;

                    for(int k = 0; k < N; k++)
                    {
                        fft_o[var][i] +=
                            fft_i[var][k]*
                                sin(M_PI/(N)*(k+1)*(i+1/2))*2/N;
                    }
                }
            }
        }
        else
        {
            ASSERTL0(false,
                        "Unrecognized support type for cable's motion");
        }
    }

    // send physical coeffients to all planes of each processor
    if(!homostrip)//full resolutions
    {
        Array<OneD, NekDouble> tmp(3*m_np);

        if(colrank != 0)
        {
            vcomm->GetColumnComm()->Recv(0, tmp);
            Vmath::Vcopy(3*m_np, tmp, 1, 
                            CableMotions, 1);
        }
        else
        {
            for (int i = 1; i < nproc; ++i)
            {
                for(int j = 0; j < 3; j++)
                {
                    for(int n = 0; n < m_np; n++)
                    {
                        tmp[j*m_np+n] = fft_o[j][i*m_np+n];
                    }
                }
                vcomm->GetColumnComm()->Send(i, tmp);
            }

            for(int j = 0; j < 3; j++)
            {
                for(int n = 0; n < m_np; n++)
                {
                    tmp[j*m_np+n] = fft_o[j][n];
                }
                Vmath::Vcopy(3*m_np, tmp, 1,  
                            CableMotions, 1);
            }
        }
    }
    else //strip modeling
    {
        Array<OneD, NekDouble> tmp(4);

        if(colrank != 0)
        {
            for (int j = 1; j < nproc/npts; j++)
            {
                if(colrank == j*npts)
                {
                    vcomm->GetColumnComm()->Recv(0, tmp);

                    for(int plane = 0; plane < m_np; plane++)
                    {
                        for(int var = 0; var < 3; var++)
                        {
                            CableMotions[var*m_np+plane]= tmp[var];
                        }
                    }
                }
            }

            for(int i = 1; i < npts; i++)
            {
                for (int j = 0; j < nproc/npts; j++)
                {
                    if(colrank == i+j*npts)
                    {
                        vcomm->GetColumnComm()->Recv(0, tmp);

                        for(int plane = 0; plane < m_np; plane++)
                        {
                            for(int var = 0; var < 3; var++)
                            {
                                CableMotions[var*m_np+plane] = tmp[var];
                            }
                        }
                    }
                }
            }
        }
        else
        {
            for(int j = 0; j < 3; ++j)
            {
                tmp[j] = fft_o[j][0];
            }

            for (int j = 1; j < nproc/npts; j++)
            {
                vcomm->GetColumnComm()->Send(j*npts, tmp);
            }

            for(int plane = 0; plane < m_np; plane++)
            {
                for(int var = 0; var < 3; var++)
                {
                    CableMotions[var*m_np+plane] = tmp[var];
                }
            }

            for(int i = 1; i < npts; ++i)
            {
                for(int j = 0; j < 3; ++j)
                {
                    tmp[j] = fft_o[j][i];
                }

                for (int j = 0; j < nproc/npts; j++)
                {
                    vcomm->GetColumnComm()->Send(i+j*npts, tmp);
                }
            }
        }
    }
}


/**
 *
 */
void ForcingMovingBody::EvaluateStructDynModel(
        const Array<OneD, MultiRegions::ExpListSharedPtr> &pFields,
              NekDouble  time)
{
    //Get the hydrodynamic forces from the fluid solver
    Array<OneD, Array <OneD, NekDouble> > fces(m_motion.num_elements());

    fces[0] = Array <OneD, NekDouble> (m_np,0.0);
    fces[1] = Array <OneD, NekDouble> (m_np,0.0);

    for(int plane = 0; plane < m_np; plane++)
    {
        fces[0][plane] = m_Aeroforces[plane];
        fces[1][plane] = m_Aeroforces[plane+m_np];
    }

    // Fictitious mass method used to stablize the explicit coupling at
    // relatively lower mass ratio
    bool fictmass;
    m_session->MatchSolverInfo("FictitiousMassMethod", "True",
                                fictmass, false);
    if(fictmass)
    {
        NekDouble fictrho, fictdamp;
        m_session->LoadParameter("FictMass", fictrho);
        m_session->LoadParameter("FictDamp", fictdamp);

        static NekDouble Betaq_Coeffs[2][2] = 
                            {{1.0,  0.0},{2.0, -1.0}};

        // only consider second order approximation for fictitious variables
        int  intOrder= 2;
        int  nint    = min(m_movingBodyCalls+1,intOrder);
        int  nlevels = m_fV[0].num_elements();

        for(int i = 0; i < m_motion.num_elements(); ++i)
        {
            RollOver(m_fV[i]);
            RollOver(m_fA[i]);

            int Voffset = i*3*m_np+m_np;
            int Aoffset = i*3*m_np+2*m_np;

            Vmath::Vcopy(m_np, m_MotionVars+Voffset, 1, m_fV[i][0], 1);
            Vmath::Vcopy(m_np, m_MotionVars+Aoffset, 1, m_fA[i][0], 1);

            // Extrapolate to n+1
            Vmath::Smul(m_np, 
                        Betaq_Coeffs[nint-1][nint-1],
                        m_fV[i][nint-1],    1,
                        m_fV[i][nlevels-1], 1);
            Vmath::Smul(m_np, 
                        Betaq_Coeffs[nint-1][nint-1],
                        m_fA[i][nint-1],    1,
                        m_fA[i][nlevels-1], 1);

            for(int n = 0; n < nint-1; ++n)
            {
                Vmath::Svtvp(m_np, 
                             Betaq_Coeffs[nint-1][n],
                             m_fV[i][n],1,m_fV[i][nlevels-1],1,
                             m_fV[i][nlevels-1],1);
                Vmath::Svtvp(m_np, 
                             Betaq_Coeffs[nint-1][n],
                             m_fA[i][n],1,m_fA[i][nlevels-1],1,
                             m_fA[i][nlevels-1],1);
            }

            // Add the fictitious forces on the RHS of the equation
            Vmath::Svtvp(m_np, fictdamp,m_fV[i][nlevels-1],1,
                         fces[i],1,fces[i],1);
            Vmath::Svtvp(m_np, fictrho, m_fA[i][nlevels-1],1,
                         fces[i],1,fces[i],1);
        }
    }

    // Tensioned cable model is evaluated in wave space
    for(int n = 0, cn = 1; n < m_vdim; n++, cn--)
    {
        int offset = cn*3*m_np;
        Array<OneD, NekDouble> tmp(3*m_np);
        TensionedCableModel(pFields, fces[cn], 
                            tmp = m_MotionVars+offset);
    }

    // Set the m_forcing term based on the motion of the cable
    for(int var = 0; var < 3; var++)
    {
        for(int plane = 0; plane < m_np; plane++)
        {
            int n = pFields[0]->GetPlane(plane)->GetTotPoints();

            Array<OneD, NekDouble> tmp;

            int offset  = plane * n;
            int xoffset = var * m_np+plane;
            int yoffset = 3*m_np + xoffset;

            Vmath::Fill(n, m_MotionVars[xoffset], tmp = m_zta[var] + offset, 1);
            Vmath::Fill(n, m_MotionVars[yoffset], tmp = m_eta[var] + offset, 1);
        }
    }
}

/**
 *
 */
void ForcingMovingBody::MappingBndConditions(
            const Array<OneD, MultiRegions::ExpListSharedPtr> &pFields,
            const Array<OneD, Array<OneD, NekDouble> >        &fields,
                  NekDouble  time) 
{
    Array<OneD, Array<OneD, NekDouble> > BndV (
                                        m_motion.num_elements());
    for (int i = 0; i < m_motion.num_elements(); ++i)
    {
        BndV[i] = Array<OneD, NekDouble>(m_np, 0.0);
    }

    for(int i = 0; i < m_motion.num_elements(); ++i)
    {
        int offset = i*3*m_np+m_np;
        Vmath::Vcopy(m_np, m_MotionVars+offset, 1, BndV[i], 1);
    }
<<<<<<< HEAD
 
=======

    Array<OneD, const MultiRegions::ExpListSharedPtr> bndCondExps;
    Array<OneD, const SpatialDomains::BoundaryConditionShPtr> bndConds;

    const Array<OneD, const NekDouble> z
                            = pFields[0]->GetHomogeneousBasis()->GetZ();
    int nbnd = pFields[0]->GetBndCondExpansions().num_elements();

    for (int i = 0; i < nbnd; ++i)
    {
        for (int plane = 0; plane < m_np; plane++)
        {
            for ( int dim = 0; dim < m_motion.num_elements(); dim++)
            {
                bndCondExps = pFields[dim]->GetPlane(plane)
                                            ->GetBndCondExpansions();
                bndConds = pFields[dim]->GetPlane(plane)->GetBndConditions();
                if (boost::iequals(bndConds[i]->GetUserDefined(),"MovingBody"))
                {
                    int npoints = bndCondExps[i]->GetNpoints();
                    Array<OneD, NekDouble> x0(npoints, 0.0);
                    Array<OneD, NekDouble> x1(npoints, 0.0);
                    Array<OneD, NekDouble> x2(npoints, 0.0);
                    Array<OneD, NekDouble> tmp(npoints,0.0);

                    NekDouble local_z = z[pFields[0]->GetTransposition()
                                                    ->GetPlaneID(plane)];
                    NekDouble x2_in   = 0.5*m_lhom*(1.0+local_z);
                    // Homogeneous input case for x2.
                    if (x2_in == NekConstants::kNekUnsetDouble)
                    {
                        bndCondExps[i]->GetCoords(x0,x1,x2);
                    }
                    else
                    {
                        bndCondExps[i]->GetCoords(x0, x1, x2);
                        Vmath::Fill(npoints, x2_in, x2, 1);
                    }

                    LibUtilities::Equation condition =
                        boost::static_pointer_cast<
                            SpatialDomains::DirichletBoundaryCondition>
                                (bndConds[i])->
                                    m_dirichletCondition;

                    condition.Evaluate(x0, x1, x2, time,
                                    bndCondExps[i]->UpdatePhys());
                    Vmath::Fill(npoints, BndV[dim][plane], tmp, 1);
                    Vmath::Vsub(npoints, bndCondExps[i]->UpdatePhys(), 1,
                                         tmp,                          1,
                                         bndCondExps[i]->UpdatePhys(), 1);
                }
            }
        }
    }
>>>>>>> 2383841b
}

   
/**
 *
 */
void ForcingMovingBody::InitialiseCableModel(
        const LibUtilities::SessionReaderSharedPtr& pSession,
        const Array<OneD, MultiRegions::ExpListSharedPtr> &pFields)
{
    // storage of spanwise-velocity for current and previous time levels
    // used to calculate dw/dt in m_forcing term
    int nPointsTot = pFields[0]->GetNpoints();
    m_W = Array<OneD, Array<OneD, NekDouble> > (2);
    for(int n = 0; n < 2; ++n)
    {
        m_W[n] = Array<OneD, NekDouble> (nPointsTot, 0.0);
    }

    m_session->LoadParameter("Kinvis",m_kinvis);
    m_session->LoadParameter("TimeStep", m_timestep, 0.01);

    m_movingBodyCalls = 0;

    Array<OneD, unsigned int> ZIDs;
    ZIDs = pFields[0]->GetZIDs();
    m_np = ZIDs.num_elements();
    
    m_Aeroforces = Array<OneD, NekDouble>(2*m_np,0.0);
    m_MotionVars = Array<OneD, NekDouble>(6*m_np,0.0);

    std::string vibtype = m_session->GetSolverInfo("VibrationType");

    if(vibtype == "Constrained" || vibtype == "CONSTRAINED")
    {
        m_vdim = 1;
    }
    else if (vibtype == "Free" || vibtype == "FREE")
    {
        m_vdim = 2;
    }
    else if (vibtype == "Forced" || vibtype == "FORCED")
    {
        return;
    }

<<<<<<< HEAD
    Array<OneD, unsigned int> ZIDs;
    ZIDs           = pFields[0]->GetZIDs();

    //Loading strcutural parameters from input file
    if(!m_homostrip)
=======
    LibUtilities::CommSharedPtr vcomm = pFields[0]->GetComm();

    bool homostrip;
    m_session->MatchSolverInfo("HomoStrip","True",homostrip,false);

    if(!homostrip)
>>>>>>> 2383841b
    {
        m_session->LoadParameter("LZ", m_lhom);
        int nplanes = m_session->GetParameter("HomModesZ");
        m_FFT = 
            LibUtilities::GetNektarFFTFactory().CreateInstance(
                                            "NekFFTW", nplanes);
    }
    else
    {
        int nstrips;

        NekDouble DistStrip;

        m_session->LoadParameter("DistStrip", DistStrip);
        m_session->LoadParameter("Strip_Z", nstrips);
        m_lhom = nstrips * DistStrip;
        m_FFT = 
            LibUtilities::GetNektarFFTFactory().CreateInstance(
                                            "NekFFTW", nstrips);
    }

    // load the structural dynamic parameters from xml file
    m_session->LoadParameter("StructRho",  m_structrho);
    m_session->LoadParameter("StructDamp", m_structdamp, 0.0);

    // Identify whether the fictitious mass method is active for explicit
    // coupling of fluid solver and structural dynamics solver
    bool fictmass;
    m_session->MatchSolverInfo("FictitiousMassMethod", "True",
                                fictmass, false);
    if(fictmass)
    {
        NekDouble fictrho, fictdamp;
        m_session->LoadParameter("FictMass", fictrho);
        m_session->LoadParameter("FictDamp", fictdamp);
        m_structrho  += fictrho;
        m_structdamp += fictdamp;

        // Storage array of Struct Velocity and Acceleration used for
        // extrapolation of fictitious force
        m_fV = Array<OneD, Array<OneD, Array<OneD, NekDouble> > > (
                                            m_motion.num_elements());
        m_fA = Array<OneD, Array<OneD, Array<OneD, NekDouble> > > (
                                            m_motion.num_elements());
        for (int i = 0; i < m_motion.num_elements(); ++i)
        {
            m_fV[i] = Array<OneD, Array<OneD, NekDouble> > (2);
            m_fA[i] = Array<OneD, Array<OneD, NekDouble> > (2);

            for(int n = 0; n < 2; ++n)
            {
                m_fV[i][n] = Array<OneD, NekDouble>(m_np, 0.0);
                m_fA[i][n] = Array<OneD, NekDouble>(m_np, 0.0);
            }
        }
    }

    // Setting the coefficient matrices for solving structural dynamic ODEs
    SetDynEqCoeffMatrix(pFields);

    // Set initial condition for cable's motion
    int cnt = 0;

    for(int j = 0; j < m_funcName.num_elements(); j++)
    {
                
        // loading from the specified files through inputstream
        if(m_IsFromFile[cnt] && m_IsFromFile[cnt+1])
        {
    
            std::ifstream inputStream;

            int nzpoints;

            if(homostrip)
            {
                int nstrips;
                m_session->LoadParameter("Strip_Z", nstrips);
                nzpoints = nstrips;
            }
            else
            { 
                nzpoints = pFields[0]->GetHomogeneousBasis()->GetNumModes();
            }

 
            if (vcomm->GetRank() == 0)
            {

                Array<OneD, NekDouble> motion_x(3*nzpoints, 0.0);
                Array<OneD, NekDouble> motion_y(3*nzpoints, 0.0);

                Array<OneD, std::string> tmp(9);

                std::string filename = m_session->GetFunctionFilename(
                    m_funcName[j], m_motion[0]);
                
                // Open intputstream for cable motions
                inputStream.open(filename.c_str());

                // Import the head string from the file
                for(int n = 0; n < tmp.num_elements(); n++)
                {
                    inputStream >> tmp[n];
                }

                NekDouble time, z_cds;
                // Import the motion variables from the file
                for (int n = 0; n < nzpoints; n++)
                {
                    inputStream >> setprecision(6) >> time;
                    inputStream >> setprecision(6) >> z_cds;
                    inputStream >> setprecision(8) >> motion_x[n];
                    inputStream >> setprecision(8) >> motion_x[n+nzpoints];
                    inputStream >> setprecision(8) >> motion_x[n+2*nzpoints];
                    inputStream >> setprecision(8) >> motion_y[n];
                    inputStream >> setprecision(8) >> motion_y[n+nzpoints];
                    inputStream >> setprecision(8) >> motion_y[n+2*nzpoints];
                }

                // Close inputstream for cable motions
                inputStream.close();
                
                if(!homostrip)
                {
                    int nproc = vcomm->GetColumnComm()->GetSize();
                    for (int i = 1; i < nproc; ++i)
                    {
                        for(int plane = 0; plane < m_np; plane++)
                        {
                            for (int var = 0; var < 3; var++)
                            {
                                int xoffset = var*m_np+plane;
                                int yoffset = 3*m_np+xoffset;
                                m_MotionVars[xoffset] = 
                                            motion_x[plane+i*m_np+var*nzpoints];
                                m_MotionVars[yoffset] = 
                                            motion_y[plane+i*m_np+var*nzpoints];
                            }
                        }

                        vcomm->GetColumnComm()->Send(i, m_MotionVars);
                    }

                    for(int plane = 0; plane < m_np; plane++)
                    {
                        for (int var = 0; var < 3; var++)
                        {
                            int xoffset = var*m_np+plane;
                            int yoffset = 3*m_np+xoffset;
                            m_MotionVars[xoffset] = motion_x[plane+var*nzpoints];
                            m_MotionVars[yoffset] = motion_y[plane+var*nzpoints];
                        }
                    }
                }
                else //for strip model, make sure that each processor gets its motion values correctly
                {
                    int nstrips;
                    m_session->LoadParameter("Strip_Z", nstrips);

                    int nproc = vcomm->GetColumnComm()->GetSize();
                    
                    for (int i = 1; i < nstrips; ++i)
                    {
                        for(int plane = 0; plane < m_np; plane++)
                        {
                            for (int var = 0; var < 3; var++)
                            {
                                int xoffset = var*m_np+plane;
                                int yoffset = 3*m_np+xoffset;
                                m_MotionVars[xoffset] = motion_x[i+var*nstrips];
                                m_MotionVars[yoffset] = motion_y[i+var*nstrips];
                            }
                        }

                        for (int j = 0; j < nproc/nstrips; j++)
                        {
                            vcomm->GetColumnComm()->Send(i+j*nstrips, m_MotionVars);
                        }
                    }
                    
                    for(int plane = 0; plane < m_np; plane++)
                    {
                        for (int var = 0; var < 3; var++)
                        {
                            int xoffset = var*m_np+plane;
                            int yoffset = 3*m_np+xoffset;
                            m_MotionVars[xoffset] = motion_x[var*nstrips];
                            m_MotionVars[yoffset] = motion_y[var*nstrips];
                        }
                    }

                    for (int j = 1; j < nproc/nstrips; j++)
                    {
                        vcomm->GetColumnComm()->Send(j*nstrips, m_MotionVars);
                    }
                }
            }
            else
            {
                if(!homostrip)
                {
                    int colrank = vcomm->GetColumnComm()->GetRank();
                    int nproc   = vcomm->GetColumnComm()->GetSize();

                    for (int j = 1; j < nproc; j++)
                    {
                        if(colrank == j)
                        {
                            vcomm->GetColumnComm()->Recv(0, m_MotionVars);
                        }
                    }
                }
                else //for strip model
                {
                    int nstrips;
                    m_session->LoadParameter("Strip_Z", nstrips);

                    int colrank = vcomm->GetColumnComm()->GetRank();
                    int nproc   = vcomm->GetColumnComm()->GetSize();

                    for(int i = 1; i < nstrips; i++)
                    {
                        for (int j = 0; j < nproc/nstrips; j++)
                        {
                            if(colrank == i+j*nstrips)
                            {
                                vcomm->GetColumnComm()->Recv(0, m_MotionVars);
                            }
                        }
                    }

                    for (int j = 1; j < nproc/nstrips; j++)
                    {
                        if(colrank == j*nstrips)
                        {
                            vcomm->GetColumnComm()->Recv(0, m_MotionVars);
                        }
                    }
                }
            }

            cnt = cnt + 2;
        }
        else //Evaluate from the functions specified in xml file
        {
            Array<OneD, NekDouble> x0(m_np, 0.0);
            Array<OneD, NekDouble> x1(m_np, 0.0);
            Array<OneD, NekDouble> x2(m_np, 0.0);
            
            if(!homostrip)
            {
                int nzpoints = pFields[0]->GetHomogeneousBasis()->GetNumModes();
                Array<OneD, NekDouble> z_coords(nzpoints,0.0);
                Array<OneD, const NekDouble> pts
                                    = pFields[0]->GetHomogeneousBasis()->GetZ();

                Vmath::Smul(nzpoints,m_lhom/2.0,pts,1,z_coords,1);
                Vmath::Sadd(nzpoints,m_lhom/2.0,z_coords,1,z_coords,1);

                for (int plane = 0; plane < m_np; plane++)
                {
                    x2[plane] = z_coords[ZIDs[plane]];
                }
            }
            else
            {   
                int nstrips;
                m_session->LoadParameter("Strip_Z", nstrips);

                ASSERTL0(m_session->DefinesSolverInfo("USEFFT"),
                            "Fourier transformation of cable motion is currently "
                            "implemented only for FFTW module.");
                
                NekDouble DistStrip;
                m_session->LoadParameter("DistStrip", DistStrip);

                int colrank = vcomm->GetColumnComm()->GetRank();
                int nproc   = vcomm->GetColumnComm()->GetSize();
                
                for(int i = 0; i < nstrips; ++i)
                {
                    for(int j = 0; j < nproc/nstrips; j++)
                    {
                        if (colrank == i+j*nstrips)
                        {
                            for (int plane = 0; plane < m_np; plane++)
                            {
                                x2[plane] = i*DistStrip;
                            }
                        }
                    }
                }
            }

            int xoffset = j*m_np;
            int yoffset = 3*m_np+xoffset;

            Array<OneD, NekDouble> tmp(m_np,0.0);
            LibUtilities::EquationSharedPtr ffunc0,ffunc1;

            ffunc0 = m_session->GetFunction(m_funcName[j], m_motion[0]);
            ffunc1 = m_session->GetFunction(m_funcName[j], m_motion[1]);

            ffunc0->Evaluate(x0, x1, x2, 0.0, tmp = m_MotionVars+xoffset);
            ffunc1->Evaluate(x0, x1, x2, 0.0, tmp = m_MotionVars+yoffset);
            cnt = cnt + 2;
        }
    }
}


/**
 *
 */
void ForcingMovingBody::SetDynEqCoeffMatrix(
        const Array<OneD, MultiRegions::ExpListSharedPtr> &pFields)
{
    int nplanes;

    bool homostrip;
    m_session->MatchSolverInfo("HomoStrip","True",homostrip,false);

    if(!homostrip)
    {
        nplanes = m_session->GetParameter("HomModesZ"); 
    }
    else
    {
        m_session->LoadParameter("Strip_Z", nplanes);
    }

    m_CoeffMat_A = Array<OneD, DNekMatSharedPtr>(nplanes);
    m_CoeffMat_B = Array<OneD, DNekMatSharedPtr>(nplanes);

    NekDouble tmp1, tmp2, tmp3;
    NekDouble tmp4, tmp5, tmp6, tmp7;

    // load the structural dynamic parameters from xml file
    NekDouble cabletension;
    NekDouble bendingstiff;
    NekDouble structstiff;
    m_session->LoadParameter("StructStiff",  structstiff,  0.0);
    m_session->LoadParameter("CableTension", cabletension, 0.0);
    m_session->LoadParameter("BendingStiff", bendingstiff, 0.0);

    tmp1 =   m_timestep * m_timestep;
    tmp2 =  structstiff / m_structrho;
    tmp3 = m_structdamp / m_structrho;
    tmp4 = cabletension / m_structrho;
    tmp5 = bendingstiff / m_structrho;

    // solve the ODE in the wave space for cable motion to obtain disp, vel and
    // accel

    std::string supptype = m_session->GetSolverInfo("SupportType");

    for(int plane = 0; plane < nplanes; plane++)
    {
        int nel = 3;
        m_CoeffMat_A[plane]
                = MemoryManager<DNekMat>::AllocateSharedPtr(nel,nel);
        m_CoeffMat_B[plane]
                = MemoryManager<DNekMat>::AllocateSharedPtr(nel,nel);

        unsigned int K;
        NekDouble beta;

        if(supptype == "FREE-FREE" || 
                    supptype == "Free-Free")
        {
            K = plane/2;
            beta = 2.0 * M_PI/m_lhom;
        }
        else if(supptype == "PINNED-PINNED" || 
                        supptype == "Pinned-Pinned")
        {   
            K = plane+1;
            beta = M_PI/m_lhom;
        }
        else
        {
            ASSERTL0(false,
                        "Unrecognized support type for cable's motion");
        }

        tmp6 = beta * K;
        tmp6 = tmp6 * tmp6;
        tmp7 = tmp6 * tmp6;
        tmp7 = tmp2 + tmp4 * tmp6 + tmp5 * tmp7;

        (*m_CoeffMat_A[plane])(0,0) = tmp7;
        (*m_CoeffMat_A[plane])(0,1) = tmp3;
        (*m_CoeffMat_A[plane])(0,2) = 1.0;
        (*m_CoeffMat_A[plane])(1,0) = 0.0;
        (*m_CoeffMat_A[plane])(1,1) = 1.0;
        (*m_CoeffMat_A[plane])(1,2) =-m_timestep/2.0;
        (*m_CoeffMat_A[plane])(2,0) = 1.0;
        (*m_CoeffMat_A[plane])(2,1) = 0.0;
        (*m_CoeffMat_A[plane])(2,2) =-tmp1/4.0;
        (*m_CoeffMat_B[plane])(0,0) = 0.0;
        (*m_CoeffMat_B[plane])(0,1) = 0.0;
        (*m_CoeffMat_B[plane])(0,2) = 0.0;
        (*m_CoeffMat_B[plane])(1,0) = 0.0;
        (*m_CoeffMat_B[plane])(1,1) = 1.0;
        (*m_CoeffMat_B[plane])(1,2) = m_timestep/2.0;
        (*m_CoeffMat_B[plane])(2,0) = 1.0;
        (*m_CoeffMat_B[plane])(2,1) = m_timestep;
        (*m_CoeffMat_B[plane])(2,2) = tmp1/4.0;

        m_CoeffMat_A[plane]->Invert();
        (*m_CoeffMat_B[plane]) =
            (*m_CoeffMat_A[plane]) * (*m_CoeffMat_B[plane]);
    }
}


/**
 * Function to roll time-level storages to the next step layout.
 * The stored data associated with the oldest time-level
 * (not required anymore) are moved to the top, where they will
 * be overwritten as the solution process progresses.
 */
void ForcingMovingBody::RollOver(Array<OneD, Array<OneD, NekDouble> > &input)
{
    int nlevels = input.num_elements();

    Array<OneD, NekDouble> tmp;
    tmp = input[nlevels-1];

    for(int n = nlevels-1; n > 0; --n)
    {
        input[n] = input[n-1];
    }

    input[0] = tmp;
}

<<<<<<< HEAD
=======

/**
 *
 */
void ForcingMovingBody::EvaluateAccelaration(
        const Array<OneD, NekDouble> &input,
              Array<OneD, NekDouble> &output,
              int npoints)
{
    m_movingBodyCalls++;

    // Rotate acceleration term
    RollOver(m_W);

    Vmath::Vcopy(npoints, input, 1, m_W[0], 1);

    //Calculate acceleration term at level n based on previous steps
    if (m_movingBodyCalls > 1)
    {
        Vmath::Smul(npoints,
                    1.0,
                    m_W[0], 1,
                    output, 1);
        Vmath::Svtvp(npoints,
                    -1.0,
                    m_W[1], 1,
                    output,   1,
                    output,   1);
        Vmath::Smul(npoints,
                    1.0/m_timestep,
                    output, 1,
                    output, 1);
    }
}


>>>>>>> 2383841b
/**
 *
 */
void ForcingMovingBody::CheckIsFromFile(const TiXmlElement* pForce)
{

    m_funcName = Array<OneD, std::string> (3);
    m_motion = Array<OneD, std::string> (2);
    m_motion[0] = "x";
    m_motion[1] = "y";

    m_IsFromFile = Array<OneD, bool> (6);
    // Loading the x-dispalcement (m_zta) and the y-displacement (m_eta)
    // Those two variables are bith functions of z and t and the may come
    // from an equation (forced vibration) or from another solver which, given
    // the aerodynamic forces at the previous step, calculates the 
    // displacements.

    //Get the body displacement: m_zta and m_eta
    const TiXmlElement* funcNameElmt_D
                    = pForce->FirstChildElement("DISPLACEMENTS");
    ASSERTL0(funcNameElmt_D,
             "MOVINGBODYFORCE tag has to specify a function name which "
             "prescribes the body displacement as d(z,t).");

    m_funcName[0] = funcNameElmt_D->GetText();
    ASSERTL0(m_session->DefinesFunction(m_funcName[0]),
             "Function '" + m_funcName[0] + "' not defined.");

    //Get the body velocity of movement: d(m_zta)/dt and d(m_eta)/dt
    const TiXmlElement* funcNameElmt_V
                    = pForce->FirstChildElement("VELOCITIES");
    ASSERTL0(funcNameElmt_D,
             "MOVINGBODYFORCE tag has to specify a function name which "
             "prescribes the body velocity of movement as v(z,t).");

    m_funcName[1] = funcNameElmt_V->GetText();
    ASSERTL0(m_session->DefinesFunction(m_funcName[1]),
             "Function '" + m_funcName[1] + "' not defined.");


    //Get the body acceleration: dd(m_zta)/ddt and dd(m_eta)/ddt
    const TiXmlElement* funcNameElmt_A
                    = pForce->FirstChildElement("ACCELERATIONS");
    ASSERTL0(funcNameElmt_A,
             "MOVINGBODYFORCE tag has to specify a function name which "
             "prescribes the body acceleration as a(z,t).");

    m_funcName[2] = funcNameElmt_A->GetText();
    ASSERTL0(m_session->DefinesFunction(m_funcName[2]),
             "Function '" + m_funcName[2] + "' not defined.");

    LibUtilities::FunctionType vType;

    // loop: i-> displacement, velocity, accel. j->coordinate
    int cnt=0;
    for( int i =0; i<3; i++)
    {
        for(int j = 0; j<2; j++)
        {
            vType = m_session->GetFunctionType(m_funcName[i],m_motion[j]);
            if(vType == LibUtilities::eFunctionTypeExpression)
            {
                m_IsFromFile[cnt] = false;
            }
            else if (vType == LibUtilities::eFunctionTypeFile)
            {
                m_IsFromFile[cnt] = true;
            }
            else
            {
                ASSERTL0(false, "Functions for moving body must be specified via an "
                                "equation <E> or a file <F>");
            }            
            cnt++;
        }
    }
}

/**
 *
 */
void ForcingMovingBody::InitialiseFilter(
        const LibUtilities::SessionReaderSharedPtr& pSession,
        const Array<OneD, MultiRegions::ExpListSharedPtr> &pFields,
        const TiXmlElement* pForce)
{
    // Get the outputfile name, output frequency and 
    // the boundary's ID for the cable's wall
    std::string typeStr = pForce->Attribute("TYPE");
    std::map<std::string, std::string> vParams;

    const TiXmlElement *param = pForce->FirstChildElement("PARAM");
    while (param)
    {
        ASSERTL0(param->Attribute("NAME"),
                 "Missing attribute 'NAME' for parameter in filter "
                 + typeStr + "'.");
        std::string nameStr = param->Attribute("NAME");

        ASSERTL0(param->GetText(), "Empty value string for param.");
        std::string valueStr = param->GetText();

        vParams[nameStr] = valueStr;

        param = param->NextSiblingElement("PARAM");
    }

    // Creat the filter for MovingBody, where we performed the calculation of
    // fluid forces and write both the aerodynamic forces and motion variables
    // into the output files
    m_MovBodyfilter = MemoryManager<FilterMovingBody>::
                                    AllocateSharedPtr(pSession, vParams);

    // Initialise the object of MovingBody filter
    m_MovBodyfilter->Initialise(pFields, 0.0);

}

}<|MERGE_RESOLUTION|>--- conflicted
+++ resolved
@@ -59,195 +59,48 @@
     ASSERTL0(pFields[0]->GetExpType()==MultiRegions::e3DH1D,
              "Moving body implemented just for 3D Homogenous 1D expansions.");
 
-<<<<<<< HEAD
     // Load mapping
     m_mapping = GlobalMapping::Mapping::Load(m_session, pFields); 
     m_mapping->SetTimeDependent( true );
 
-    // forcing size (it must be 3)
-    m_NumVariable     = pNumForcingFields;
-    m_Forcing         = Array<OneD, Array<OneD, NekDouble> > (m_NumVariable);
-    m_funcName        = Array<OneD, std::string> (3);
-    m_motion          = Array<OneD, std::string> (2);
-    m_motion[0]       = "x";
-    m_motion[1]       = "y";
-    m_movingBodyCalls =  0 ;
-    m_IsFromFile      = Array<OneD, bool> (6);
-
-    m_session->LoadParameter("Kinvis",m_kinvis);
-    m_session->LoadParameter("TimeStep", m_timestep, 0.01);
-    
-    m_session->MatchSolverInfo("HomoStrip","True",m_homostrip,false);
-
-    // Loading the x-displacement (m_zeta) and the y-displacement (m_eta)
-    // Those two variables are both functions of z and t and the may come
-    // from an equation (forced vibration) or from another solver which, given
-    // the aerodynamic forces at the previous step, calculates the 
-    // displacements.
-
-    //Get the body displacement: m_zeta and m_eta
-    const TiXmlElement* funcNameElmt_D 
-                    = pForce->FirstChildElement("DISPLACEMENTS");
-    ASSERTL0(funcNameElmt_D,
-             "MOVINGBODYFORCE tag has to specify a function name which "
-             "prescribes the body displacement as d(z,t).");
-
-    m_funcName[0] = funcNameElmt_D->GetText();
-    ASSERTL0(m_session->DefinesFunction(m_funcName[0]),
-             "Function '" + m_funcName[0] + "' not defined.");
-
-    //Get the body velocity of movement: d(m_zeta)/dt and d(m_eta)/dt
-    const TiXmlElement* funcNameElmt_V 
-                    = pForce->FirstChildElement("VELOCITIES");
-    ASSERTL0(funcNameElmt_D,
-             "MOVINGBODYFORCE tag has to specify a function name which "
-             "prescribes the body velocity of movement as v(z,t).");
-
-    m_funcName[1] = funcNameElmt_V->GetText();
-    ASSERTL0(m_session->DefinesFunction(m_funcName[1]),
-             "Function '" + m_funcName[1] + "' not defined.");
-
-
-    //Get the body acceleration: dd(m_zeta)/ddt and dd(m_eta)/ddt
-    const TiXmlElement* funcNameElmt_A 
-                    = pForce->FirstChildElement("ACCELERATIONS");
-    ASSERTL0(funcNameElmt_A,
-             "MOVINGBODYFORCE tag has to specify a function name which "
-             "prescribes the body acceleration as a(z,t).");
-
-    m_funcName[2] = funcNameElmt_A->GetText();
-    ASSERTL0(m_session->DefinesFunction(m_funcName[2]),
-             "Function '" + m_funcName[2] + "' not defined.");
-
-=======
->>>>>>> 2383841b
     // At this point we know in the xml file where those quantities
     // are declared (equation or file) - via a function name which is now
     // stored in funcNameD etc. We need now to fill in with this info the
     // m_zta and m_eta vectors (actuallythey are matrices) Array to control if
     // the motion is determined by an equation or is from a file.(not Nektar++)
     // check if we need to load a file or we have an equation
-<<<<<<< HEAD
-    CheckIsFromFile();
-
-    std::string typeStr = pForce->Attribute("TYPE");
-    std::map<std::string, std::string> vParams;
-
-    const TiXmlElement *param = pForce->FirstChildElement("PARAM");
-    while (param)
-    {
-        ASSERTL0(param->Attribute("NAME"),
-                 "Missing attribute 'NAME' for parameter in filter "
-                 + typeStr + "'.");
-        std::string nameStr = param->Attribute("NAME");
-
-        ASSERTL0(param->GetText(), "Empty value string for param.");
-        std::string valueStr = param->GetText();
-
-        vParams[nameStr] = valueStr;
-
-        param = param->NextSiblingElement("PARAM");
-    }
-
-    // Create the filter for MovingBody, where we write  motion variables
-    // into the output files
-    m_filterMoving = MemoryManager<FilterMovingBody>::
-                                    AllocateSharedPtr(m_session, vParams);
-
-    // Initialise the object of MovingBody filter
-    m_filterMoving->Initialise(pFields, 0.0);
-    
-    // Create a FilterAeroForces object to calculate the forces required for
-    //    the structural model
-    if (!m_homostrip)
-    {
-        vParams["OutputAllPlanes"] = "yes";
-    }
-    m_filterForces = MemoryManager<SolverUtils::FilterAeroForces>::
-                                AllocateSharedPtr(m_session, vParams);
-
-    m_filterForces->Initialise(pFields, 0.0);        
-
-    // create the storage space for the body motion description
-=======
     CheckIsFromFile(pForce);
 
-    // Initialise movingbody filter
+    // Initialise movingbody and aeroforces filters
     InitialiseFilter(m_session, pFields, pForce);
 
     // Initialise the cable model
     InitialiseCableModel(m_session, pFields);
 
-    m_zta = Array<OneD, Array< OneD, NekDouble> > (10);
-    m_eta = Array<OneD, Array< OneD, NekDouble> > (10);
-    // What are this bi-dimensional vectors ------------------------------------------
-    // m_zta[0] = m_zta                     |  m_eta[0] = m_eta                      |
-    // m_zta[1] = d(m_zta)/dt               |  m_eta[1] = d(m_eta)/dt                |
-    // m_zta[2] = dd(m_zta)/ddtt            |  m_eta[2] = dd(m_eta)/ddtt             |
-    // m_zta[3] = d(m_zta)/dz               |  m_eta[3] = d(m_eta)/dz                |
-    // m_zta[4] = dd(m_zta)/ddzz            |  m_eta[4] = dd(m_eta)/ddzz             |
-    // m_zta[5] = ddd(m_zta)/dddzzz         |  m_eta[5] = ddd(m_eta)/dddzzz          |
-    // m_zta[6] = dd(m_zta)/ddtz            |  m_eta[6] = dd(m_eta)/ddtz             |
-    // m_zta[7] = ddd(m_zta)/dddtzz         |  m_eta[7] = ddd(m_eta)/dddtzz          |
-    // m_zta[8] = (d(m_zta)/dz)(d(m_eta)/dz)|  m_eta[8] = (d(m_eta)/dz)(d(m_zta)/dz) |
-    // m_zta[9] = (d(zm_zta)/dz)^2          |  m_eta[9] = (d(m_eta)/dz)^2            |
-    //--------------------------------------------------------------------------------
->>>>>>> 2383841b
+    m_zta = Array<OneD, Array< OneD, NekDouble> >(3);
+    m_eta  = Array<OneD, Array< OneD, NekDouble> >(3);
+
+    // What are this bi-dimensional vectors -----------------------------------
+    // m_zta[0] = zta                 |  m_eta[0] = eta                      |
+    // m_zta[1] = d(zta)/dt           |  m_eta[1] = d(eta)/dt                |
+    // m_zta[2] = dd(zta)/ddtt        |  m_eta[2] = dd(eta)/ddtt             |
+    //-------------------------------------------------------------------------
     int phystot = pFields[0]->GetTotPoints();
     for(int i = 0; i < m_zta.num_elements(); i++)
     {
         m_zta[i] = Array<OneD, NekDouble>(phystot,0.0);
-        m_eta[i] = Array<OneD, NekDouble>(phystot,0.0);
-    }
-
-<<<<<<< HEAD
-    m_zeta = Array<OneD, Array< OneD, NekDouble> >(3);
-    m_eta  = Array<OneD, Array< OneD, NekDouble> >(3);
-
-    // What are this bi-dimensional vectors -----------------------------------
-    // m_zeta[0] = zeta                 |  m_eta[0] = eta                      |
-    // m_zeta[1] = d(zeta)/dt           |  m_eta[1] = d(eta)/dt                |
-    // m_zeta[2] = dd(zeta)/ddtt        |  m_eta[2] = dd(eta)/ddtt             |
-    //-------------------------------------------------------------------------
-
-    for(int i = 0; i < m_zeta.num_elements(); i++)
-    {
-        m_zeta[i] = Array<OneD, NekDouble>(phystot,0.0);
         m_eta[i]  = Array<OneD, NekDouble>(phystot,0.0);
     }
-    
-    // Initialize variables
-    Array<OneD, unsigned int> ZIDs;
-    ZIDs           = pFields[0]->GetZIDs();
-    m_NumLocPlane  = ZIDs.num_elements();
-    m_VarArraysize = m_NumLocPlane*m_NumVariable;
-    m_Aeroforces   = Array<OneD, NekDouble>(2*m_NumLocPlane,0.0);
-    m_MotionVars   = Array<OneD, NekDouble>(2*m_VarArraysize,0.0);
-=======
+
     // m_forcing size (it must be 3: Ax, Ay and Az)
     // total number of structural variables(Disp, Vel and Accel) must be 3
     m_forcing = Array<OneD, Array<OneD, NekDouble> >(3);
     // create the storage space for the body motion description
->>>>>>> 2383841b
-
     for(int i = 0; i < 3; i++)
     {
-<<<<<<< HEAD
-        InitialiseCableModel(m_session, pFields);
-        m_mapping->SetFromFunction(false);
-    }
-    else
-    {
-        m_mapping->SetFromFunction(true);
-    }
-    
-    m_index = 0;
-    
-=======
         m_forcing[i] = Array<OneD, NekDouble> (phystot, 0.0);
     }
  
->>>>>>> 2383841b
 }
 
 void ForcingMovingBody::v_Apply(
@@ -256,25 +109,8 @@
               Array<OneD, Array<OneD, NekDouble> >&         outarray,
         const NekDouble&                                    time)
 {
-<<<<<<< HEAD
-    // Fill in m_zeta and m_eta with all the required values
-    UpdateMotion(fields,time);
-=======
     // Fill in m_zta and m_eta with all the required values
     UpdateMotion(fields,inarray,time);
-
-    //calcualte the m_forcing components Ax,Ay,Az and put them in m_forcing
-    CalculateForcing(fields);
-    // Apply m_forcing terms
-    for (int i = 0; i < 3; i++)
-    {
-        Vmath::Vadd(outarray[i].num_elements(), outarray[i], 1,
-                               m_forcing[i], 1, outarray[i], 1);
-    }
-
-    // Mapping boundary conditions
-    MappingBndConditions(fields, inarray, time);
->>>>>>> 2383841b
 }
 
 /**
@@ -286,7 +122,6 @@
               NekDouble                                     time)
 {
     // Update the forces from the calculation of fluid field, which is
-<<<<<<< HEAD
     // implemented in the AeroForces filter
     //     don't call update on first time-step because it was already done
     if (m_index++)
@@ -294,10 +129,6 @@
         m_filterForces->Update(pFields, time);
     }
     m_filterForces->GetForces(pFields,m_Aeroforces, time);
-=======
-    // implemented in the movingbody filter
-    m_MovBodyfilter->UpdateForce(m_session, pFields, m_Aeroforces, time);
->>>>>>> 2383841b
 
     // for "free" type, the cable vibrates both in streamwise and crossflow
     // dimections, for "constrained" type, the cable only vibrates in crossflow
@@ -324,10 +155,10 @@
         pFields[0]->GetCoords(coords[0], coords[1], coords[2]);
         
         // Add displacement to coordinates
-        Vmath::Vadd(physTot, coords[0], 1, m_zeta[0], 1, coords[0], 1);
+        Vmath::Vadd(physTot, coords[0], 1, m_zta[0], 1, coords[0], 1);
         Vmath::Vadd(physTot, coords[1], 1, m_eta[0], 1, coords[1], 1);
         // Copy velocities
-        Vmath::Vcopy(physTot, m_zeta[1], 1, coordsVel[0], 1);
+        Vmath::Vcopy(physTot, m_zta[1], 1, coordsVel[0], 1);
         Vmath::Vcopy(physTot, m_eta[1], 1, coordsVel[1], 1);       
         
         // Update mapping
@@ -336,13 +167,8 @@
     }
     else if(vibtype == "Forced" || vibtype == "FORCED")
     {
-<<<<<<< HEAD
         // For forced vibration case, displacements, velocities, accelerations
         // are loading from specified file or function
-=======
-        // For forced vibration case, load from specified file or function
-        int cnt = 0;
->>>>>>> 2383841b
         for(int j = 0; j < m_funcName.num_elements(); j++)
         {
             if(m_IsFromFile[2*j] && m_IsFromFile[2*j+1])
@@ -350,23 +176,12 @@
                 ASSERTL0(false, "Motion loading from file needs specific "
                                 "implementation: Work in Progress!");
             }
-<<<<<<< HEAD
-=======
-            else
-            {
-                EvaluateFunction(pFields, m_session, m_motion[0], m_zta[j],
-                                 m_funcName[j], time);
-                EvaluateFunction(pFields, m_session, m_motion[1], m_eta[j],
-                                 m_funcName[j], time);
-                cnt = cnt + 2;
-            }
->>>>>>> 2383841b
         }
         // Update mapping
         m_mapping->UpdateMapping(time);
         
         // Evaluate acceleration function
-        EvaluateFunction(pFields, m_session, m_motion[0], m_zeta[2],
+        EvaluateFunction(pFields, m_session, m_motion[0], m_zta[2],
                                  m_funcName[2], time);
         EvaluateFunction(pFields, m_session, m_motion[1], m_eta[2],
                                  m_funcName[2], time);
@@ -384,28 +199,20 @@
         pFields[0]->GetCoords(coords[0], coords[1], coords[2]);
         
         // Get Coordinates and coord velocity from mapping
-        m_mapping->GetCartesianCoordinates(m_zeta[0], m_eta[0], coords[2]);
+        m_mapping->GetCartesianCoordinates(m_zta[0], m_eta[0], coords[2]);
         m_mapping->GetCoordVelocity(coordsVel);
         
         // Calculate displacement
-        Vmath::Vsub(physTot, m_zeta[0], 1, coords[0], 1, m_zeta[0], 1);
+        Vmath::Vsub(physTot, m_zta[0], 1, coords[0], 1, m_zta[0], 1);
         Vmath::Vsub(physTot, m_eta[0], 1, coords[1], 1, m_eta[0], 1);
         
-        Vmath::Vcopy(physTot, coordsVel[0], 1, m_zeta[1], 1);
+        Vmath::Vcopy(physTot, coordsVel[0], 1, m_zta[1], 1);
         Vmath::Vcopy(physTot, coordsVel[1], 1, m_eta[1], 1);
 
         for(int var = 0; var < 3; var++)
         {
             for(int plane = 0; plane < m_np; plane++)
             {
-<<<<<<< HEAD
-                int NumPhyPoints = pFields[0]->GetPlane(plane)->GetTotPoints();
-                int offset       = plane * NumPhyPoints;
-                int xoffset      = var * m_NumLocPlane+plane;
-                int yoffset      = m_VarArraysize+xoffset;
-                m_MotionVars[xoffset] = m_zeta[var][offset];
-                m_MotionVars[yoffset] = m_eta [var][offset];
-=======
                 int n = pFields[0]->GetPlane(plane)->GetTotPoints();
                 int offset  = plane * n;
                 int xoffset = var * m_np+plane;
@@ -413,7 +220,6 @@
 
                 m_MotionVars[xoffset] = m_zta[var][offset];
                 m_MotionVars[yoffset] = m_eta[var][offset];
->>>>>>> 2383841b
             }
         }
     }
@@ -424,393 +230,9 @@
     }
 
     // Pass the variables of the cable's motion to the movingbody filter
-<<<<<<< HEAD
-    m_filterMoving->UpdateMotion(m_session, pFields, m_MotionVars, time);
+    m_MovBodyfilter->UpdateMotion(m_session, pFields, m_MotionVars, time);
 }
 
-=======
-    m_MovBodyfilter->UpdateMotion(m_session, pFields, m_MotionVars, time);
-
-    // Now we need to calcualte all the required z-derivatives
-    bool OriginalWaveSpace = pFields[0]->GetWaveSpace();
-    pFields[0]->SetWaveSpace(false);
-
-    pFields[0]->PhysDeriv(MultiRegions::DirCartesianMap[2],
-                            m_zta[0], m_zta[3]); //d(m_zta)/dz
-    pFields[0]->PhysDeriv(MultiRegions::DirCartesianMap[2],
-                            m_zta[3], m_zta[4]); //dd(m_zta)/ddzz
-    pFields[0]->PhysDeriv(MultiRegions::DirCartesianMap[2],
-                            m_zta[4], m_zta[5]); //ddd(m_zta)/dddzzz
-
-    pFields[0]->PhysDeriv(MultiRegions::DirCartesianMap[2],
-                            m_eta[0], m_eta[3]); //d(m_eta)/dz
-    pFields[0]->PhysDeriv(MultiRegions::DirCartesianMap[2],
-                            m_eta[3], m_eta[4]); //dd(m_eta)/ddzz
-    pFields[0]->PhysDeriv(MultiRegions::DirCartesianMap[2],
-                            m_eta[4], m_eta[5]); //ddd(m_eta)/dddzzz
-
-    pFields[0]->PhysDeriv(MultiRegions::DirCartesianMap[2],
-                            m_zta[1], m_zta[6]); //dd(m_zta)/ddtz
-    pFields[0]->PhysDeriv(MultiRegions::DirCartesianMap[2],
-                            m_zta[6], m_zta[7]); //ddd(m_zta)/ddtzz
-
-    pFields[0]->PhysDeriv(MultiRegions::DirCartesianMap[2],
-                            m_eta[1], m_eta[6]); //dd(m_eta)/ddtz
-    pFields[0]->PhysDeriv(MultiRegions::DirCartesianMap[2],
-                            m_eta[6], m_eta[7]); //ddd(m_eta)/ddtzz
-
-    int NumPoints = pFields[0]->GetTotPoints();
-
-    // (d(m_zta)/dz)(d(m_eta)/dz)
-    Vmath::Vmul(NumPoints, m_zta[3], 1, m_eta[3], 1, m_zta[8], 1);
-    // (d(m_eta)/dz)(d(m_zta)/dz) // not really needed
-    Vmath::Vmul(NumPoints, m_eta[3], 1, m_zta[3], 1, m_eta[8], 1);
-
-    // (d(m_zta)/dz)^2
-    Vmath::Vmul(NumPoints, m_zta[3], 1, m_zta[3], 1, m_zta[9], 1);
-    // (d(m_eta)/dz)^2
-    Vmath::Vmul(NumPoints, m_eta[3], 1, m_eta[3], 1, m_eta[9], 1);
-
-    pFields[0]->SetWaveSpace(OriginalWaveSpace);
-}
-
-
-/**
- *
- */
-void ForcingMovingBody::CalculateForcing(
-        const Array<OneD, MultiRegions::ExpListSharedPtr> &fields)
-{
-
-    int nPointsTot = fields[0]->GetNpoints();
-    Array<OneD, NekDouble> U,V,W;
-    Array<OneD, NekDouble> Wt,Wx,Wy,Wz,Wxx,Wxy,Wxz,Wyy,Wyz,Wzz;
-    Array<OneD, NekDouble> Px,Py,Pz;
-    Array<OneD, NekDouble> tmp,tmp1,tmp2,tmp3;
-    Array<OneD, NekDouble> Fx,Fy,Fz;
-    U    = Array<OneD, NekDouble> (nPointsTot);
-    V    = Array<OneD, NekDouble> (nPointsTot);
-    W    = Array<OneD, NekDouble> (nPointsTot);
-    Wt   = Array<OneD, NekDouble> (nPointsTot);
-    Wx   = Array<OneD, NekDouble> (nPointsTot);
-    Wy   = Array<OneD, NekDouble> (nPointsTot);
-    Wz   = Array<OneD, NekDouble> (nPointsTot);
-    Wxx  = Array<OneD, NekDouble> (nPointsTot);
-    Wxy  = Array<OneD, NekDouble> (nPointsTot);
-    Wyy  = Array<OneD, NekDouble> (nPointsTot);
-    Wxz  = Array<OneD, NekDouble> (nPointsTot);
-    Wyz  = Array<OneD, NekDouble> (nPointsTot);
-    Wzz  = Array<OneD, NekDouble> (nPointsTot);
-    Px   = Array<OneD, NekDouble> (nPointsTot);
-    Py   = Array<OneD, NekDouble> (nPointsTot);
-    Pz   = Array<OneD, NekDouble> (nPointsTot);
-    Fx   = Array<OneD, NekDouble> (nPointsTot,0.0);
-    Fy   = Array<OneD, NekDouble> (nPointsTot,0.0);
-    Fz   = Array<OneD, NekDouble> (nPointsTot,0.0);
-    tmp  = Array<OneD, NekDouble> (nPointsTot,0.0);
-    tmp1 = Array<OneD, NekDouble> (nPointsTot);
-    tmp2 = Array<OneD, NekDouble> (nPointsTot);
-    tmp3 = Array<OneD, NekDouble> (nPointsTot);
-    fields[0]->HomogeneousBwdTrans(fields[0]->GetPhys(),U);
-    fields[0]->HomogeneousBwdTrans(fields[1]->GetPhys(),V);
-    fields[0]->HomogeneousBwdTrans(fields[2]->GetPhys(),W);
-    fields[0]->HomogeneousBwdTrans(fields[3]->GetPhys(),tmp1); // pressure
-
-    //-------------------------------------------------------------------------
-    // Setting the pressure derivatives
-    //-------------------------------------------------------------------------
-    fields[0]->PhysDeriv(MultiRegions::DirCartesianMap[0],tmp1,Px); // Px
-    fields[0]->PhysDeriv(MultiRegions::DirCartesianMap[1],tmp1,Py); // Py
-
-    //-------------------------------------------------------------------------
-    // Setting the z-component velocity derivatives
-    //-------------------------------------------------------------------------
-    EvaluateAccelaration(W,Wt,nPointsTot); //Wt
-    fields[0]->PhysDeriv(MultiRegions::DirCartesianMap[0], W, Wx); // Wx
-    fields[0]->PhysDeriv(MultiRegions::DirCartesianMap[1], W, Wy); // Wy
-    fields[0]->PhysDeriv(MultiRegions::DirCartesianMap[2],
-                         fields[2]->GetPhys(),tmp1); // Wz
-    fields[0]->HomogeneousBwdTrans(tmp1, Wz); // Wz in physical space
-    fields[0]->PhysDeriv(MultiRegions::DirCartesianMap[0], Wx, Wxx); // Wxx
-    fields[0]->PhysDeriv(MultiRegions::DirCartesianMap[1], Wx, Wxy); // Wxy
-    fields[0]->PhysDeriv(MultiRegions::DirCartesianMap[1], Wy, Wyy); // Wyy
-    fields[0]->PhysDeriv(MultiRegions::DirCartesianMap[0], Wz, Wxz); // Wxz
-    fields[0]->PhysDeriv(MultiRegions::DirCartesianMap[1], Wz, Wyz); // Wyz
-    fields[0]->PhysDeriv(MultiRegions::DirCartesianMap[2], tmp1, tmp2); // Wzz
-    fields[0]->HomogeneousBwdTrans(tmp2, Wzz); // Wzz in physical space
-    //-------------------------------------------------------------------------
-    // Setting the z-component of the accelaration term:
-    //   tmp = (Wt + U * Wx + V * Wy + W * Wz)
-    //-------------------------------------------------------------------------
-    Vmath::Vadd(nPointsTot, tmp, 1, Wt,   1, tmp,  1);
-    Vmath::Vmul(nPointsTot, U,   1, Wx,   1, tmp1, 1);
-    Vmath::Vadd(nPointsTot, tmp, 1, tmp1, 1, tmp,  1);
-    Vmath::Vmul(nPointsTot, V,   1, Wy,   1, tmp1, 1);
-    Vmath::Vadd(nPointsTot, tmp, 1, tmp1, 1, tmp,  1);
-    Vmath::Vmul(nPointsTot, W,   1, Wz,   1, tmp1, 1);
-    Vmath::Vadd(nPointsTot, tmp, 1, tmp1, 1, tmp,  1);
-
-    //-------------------------------------------------------------------------
-    // x-component of the m_forcing - accelaration component
-    //-------------------------------------------------------------------------
-    Vmath::Vsub(nPointsTot, Fx, 1, m_zta[2], 1, Fx,   1);
-    Vmath::Vmul(nPointsTot, m_zta[3], 1, tmp,1, tmp1, 1);
-    Vmath::Vsub(nPointsTot, Fx, 1, tmp1,   1, Fx,   1);
-
-    Vmath::Vmul(nPointsTot, m_zta[6], 1, W,  1, tmp1, 1);
-    Vmath::Smul(nPointsTot, 2.0,    tmp1,  1, tmp2, 1);
-    Vmath::Vsub(nPointsTot, Fx, 1, tmp2,   1, Fx,   1);
-    // W^2 - we reuse it later
-    Vmath::Vmul(nPointsTot, W,   1, W,      1, tmp3, 1);
-    Vmath::Vmul(nPointsTot, m_zta[4], 1, tmp3,1, tmp2, 1);
-    Vmath::Vsub(nPointsTot, Fx, 1, tmp2,    1, Fx,   1);
-
-    //-------------------------------------------------------------------------
-    // y-component of the m_forcing - accelaration component
-    //-------------------------------------------------------------------------
-    Vmath::Vmul(nPointsTot, m_eta[4],  1, tmp3, 1, tmp2, 1); // reusing W^2
-    Vmath::Vsub(nPointsTot, Fy, 1, tmp2,      1, Fy,   1);
-
-    Vmath::Vmul(nPointsTot, m_eta[3],  1, tmp,  1, tmp1, 1);
-    Vmath::Vsub(nPointsTot, Fy, 1, tmp1,      1, Fy,   1);
-
-    Vmath::Vsub(nPointsTot, Fy,   1, m_eta[2],  1, Fy,   1);
-    Vmath::Vmul(nPointsTot, m_eta[6],  1, W,    1, tmp1, 1);
-    Vmath::Smul(nPointsTot, 2.0,    tmp1,     1, tmp2, 1);
-    Vmath::Vsub(nPointsTot, Fy, 1, tmp2,      1, Fy,   1);
-
-    //-------------------------------------------------------------------------
-    // z-component of the m_forcing - accelaration component
-    //-------------------------------------------------------------------------
-    Vmath::Vmul(nPointsTot, m_zta[3], 1, Px,  1, tmp1, 1);
-    Vmath::Vmul(nPointsTot, m_eta[3], 1, Py,  1, tmp2, 1);
-    Vmath::Vadd(nPointsTot, Fz,   1, tmp1,  1, Fz,   1);
-    Vmath::Vadd(nPointsTot, Fz,   1, tmp2,  1, Fz,   1);
-
-    //-------------------------------------------------------------------------
-    // Note: Now we use Px,Py,Pz to store the viscous component of the m_forcing
-    // before we multiply them by m_kinvis = 1/Re. Since we build up on them we
-    // need to set the entries to zero.
-    //-------------------------------------------------------------------------
-    Vmath::Zero(nPointsTot,Px,1);
-    Vmath::Zero(nPointsTot,Py,1);
-    Vmath::Zero(nPointsTot,Pz,1);
-
-    //-------------------------------------------------------------------------
-    // x-component of the m_forcing - viscous component1:  (U_z^'z^' - U_zz + ZETA_tz^'z^')
-    //-------------------------------------------------------------------------
-    fields[0]->PhysDeriv(MultiRegions::DirCartesianMap[2],
-                         fields[0]->GetPhys(), tmp1); // Uz
-    fields[0]->HomogeneousBwdTrans(tmp1, tmp3); // Uz in physical space
-    fields[0]->PhysDeriv(MultiRegions::DirCartesianMap[0], tmp3, tmp1); // Uzx
-    fields[0]->PhysDeriv(MultiRegions::DirCartesianMap[1], tmp3, tmp2); // Uzy
-
-    Vmath::Vmul(nPointsTot, m_zta[3], 1, tmp1,      1, tmp1, 1);
-    Vmath::Smul(nPointsTot, 2.0,       tmp1,      1, tmp1, 1);
-    Vmath::Vmul(nPointsTot, m_eta[3], 1, tmp2,      1, tmp2, 1);
-    Vmath::Smul(nPointsTot, 2.0,       tmp2,      1, tmp2, 1);
-    Vmath::Vsub(nPointsTot, Px,     1, tmp1,      1, Px,   1);
-    Vmath::Vsub(nPointsTot, Px,     1, tmp2,      1, Px,   1);
-
-    fields[0]->PhysDeriv(MultiRegions::DirCartesianMap[0], U,    tmp1); // Ux
-    Vmath::Vmul(nPointsTot, m_zta[4], 1, tmp1,      1, tmp2, 1);
-    Vmath::Vsub(nPointsTot, Px,     1, tmp2,      1, Px,   1);
-    fields[0]->PhysDeriv(MultiRegions::DirCartesianMap[0], tmp1, tmp2); // Uxx
-    Vmath::Vmul(nPointsTot, m_zta[9], 1, tmp2,      1, tmp3, 1);
-    Vmath::Vadd(nPointsTot, Px,     1, tmp3,      1, Px,   1);
-    fields[0]->PhysDeriv(MultiRegions::DirCartesianMap[1], tmp1, tmp2); // Uxy
-    Vmath::Vmul(nPointsTot, m_zta[8], 1, tmp2,      1, tmp3, 1);
-    Vmath::Smul(nPointsTot, 2.0,       tmp3,      1, tmp3, 1);
-    Vmath::Vadd(nPointsTot, Px,     1, tmp3,      1, Px,   1);
-
-    fields[0]->PhysDeriv(MultiRegions::DirCartesianMap[1], U,    tmp1); // Uy
-    Vmath::Vmul(nPointsTot, m_eta[4],  1, tmp1,     1, tmp2, 1);
-    Vmath::Vsub(nPointsTot, Px,      1, tmp2,     1, Px,   1);
-    fields[0]->PhysDeriv(MultiRegions::DirCartesianMap[1], tmp1, tmp2); // Uyy
-    Vmath::Vmul(nPointsTot, m_eta[9],  1, tmp2,     1, tmp3, 1);
-    Vmath::Vadd(nPointsTot, Px,      1, tmp3,     1, Px,   1);
-    Vmath::Vadd(nPointsTot, Px,      1, m_zta[7],   1, Px,   1);
-
-    //-------------------------------------------------------------------------
-    // x-component of the m_forcing - viscous component2:
-    //      ((ZETA_z * W)_z^'z^' + ZETA_z * (W_xx + W_yy))
-    //-------------------------------------------------------------------------
-    Vmath::Vmul(nPointsTot, m_zta[5], 1, W,         1, tmp1, 1);
-    Vmath::Vadd(nPointsTot, Px,     1, tmp1,      1, Px,   1);
-
-    Vmath::Vmul(nPointsTot, m_zta[3], 1, Wx,        1, tmp1, 1);
-    Vmath::Vmul(nPointsTot, m_zta[4], 1, tmp1,      1, tmp2, 1);
-    Vmath::Smul(nPointsTot, 3.0,       tmp2,      1, tmp3, 1);
-    Vmath::Vsub(nPointsTot, Px,     1, tmp3,      1, Px,   1);
-
-    Vmath::Vmul(nPointsTot, m_eta[3], 1, Wy,        1, tmp1, 1);
-    Vmath::Vmul(nPointsTot, m_zta[4], 1, tmp1,      1, tmp2, 1);
-    Vmath::Smul(nPointsTot, 2.0,       tmp2,      1, tmp3, 1);
-    Vmath::Vsub(nPointsTot, Px,     1, tmp3,      1, Px,   1);
-
-    Vmath::Vmul(nPointsTot, m_zta[3], 1, Wy,        1, tmp1, 1);
-    Vmath::Vmul(nPointsTot, m_eta[4], 1, tmp1,      1, tmp2, 1);
-    Vmath::Vsub(nPointsTot, Px,     1, tmp2,      1, Px,   1);
-
-    Vmath::Vmul(nPointsTot, m_zta[4], 1, Wz,        1, tmp1, 1);
-    Vmath::Smul(nPointsTot, 2.0,       tmp1,      1, tmp2, 1);
-    Vmath::Vadd(nPointsTot, Px,     1, tmp2,      1, Px,   1);
-
-    Vmath::Vmul(nPointsTot, m_zta[9], 1, Wxy,       1, tmp1, 1);
-    Vmath::Vmul(nPointsTot, m_eta[3], 1, tmp1,      1, tmp2, 1);
-    Vmath::Smul(nPointsTot, 2.0,       tmp2,      1, tmp3, 1);
-    Vmath::Vadd(nPointsTot, Px,     1, tmp3,      1, Px,   1);
-
-    Vmath::Vmul(nPointsTot, m_zta[9], 1, Wxz,       1, tmp1, 1);
-    Vmath::Smul(nPointsTot, 2.0,       tmp1,      1, tmp2, 1);
-    Vmath::Vsub(nPointsTot, Px,     1, tmp2,      1, Px,   1);
-
-    Vmath::Vmul(nPointsTot, m_zta[8], 1, Wyz,       1, tmp1, 1);
-    Vmath::Smul(nPointsTot, 2.0,       tmp1,      1, tmp2, 1);
-    Vmath::Vsub(nPointsTot, Px,     1, tmp2,      1, Px,   1);
-
-    Vmath::Vmul(nPointsTot, m_zta[9], 1, m_zta[3],    1, tmp1, 1);
-    Vmath::Vmul(nPointsTot, tmp1,1, Wxx,          1, tmp2, 1);
-    Vmath::Vadd(nPointsTot, Px,  1, tmp2,         1, Px,   1);
-
-    Vmath::Vmul(nPointsTot, m_zta[3], 1, Wyy,       1, tmp1, 1);
-    Vmath::Vmul(nPointsTot, m_eta[9], 1, tmp1,      1, tmp2, 1);
-    Vmath::Vadd(nPointsTot, Px,     1, tmp2,      1, Px,   1);
-
-    Vmath::Vadd(nPointsTot, Wxx,    1, Wyy,       1, tmp1, 1);
-    Vmath::Vadd(nPointsTot, Wzz,    1, tmp1,      1, tmp2, 1);
-    Vmath::Vmul(nPointsTot, m_zta[3], 1, tmp2,      1, tmp3, 1);
-    Vmath::Vadd(nPointsTot, Px,     1, tmp3,      1, Px,   1);
-
-    Vmath::Smul(nPointsTot, m_kinvis,  Px,        1, Px,   1); //* 1/Re
-
-    //-------------------------------------------------------------------------
-    // y-component of the m_forcing - viscous component1:
-    //  (V_z^'z^' - V_zz + ETA_tz^'z^')
-    //-------------------------------------------------------------------------
-    fields[0]->PhysDeriv(MultiRegions::DirCartesianMap[2],
-                         fields[1]->GetPhys(), tmp1); // Vz
-    fields[0]->HomogeneousBwdTrans(tmp1, tmp3); // Vz in physical space
-    fields[0]->PhysDeriv(MultiRegions::DirCartesianMap[0], tmp3, tmp1); // Vzx
-    fields[0]->PhysDeriv(MultiRegions::DirCartesianMap[1], tmp3, tmp2); // Vzy
-    Vmath::Vmul(nPointsTot, m_zta[3],  1,  tmp1,   1,  tmp1, 1);
-    Vmath::Smul(nPointsTot, 2.0,         tmp1,   1,  tmp1, 1);
-    Vmath::Vmul(nPointsTot, m_eta[3],  1,  tmp2,   1,  tmp2, 1);
-    Vmath::Smul(nPointsTot, 2.0,         tmp2,   1,  tmp2, 1);
-    Vmath::Vsub(nPointsTot, Py,      1,  tmp1,   1,  Py,   1);
-    Vmath::Vsub(nPointsTot, Py,      1,  tmp2,   1,  Py,   1);
-
-    fields[0]->PhysDeriv(MultiRegions::DirCartesianMap[0], V,    tmp1); // Vx
-    Vmath::Vmul(nPointsTot, m_zta[4],  1,  tmp1,   1,  tmp2, 1);
-    Vmath::Vsub(nPointsTot, Py,      1,  tmp2,   1,  Py,   1);
-    fields[0]->PhysDeriv(MultiRegions::DirCartesianMap[0], tmp1, tmp2); // Vxx
-    Vmath::Vmul(nPointsTot, m_zta[9],  1,  tmp2,   1,  tmp3, 1);
-    Vmath::Vadd(nPointsTot, Py,      1,  tmp3,   1,  Py,   1);
-    fields[0]->PhysDeriv(MultiRegions::DirCartesianMap[1], tmp1, tmp2); // Vxy
-    Vmath::Vmul(nPointsTot, m_zta[8],  1,  tmp2,   1,  tmp3, 1);
-    Vmath::Smul(nPointsTot, 2.0,         tmp3,   1,  tmp3, 1);
-    Vmath::Vadd(nPointsTot, Py,      1,  tmp3,   1,  Py,   1);
-
-    fields[0]->PhysDeriv(MultiRegions::DirCartesianMap[1], V,    tmp1); // Vy
-    Vmath::Vmul(nPointsTot, m_eta[4],   1,  tmp1,  1,  tmp2, 1);
-    Vmath::Vsub(nPointsTot, Py,       1,  tmp2,  1,  Py,   1);
-    fields[0]->PhysDeriv(MultiRegions::DirCartesianMap[1], tmp1, tmp2); // Vyy
-    Vmath::Vmul(nPointsTot, m_eta[9],   1,  tmp2,  1,  tmp3, 1);
-    Vmath::Vadd(nPointsTot, Py,       1,  tmp3,  1,  Py,   1);
-    Vmath::Vadd(nPointsTot, m_eta[7],   1,  Py,    1,  Py,   1);
-
-    //-------------------------------------------------------------------------
-    // y-component of the m_forcing - viscous component2:
-    //   ((ETA_z * W)_z^'z^' + ETA_z * (W_xx + W_yy))
-    //-------------------------------------------------------------------------
-    Vmath::Vmul(nPointsTot, m_eta[5],   1,  W,     1,  tmp1, 1);
-    Vmath::Vadd(nPointsTot, Py,       1,  tmp1,  1,  Py,   1);
-
-    Vmath::Vmul(nPointsTot, m_zta[3],   1,  Wx,    1,  tmp1, 1);
-    Vmath::Vmul(nPointsTot, m_eta[4],   1,  tmp1,  1,  tmp2, 1);
-    Vmath::Smul(nPointsTot, 2.0,          tmp2,  1,  tmp3, 1);
-    Vmath::Vsub(nPointsTot, Py,       1,  tmp3,  1,  Py,   1);
-
-    Vmath::Vmul(nPointsTot, m_zta[4],  1,  Wx,     1,  tmp1, 1);
-    Vmath::Vmul(nPointsTot, m_eta[3],  1,  tmp1,   1,  tmp2, 1);
-    Vmath::Vsub(nPointsTot, Py,      1,  tmp2,   1,  Py,   1);
-
-    Vmath::Vmul(nPointsTot, m_eta[3],   1,  Wy,    1,  tmp1, 1);
-    Vmath::Vmul(nPointsTot, m_eta[4],   1,  tmp1,  1,  tmp2, 1);
-    Vmath::Smul(nPointsTot, 3.0,          tmp2,  1,  tmp3, 1);
-    Vmath::Vsub(nPointsTot, Py,       1,  tmp3,  1,  Py,   1);
-
-    Vmath::Vmul(nPointsTot, m_eta[4],   1,  Wz,    1,  tmp1, 1);
-    Vmath::Smul(nPointsTot, 2.0,     tmp1,       1,  tmp2, 1);
-    Vmath::Vadd(nPointsTot, Py,  1,  tmp2,       1,  Py,   1);
-
-    Vmath::Vmul(nPointsTot, m_eta[9],   1,  Wxy, 1,  tmp1,   1);
-    Vmath::Vmul(nPointsTot, m_zta[3],  1,  tmp1, 1,  tmp2,   1);
-    Vmath::Smul(nPointsTot, 2.0,   tmp2,       1,  tmp3,   1);
-    Vmath::Vadd(nPointsTot, Py, 1, tmp3,       1,  Py,     1);
-
-    Vmath::Vmul(nPointsTot, m_zta[8],  1,  Wxz,  1,  tmp1,   1);
-    Vmath::Smul(nPointsTot, 2.0,   tmp1,       1,  tmp2,   1);
-    Vmath::Vsub(nPointsTot, Py, 1,  tmp2,      1,  Py,     1);
-
-    Vmath::Vmul(nPointsTot, m_eta[9],   1,  Wyz, 1,  tmp1,   1);
-    Vmath::Smul(nPointsTot, 2.0,   tmp1,       1,  tmp2,   1);
-    Vmath::Vsub(nPointsTot, Py, 1,  tmp2,      1,  Py,     1);
-
-    Vmath::Vmul(nPointsTot, m_eta[3],   1,  Wxx, 1,  tmp1,   1);
-    Vmath::Vmul(nPointsTot, m_zta[9],  1,  tmp1, 1,  tmp2,   1);
-    Vmath::Vadd(nPointsTot, Py, 1,  tmp2,      1,  Py,     1);
-
-    Vmath::Vmul(nPointsTot, m_eta[9], 1,  m_eta[3], 1,  tmp1,  1);
-    Vmath::Vmul(nPointsTot, tmp1,   1,  Wyy,    1,  tmp2,  1);
-    Vmath::Vadd(nPointsTot, Py,     1,  tmp2,   1,  Py,    1);
-
-    Vmath::Vadd(nPointsTot, Wxx,    1,  Wyy,    1,  tmp1,  1);
-    Vmath::Vadd(nPointsTot, Wzz,    1,  tmp1,   1,  tmp2,  1);
-    Vmath::Vmul(nPointsTot, m_eta[3], 1,  tmp2,   1,  tmp3,  1);
-    Vmath::Vadd(nPointsTot, Py,     1,  tmp3,   1,  Py,    1);
-
-    Vmath::Smul(nPointsTot, m_kinvis,   Py,     1,  Py,    1); //* 1/Re
-
-    //-------------------------------------------------------------------------
-    // z-component of the m_forcing - viscous component: (W_z^'z^' - W_zz)
-    //-------------------------------------------------------------------------
-    Vmath::Vmul(nPointsTot, m_zta[3],  1,  Wxz,   1,  tmp1,  1);
-    Vmath::Smul(nPointsTot, 2.0,    tmp1,       1,  tmp1,  1);
-    Vmath::Vmul(nPointsTot, m_eta[3],   1,  Wyz,  1,  tmp2,  1);
-    Vmath::Smul(nPointsTot, 2.0,    tmp2,       1,  tmp2,  1);
-    Vmath::Vsub(nPointsTot, Pz, 1,  tmp1,       1,  Pz,    1);
-    Vmath::Vsub(nPointsTot, Pz, 1,  tmp2,       1,  Pz,    1);
-
-    Vmath::Vmul(nPointsTot, m_zta[4],  1,  Wx,    1,  tmp2,  1);
-    Vmath::Vsub(nPointsTot, Pz,     1,  tmp2,   1,  Pz,    1);
-    Vmath::Vmul(nPointsTot, m_zta[9],  1,  Wxx,   1,  tmp3,  1);
-    Vmath::Vadd(nPointsTot, Pz,     1,  tmp3,   1,  Pz,    1);
-    Vmath::Vmul(nPointsTot, m_zta[8],  1,  Wxy,   1,  tmp3,  1);
-    Vmath::Smul(nPointsTot, 2.0,    tmp3,       1,  tmp3,  1);
-    Vmath::Vadd(nPointsTot, Pz, 1,  tmp3,       1,  Pz,    1);
-
-    Vmath::Vmul(nPointsTot, m_eta[4], 1,  Wy,     1,  tmp2,  1);
-    Vmath::Vsub(nPointsTot, Pz,     1,  tmp2,   1,  Pz,    1);
-    Vmath::Vmul(nPointsTot, m_eta[9],   1,  Wyy,  1,  tmp3,  1);
-    Vmath::Vadd(nPointsTot, Pz,     1,  tmp3,   1,  Pz,    1);
-
-    Vmath::Smul(nPointsTot, m_kinvis,   Pz,     1,  Pz,    1); //* 1/Re
-
-    //-------------------------------------------------------------------------
-    // adding viscous and pressure components and transfroming back to wave
-    // space
-    //-------------------------------------------------------------------------
-    Vmath::Vadd(nPointsTot, Fx,     1,  Px,     1,  Fx,    1);
-    Vmath::Vadd(nPointsTot, Fy,     1,  Py,     1,  Fy,    1);
-    Vmath::Vadd(nPointsTot, Fz,     1,  Pz,     1,  Fz,    1);
-    fields[0]->HomogeneousFwdTrans(Fx, m_forcing[0]);
-    fields[0]->HomogeneousFwdTrans(Fy, m_forcing[1]);
-    fields[0]->HomogeneousFwdTrans(Fz, m_forcing[2]);
-}
-
-
->>>>>>> 2383841b
 /**
  *
  */
@@ -1262,88 +684,6 @@
         }
     }
 }
-
-/**
- *
- */
-void ForcingMovingBody::MappingBndConditions(
-            const Array<OneD, MultiRegions::ExpListSharedPtr> &pFields,
-            const Array<OneD, Array<OneD, NekDouble> >        &fields,
-                  NekDouble  time) 
-{
-    Array<OneD, Array<OneD, NekDouble> > BndV (
-                                        m_motion.num_elements());
-    for (int i = 0; i < m_motion.num_elements(); ++i)
-    {
-        BndV[i] = Array<OneD, NekDouble>(m_np, 0.0);
-    }
-
-    for(int i = 0; i < m_motion.num_elements(); ++i)
-    {
-        int offset = i*3*m_np+m_np;
-        Vmath::Vcopy(m_np, m_MotionVars+offset, 1, BndV[i], 1);
-    }
-<<<<<<< HEAD
- 
-=======
-
-    Array<OneD, const MultiRegions::ExpListSharedPtr> bndCondExps;
-    Array<OneD, const SpatialDomains::BoundaryConditionShPtr> bndConds;
-
-    const Array<OneD, const NekDouble> z
-                            = pFields[0]->GetHomogeneousBasis()->GetZ();
-    int nbnd = pFields[0]->GetBndCondExpansions().num_elements();
-
-    for (int i = 0; i < nbnd; ++i)
-    {
-        for (int plane = 0; plane < m_np; plane++)
-        {
-            for ( int dim = 0; dim < m_motion.num_elements(); dim++)
-            {
-                bndCondExps = pFields[dim]->GetPlane(plane)
-                                            ->GetBndCondExpansions();
-                bndConds = pFields[dim]->GetPlane(plane)->GetBndConditions();
-                if (boost::iequals(bndConds[i]->GetUserDefined(),"MovingBody"))
-                {
-                    int npoints = bndCondExps[i]->GetNpoints();
-                    Array<OneD, NekDouble> x0(npoints, 0.0);
-                    Array<OneD, NekDouble> x1(npoints, 0.0);
-                    Array<OneD, NekDouble> x2(npoints, 0.0);
-                    Array<OneD, NekDouble> tmp(npoints,0.0);
-
-                    NekDouble local_z = z[pFields[0]->GetTransposition()
-                                                    ->GetPlaneID(plane)];
-                    NekDouble x2_in   = 0.5*m_lhom*(1.0+local_z);
-                    // Homogeneous input case for x2.
-                    if (x2_in == NekConstants::kNekUnsetDouble)
-                    {
-                        bndCondExps[i]->GetCoords(x0,x1,x2);
-                    }
-                    else
-                    {
-                        bndCondExps[i]->GetCoords(x0, x1, x2);
-                        Vmath::Fill(npoints, x2_in, x2, 1);
-                    }
-
-                    LibUtilities::Equation condition =
-                        boost::static_pointer_cast<
-                            SpatialDomains::DirichletBoundaryCondition>
-                                (bndConds[i])->
-                                    m_dirichletCondition;
-
-                    condition.Evaluate(x0, x1, x2, time,
-                                    bndCondExps[i]->UpdatePhys());
-                    Vmath::Fill(npoints, BndV[dim][plane], tmp, 1);
-                    Vmath::Vsub(npoints, bndCondExps[i]->UpdatePhys(), 1,
-                                         tmp,                          1,
-                                         bndCondExps[i]->UpdatePhys(), 1);
-                }
-            }
-        }
-    }
->>>>>>> 2383841b
-}
-
    
 /**
  *
@@ -1388,20 +728,12 @@
         return;
     }
 
-<<<<<<< HEAD
-    Array<OneD, unsigned int> ZIDs;
-    ZIDs           = pFields[0]->GetZIDs();
-
-    //Loading strcutural parameters from input file
-    if(!m_homostrip)
-=======
     LibUtilities::CommSharedPtr vcomm = pFields[0]->GetComm();
 
     bool homostrip;
     m_session->MatchSolverInfo("HomoStrip","True",homostrip,false);
 
     if(!homostrip)
->>>>>>> 2383841b
     {
         m_session->LoadParameter("LZ", m_lhom);
         int nplanes = m_session->GetParameter("HomModesZ");
@@ -1840,45 +1172,6 @@
     input[0] = tmp;
 }
 
-<<<<<<< HEAD
-=======
-
-/**
- *
- */
-void ForcingMovingBody::EvaluateAccelaration(
-        const Array<OneD, NekDouble> &input,
-              Array<OneD, NekDouble> &output,
-              int npoints)
-{
-    m_movingBodyCalls++;
-
-    // Rotate acceleration term
-    RollOver(m_W);
-
-    Vmath::Vcopy(npoints, input, 1, m_W[0], 1);
-
-    //Calculate acceleration term at level n based on previous steps
-    if (m_movingBodyCalls > 1)
-    {
-        Vmath::Smul(npoints,
-                    1.0,
-                    m_W[0], 1,
-                    output, 1);
-        Vmath::Svtvp(npoints,
-                    -1.0,
-                    m_W[1], 1,
-                    output,   1,
-                    output,   1);
-        Vmath::Smul(npoints,
-                    1.0/m_timestep,
-                    output, 1,
-                    output, 1);
-    }
-}
-
-
->>>>>>> 2383841b
 /**
  *
  */
@@ -1995,6 +1288,19 @@
 
     // Initialise the object of MovingBody filter
     m_MovBodyfilter->Initialise(pFields, 0.0);
+    
+    // Create a FilterAeroForces object to calculate the forces required for
+    //    the structural model
+    bool homostrip;
+    m_session->MatchSolverInfo("HomoStrip","True",homostrip,false);
+    if (!homostrip)
+    {
+        vParams["OutputAllPlanes"] = "yes";
+    }
+    m_filterForces = MemoryManager<SolverUtils::FilterAeroForces>::
+                                AllocateSharedPtr(m_session, vParams);
+
+    m_filterForces->Initialise(pFields, 0.0);  
 
 }
 
