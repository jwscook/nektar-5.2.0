///////////////////////////////////////////////////////////////////////////////
//
// File: ForcingMovingBody.cpp
//
// For more information, please see: http://www.nektar.info
//
// The MIT License
//
// Copyright (c) 2006 Division of Applied Mathematics, Brown University (USA),
// Department of Aeronautics, Imperial College London (UK), and Scientific
// Computing and Imaging Institute, University of Utah (USA).
//
// License for the specific language governing rights and limitations under
// Permission is hereby granted, free of charge, to any person obtaining a
// copy of this software and associated documentation files (the "Software"),
// to deal in the Software without restriction, including without limitation
// the rights to use, copy, modify, merge, publish, distribute, sublicense,
// and/or sell copies of the Software, and to permit persons to whom the
// Software is furnished to do so, subject to the following conditions:
//
// The above copyright notice and this permission notice shall be included
// in all copies or substantial portions of the Software.
//
// THE SOFTWARE IS PROVIDED "AS IS", WITHOUT WARRANTY OF ANY KIND, EXPRESS
// OR IMPLIED, INCLUDING BUT NOT LIMITED TO THE WARRANTIES OF MERCHANTABILITY,
// FITNESS FOR A PARTICULAR PURPOSE AND NONINFRINGEMENT. IN NO EVENT SHALL
// THE AUTHORS OR COPYRIGHT HOLDERS BE LIABLE FOR ANY CLAIM, DAMAGES OR OTHER
// LIABILITY, WHETHER IN AN ACTION OF CONTRACT, TORT OR OTHERWISE, ARISING
// FROM, OUT OF OR IN CONNECTION WITH THE SOFTWARE OR THE USE OR OTHER
// DEALINGS IN THE SOFTWARE.
//
// Description: Moving Body m_forcing (movement of a body in a domain is achieved
// via a m_forcing term which is the results of a coordinate system motion)
//
///////////////////////////////////////////////////////////////////////////////

#include <IncNavierStokesSolver/Forcing/ForcingMovingBody.h>
#include <MultiRegions/ExpList.h>

namespace Nektar
{
std::string ForcingMovingBody::className = SolverUtils::GetForcingFactory().
            RegisterCreatorFunction("MovingBody",
                                    ForcingMovingBody::create,
                                    "Moving Body Forcing");

ForcingMovingBody::ForcingMovingBody(
        const LibUtilities::SessionReaderSharedPtr& pSession)
    : Forcing(pSession)
{
}

void ForcingMovingBody::v_InitObject(
        const Array<OneD, MultiRegions::ExpListSharedPtr>& pfields,
        const unsigned int& pNumForcingFields,
        const TiXmlElement* pforce)
{
    // Just 3D homogenous 1D problems can use this techinque
    ASSERTL0(pfields[0]->GetExpType()==MultiRegions::e3DH1D,
             "Moving body implemented just for 3D Homogenous 1D expansions.");

    // At this point we know in the xml file where those quantities
    // are declared (equation or file) - via a function name which is now
    // stored in funcNameD etc. We need now to fill in with this info the
    // m_zta and m_eta vectors (actuallythey are matrices) Array to control if
    // the motion is determined by an equation or is from a file.(not Nektar++)
    // check if we need to load a file or we have an equation
    CheckIsFromFile(pforce);

    // Initialise movingbody filter
    InitialiseFilter(m_session, pfields, pforce);

    // Initialise the cable model
    InitialiseCableModel(m_session, pfields);

    m_zta = Array<OneD, Array< OneD, NekDouble> > (10);
    m_eta = Array<OneD, Array< OneD, NekDouble> > (10);
    // What are this bi-dimensional vectors ------------------------------------------
    // m_zta[0] = m_zta                     |  m_eta[0] = m_eta                      |
    // m_zta[1] = d(m_zta)/dt               |  m_eta[1] = d(m_eta)/dt                |
    // m_zta[2] = dd(m_zta)/ddtt            |  m_eta[2] = dd(m_eta)/ddtt             |
    // m_zta[3] = d(m_zta)/dz               |  m_eta[3] = d(m_eta)/dz                |
    // m_zta[4] = dd(m_zta)/ddzz            |  m_eta[4] = dd(m_eta)/ddzz             |
    // m_zta[5] = ddd(m_zta)/dddzzz         |  m_eta[5] = ddd(m_eta)/dddzzz          |
    // m_zta[6] = dd(m_zta)/ddtz            |  m_eta[6] = dd(m_eta)/ddtz             |
    // m_zta[7] = ddd(m_zta)/dddtzz         |  m_eta[7] = ddd(m_eta)/dddtzz          |
    // m_zta[8] = (d(m_zta)/dz)(d(m_eta)/dz)|  m_eta[8] = (d(m_eta)/dz)(d(m_zta)/dz) |
    // m_zta[9] = (d(zm_zta)/dz)^2          |  m_eta[9] = (d(m_eta)/dz)^2            |
    //--------------------------------------------------------------------------------
    int phystot = pfields[0]->GetTotPoints();
    for(int i = 0; i < m_zta.num_elements(); i++)
    {
        m_zta[i] = Array<OneD, NekDouble>(phystot,0.0);
        m_eta[i] = Array<OneD, NekDouble>(phystot,0.0);
    }

    // m_forcing size (it must be 3: Ax, Ay and Az)
    // total number of structural variables(Disp, Vel and Accel) must be 3
    m_forcing = Array<OneD, Array<OneD, NekDouble> >(3);
    // create the storage space for the body motion description

    for(int i = 0; i < 3; i++)
    {
        m_forcing[i] = Array<OneD, NekDouble> (phystot, 0.0);
    }
 
}

void ForcingMovingBody::v_Apply(
        const Array<OneD, MultiRegions::ExpListSharedPtr>&  fields,
        const Array<OneD, Array<OneD, NekDouble> >&         inarray,
              Array<OneD, Array<OneD, NekDouble> >&         outarray,
        const NekDouble&                                    time)
{
    // Fill in m_zta and m_eta with all the required values
    UpdateMotion(fields,inarray,time);

    //calcualte the m_forcing components Ax,Ay,Az and put them in m_forcing
    CalculateForcing(fields);
    // Apply m_forcing terms
    for (int i = 0; i < 3; i++)
    {
        Vmath::Vadd(outarray[i].num_elements(), outarray[i], 1,
                               m_forcing[i], 1, outarray[i], 1);
    }

    // Mapping boundary conditions
    MappingBndConditions(fields, inarray, time);
}

/**
 *
 */
void ForcingMovingBody::UpdateMotion(
        const Array<OneD, MultiRegions::ExpListSharedPtr>&  pfields,
        const Array<OneD, Array<OneD, NekDouble> >       &  fields,
              NekDouble                                     time)
{
    // Update the forces from the calculation of fluid field, which is
    // implemented in the movingbody filter
    m_MovBodyfilter->UpdateForce(m_session, pfields, m_Aeroforces, time);

    // for "free" type, the cable vibrates both in streamwise and crossflow
    // dimections, for "constrained" type, the cable only vibrates in crossflow
    // dimection, and for "forced" type, the calbe vibrates specifically along
    // a given function or file
    std::string vibtype = m_session->GetSolverInfo("VibrationType"); 
    if(vibtype == "Free" || vibtype == "FREE" ||
       vibtype == "Constrained" || vibtype == "CONSTRAINED")
    {
        // For free vibration case, displacements, velocities and acceleartions
        // are obtained through solving structure dynamic model
        EvaluateStructDynModel(pfields, time);
    }
    else if(vibtype == "Forced" || vibtype == "FORCED")
    {
        // For forced vibration case, load from specified file or function
        int cnt = 0;
        for(int j = 0; j < m_funcName.num_elements(); j++)
        {
            if(m_IsFromFile[cnt] && m_IsFromFile[cnt+1])
            {
                ASSERTL0(false, "Motion loading from file needs specific "
                                "implementation: Work in Progress!");
            }
            else
            {
                EvaluateFunction(pfields, m_session, m_motion[0], m_zta[j],
                                 m_funcName[j], time);
                EvaluateFunction(pfields, m_session, m_motion[1], m_eta[j],
                                 m_funcName[j], time);
                cnt = cnt + 2;
            }
        }

        for(int var = 0; var < 3; var++)
        {
            for(int plane = 0; plane < m_np; plane++)
            {
                int n = pfields[0]->GetPlane(plane)->GetTotPoints();
                int offset  = plane * n;
                int xoffset = var * m_np+plane;
                int yoffset = 3*m_np+xoffset;

                m_MotionVars[xoffset] = m_zta[var][offset];
                m_MotionVars[yoffset] = m_eta[var][offset];
            }
        }
    }
    else
    {
        ASSERTL0(false, 
                 "Unrecogized vibration type for cable's dynamic model");
    }

    // Pass the variables of the cable's motion to the movingbody filter
    m_MovBodyfilter->UpdateMotion(m_session, pfields, m_MotionVars, time);

    // Now we need to calcualte all the required z-derivatives
    bool OriginalWaveSpace = pfields[0]->GetWaveSpace();
    pfields[0]->SetWaveSpace(false);

    pfields[0]->PhysDeriv(MultiRegions::DirCartesianMap[2],
                            m_zta[0], m_zta[3]); //d(m_zta)/dz
    pfields[0]->PhysDeriv(MultiRegions::DirCartesianMap[2],
                            m_zta[3], m_zta[4]); //dd(m_zta)/ddzz
    pfields[0]->PhysDeriv(MultiRegions::DirCartesianMap[2],
                            m_zta[4], m_zta[5]); //ddd(m_zta)/dddzzz

    pfields[0]->PhysDeriv(MultiRegions::DirCartesianMap[2],
                            m_eta[0], m_eta[3]); //d(m_eta)/dz
    pfields[0]->PhysDeriv(MultiRegions::DirCartesianMap[2],
                            m_eta[3], m_eta[4]); //dd(m_eta)/ddzz
    pfields[0]->PhysDeriv(MultiRegions::DirCartesianMap[2],
                            m_eta[4], m_eta[5]); //ddd(m_eta)/dddzzz

    pfields[0]->PhysDeriv(MultiRegions::DirCartesianMap[2],
                            m_zta[1], m_zta[6]); //dd(m_zta)/ddtz
    pfields[0]->PhysDeriv(MultiRegions::DirCartesianMap[2],
                            m_zta[6], m_zta[7]); //ddd(m_zta)/ddtzz

    pfields[0]->PhysDeriv(MultiRegions::DirCartesianMap[2],
                            m_eta[1], m_eta[6]); //dd(m_eta)/ddtz
    pfields[0]->PhysDeriv(MultiRegions::DirCartesianMap[2],
                            m_eta[6], m_eta[7]); //ddd(m_eta)/ddtzz

    int NumPoints = pfields[0]->GetTotPoints();

    // (d(m_zta)/dz)(d(m_eta)/dz)
    Vmath::Vmul(NumPoints, m_zta[3], 1, m_eta[3], 1, m_zta[8], 1);
    // (d(m_eta)/dz)(d(m_zta)/dz) // not really needed
    Vmath::Vmul(NumPoints, m_eta[3], 1, m_zta[3], 1, m_eta[8], 1);

    // (d(m_zta)/dz)^2
    Vmath::Vmul(NumPoints, m_zta[3], 1, m_zta[3], 1, m_zta[9], 1);
    // (d(m_eta)/dz)^2
    Vmath::Vmul(NumPoints, m_eta[3], 1, m_eta[3], 1, m_eta[9], 1);

    pfields[0]->SetWaveSpace(OriginalWaveSpace);
}


/**
 *
 */
void ForcingMovingBody::CalculateForcing(
        const Array<OneD, MultiRegions::ExpListSharedPtr> &fields)
{

    int nPointsTot = fields[0]->GetNpoints();
    Array<OneD, NekDouble> U,V,W;
    Array<OneD, NekDouble> Wt,Wx,Wy,Wz,Wxx,Wxy,Wxz,Wyy,Wyz,Wzz;
    Array<OneD, NekDouble> Px,Py,Pz;
    Array<OneD, NekDouble> tmp,tmp1,tmp2,tmp3;
    Array<OneD, NekDouble> Fx,Fy,Fz;
    U    = Array<OneD, NekDouble> (nPointsTot);
    V    = Array<OneD, NekDouble> (nPointsTot);
    W    = Array<OneD, NekDouble> (nPointsTot);
    Wt   = Array<OneD, NekDouble> (nPointsTot);
    Wx   = Array<OneD, NekDouble> (nPointsTot);
    Wy   = Array<OneD, NekDouble> (nPointsTot);
    Wz   = Array<OneD, NekDouble> (nPointsTot);
    Wxx  = Array<OneD, NekDouble> (nPointsTot);
    Wxy  = Array<OneD, NekDouble> (nPointsTot);
    Wyy  = Array<OneD, NekDouble> (nPointsTot);
    Wxz  = Array<OneD, NekDouble> (nPointsTot);
    Wyz  = Array<OneD, NekDouble> (nPointsTot);
    Wzz  = Array<OneD, NekDouble> (nPointsTot);
    Px   = Array<OneD, NekDouble> (nPointsTot);
    Py   = Array<OneD, NekDouble> (nPointsTot);
    Pz   = Array<OneD, NekDouble> (nPointsTot);
    Fx   = Array<OneD, NekDouble> (nPointsTot,0.0);
    Fy   = Array<OneD, NekDouble> (nPointsTot,0.0);
    Fz   = Array<OneD, NekDouble> (nPointsTot,0.0);
    tmp  = Array<OneD, NekDouble> (nPointsTot,0.0);
    tmp1 = Array<OneD, NekDouble> (nPointsTot);
    tmp2 = Array<OneD, NekDouble> (nPointsTot);
    tmp3 = Array<OneD, NekDouble> (nPointsTot);
    fields[0]->HomogeneousBwdTrans(fields[0]->GetPhys(),U);
    fields[0]->HomogeneousBwdTrans(fields[1]->GetPhys(),V);
    fields[0]->HomogeneousBwdTrans(fields[2]->GetPhys(),W);
    fields[0]->HomogeneousBwdTrans(fields[3]->GetPhys(),tmp1); // pressure

    //-------------------------------------------------------------------------
    // Setting the pressure derivatives
    //-------------------------------------------------------------------------
    fields[0]->PhysDeriv(MultiRegions::DirCartesianMap[0],tmp1,Px); // Px
    fields[0]->PhysDeriv(MultiRegions::DirCartesianMap[1],tmp1,Py); // Py

    //-------------------------------------------------------------------------
    // Setting the z-component velocity derivatives
    //-------------------------------------------------------------------------
    EvaluateAccelaration(W,Wt,nPointsTot); //Wt
    fields[0]->PhysDeriv(MultiRegions::DirCartesianMap[0], W, Wx); // Wx
    fields[0]->PhysDeriv(MultiRegions::DirCartesianMap[1], W, Wy); // Wy
    fields[0]->PhysDeriv(MultiRegions::DirCartesianMap[2],
                         fields[2]->GetPhys(),tmp1); // Wz
    fields[0]->HomogeneousBwdTrans(tmp1, Wz); // Wz in physical space
    fields[0]->PhysDeriv(MultiRegions::DirCartesianMap[0], Wx, Wxx); // Wxx
    fields[0]->PhysDeriv(MultiRegions::DirCartesianMap[1], Wx, Wxy); // Wxy
    fields[0]->PhysDeriv(MultiRegions::DirCartesianMap[1], Wy, Wyy); // Wyy
    fields[0]->PhysDeriv(MultiRegions::DirCartesianMap[0], Wz, Wxz); // Wxz
    fields[0]->PhysDeriv(MultiRegions::DirCartesianMap[1], Wz, Wyz); // Wyz
    fields[0]->PhysDeriv(MultiRegions::DirCartesianMap[2], tmp1, tmp2); // Wzz
    fields[0]->HomogeneousBwdTrans(tmp2, Wzz); // Wzz in physical space
    //-------------------------------------------------------------------------
    // Setting the z-component of the accelaration term:
    //   tmp = (Wt + U * Wx + V * Wy + W * Wz)
    //-------------------------------------------------------------------------
    Vmath::Vadd(nPointsTot, tmp, 1, Wt,   1, tmp,  1);
    Vmath::Vmul(nPointsTot, U,   1, Wx,   1, tmp1, 1);
    Vmath::Vadd(nPointsTot, tmp, 1, tmp1, 1, tmp,  1);
    Vmath::Vmul(nPointsTot, V,   1, Wy,   1, tmp1, 1);
    Vmath::Vadd(nPointsTot, tmp, 1, tmp1, 1, tmp,  1);
    Vmath::Vmul(nPointsTot, W,   1, Wz,   1, tmp1, 1);
    Vmath::Vadd(nPointsTot, tmp, 1, tmp1, 1, tmp,  1);

    //-------------------------------------------------------------------------
    // x-component of the m_forcing - accelaration component
    //-------------------------------------------------------------------------
    Vmath::Vsub(nPointsTot, Fx, 1, m_zta[2], 1, Fx,   1);
    Vmath::Vmul(nPointsTot, m_zta[3], 1, tmp,1, tmp1, 1);
    Vmath::Vsub(nPointsTot, Fx, 1, tmp1,   1, Fx,   1);

    Vmath::Vmul(nPointsTot, m_zta[6], 1, W,  1, tmp1, 1);
    Vmath::Smul(nPointsTot, 2.0,    tmp1,  1, tmp2, 1);
    Vmath::Vsub(nPointsTot, Fx, 1, tmp2,   1, Fx,   1);
    // W^2 - we reuse it later
    Vmath::Vmul(nPointsTot, W,   1, W,      1, tmp3, 1);
    Vmath::Vmul(nPointsTot, m_zta[4], 1, tmp3,1, tmp2, 1);
    Vmath::Vsub(nPointsTot, Fx, 1, tmp2,    1, Fx,   1);

    //-------------------------------------------------------------------------
    // y-component of the m_forcing - accelaration component
    //-------------------------------------------------------------------------
    Vmath::Vmul(nPointsTot, m_eta[4],  1, tmp3, 1, tmp2, 1); // reusing W^2
    Vmath::Vsub(nPointsTot, Fy, 1, tmp2,      1, Fy,   1);

    Vmath::Vmul(nPointsTot, m_eta[3],  1, tmp,  1, tmp1, 1);
    Vmath::Vsub(nPointsTot, Fy, 1, tmp1,      1, Fy,   1);

    Vmath::Vsub(nPointsTot, Fy,   1, m_eta[2],  1, Fy,   1);
    Vmath::Vmul(nPointsTot, m_eta[6],  1, W,    1, tmp1, 1);
    Vmath::Smul(nPointsTot, 2.0,    tmp1,     1, tmp2, 1);
    Vmath::Vsub(nPointsTot, Fy, 1, tmp2,      1, Fy,   1);

    //-------------------------------------------------------------------------
    // z-component of the m_forcing - accelaration component
    //-------------------------------------------------------------------------
    Vmath::Vmul(nPointsTot, m_zta[3], 1, Px,  1, tmp1, 1);
    Vmath::Vmul(nPointsTot, m_eta[3], 1, Py,  1, tmp2, 1);
    Vmath::Vadd(nPointsTot, Fz,   1, tmp1,  1, Fz,   1);
    Vmath::Vadd(nPointsTot, Fz,   1, tmp2,  1, Fz,   1);

    //-------------------------------------------------------------------------
    // Note: Now we use Px,Py,Pz to store the viscous component of the m_forcing
    // before we multiply them by m_kinvis = 1/Re. Since we build up on them we
    // need to set the entries to zero.
    //-------------------------------------------------------------------------
    Vmath::Zero(nPointsTot,Px,1);
    Vmath::Zero(nPointsTot,Py,1);
    Vmath::Zero(nPointsTot,Pz,1);

    //-------------------------------------------------------------------------
    // x-component of the m_forcing - viscous component1:  (U_z^'z^' - U_zz + ZETA_tz^'z^')
    //-------------------------------------------------------------------------
    fields[0]->PhysDeriv(MultiRegions::DirCartesianMap[2],
                         fields[0]->GetPhys(), tmp1); // Uz
    fields[0]->HomogeneousBwdTrans(tmp1, tmp3); // Uz in physical space
    fields[0]->PhysDeriv(MultiRegions::DirCartesianMap[0], tmp3, tmp1); // Uzx
    fields[0]->PhysDeriv(MultiRegions::DirCartesianMap[1], tmp3, tmp2); // Uzy

    Vmath::Vmul(nPointsTot, m_zta[3], 1, tmp1,      1, tmp1, 1);
    Vmath::Smul(nPointsTot, 2.0,       tmp1,      1, tmp1, 1);
    Vmath::Vmul(nPointsTot, m_eta[3], 1, tmp2,      1, tmp2, 1);
    Vmath::Smul(nPointsTot, 2.0,       tmp2,      1, tmp2, 1);
    Vmath::Vsub(nPointsTot, Px,     1, tmp1,      1, Px,   1);
    Vmath::Vsub(nPointsTot, Px,     1, tmp2,      1, Px,   1);

    fields[0]->PhysDeriv(MultiRegions::DirCartesianMap[0], U,    tmp1); // Ux
    Vmath::Vmul(nPointsTot, m_zta[4], 1, tmp1,      1, tmp2, 1);
    Vmath::Vsub(nPointsTot, Px,     1, tmp2,      1, Px,   1);
    fields[0]->PhysDeriv(MultiRegions::DirCartesianMap[0], tmp1, tmp2); // Uxx
    Vmath::Vmul(nPointsTot, m_zta[9], 1, tmp2,      1, tmp3, 1);
    Vmath::Vadd(nPointsTot, Px,     1, tmp3,      1, Px,   1);
    fields[0]->PhysDeriv(MultiRegions::DirCartesianMap[1], tmp1, tmp2); // Uxy
    Vmath::Vmul(nPointsTot, m_zta[8], 1, tmp2,      1, tmp3, 1);
    Vmath::Smul(nPointsTot, 2.0,       tmp3,      1, tmp3, 1);
    Vmath::Vadd(nPointsTot, Px,     1, tmp3,      1, Px,   1);

    fields[0]->PhysDeriv(MultiRegions::DirCartesianMap[1], U,    tmp1); // Uy
    Vmath::Vmul(nPointsTot, m_eta[4],  1, tmp1,     1, tmp2, 1);
    Vmath::Vsub(nPointsTot, Px,      1, tmp2,     1, Px,   1);
    fields[0]->PhysDeriv(MultiRegions::DirCartesianMap[1], tmp1, tmp2); // Uyy
    Vmath::Vmul(nPointsTot, m_eta[9],  1, tmp2,     1, tmp3, 1);
    Vmath::Vadd(nPointsTot, Px,      1, tmp3,     1, Px,   1);
    Vmath::Vadd(nPointsTot, Px,      1, m_zta[7],   1, Px,   1);

    //-------------------------------------------------------------------------
    // x-component of the m_forcing - viscous component2:
    //      ((ZETA_z * W)_z^'z^' + ZETA_z * (W_xx + W_yy))
    //-------------------------------------------------------------------------
    Vmath::Vmul(nPointsTot, m_zta[5], 1, W,         1, tmp1, 1);
    Vmath::Vadd(nPointsTot, Px,     1, tmp1,      1, Px,   1);

    Vmath::Vmul(nPointsTot, m_zta[3], 1, Wx,        1, tmp1, 1);
    Vmath::Vmul(nPointsTot, m_zta[4], 1, tmp1,      1, tmp2, 1);
    Vmath::Smul(nPointsTot, 3.0,       tmp2,      1, tmp3, 1);
    Vmath::Vsub(nPointsTot, Px,     1, tmp3,      1, Px,   1);

    Vmath::Vmul(nPointsTot, m_eta[3], 1, Wy,        1, tmp1, 1);
    Vmath::Vmul(nPointsTot, m_zta[4], 1, tmp1,      1, tmp2, 1);
    Vmath::Smul(nPointsTot, 2.0,       tmp2,      1, tmp3, 1);
    Vmath::Vsub(nPointsTot, Px,     1, tmp3,      1, Px,   1);

    Vmath::Vmul(nPointsTot, m_zta[3], 1, Wy,        1, tmp1, 1);
    Vmath::Vmul(nPointsTot, m_eta[4], 1, tmp1,      1, tmp2, 1);
    Vmath::Vsub(nPointsTot, Px,     1, tmp2,      1, Px,   1);

    Vmath::Vmul(nPointsTot, m_zta[4], 1, Wz,        1, tmp1, 1);
    Vmath::Smul(nPointsTot, 2.0,       tmp1,      1, tmp2, 1);
    Vmath::Vadd(nPointsTot, Px,     1, tmp2,      1, Px,   1);

    Vmath::Vmul(nPointsTot, m_zta[9], 1, Wxy,       1, tmp1, 1);
    Vmath::Vmul(nPointsTot, m_eta[3], 1, tmp1,      1, tmp2, 1);
    Vmath::Smul(nPointsTot, 2.0,       tmp2,      1, tmp3, 1);
    Vmath::Vadd(nPointsTot, Px,     1, tmp3,      1, Px,   1);

    Vmath::Vmul(nPointsTot, m_zta[9], 1, Wxz,       1, tmp1, 1);
    Vmath::Smul(nPointsTot, 2.0,       tmp1,      1, tmp2, 1);
    Vmath::Vsub(nPointsTot, Px,     1, tmp2,      1, Px,   1);

    Vmath::Vmul(nPointsTot, m_zta[8], 1, Wyz,       1, tmp1, 1);
    Vmath::Smul(nPointsTot, 2.0,       tmp1,      1, tmp2, 1);
    Vmath::Vsub(nPointsTot, Px,     1, tmp2,      1, Px,   1);

    Vmath::Vmul(nPointsTot, m_zta[9], 1, m_zta[3],    1, tmp1, 1);
    Vmath::Vmul(nPointsTot, tmp1,1, Wxx,          1, tmp2, 1);
    Vmath::Vadd(nPointsTot, Px,  1, tmp2,         1, Px,   1);

    Vmath::Vmul(nPointsTot, m_zta[3], 1, Wyy,       1, tmp1, 1);
    Vmath::Vmul(nPointsTot, m_eta[9], 1, tmp1,      1, tmp2, 1);
    Vmath::Vadd(nPointsTot, Px,     1, tmp2,      1, Px,   1);

    Vmath::Vadd(nPointsTot, Wxx,    1, Wyy,       1, tmp1, 1);
    Vmath::Vadd(nPointsTot, Wzz,    1, tmp1,      1, tmp2, 1);
    Vmath::Vmul(nPointsTot, m_zta[3], 1, tmp2,      1, tmp3, 1);
    Vmath::Vadd(nPointsTot, Px,     1, tmp3,      1, Px,   1);

    Vmath::Smul(nPointsTot, m_kinvis,  Px,        1, Px,   1); //* 1/Re

    //-------------------------------------------------------------------------
    // y-component of the m_forcing - viscous component1:
    //  (V_z^'z^' - V_zz + ETA_tz^'z^')
    //-------------------------------------------------------------------------
    fields[0]->PhysDeriv(MultiRegions::DirCartesianMap[2],
                         fields[1]->GetPhys(), tmp1); // Vz
    fields[0]->HomogeneousBwdTrans(tmp1, tmp3); // Vz in physical space
    fields[0]->PhysDeriv(MultiRegions::DirCartesianMap[0], tmp3, tmp1); // Vzx
    fields[0]->PhysDeriv(MultiRegions::DirCartesianMap[1], tmp3, tmp2); // Vzy
    Vmath::Vmul(nPointsTot, m_zta[3],  1,  tmp1,   1,  tmp1, 1);
    Vmath::Smul(nPointsTot, 2.0,         tmp1,   1,  tmp1, 1);
    Vmath::Vmul(nPointsTot, m_eta[3],  1,  tmp2,   1,  tmp2, 1);
    Vmath::Smul(nPointsTot, 2.0,         tmp2,   1,  tmp2, 1);
    Vmath::Vsub(nPointsTot, Py,      1,  tmp1,   1,  Py,   1);
    Vmath::Vsub(nPointsTot, Py,      1,  tmp2,   1,  Py,   1);

    fields[0]->PhysDeriv(MultiRegions::DirCartesianMap[0], V,    tmp1); // Vx
    Vmath::Vmul(nPointsTot, m_zta[4],  1,  tmp1,   1,  tmp2, 1);
    Vmath::Vsub(nPointsTot, Py,      1,  tmp2,   1,  Py,   1);
    fields[0]->PhysDeriv(MultiRegions::DirCartesianMap[0], tmp1, tmp2); // Vxx
    Vmath::Vmul(nPointsTot, m_zta[9],  1,  tmp2,   1,  tmp3, 1);
    Vmath::Vadd(nPointsTot, Py,      1,  tmp3,   1,  Py,   1);
    fields[0]->PhysDeriv(MultiRegions::DirCartesianMap[1], tmp1, tmp2); // Vxy
    Vmath::Vmul(nPointsTot, m_zta[8],  1,  tmp2,   1,  tmp3, 1);
    Vmath::Smul(nPointsTot, 2.0,         tmp3,   1,  tmp3, 1);
    Vmath::Vadd(nPointsTot, Py,      1,  tmp3,   1,  Py,   1);

    fields[0]->PhysDeriv(MultiRegions::DirCartesianMap[1], V,    tmp1); // Vy
    Vmath::Vmul(nPointsTot, m_eta[4],   1,  tmp1,  1,  tmp2, 1);
    Vmath::Vsub(nPointsTot, Py,       1,  tmp2,  1,  Py,   1);
    fields[0]->PhysDeriv(MultiRegions::DirCartesianMap[1], tmp1, tmp2); // Vyy
    Vmath::Vmul(nPointsTot, m_eta[9],   1,  tmp2,  1,  tmp3, 1);
    Vmath::Vadd(nPointsTot, Py,       1,  tmp3,  1,  Py,   1);
    Vmath::Vadd(nPointsTot, m_eta[7],   1,  Py,    1,  Py,   1);

    //-------------------------------------------------------------------------
    // y-component of the m_forcing - viscous component2:
    //   ((ETA_z * W)_z^'z^' + ETA_z * (W_xx + W_yy))
    //-------------------------------------------------------------------------
    Vmath::Vmul(nPointsTot, m_eta[5],   1,  W,     1,  tmp1, 1);
    Vmath::Vadd(nPointsTot, Py,       1,  tmp1,  1,  Py,   1);

    Vmath::Vmul(nPointsTot, m_zta[3],   1,  Wx,    1,  tmp1, 1);
    Vmath::Vmul(nPointsTot, m_eta[4],   1,  tmp1,  1,  tmp2, 1);
    Vmath::Smul(nPointsTot, 2.0,          tmp2,  1,  tmp3, 1);
    Vmath::Vsub(nPointsTot, Py,       1,  tmp3,  1,  Py,   1);

    Vmath::Vmul(nPointsTot, m_zta[4],  1,  Wx,     1,  tmp1, 1);
    Vmath::Vmul(nPointsTot, m_eta[3],  1,  tmp1,   1,  tmp2, 1);
    Vmath::Vsub(nPointsTot, Py,      1,  tmp2,   1,  Py,   1);

    Vmath::Vmul(nPointsTot, m_eta[3],   1,  Wy,    1,  tmp1, 1);
    Vmath::Vmul(nPointsTot, m_eta[4],   1,  tmp1,  1,  tmp2, 1);
    Vmath::Smul(nPointsTot, 3.0,          tmp2,  1,  tmp3, 1);
    Vmath::Vsub(nPointsTot, Py,       1,  tmp3,  1,  Py,   1);

    Vmath::Vmul(nPointsTot, m_eta[4],   1,  Wz,    1,  tmp1, 1);
    Vmath::Smul(nPointsTot, 2.0,     tmp1,       1,  tmp2, 1);
    Vmath::Vadd(nPointsTot, Py,  1,  tmp2,       1,  Py,   1);

    Vmath::Vmul(nPointsTot, m_eta[9],   1,  Wxy, 1,  tmp1,   1);
    Vmath::Vmul(nPointsTot, m_zta[3],  1,  tmp1, 1,  tmp2,   1);
    Vmath::Smul(nPointsTot, 2.0,   tmp2,       1,  tmp3,   1);
    Vmath::Vadd(nPointsTot, Py, 1, tmp3,       1,  Py,     1);

    Vmath::Vmul(nPointsTot, m_zta[8],  1,  Wxz,  1,  tmp1,   1);
    Vmath::Smul(nPointsTot, 2.0,   tmp1,       1,  tmp2,   1);
    Vmath::Vsub(nPointsTot, Py, 1,  tmp2,      1,  Py,     1);

    Vmath::Vmul(nPointsTot, m_eta[9],   1,  Wyz, 1,  tmp1,   1);
    Vmath::Smul(nPointsTot, 2.0,   tmp1,       1,  tmp2,   1);
    Vmath::Vsub(nPointsTot, Py, 1,  tmp2,      1,  Py,     1);

    Vmath::Vmul(nPointsTot, m_eta[3],   1,  Wxx, 1,  tmp1,   1);
    Vmath::Vmul(nPointsTot, m_zta[9],  1,  tmp1, 1,  tmp2,   1);
    Vmath::Vadd(nPointsTot, Py, 1,  tmp2,      1,  Py,     1);

    Vmath::Vmul(nPointsTot, m_eta[9], 1,  m_eta[3], 1,  tmp1,  1);
    Vmath::Vmul(nPointsTot, tmp1,   1,  Wyy,    1,  tmp2,  1);
    Vmath::Vadd(nPointsTot, Py,     1,  tmp2,   1,  Py,    1);

    Vmath::Vadd(nPointsTot, Wxx,    1,  Wyy,    1,  tmp1,  1);
    Vmath::Vadd(nPointsTot, Wzz,    1,  tmp1,   1,  tmp2,  1);
    Vmath::Vmul(nPointsTot, m_eta[3], 1,  tmp2,   1,  tmp3,  1);
    Vmath::Vadd(nPointsTot, Py,     1,  tmp3,   1,  Py,    1);

    Vmath::Smul(nPointsTot, m_kinvis,   Py,     1,  Py,    1); //* 1/Re

    //-------------------------------------------------------------------------
    // z-component of the m_forcing - viscous component: (W_z^'z^' - W_zz)
    //-------------------------------------------------------------------------
    Vmath::Vmul(nPointsTot, m_zta[3],  1,  Wxz,   1,  tmp1,  1);
    Vmath::Smul(nPointsTot, 2.0,    tmp1,       1,  tmp1,  1);
    Vmath::Vmul(nPointsTot, m_eta[3],   1,  Wyz,  1,  tmp2,  1);
    Vmath::Smul(nPointsTot, 2.0,    tmp2,       1,  tmp2,  1);
    Vmath::Vsub(nPointsTot, Pz, 1,  tmp1,       1,  Pz,    1);
    Vmath::Vsub(nPointsTot, Pz, 1,  tmp2,       1,  Pz,    1);

    Vmath::Vmul(nPointsTot, m_zta[4],  1,  Wx,    1,  tmp2,  1);
    Vmath::Vsub(nPointsTot, Pz,     1,  tmp2,   1,  Pz,    1);
    Vmath::Vmul(nPointsTot, m_zta[9],  1,  Wxx,   1,  tmp3,  1);
    Vmath::Vadd(nPointsTot, Pz,     1,  tmp3,   1,  Pz,    1);
    Vmath::Vmul(nPointsTot, m_zta[8],  1,  Wxy,   1,  tmp3,  1);
    Vmath::Smul(nPointsTot, 2.0,    tmp3,       1,  tmp3,  1);
    Vmath::Vadd(nPointsTot, Pz, 1,  tmp3,       1,  Pz,    1);

    Vmath::Vmul(nPointsTot, m_eta[4], 1,  Wy,     1,  tmp2,  1);
    Vmath::Vsub(nPointsTot, Pz,     1,  tmp2,   1,  Pz,    1);
    Vmath::Vmul(nPointsTot, m_eta[9],   1,  Wyy,  1,  tmp3,  1);
    Vmath::Vadd(nPointsTot, Pz,     1,  tmp3,   1,  Pz,    1);

    Vmath::Smul(nPointsTot, m_kinvis,   Pz,     1,  Pz,    1); //* 1/Re

    //-------------------------------------------------------------------------
    // adding viscous and pressure components and transfroming back to wave
    // space
    //-------------------------------------------------------------------------
    Vmath::Vadd(nPointsTot, Fx,     1,  Px,     1,  Fx,    1);
    Vmath::Vadd(nPointsTot, Fy,     1,  Py,     1,  Fy,    1);
    Vmath::Vadd(nPointsTot, Fz,     1,  Pz,     1,  Fz,    1);
    fields[0]->HomogeneousFwdTrans(Fx, m_forcing[0]);
    fields[0]->HomogeneousFwdTrans(Fy, m_forcing[1]);
    fields[0]->HomogeneousFwdTrans(Fz, m_forcing[2]);
}


/**
 *
 */
void ForcingMovingBody::TensionedCableModel(
        const Array<OneD, MultiRegions::ExpListSharedPtr> &pfields,
              Array<OneD, NekDouble> &AeroForces,
              Array<OneD, NekDouble> &CableMotions)
{  
    std::string supptype = m_session->GetSolverInfo("SupportType");

    bool homostrip;
    m_session->MatchSolverInfo("HomoStrip","True",homostrip,false);
    // homostrip == false indicates that a single fourier transformation is
    // implemented for the motion of cable, so it is matched with that carried
    // out in fluid fields; on the other hand, if homostrip == true, there is
    // a mismatch between the structure and fluid fields in terms of fourier
    // transformation, then the routines such as FFTFwdTrans/
    // FFTBwdTrans can not be used dimectly for cable's solution.

    int npts;

    if(!homostrip) //full resolutions
    {
        npts = m_session->GetParameter("HomModesZ");
    }
    else
    {
        m_session->LoadParameter("Strip_Z", npts);
    }

    Array<OneD, Array<OneD, NekDouble> > fft_i(4);
    Array<OneD, Array<OneD, NekDouble> > fft_o(4);

    for(int i = 0; i < 4; i++)
    {
        fft_i[i] = Array<OneD, NekDouble>(npts, 0.0);
        fft_o[i] = Array<OneD, NekDouble>(npts, 0.0);
    }

    LibUtilities::CommSharedPtr vcomm = pfields[0]->GetComm();
    int colrank = vcomm->GetColumnComm()->GetRank();
    int nproc   = vcomm->GetColumnComm()->GetSize();
    
    if(!homostrip) //full resolutions
    {
        Array<OneD, NekDouble> tmp(4*m_np);
        
        for(int n = 0; n < m_np; n++)
        {
            tmp[n] = AeroForces[n];
            for(int j = 0; j < 3; ++j)
            {
                tmp[(j+1)*m_np + n] = 
                    CableMotions[j*m_np + n];
            }
        }
        // Send to root process.
        if(colrank == 0)
        {
            Vmath::Vcopy(m_np, AeroForces, 1, fft_i[0], 1);

            for (int var = 0; var < 3; var++)
            {
                Vmath::Vcopy(m_np, CableMotions+var*m_np, 1, fft_i[var+1], 1);
            }

            for (int i = 1; i < nproc; ++i)
            {
                vcomm->GetColumnComm()->Recv(i, tmp);
                for(int n = 0; n < m_np; n++)
                {
                    for(int var = 0; var < 4; ++var)
                    {
                        fft_i[var][i*m_np + n] = tmp[var*m_np + n];
                    }
                }
            }
        }
        else
        {
            vcomm->GetColumnComm()->Send(0, tmp);
        }
    }
    else //strip modeling
    {
        Array<OneD, NekDouble> tmp(4);

        tmp[0] = AeroForces[0];
        for(int j = 0; j < 3; ++j)
        {
            tmp[j+1] = CableMotions[j*m_np];
        }

        // Send to root process.
        if(colrank == 0)
        {
            for(int j = 0 ; j < 4; ++j)
            {
                fft_i[j][0] = tmp[j];
            }

            for(int i = 1; i < npts; ++i)
            {
                vcomm->GetColumnComm()->Recv(i, tmp);

                for(int j = 0 ; j < 4; ++j)
                {
                    fft_i[j][i] = tmp[j];
                }
            }
        }
        else
        {
            for(int i = 1; i < npts; ++i)
            {
                if(colrank == i)
                {
                    vcomm->GetColumnComm()->Send(0, tmp);
                }
            }
        }
    }
    
    if(colrank == 0)
    {
        // Implement Fourier transformation of the motion variables
        if(supptype == "FREE-FREE" || 
                        supptype == "Free-Free")
        {
            for(int j = 0 ; j < 4; ++j)
            {
                m_FFT->FFTFwdTrans(fft_i[j], fft_o[j]);
            }
        }
        else if(supptype == "PINNED-PINNED" || 
                            supptype == "Pinned-Pinned")
        {
            //TODO:
            int N = fft_i[0].num_elements();

            for(int var = 0; var < 4; var++)
            {
                for(int i = 0; i < N; i++)
                {
                    fft_o[var][i] = 0;

                    for(int k = 0; k < N; k++)
                    {
                        fft_o[var][i] +=
                            fft_i[var][k]*
                                sin(M_PI/(N)*(k+1/2)*(i+1));
                    }
                }
            }
        }
        else
        {
            ASSERTL0(false,
                        "Unrecognized support type for cable's motion");
        }

        // solve the ODE in the wave space
        for(int i = 0; i < npts; ++i)
        {
            int nrows = 3;

            Array<OneD, NekDouble> tmp0,tmp1,tmp2;
            tmp0 = Array<OneD, NekDouble> (3,0.0);
            tmp1 = Array<OneD, NekDouble> (3,0.0);
            tmp2 = Array<OneD, NekDouble> (3,0.0);

            for(int var = 0; var < 3; var++)
            {
                tmp0[var] = fft_o[var+1][i];
            }

            tmp2[0] = fft_o[0][i];

            Blas::Dgemv('N', nrows, nrows, 1.0,
                        &(m_CoeffMat_B[i]->GetPtr())[0],
                        nrows, &tmp0[0], 1,
                        0.0,   &tmp1[0], 1);
            Blas::Dgemv('N', nrows, nrows, 1.0/m_structrho,
                        &(m_CoeffMat_A[i]->GetPtr())[0],
                        nrows, &tmp2[0], 1,
                        1.0,   &tmp1[0], 1);

            for(int var = 0; var < 3; var++)
            {
                fft_i[var][i] = tmp1[var];
            }
        }

        // get physical coeffients via Backward fourier transformation of wave
        // coefficients
        if(supptype == "FREE-FREE" || 
                        supptype == "Free-Free")
        {
            for(int var = 0; var < 3; var++)
            {
                m_FFT->FFTBwdTrans(fft_i[var], fft_o[var]);
            }
        }
        else if(supptype == "PINNED-PINNED" || 
                            supptype == "Pinned-Pinned")
        {
            //TODO:
            int N = fft_i[0].num_elements();

            for(int var = 0; var < 3; var++)
            {
                for(int i = 0; i < N; i++)
                {
                    fft_o[var][i] = 0;

                    for(int k = 0; k < N; k++)
                    {
                        fft_o[var][i] +=
                            fft_i[var][k]*
                                sin(M_PI/(N)*(k+1)*(i+1/2))*2/N;
                    }
                }
            }
        }
        else
        {
            ASSERTL0(false,
                        "Unrecognized support type for cable's motion");
        }
    }

    // send physical coeffients to all planes of each processor
    if(!homostrip)//full resolutions
    {
        Array<OneD, NekDouble> tmp(3*m_np);

        if(colrank != 0)
        {
            vcomm->GetColumnComm()->Recv(0, tmp);
            Vmath::Vcopy(3*m_np, tmp, 1, 
                            CableMotions, 1);
        }
        else
        {
            for (int i = 1; i < nproc; ++i)
            {
                for(int j = 0; j < 3; j++)
                {
                    for(int n = 0; n < m_np; n++)
                    {
                        tmp[j*m_np+n] = fft_o[j][i*m_np+n];
                    }
                }
                vcomm->GetColumnComm()->Send(i, tmp);
            }

            for(int j = 0; j < 3; j++)
            {
                for(int n = 0; n < m_np; n++)
                {
                    tmp[j*m_np+n] = fft_o[j][n];
                }
                Vmath::Vcopy(3*m_np, tmp, 1,  
                            CableMotions, 1);
            }
        }
    }
    else //strip modeling
    {
        Array<OneD, NekDouble> tmp(4);

        if(colrank != 0)
        {
            for (int j = 1; j < nproc/npts; j++)
            {
                if(colrank == j*npts)
                {
                    vcomm->GetColumnComm()->Recv(0, tmp);

                    for(int plane = 0; plane < m_np; plane++)
                    {
                        for(int var = 0; var < 3; var++)
                        {
                            CableMotions[var*m_np+plane]= tmp[var];
                        }
                    }
                }
            }

            for(int i = 1; i < npts; i++)
            {
                for (int j = 0; j < nproc/npts; j++)
                {
                    if(colrank == i+j*npts)
                    {
                        vcomm->GetColumnComm()->Recv(0, tmp);

                        for(int plane = 0; plane < m_np; plane++)
                        {
                            for(int var = 0; var < 3; var++)
                            {
                                CableMotions[var*m_np+plane] = tmp[var];
                            }
                        }
                    }
                }
            }
        }
        else
        {
            for(int j = 0; j < 3; ++j)
            {
                tmp[j] = fft_o[j][0];
            }

            for (int j = 1; j < nproc/npts; j++)
            {
                vcomm->GetColumnComm()->Send(j*npts, tmp);
            }

            for(int plane = 0; plane < m_np; plane++)
            {
                for(int var = 0; var < 3; var++)
                {
                    CableMotions[var*m_np+plane] = tmp[var];
                }
            }

            for(int i = 1; i < npts; ++i)
            {
                for(int j = 0; j < 3; ++j)
                {
                    tmp[j] = fft_o[j][i];
                }

                for (int j = 0; j < nproc/npts; j++)
                {
                    vcomm->GetColumnComm()->Send(i+j*npts, tmp);
                }
            }
        }
    }
}


/**
 *
 */
void ForcingMovingBody::EvaluateStructDynModel(
        const Array<OneD, MultiRegions::ExpListSharedPtr> &pfields,
              NekDouble  time)
{
    //Get the hydrodynamic forces from the fluid solver
    Array<OneD, Array <OneD, NekDouble> > fces(m_motion.num_elements());

    fces[0] = Array <OneD, NekDouble> (m_np,0.0);
    fces[1] = Array <OneD, NekDouble> (m_np,0.0);

    for(int plane = 0; plane < m_np; plane++)
    {
        fces[0][plane] = m_Aeroforces[plane];
        fces[1][plane] = m_Aeroforces[plane+m_np];
    }

    // Fictitious mass method used to stablize the explicit coupling at
    // relatively lower mass ratio
    bool fictmass;
    m_session->MatchSolverInfo("FictitiousMassMethod", "True",
                                fictmass, false);
    if(fictmass)
    {
        NekDouble fictrho, fictdamp;
        m_session->LoadParameter("FictMass", fictrho);
        m_session->LoadParameter("FictDamp", fictdamp);

        static NekDouble Betaq_Coeffs[2][2] = 
                            {{1.0,  0.0},{2.0, -1.0}};

        // only consider second order approximation for fictitious variables
        int  intOrder= 2;
        int  nint    = min(m_movingBodyCalls+1,intOrder);
        int  nlevels = m_fV[0].num_elements();

        for(int i = 0; i < m_motion.num_elements(); ++i)
        {
            RollOver(m_fV[i]);
            RollOver(m_fA[i]);

            int Voffset = i*3*m_np+m_np;
            int Aoffset = i*3*m_np+2*m_np;

            Vmath::Vcopy(m_np, m_MotionVars+Voffset, 1, m_fV[i][0], 1);
            Vmath::Vcopy(m_np, m_MotionVars+Aoffset, 1, m_fA[i][0], 1);

            // Extrapolate to n+1
            Vmath::Smul(m_np, 
                        Betaq_Coeffs[nint-1][nint-1],
                        m_fV[i][nint-1],    1,
                        m_fV[i][nlevels-1], 1);
            Vmath::Smul(m_np, 
                        Betaq_Coeffs[nint-1][nint-1],
                        m_fA[i][nint-1],    1,
                        m_fA[i][nlevels-1], 1);

            for(int n = 0; n < nint-1; ++n)
            {
                Vmath::Svtvp(m_np, 
                             Betaq_Coeffs[nint-1][n],
                             m_fV[i][n],1,m_fV[i][nlevels-1],1,
                             m_fV[i][nlevels-1],1);
                Vmath::Svtvp(m_np, 
                             Betaq_Coeffs[nint-1][n],
                             m_fA[i][n],1,m_fA[i][nlevels-1],1,
                             m_fA[i][nlevels-1],1);
            }

            // Add the fictitious forces on the RHS of the equation
            Vmath::Svtvp(m_np, fictdamp,m_fV[i][nlevels-1],1,
                         fces[i],1,fces[i],1);
            Vmath::Svtvp(m_np, fictrho, m_fA[i][nlevels-1],1,
                         fces[i],1,fces[i],1);
        }
    }

    // Tensioned cable model is evaluated in wave space
    for(int n = 0, cn = 1; n < m_vdim; n++, cn--)
    {
        int offset = cn*3*m_np;
        Array<OneD, NekDouble> tmp(3*m_np);
        TensionedCableModel(pfields, fces[cn], 
                            tmp = m_MotionVars+offset);
    }

    // Set the m_forcing term based on the motion of the cable
    for(int var = 0; var < 3; var++)
    {
        for(int plane = 0; plane < m_np; plane++)
        {
            int n = pfields[0]->GetPlane(plane)->GetTotPoints();

            Array<OneD, NekDouble> tmp;

            int offset  = plane * n;
            int xoffset = var * m_np+plane;
            int yoffset = 3*m_np + xoffset;

            Vmath::Fill(n, m_MotionVars[xoffset], tmp = m_zta[var] + offset, 1);
            Vmath::Fill(n, m_MotionVars[yoffset], tmp = m_eta[var] + offset, 1);
        }
    }
}

/**
 *
 */
void ForcingMovingBody::MappingBndConditions(
            const Array<OneD, MultiRegions::ExpListSharedPtr> &pfields,
            const Array<OneD, Array<OneD, NekDouble> >        &fields,
                  NekDouble  time) 
{
    Array<OneD, Array<OneD, NekDouble> > BndV (
                                        m_motion.num_elements());
    for (int i = 0; i < m_motion.num_elements(); ++i)
    {
        BndV[i] = Array<OneD, NekDouble>(m_np, 0.0);
    }

    for(int i = 0; i < m_motion.num_elements(); ++i)
    {
        int offset = i*3*m_np+m_np;
        Vmath::Vcopy(m_np, m_MotionVars+offset, 1, BndV[i], 1);
    }

    Array<OneD, const MultiRegions::ExpListSharedPtr> bndCondExps;
    Array<OneD, const SpatialDomains::BoundaryConditionShPtr> bndConds;

    const Array<OneD, const NekDouble> z
                            = pfields[0]->GetHomogeneousBasis()->GetZ();
    int nbnd = pfields[0]->GetBndCondExpansions().num_elements();

    for (int i = 0; i < nbnd; ++i)
    {
        for (int plane = 0; plane < m_np; plane++)
        {
            for ( int dim = 0; dim < m_motion.num_elements(); dim++)
            {
                bndCondExps = pfields[dim]->GetPlane(plane)
                                            ->GetBndCondExpansions();
<<<<<<< HEAD
                bndConds    = pfields[dim]->GetPlane(plane)
                                            ->GetBndConditions();

                if (bndConds[i]->GetUserDefined() ==
                                            SpatialDomains::eMovingBody)
=======
                bndConds = pFields[dir]->GetPlane(plane)->GetBndConditions();
                if (boost::iequals(bndConds[i]->GetUserDefined(),"MovingBody"))
>>>>>>> 6c3be247
                {
                    int npoints = bndCondExps[i]->GetNpoints();
                    Array<OneD, NekDouble> x0(npoints, 0.0);
                    Array<OneD, NekDouble> x1(npoints, 0.0);
                    Array<OneD, NekDouble> x2(npoints, 0.0);
                    Array<OneD, NekDouble> tmp(npoints,0.0);

                    NekDouble local_z = z[pfields[0]->GetTransposition()
                                                    ->GetPlaneID(plane)];
                    NekDouble x2_in   = 0.5*m_lhom*(1.0+local_z);
                    // Homogeneous input case for x2.
                    if (x2_in == NekConstants::kNekUnsetDouble)
                    {
                        bndCondExps[i]->GetCoords(x0,x1,x2);
                    }
                    else
                    {
                        bndCondExps[i]->GetCoords(x0, x1, x2);
                        Vmath::Fill(npoints, x2_in, x2, 1);
                    }

                    LibUtilities::Equation condition =
                        boost::static_pointer_cast<
                            SpatialDomains::DirichletBoundaryCondition>
                                (bndConds[i])->
                                    m_dirichletCondition;

                    condition.Evaluate(x0, x1, x2, time,
                                    bndCondExps[i]->UpdatePhys());
                    Vmath::Fill(npoints, BndV[dim][plane], tmp, 1);
                    Vmath::Vsub(npoints, bndCondExps[i]->UpdatePhys(), 1,
                                         tmp,                          1,
                                         bndCondExps[i]->UpdatePhys(), 1);
                }
            }
        }
    }
}

   
/**
 *
 */
void ForcingMovingBody::InitialiseCableModel(
        const LibUtilities::SessionReaderSharedPtr& pSession,
        const Array<OneD, MultiRegions::ExpListSharedPtr> &pfields)
{
    // storage of spanwise-velocity for current and previous time levels
    // used to calculate dw/dt in m_forcing term
    int nPointsTot = pfields[0]->GetNpoints();
    m_W = Array<OneD, Array<OneD, NekDouble> > (2);
    for(int n = 0; n < 2; ++n)
    {
        m_W[n] = Array<OneD, NekDouble> (nPointsTot, 0.0);
    }

    m_session->LoadParameter("Kinvis",m_kinvis);
    m_session->LoadParameter("TimeStep", m_timestep, 0.01);

    m_movingBodyCalls = 0;

    Array<OneD, unsigned int> ZIDs;
    ZIDs = pfields[0]->GetZIDs();
    m_np = ZIDs.num_elements();
    
    m_Aeroforces = Array<OneD, NekDouble>(2*m_np,0.0);
    m_MotionVars = Array<OneD, NekDouble>(6*m_np,0.0);

    std::string vibtype = m_session->GetSolverInfo("VibrationType");

    if(vibtype == "Constrained" || vibtype == "CONSTRAINED")
    {
        m_vdim = 1;
    }
    else if (vibtype == "Free" || vibtype == "FREE")
    {
        m_vdim = 2;
    }
    else if (vibtype == "Forced" || vibtype == "FORCED")
    {
        return;
    }

    LibUtilities::CommSharedPtr vcomm = pfields[0]->GetComm();

    bool homostrip;
    m_session->MatchSolverInfo("HomoStrip","True",homostrip,false);

    if(!homostrip)
    {
        m_session->LoadParameter("LZ", m_lhom);
        int nplanes = m_session->GetParameter("HomModesZ");
        m_FFT = 
            LibUtilities::GetNektarFFTFactory().CreateInstance(
                                            "NekFFTW", nplanes);
    }
    else
    {
        int nstrips;

        NekDouble DistStrip;

        m_session->LoadParameter("DistStrip", DistStrip);
        m_session->LoadParameter("Strip_Z", nstrips);
        m_lhom = nstrips * DistStrip;
        m_FFT = 
            LibUtilities::GetNektarFFTFactory().CreateInstance(
                                            "NekFFTW", nstrips);
    }

    // load the structural dynamic parameters from xml file
    m_session->LoadParameter("StructRho",  m_structrho);
    m_session->LoadParameter("StructDamp", m_structdamp, 0.0);

    // Identify whether the fictitious mass method is active for explicit
    // coupling of fluid solver and structural dynamics solver
    bool fictmass;
    m_session->MatchSolverInfo("FictitiousMassMethod", "True",
                                fictmass, false);
    if(fictmass)
    {
        NekDouble fictrho, fictdamp;
        m_session->LoadParameter("FictMass", fictrho);
        m_session->LoadParameter("FictDamp", fictdamp);
        m_structrho  += fictrho;
        m_structdamp += fictdamp;

        // Storage array of Struct Velocity and Acceleration used for
        // extrapolation of fictitious force
        m_fV = Array<OneD, Array<OneD, Array<OneD, NekDouble> > > (
                                            m_motion.num_elements());
        m_fA = Array<OneD, Array<OneD, Array<OneD, NekDouble> > > (
                                            m_motion.num_elements());
        for (int i = 0; i < m_motion.num_elements(); ++i)
        {
            m_fV[i] = Array<OneD, Array<OneD, NekDouble> > (2);
            m_fA[i] = Array<OneD, Array<OneD, NekDouble> > (2);

            for(int n = 0; n < 2; ++n)
            {
                m_fV[i][n] = Array<OneD, NekDouble>(m_np, 0.0);
                m_fA[i][n] = Array<OneD, NekDouble>(m_np, 0.0);
            }
        }
    }

    // Setting the coefficient matrices for solving structural dynamic ODEs
    SetDynEqCoeffMatrix(pfields);

    // Set initial condition for cable's motion
    int cnt = 0;

    for(int j = 0; j < m_funcName.num_elements(); j++)
    {
                
        // loading from the specified files through inputstream
        if(m_IsFromFile[cnt] && m_IsFromFile[cnt+1])
        {
    
            std::ifstream inputStream;

            int nzpoints;

            if(homostrip)
            {
                int nstrips;
                m_session->LoadParameter("Strip_Z", nstrips);
                nzpoints = nstrips;
            }
            else
            { 
                nzpoints = pfields[0]->GetHomogeneousBasis()->GetNumModes();
            }

 
            if (vcomm->GetRank() == 0)
            {

                Array<OneD, NekDouble> motion_x(3*nzpoints, 0.0);
                Array<OneD, NekDouble> motion_y(3*nzpoints, 0.0);

                Array<OneD, std::string> tmp(9);

                std::string filename = m_session->GetFunctionFilename(
                    m_funcName[j], m_motion[0]);
                
                // Open intputstream for cable motions
                inputStream.open(filename.c_str());

                // Import the head string from the file
                for(int n = 0; n < tmp.num_elements(); n++)
                {
                    inputStream >> tmp[n];
                }

                NekDouble time, z_cds;
                // Import the motion variables from the file
                for (int n = 0; n < nzpoints; n++)
                {
                    inputStream >> setprecision(6) >> time;
                    inputStream >> setprecision(6) >> z_cds;
                    inputStream >> setprecision(8) >> motion_x[n];
                    inputStream >> setprecision(8) >> motion_x[n+nzpoints];
                    inputStream >> setprecision(8) >> motion_x[n+2*nzpoints];
                    inputStream >> setprecision(8) >> motion_y[n];
                    inputStream >> setprecision(8) >> motion_y[n+nzpoints];
                    inputStream >> setprecision(8) >> motion_y[n+2*nzpoints];
                }

                // Close inputstream for cable motions
                inputStream.close();
                
                if(!homostrip)
                {
                    int nproc = vcomm->GetColumnComm()->GetSize();
                    for (int i = 1; i < nproc; ++i)
                    {
                        for(int plane = 0; plane < m_np; plane++)
                        {
                            for (int var = 0; var < 3; var++)
                            {
                                int xoffset = var*m_np+plane;
                                int yoffset = 3*m_np+xoffset;
                                m_MotionVars[xoffset] = 
                                            motion_x[plane+i*m_np+var*nzpoints];
                                m_MotionVars[yoffset] = 
                                            motion_y[plane+i*m_np+var*nzpoints];
                            }
                        }

                        vcomm->GetColumnComm()->Send(i, m_MotionVars);
                    }

                    for(int plane = 0; plane < m_np; plane++)
                    {
                        for (int var = 0; var < 3; var++)
                        {
                            int xoffset = var*m_np+plane;
                            int yoffset = 3*m_np+xoffset;
                            m_MotionVars[xoffset] = motion_x[plane+var*nzpoints];
                            m_MotionVars[yoffset] = motion_y[plane+var*nzpoints];
                        }
                    }
                }
                else //for strip model, make sure that each processor gets its motion values correctly
                {
                    int nstrips;
                    m_session->LoadParameter("Strip_Z", nstrips);

                    int nproc = vcomm->GetColumnComm()->GetSize();
                    
                    for (int i = 1; i < nstrips; ++i)
                    {
                        for(int plane = 0; plane < m_np; plane++)
                        {
                            for (int var = 0; var < 3; var++)
                            {
                                int xoffset = var*m_np+plane;
                                int yoffset = 3*m_np+xoffset;
                                m_MotionVars[xoffset] = motion_x[i+var*nstrips];
                                m_MotionVars[yoffset] = motion_y[i+var*nstrips];
                            }
                        }

                        for (int j = 0; j < nproc/nstrips; j++)
                        {
                            vcomm->GetColumnComm()->Send(i+j*nstrips, m_MotionVars);
                        }
                    }
                    
                    for(int plane = 0; plane < m_np; plane++)
                    {
                        for (int var = 0; var < 3; var++)
                        {
                            int xoffset = var*m_np+plane;
                            int yoffset = 3*m_np+xoffset;
                            m_MotionVars[xoffset] = motion_x[var*nstrips];
                            m_MotionVars[yoffset] = motion_y[var*nstrips];
                        }
                    }

                    for (int j = 1; j < nproc/nstrips; j++)
                    {
                        vcomm->GetColumnComm()->Send(j*nstrips, m_MotionVars);
                    }
                }
            }
            else
            {
                if(!homostrip)
                {
                    int colrank = vcomm->GetColumnComm()->GetRank();
                    int nproc   = vcomm->GetColumnComm()->GetSize();

                    for (int j = 1; j < nproc; j++)
                    {
                        if(colrank == j)
                        {
                            vcomm->GetColumnComm()->Recv(0, m_MotionVars);
                        }
                    }
                }
                else //for strip model
                {
                    int nstrips;
                    m_session->LoadParameter("Strip_Z", nstrips);

                    int colrank = vcomm->GetColumnComm()->GetRank();
                    int nproc   = vcomm->GetColumnComm()->GetSize();

                    for(int i = 1; i < nstrips; i++)
                    {
                        for (int j = 0; j < nproc/nstrips; j++)
                        {
                            if(colrank == i+j*nstrips)
                            {
                                vcomm->GetColumnComm()->Recv(0, m_MotionVars);
                            }
                        }
                    }

                    for (int j = 1; j < nproc/nstrips; j++)
                    {
                        if(colrank == j*nstrips)
                        {
                            vcomm->GetColumnComm()->Recv(0, m_MotionVars);
                        }
                    }
                }
            }

            cnt = cnt + 2;
        }
        else //Evaluate from the functions specified in xml file
        {
            Array<OneD, NekDouble> x0(m_np, 0.0);
            Array<OneD, NekDouble> x1(m_np, 0.0);
            Array<OneD, NekDouble> x2(m_np, 0.0);
            
            if(!homostrip)
            {
                int nzpoints = pfields[0]->GetHomogeneousBasis()->GetNumModes();
                Array<OneD, NekDouble> z_coords(nzpoints,0.0);
                Array<OneD, const NekDouble> pts
                                    = pfields[0]->GetHomogeneousBasis()->GetZ();

                Vmath::Smul(nzpoints,m_lhom/2.0,pts,1,z_coords,1);
                Vmath::Sadd(nzpoints,m_lhom/2.0,z_coords,1,z_coords,1);

                for (int plane = 0; plane < m_np; plane++)
                {
                    x2[plane] = z_coords[ZIDs[plane]];
                }
            }
            else
            {   
                int nstrips;
                m_session->LoadParameter("Strip_Z", nstrips);

                ASSERTL0(m_session->DefinesSolverInfo("USEFFT"),
                            "Fourier transformation of cable motion is currently "
                            "implemented only for FFTW module.");
                
                NekDouble DistStrip;
                m_session->LoadParameter("DistStrip", DistStrip);

                int colrank = vcomm->GetColumnComm()->GetRank();
                int nproc   = vcomm->GetColumnComm()->GetSize();
                
                for(int i = 0; i < nstrips; ++i)
                {
                    for(int j = 0; j < nproc/nstrips; j++)
                    {
                        if (colrank == i+j*nstrips)
                        {
                            for (int plane = 0; plane < m_np; plane++)
                            {
                                x2[plane] = i*DistStrip;
                            }
                        }
                    }
                }
            }

            int xoffset = j*m_np;
            int yoffset = 3*m_np+xoffset;

            Array<OneD, NekDouble> tmp(m_np,0.0);
            LibUtilities::EquationSharedPtr ffunc0,ffunc1;

            ffunc0 = m_session->GetFunction(m_funcName[j], m_motion[0]);
            ffunc1 = m_session->GetFunction(m_funcName[j], m_motion[1]);

            ffunc0->Evaluate(x0, x1, x2, 0.0, tmp = m_MotionVars+xoffset);
            ffunc1->Evaluate(x0, x1, x2, 0.0, tmp = m_MotionVars+yoffset);
            cnt = cnt + 2;
        }
    }
}


/**
 *
 */
void ForcingMovingBody::SetDynEqCoeffMatrix(
        const Array<OneD, MultiRegions::ExpListSharedPtr> &pfields)
{
    int nplanes;

    bool homostrip;
    m_session->MatchSolverInfo("HomoStrip","True",homostrip,false);

    if(!homostrip)
    {
        nplanes = m_session->GetParameter("HomModesZ"); 
    }
    else
    {
        m_session->LoadParameter("Strip_Z", nplanes);
    }

    m_CoeffMat_A = Array<OneD, DNekMatSharedPtr>(nplanes);
    m_CoeffMat_B = Array<OneD, DNekMatSharedPtr>(nplanes);

    NekDouble tmp1, tmp2, tmp3;
    NekDouble tmp4, tmp5, tmp6, tmp7;

    // load the structural dynamic parameters from xml file
    NekDouble cabletension;
    NekDouble bendingstiff;
    NekDouble structstiff;
    m_session->LoadParameter("StructStiff",  structstiff,  0.0);
    m_session->LoadParameter("CableTension", cabletension, 0.0);
    m_session->LoadParameter("BendingStiff", bendingstiff, 0.0);

    tmp1 =   m_timestep * m_timestep;
    tmp2 =  structstiff / m_structrho;
    tmp3 = m_structdamp / m_structrho;
    tmp4 = cabletension / m_structrho;
    tmp5 = bendingstiff / m_structrho;

    // solve the ODE in the wave space for cable motion to obtain disp, vel and
    // accel

    std::string supptype = m_session->GetSolverInfo("SupportType");

    for(int plane = 0; plane < nplanes; plane++)
    {
        int nel = 3;
        m_CoeffMat_A[plane]
                = MemoryManager<DNekMat>::AllocateSharedPtr(nel,nel);
        m_CoeffMat_B[plane]
                = MemoryManager<DNekMat>::AllocateSharedPtr(nel,nel);

        unsigned int K;
        NekDouble beta;

        if(supptype == "FREE-FREE" || 
                    supptype == "Free-Free")
        {
            K = plane/2;
            beta = 2.0 * M_PI/m_lhom;
        }
        else if(supptype == "PINNED-PINNED" || 
                        supptype == "Pinned-Pinned")
        {   
            K = plane+1;
            beta = M_PI/m_lhom;
        }
        else
        {
            ASSERTL0(false,
                        "Unrecognized support type for cable's motion");
        }

        tmp6 = beta * K;
        tmp6 = tmp6 * tmp6;
        tmp7 = tmp6 * tmp6;
        tmp7 = tmp2 + tmp4 * tmp6 + tmp5 * tmp7;

        (*m_CoeffMat_A[plane])(0,0) = tmp7;
        (*m_CoeffMat_A[plane])(0,1) = tmp3;
        (*m_CoeffMat_A[plane])(0,2) = 1.0;
        (*m_CoeffMat_A[plane])(1,0) = 0.0;
        (*m_CoeffMat_A[plane])(1,1) = 1.0;
        (*m_CoeffMat_A[plane])(1,2) =-m_timestep/2.0;
        (*m_CoeffMat_A[plane])(2,0) = 1.0;
        (*m_CoeffMat_A[plane])(2,1) = 0.0;
        (*m_CoeffMat_A[plane])(2,2) =-tmp1/4.0;
        (*m_CoeffMat_B[plane])(0,0) = 0.0;
        (*m_CoeffMat_B[plane])(0,1) = 0.0;
        (*m_CoeffMat_B[plane])(0,2) = 0.0;
        (*m_CoeffMat_B[plane])(1,0) = 0.0;
        (*m_CoeffMat_B[plane])(1,1) = 1.0;
        (*m_CoeffMat_B[plane])(1,2) = m_timestep/2.0;
        (*m_CoeffMat_B[plane])(2,0) = 1.0;
        (*m_CoeffMat_B[plane])(2,1) = m_timestep;
        (*m_CoeffMat_B[plane])(2,2) = tmp1/4.0;

        m_CoeffMat_A[plane]->Invert();
        (*m_CoeffMat_B[plane]) =
            (*m_CoeffMat_A[plane]) * (*m_CoeffMat_B[plane]);
    }
}


/**
 * Function to roll time-level storages to the next step layout.
 * The stored data associated with the oldest time-level
 * (not required anymore) are moved to the top, where they will
 * be overwritten as the solution process progresses.
 */
void ForcingMovingBody::RollOver(Array<OneD, Array<OneD, NekDouble> > &input)
{
    int nlevels = input.num_elements();

    Array<OneD, NekDouble> tmp;
    tmp = input[nlevels-1];

    for(int n = nlevels-1; n > 0; --n)
    {
        input[n] = input[n-1];
    }

    input[0] = tmp;
}


/**
 *
 */
void ForcingMovingBody::EvaluateAccelaration(
        const Array<OneD, NekDouble> &input,
              Array<OneD, NekDouble> &output,
              int npoints)
{
    m_movingBodyCalls++;

    // Rotate acceleration term
    RollOver(m_W);

    Vmath::Vcopy(npoints, input, 1, m_W[0], 1);

    //Calculate acceleration term at level n based on previous steps
    if (m_movingBodyCalls > 1)
    {
        Vmath::Smul(npoints,
                    1.0,
                    m_W[0], 1,
                    output, 1);
        Vmath::Svtvp(npoints,
                    -1.0,
                    m_W[1], 1,
                    output,   1,
                    output,   1);
        Vmath::Smul(npoints,
                    1.0/m_timestep,
                    output, 1,
                    output, 1);
    }
}


/**
 *
 */
void ForcingMovingBody::CheckIsFromFile(const TiXmlElement* pforce)
{

    m_funcName = Array<OneD, std::string> (3);
    m_motion = Array<OneD, std::string> (2);
    m_motion[0] = "x";
    m_motion[1] = "y";

    m_IsFromFile = Array<OneD, bool> (6);
    // Loading the x-dispalcement (m_zta) and the y-displacement (m_eta)
    // Those two variables are bith functions of z and t and the may come
    // from an equation (forced vibration) or from another solver which, given
    // the aerodynamic forces at the previous step, calculates the 
    // displacements.

    //Get the body displacement: m_zta and m_eta
    const TiXmlElement* funcNameElmt_D
                    = pforce->FirstChildElement("DISPLACEMENTS");
    ASSERTL0(funcNameElmt_D,
             "MOVINGBODYFORCE tag has to specify a function name which "
             "prescribes the body displacement as d(z,t).");

    m_funcName[0] = funcNameElmt_D->GetText();
    ASSERTL0(m_session->DefinesFunction(m_funcName[0]),
             "Function '" + m_funcName[0] + "' not defined.");

    //Get the body velocity of movement: d(m_zta)/dt and d(m_eta)/dt
    const TiXmlElement* funcNameElmt_V
                    = pforce->FirstChildElement("VELOCITIES");
    ASSERTL0(funcNameElmt_D,
             "MOVINGBODYFORCE tag has to specify a function name which "
             "prescribes the body velocity of movement as v(z,t).");

    m_funcName[1] = funcNameElmt_V->GetText();
    ASSERTL0(m_session->DefinesFunction(m_funcName[1]),
             "Function '" + m_funcName[1] + "' not defined.");


    //Get the body acceleration: dd(m_zta)/ddt and dd(m_eta)/ddt
    const TiXmlElement* funcNameElmt_A
                    = pforce->FirstChildElement("ACCELERATIONS");
    ASSERTL0(funcNameElmt_A,
             "MOVINGBODYFORCE tag has to specify a function name which "
             "prescribes the body acceleration as a(z,t).");

    m_funcName[2] = funcNameElmt_A->GetText();
    ASSERTL0(m_session->DefinesFunction(m_funcName[2]),
             "Function '" + m_funcName[2] + "' not defined.");

    LibUtilities::FunctionType vType;

    // Check Displacement x
    vType = m_session->GetFunctionType(m_funcName[0],m_motion[0]);
    if(vType == LibUtilities::eFunctionTypeExpression)
    {
        m_IsFromFile[0] = false;
    }
    else if (vType == LibUtilities::eFunctionTypeFile)
    {
        m_IsFromFile[0] = true;
    }
    else
    {
        ASSERTL0(false, "The displacements in x must be specified via an "
                        "equation <E> or a file <F>");
    }

    // Check Displacement y
    vType = m_session->GetFunctionType(m_funcName[0],m_motion[1]);
    if(vType == LibUtilities::eFunctionTypeExpression)
    {
        m_IsFromFile[1] = false;
    }
    else if (vType == LibUtilities::eFunctionTypeFile)
    {
        m_IsFromFile[1] = true;
    }
    else
    {
        ASSERTL0(false, "The displacements in y must be specified via an "
                        "equation <E> or a file <F>");
    }

    // Check Velocity x
    vType = m_session->GetFunctionType(m_funcName[1],m_motion[0]);
    if (vType == LibUtilities::eFunctionTypeExpression)
    {
        m_IsFromFile[2] = false;
    }
    else if (vType == LibUtilities::eFunctionTypeFile)
    {
        m_IsFromFile[2] = true;
    }
    else
    {
        ASSERTL0(false, "The velocities in x must be specified via an equation "
                        "<E> or a file <F>");
    }

    // Check Velocity y
    vType = m_session->GetFunctionType(m_funcName[1],m_motion[1]);
    if (vType == LibUtilities::eFunctionTypeExpression)
    {
        m_IsFromFile[3] = false;
    }
    else if (vType == LibUtilities::eFunctionTypeFile)
    {
        m_IsFromFile[3] = true;
    }
    else
    {
        ASSERTL0(false, "The velocities in y must be specified via an equation "
                        "<E> or a file <F>");
    }

    // Check Acceleration x
    vType = m_session->GetFunctionType(m_funcName[2],m_motion[0]);
    if (vType == LibUtilities::eFunctionTypeExpression)
    {
        m_IsFromFile[4] = false;
    }
    else if (vType == LibUtilities::eFunctionTypeFile)
    {
        m_IsFromFile[4] = true;
    }
    else
    {
        ASSERTL0(false, "The accelerations in x must be specified via an "
                        "equation <E> or a file <F>");
    }

    // Check Acceleration y
    vType = m_session->GetFunctionType(m_funcName[2],m_motion[1]);
    if (vType == LibUtilities::eFunctionTypeExpression)
    {
        m_IsFromFile[5] = false;
    }
    else if (vType == LibUtilities::eFunctionTypeFile)
    {
        m_IsFromFile[5] = true;
    }
    else
    {
        ASSERTL0(false, "The accelerations in y must be specified via an "
                        "equation <E> or a file <F>");
    }
}

/**
 *
 */
void ForcingMovingBody::InitialiseFilter(
        const LibUtilities::SessionReaderSharedPtr& pSession,
        const Array<OneD, MultiRegions::ExpListSharedPtr> &pfields,
        const TiXmlElement* pforce)
{
    // Get the outputfile name, output frequency and 
    // the boundary's ID for the cable's wall
    std::string typeStr = pforce->Attribute("TYPE");
    std::map<std::string, std::string> vParams;

    const TiXmlElement *param = pforce->FirstChildElement("PARAM");
    while (param)
    {
        ASSERTL0(param->Attribute("NAME"),
                 "Missing attribute 'NAME' for parameter in filter "
                 + typeStr + "'.");
        std::string nameStr = param->Attribute("NAME");

        ASSERTL0(param->GetText(), "Empty value string for param.");
        std::string valueStr = param->GetText();

        vParams[nameStr] = valueStr;

        param = param->NextSiblingElement("PARAM");
    }

    // Creat the filter for MovingBody, where we performed the calculation of
    // fluid forces and write both the aerodynamic forces and motion variables
    // into the output files
    m_MovBodyfilter = MemoryManager<FilterMovingBody>::
                                    AllocateSharedPtr(pSession, vParams);

    // Initialise the object of MovingBody filter
    m_MovBodyfilter->Initialise(pfields, 0.0);

}

}<|MERGE_RESOLUTION|>--- conflicted
+++ resolved
@@ -1063,16 +1063,8 @@
             {
                 bndCondExps = pfields[dim]->GetPlane(plane)
                                             ->GetBndCondExpansions();
-<<<<<<< HEAD
-                bndConds    = pfields[dim]->GetPlane(plane)
-                                            ->GetBndConditions();
-
-                if (bndConds[i]->GetUserDefined() ==
-                                            SpatialDomains::eMovingBody)
-=======
                 bndConds = pFields[dir]->GetPlane(plane)->GetBndConditions();
                 if (boost::iequals(bndConds[i]->GetUserDefined(),"MovingBody"))
->>>>>>> 6c3be247
                 {
                     int npoints = bndCondExps[i]->GetNpoints();
                     Array<OneD, NekDouble> x0(npoints, 0.0);
