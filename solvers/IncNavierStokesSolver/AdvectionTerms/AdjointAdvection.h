--- conflicted
+++ resolved
@@ -45,7 +45,6 @@
 /// Advection for the adjoint form of the linearised Navier-Stokes equations
 class AdjointAdvection: public LinearisedAdvection
 {
-<<<<<<< HEAD
 public:
     friend class MemoryManager<AdjointAdvection>;
 
@@ -69,141 +68,11 @@
         const Array<OneD, Array<OneD, NekDouble> >        &advVel,
         const Array<OneD, Array<OneD, NekDouble> >        &inarray,
               Array<OneD, Array<OneD, NekDouble> >        &outarray,
-        const NekDouble                                   &time);
-=======
-        enum FloquetMatType
-        {
-            eForwardsCoeff,
-            eForwardsPhys
-        };
-
-        /// A map between  matrix keys and their associated block matrices.
-        typedef std::map< FloquetMatType, DNekBlkMatSharedPtr> FloquetBlockMatrixMap;
-        /// A shared pointer to a BlockMatrixMap.
-        typedef boost::shared_ptr<FloquetBlockMatrixMap> FloquetBlockMatrixMapShPtr;
-
-    public:
-        friend class MemoryManager<AdjointAdvection>;
-
-        /// Creates an instance of this class
-        static SolverUtils::AdvectionSharedPtr create(std::string) {
-            return MemoryManager<AdjointAdvection>::AllocateSharedPtr();
-        }
-
-        /// Name of class
-        static std::string className;
-
-    protected:
-        LibUtilities::SessionReaderSharedPtr m_session;
-
-        MultiRegions::ProjectionType m_projectionType;
-        int m_spacedim;
-        int m_expdim;
-
-        /// Storage for base flow
-        Array<OneD, Array<OneD, NekDouble> >            m_baseflow;
-
-        //number of slices
-        int                                             m_slices;
-        //period length
-        NekDouble                                       m_period;
-        //interpolation vector
-        Array<OneD, Array<OneD, NekDouble> >            m_interp;
-        //auxiliary variables
-        LibUtilities::NektarFFTSharedPtr                m_FFT;
-        Array<OneD,NekDouble>                           m_tmpIN;
-        Array<OneD,NekDouble>                           m_tmpOUT;
-        bool                                            m_useFFTW;
-
-        /// flag to determine if use single mode or not
-        bool                                            m_SingleMode;
-        /// flag to determine if use half mode or not
-        bool                                            m_HalfMode;
-        /// flag to determine if use multiple mode or not
-        bool                                            m_MultipleModes;
-        bool                                            m_homogen_dealiasing;
-        MultiRegions::CoeffState                        m_CoeffState;
-
-        DNekBlkMatSharedPtr GetFloquetBlockMatrix(
-            FloquetMatType mattype,
-            bool UseContCoeffs = false) const;
-
-        DNekBlkMatSharedPtr GenFloquetBlockMatrix(
-            FloquetMatType mattype,
-            bool UseContCoeffs = false) const;
-
-        FloquetBlockMatrixMapShPtr                      m_FloquetBlockMat;
-
-        AdjointAdvection();
-
-        virtual ~AdjointAdvection();
-
-        virtual void v_InitObject(
-            LibUtilities::SessionReaderSharedPtr        pSession,
-            Array<OneD, MultiRegions::ExpListSharedPtr> pFields);
-
-        virtual void v_Advect(
-            const int nConvectiveFields,
-            const Array<OneD, MultiRegions::ExpListSharedPtr> &fields,
-            const Array<OneD, Array<OneD, NekDouble> >        &advVel,
-            const Array<OneD, Array<OneD, NekDouble> >        &inarray,
-                  Array<OneD, Array<OneD, NekDouble> >        &outarray,
-            const NekDouble                                   &time,
-            const Array<OneD, Array<OneD, NekDouble> > &pFwd = NullNekDoubleArrayofArray,
-            const Array<OneD, Array<OneD, NekDouble> > &pBwd = NullNekDoubleArrayofArray);
-
-        virtual void v_SetBaseFlow(
-                const Array<OneD, Array<OneD, NekDouble> >    &inarray);
-
-        void UpdateBase(
-            const NekDouble m_slices,
-            const Array<OneD, const NekDouble>                &inarray,
-                  Array<OneD, NekDouble>                      &outarray,
-            const NekDouble                                    m_time,
-            const NekDouble                                    m_period);
-
-        void DFT(
-            const std::string                                  file,
-                  Array<OneD, MultiRegions::ExpListSharedPtr> &pFields,
-            const NekDouble                                    m_slices);
-
-
-        /// Import Base flow
-        void ImportFldBase(
-                  std::string                                  pInfile,
-                  Array<OneD, MultiRegions::ExpListSharedPtr> &pFields,
-                  int                                          slice);
-
-
-    private:
-        ///Parameter for homogeneous expansions
-        enum HomogeneousType
-        {
-            eHomogeneous1D,
-            eHomogeneous2D,
-            eHomogeneous3D,
-            eNotHomogeneous
-        };
-
-        /// flag to determine if use or not the FFT for transformations
-        bool                                            m_useFFT;
-
-        enum HomogeneousType                            m_HomogeneousType;
-
-        NekDouble m_LhomX; ///< physical length in X direction (if homogeneous)
-        NekDouble m_LhomY; ///< physical length in Y direction (if homogeneous)
-        NekDouble m_LhomZ; ///< physical length in Z direction (if homogeneous)
-
-        int m_npointsX;    ///< number of points in X direction (if homogeneous)
-        int m_npointsY;    ///< number of points in Y direction (if homogeneous)
-        int m_npointsZ;    ///< number of points in Z direction (if homogeneous)
-
-        int m_HomoDirec;   ///< number of homogenous directions
-
-        int m_NumMode;     ///< Mode to use in case of single mode analysis
-
-        SpatialDomains::BoundaryConditionsSharedPtr m_boundaryConditions;
->>>>>>> 41212019
+        const NekDouble                                   &time,
+        const Array<OneD, Array<OneD, NekDouble> > &pFwd =
+                                            NullNekDoubleArrayofArray,
+        const Array<OneD, Array<OneD, NekDouble> > &pBwd =
+                                            NullNekDoubleArrayofArray);
 };
 
 }
