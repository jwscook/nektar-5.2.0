CMAKE_DEPENDENT_OPTION(NEKTAR_SOLVER_ADR
    "Build the ADR Solver." ON
    "NEKTAR_BUILD_SOLVERS" OFF)

IF( NEKTAR_SOLVER_ADR )
    SET(ADRSolverSource 
<<<<<<< HEAD
        ./ADRSolver.cpp 
        ./EquationSystems/Laplace.cpp
        ./EquationSystems/Poisson.cpp       
        ./EquationSystems/Helmholtz.cpp
        ./EquationSystems/SteadyAdvectionDiffusion.cpp
        ./EquationSystems/SteadyAdvectionDiffusionReaction.cpp
        ./EquationSystems/UnsteadyAdvection.cpp
        ./EquationSystems/UnsteadyDiffusion.cpp
        ./EquationSystems/UnsteadyAdvectionDiffusion.cpp
        ./EquationSystems/UnsteadyInviscidBurger.cpp
        ./EquationSystems/EigenValuesAdvection.cpp)
=======
       ./ADRSolver.cpp 
       ./EquationSystems/Laplace.cpp
       ./EquationSystems/Poisson.cpp       
       ./EquationSystems/Helmholtz.cpp
       ./EquationSystems/SteadyAdvectionDiffusion.cpp
       ./EquationSystems/SteadyAdvectionDiffusionReaction.cpp
       ./EquationSystems/UnsteadyAdvection.cpp
       ./EquationSystems/UnsteadyDiffusion.cpp
       ./EquationSystems/UnsteadyAdvectionDiffusion.cpp
       ./EquationSystems/UnsteadyInviscidBurger.cpp
       ./EquationSystems/UnsteadyViscousBurgers.cpp
      #./EquationSystems/CFLtester.cpp
       ./EquationSystems/EigenValuesAdvection.cpp)
>>>>>>> e73317fd

    ADD_SOLVER_EXECUTABLE(ADRSolver SOURCES ${ADRSolverSource})
    FINALISE_CPACK_COMPONENT(adrsolver DESCRIPTION "Nektar++ ADRSolver")

    # 1D discontinuous advection (weak DG/flux reconstruction)
    ADD_NEKTAR_TEST_LENGTHY(Advection1D_FRDG_GLL_LAGRANGE_SEM)
    ADD_NEKTAR_TEST        (Advection1D_FRDG_GAUSS_LAGRANGE)
    ADD_NEKTAR_TEST        (Advection1D_FRDG_GLL_LAGRANGE)
    ADD_NEKTAR_TEST        (Advection1D_FRDG_MODIFIED)
    ADD_NEKTAR_TEST_LENGTHY(Advection1D_FRSD_GLL_LAGRANGE_SEM)
    ADD_NEKTAR_TEST_LENGTHY(Advection1D_FRSD_GLL_LAGRANGE)
    ADD_NEKTAR_TEST_LENGTHY(Advection1D_FRSD_MODIFIED)
    ADD_NEKTAR_TEST_LENGTHY(Advection1D_FRHU_GLL_LAGRANGE_SEM)
    ADD_NEKTAR_TEST_LENGTHY(Advection1D_FRHU_GLL_LAGRANGE)
    ADD_NEKTAR_TEST_LENGTHY(Advection1D_FRHU_MODIFIED)
    ADD_NEKTAR_TEST        (Advection1D_WeakDG_GLL_LAGRANGE)
    ADD_NEKTAR_TEST        (Advection1D_WeakDG_GAUSS_LAGRANGE)
    ADD_NEKTAR_TEST        (Advection1D_WeakDG_MODIFIED)

    # 2D discontinuous advection (weak DG/flux reconstruction)
    ADD_NEKTAR_TEST        (Advection2D_dirichlet_deformed_GLL_LAGRANGE_10x10)
    ADD_NEKTAR_TEST        (Advection2D_dirichlet_deformed_GAUSS_LAGRANGE_10x10)
    ADD_NEKTAR_TEST_LENGTHY(Advection2D_dirichlet_deformed_GLL_LAGRANGE_SEM_10x10)
    ADD_NEKTAR_TEST        (Advection2D_dirichlet_deformed_MODIFIED_10x10)
    ADD_NEKTAR_TEST        (Advection2D_dirichlet_regular_GLL_LAGRANGE_10x10)
    ADD_NEKTAR_TEST        (Advection2D_dirichlet_regular_GAUSS_LAGRANGE_10x10)
    ADD_NEKTAR_TEST_LENGTHY(Advection2D_dirichlet_regular_GLL_LAGRANGE_SEM_10x10)
    ADD_NEKTAR_TEST        (Advection2D_dirichlet_regular_MODIFIED_10x10)
    ADD_NEKTAR_TEST_LENGTHY(Advection2D_ISO_deformed_GLL_LAGRANGE_3x3)
    ADD_NEKTAR_TEST_LENGTHY(Advection2D_ISO_deformed_GAUSS_LAGRANGE_3x3)
    ADD_NEKTAR_TEST_LENGTHY(Advection2D_ISO_deformed_GLL_LAGRANGE_SEM_3x3)
    ADD_NEKTAR_TEST_LENGTHY(Advection2D_ISO_deformed_MODIFIED_3x3)
    ADD_NEKTAR_TEST_LENGTHY(Advection2D_ISO_regular_GLL_LAGRANGE_3x3)
    ADD_NEKTAR_TEST_LENGTHY(Advection2D_ISO_regular_GAUSS_LAGRANGE_3x3)
    ADD_NEKTAR_TEST_LENGTHY(Advection2D_ISO_regular_GLL_LAGRANGE_SEM_3x3)
    ADD_NEKTAR_TEST_LENGTHY(Advection2D_ISO_regular_MODIFIED_3x3)
    ADD_NEKTAR_TEST        (Advection2D_periodic_deformed_GLL_LAGRANGE_2x2)
    ADD_NEKTAR_TEST        (Advection2D_periodic_deformed_GAUSS_LAGRANGE_2x2)
    ADD_NEKTAR_TEST_LENGTHY(Advection2D_periodic_deformed_GLL_LAGRANGE_SEM_2x2)
    ADD_NEKTAR_TEST        (Advection2D_periodic_deformed_MODIFIED_2x2)
    ADD_NEKTAR_TEST        (Advection2D_periodic_regular_GLL_LAGRANGE_2x2)
    ADD_NEKTAR_TEST        (Advection2D_periodic_regular_GAUSS_LAGRANGE_2x2)
    ADD_NEKTAR_TEST_LENGTHY(Advection2D_periodic_regular_GLL_LAGRANGE_SEM_2x2)
    ADD_NEKTAR_TEST        (Advection2D_periodic_regular_MODIFIED_2x2)
    ADD_NEKTAR_TEST_LENGTHY(Advection2D_periodic_deformed_GLL_LAGRANGE_10x10)
    ADD_NEKTAR_TEST_LENGTHY(Advection2D_periodic_deformed_GLL_LAGRANGE_SEM_10x10)
    ADD_NEKTAR_TEST_LENGTHY(Advection2D_periodic_deformed_MODIFIED_10x10)
    ADD_NEKTAR_TEST        (Advection_m12_DG_periodic)
    ADD_NEKTAR_TEST        (Advection2D_m12_DG_quad_VarP)
    ADD_NEKTAR_TEST        (Advection2D_m12_DG_tri_VarP)	
    ADD_NEKTAR_TEST        (Advection2D_ISO_regular_SSPRK2)
    ADD_NEKTAR_TEST        (Advection2D_ISO_regular_SSPRK3)

    # 2D continuous advection (non-conservative)
    ADD_NEKTAR_TEST        (Advection_m12_Order1)
    ADD_NEKTAR_TEST        (Advection_m12_Order2)
    ADD_NEKTAR_TEST        (Advection_m14_Order4)

    # 3D discontinous advection
    ADD_NEKTAR_TEST_LENGTHY(Advection3D_m12_DG_hex_periodic_nodal)
    ADD_NEKTAR_TEST        (Advection3D_m12_DG_hex_nodal)
    ADD_NEKTAR_TEST        (Advection3D_m12_DG_hex_periodic)
    ADD_NEKTAR_TEST        (Advection3D_m12_DG_hex)
    ADD_NEKTAR_TEST        (Advection3D_m12_DG_hex_VarP)
    ADD_NEKTAR_TEST        (Advection3D_m12_DG_prism)
    ADD_NEKTAR_TEST        (Advection3D_m12_DG_prism_VarP)
    ADD_NEKTAR_TEST        (Advection3D_m12_DG_tet)
    ADD_NEKTAR_TEST        (Advection3D_m12_DG_tet_VarP)

    # 1D inviscid Burger (DG/FR)
    ADD_NEKTAR_TEST_LENGTHY(InviscidBurger1D_FRDG_GLL_LAGRANGE_SEM)
    ADD_NEKTAR_TEST        (InviscidBurger1D_FRDG_GAUSS_LAGRANGE)
    ADD_NEKTAR_TEST        (InviscidBurger1D_FRDG_GLL_LAGRANGE)
    ADD_NEKTAR_TEST        (InviscidBurger1D_FRDG_MODIFIED)
    ADD_NEKTAR_TEST_LENGTHY(InviscidBurger1D_FRSD_GLL_LAGRANGE_SEM)
    ADD_NEKTAR_TEST_LENGTHY(InviscidBurger1D_FRSD_GLL_LAGRANGE)
    ADD_NEKTAR_TEST_LENGTHY(InviscidBurger1D_FRSD_MODIFIED)
    ADD_NEKTAR_TEST_LENGTHY(InviscidBurger1D_FRHU_GLL_LAGRANGE_SEM)
    ADD_NEKTAR_TEST_LENGTHY(InviscidBurger1D_FRHU_GLL_LAGRANGE)
    ADD_NEKTAR_TEST_LENGTHY(InviscidBurger1D_FRHU_MODIFIED)
    ADD_NEKTAR_TEST        (InviscidBurger1D_WeakDG_GLL_LAGRANGE)
    ADD_NEKTAR_TEST        (InviscidBurger1D_WeakDG_GAUSS_LAGRANGE)
    ADD_NEKTAR_TEST        (InviscidBurger1D_WeakDG_MODIFIED)

    # 1D explicit diffusion (LDG/LFR)
    ADD_NEKTAR_TEST        (ExDiffusion_1D_LDG)
    ADD_NEKTAR_TEST        (ExDiffusion_1D_LDG_GAUSS)
    ADD_NEKTAR_TEST        (ExDiffusion_1D_LFRDG_GAUSS)
    ADD_NEKTAR_TEST_LENGTHY(ExDiffusion_1D_LFRSD_GAUSS)
    ADD_NEKTAR_TEST_LENGTHY(ExDiffusion_1D_LFRHU_GAUSS)
    ADD_NEKTAR_TEST        (ExDiffusion_1D_LFRDG)
    ADD_NEKTAR_TEST        (ExDiffusion_1D_LFRHU)
    ADD_NEKTAR_TEST_LENGTHY(ExDiffusion_1D_LFRSD)

    # 2D explicit diffusion (LDG/LFR)
    ADD_NEKTAR_TEST        (ExDiffusion_2D_LDG_hybrid_m3)
    ADD_NEKTAR_TEST_LENGTHY(ExDiffusion_2D_LDG_hybrid_m8)
    ADD_NEKTAR_TEST        (ExDiffusion_2D_LDG_regular_Neumann)
    ADD_NEKTAR_TEST        (ExDiffusion_2D_LDG_regular_Neumann_GAUSS)
    ADD_NEKTAR_TEST        (ExDiffusion_2D_LFRDG_regular_Neumann)
    ADD_NEKTAR_TEST        (ExDiffusion_2D_LFRDG_regular_Neumann_GAUSS)
    ADD_NEKTAR_TEST_LENGTHY(ExDiffusion_2D_LFRSD_regular_Neumann)
    ADD_NEKTAR_TEST_LENGTHY(ExDiffusion_2D_LFRSD_regular_Neumann_GAUSS)
    ADD_NEKTAR_TEST_LENGTHY(ExDiffusion_2D_LFRHU_regular_Neumann)
    ADD_NEKTAR_TEST_LENGTHY(ExDiffusion_2D_LFRHU_regular_Neumann_GAUSS)
    ADD_NEKTAR_TEST        (ExDiffusion_2D_LDG_deformed)
    ADD_NEKTAR_TEST        (ExDiffusion_2D_LDG_deformed_GAUSS)
    ADD_NEKTAR_TEST        (ExDiffusion_2D_LFRDG_deformed)
    ADD_NEKTAR_TEST        (ExDiffusion_2D_LFRDG_deformed_GAUSS)
    ADD_NEKTAR_TEST_LENGTHY(ExDiffusion_2D_LFRHU_deformed)
    ADD_NEKTAR_TEST_LENGTHY(ExDiffusion_2D_LFRHU_deformed_GAUSS)
    ADD_NEKTAR_TEST_LENGTHY(ExDiffusion_2D_LFRSD_deformed)
    ADD_NEKTAR_TEST_LENGTHY(ExDiffusion_2D_LFRSD_deformed_GAUSS)

    ADD_NEKTAR_TEST(Helmholtz1D_8modes_DG)
    ADD_NEKTAR_TEST(Helmholtz1D_8modes)
    ADD_NEKTAR_TEST(Helmholtz1D_8nodes)
    
    ADD_NEKTAR_TEST(SteadyAdvDiffReact2D_modal)
    ADD_NEKTAR_TEST(UnsteadyAdvectionDiffusion_3DHomo1D_MVM)
    ADD_NEKTAR_TEST(UnsteadyAdvectionDiffusion_3DHomo2D_MVM)
    ADD_NEKTAR_TEST(UnsteadyAdvectionDiffusion_Order1_0001)
    ADD_NEKTAR_TEST(UnsteadyAdvectionDiffusion_Order1_001)
    ADD_NEKTAR_TEST(UnsteadyAdvectionDiffusion_Order2_0001)
    ADD_NEKTAR_TEST(UnsteadyAdvectionDiffusion_Order2_001)
    ADD_NEKTAR_TEST(UnsteadyAdvection_WDG_3DHomo1D_MVM)
    ADD_NEKTAR_TEST(UnsteadyAdvection_FRDG_3DHomo1D_MVM)
    ADD_NEKTAR_TEST(UnsteadyAdvection_FRSD_3DHomo1D_MVM)
    ADD_NEKTAR_TEST(UnsteadyAdvection_FRHU_3DHomo1D_MVM)
    ADD_NEKTAR_TEST(UnsteadyDiffusion_LDG_3DHomo1D_MVM)
    ADD_NEKTAR_TEST(UnsteadyDiffusion_LFRDG_3DHomo1D_MVM)
    ADD_NEKTAR_TEST(UnsteadyDiffusion_LFRSD_3DHomo1D_MVM)
    ADD_NEKTAR_TEST(UnsteadyDiffusion_LFRHU_3DHomo1D_MVM)
    ADD_NEKTAR_TEST(UnsteadyAdvectionDiffusion_WeakDG_LDG_3DHomo1D_MVM)
    ADD_NEKTAR_TEST(UnsteadyAdvectionDiffusion_FRDG_LFRDG_3DHomo1D_MVM)
    ADD_NEKTAR_TEST(UnsteadyAdvectionDiffusion_FRSD_LFRSD_3DHomo1D_MVM)        	    
    ADD_NEKTAR_TEST(UnsteadyAdvectionDiffusion_FRHU_LFRHU_3DHomo1D_MVM)

    ADD_NEKTAR_TEST(Helmholtz2D_modal_DG)
    ADD_NEKTAR_TEST(Helmholtz2D_modal)
    ADD_NEKTAR_TEST(Helmholtz2D_nodal)
    ADD_NEKTAR_TEST(Helmholtz3D_nodal_HexDeformed)
    ADD_NEKTAR_TEST(Helmholtz_3DHomo1D_MVM)
    ADD_NEKTAR_TEST(Helmholtz_3DHomo2D_MVM)
    ADD_NEKTAR_TEST_LENGTHY(Helmholtz3D_modal)
    ADD_NEKTAR_TEST_LENGTHY(Helmholtz3D_nodal)
    ADD_NEKTAR_TEST(Helmholtz3D_CubePeriodic)
    ADD_NEKTAR_TEST(Helmholtz3D_Cube_BndFile)
    ADD_NEKTAR_TEST(Helmholtz3D_CubePeriodic_RotateFace)
    ADD_NEKTAR_TEST(CubeAllElements)
    ADD_NEKTAR_TEST(ImDiffusion_m12)
    ADD_NEKTAR_TEST(ImDiffusion_m6)
    ADD_NEKTAR_TEST(ImDiffusion_VarCoeff)
    ADD_NEKTAR_TEST(ImDiffusion_Quad_Periodic_m7)
    ADD_NEKTAR_TEST(ImDiffusion_Hex_Periodic_m5)
    ADD_NEKTAR_TEST(SVV_Quad)
    ADD_NEKTAR_TEST(SVV_Tri)
    ADD_NEKTAR_TEST(SVV_Prism)
    ADD_NEKTAR_TEST(SVV_Tet)

    
    IF (NEKTAR_USE_FFTW)
        ADD_NEKTAR_TEST(Helmholtz_3DHomo1D_FFT)
        ADD_NEKTAR_TEST(Helmholtz_3DHomo2D_FFT)
        ADD_NEKTAR_TEST(UnsteadyAdvectionDiffusion_3DHomo1D_FFT)
        ADD_NEKTAR_TEST(UnsteadyAdvectionDiffusion_3DHomo2D_FFT)
	ADD_NEKTAR_TEST(UnsteadyAdvection_WDG_3DHomo1D_FFT)
        ADD_NEKTAR_TEST(UnsteadyAdvection_FRDG_3DHomo1D_FFT)
        ADD_NEKTAR_TEST(UnsteadyAdvection_FRSD_3DHomo1D_FFT)
        ADD_NEKTAR_TEST(UnsteadyAdvection_FRHU_3DHomo1D_FFT)
	ADD_NEKTAR_TEST(UnsteadyDiffusion_LDG_3DHomo1D_FFT)
        ADD_NEKTAR_TEST(UnsteadyDiffusion_LFRDG_3DHomo1D_FFT)
        ADD_NEKTAR_TEST(UnsteadyDiffusion_LFRSD_3DHomo1D_FFT)
        ADD_NEKTAR_TEST(UnsteadyDiffusion_LFRHU_3DHomo1D_FFT)
        ADD_NEKTAR_TEST(UnsteadyAdvectionDiffusion_WeakDG_LDG_3DHomo1D_FFT)
        ADD_NEKTAR_TEST(UnsteadyAdvectionDiffusion_FRDG_LFRDG_3DHomo1D_FFT)
        ADD_NEKTAR_TEST(UnsteadyAdvectionDiffusion_FRSD_LFRSD_3DHomo1D_FFT)
        ADD_NEKTAR_TEST(UnsteadyAdvectionDiffusion_FRHU_LFRHU_3DHomo1D_FFT)
    ENDIF (NEKTAR_USE_FFTW)

    IF (NEKTAR_USE_MPI)
        ADD_NEKTAR_TEST_LENGTHY(Advection3D_m12_DG_hex_par)
        ADD_NEKTAR_TEST_LENGTHY(Advection3D_m12_DG_prism_par)
        ADD_NEKTAR_TEST_LENGTHY(Advection3D_m12_DG_tet_par)
	ADD_NEKTAR_TEST_LENGTHY(Advection3D_m12_DG_hex_VarP_par)
	ADD_NEKTAR_TEST_LENGTHY(Advection3D_m12_DG_tet_VarP_par)
	ADD_NEKTAR_TEST_LENGTHY(Advection3D_m12_DG_prism_VarP_par)
        ADD_NEKTAR_TEST(Advection3D_m12_DG_hex_periodic_par)
        ADD_NEKTAR_TEST_LENGTHY(ImDiffusion_Quad_Periodic_m7_par)
        ADD_NEKTAR_TEST(ImDiffusion_Hex_Periodic_m5_par)
        ADD_NEKTAR_TEST(Helmholtz3D_CubePeriodic_par)
        ADD_NEKTAR_TEST(Helmholtz3D_CubeDirichlet_par)
        ADD_NEKTAR_TEST(Helmholtz3D_CubePeriodic_RotateFace_par)	
	ADD_NEKTAR_TEST(Advection2D_m12_DG_quad_VarP_par)
	ADD_NEKTAR_TEST(Advection2D_m12_DG_tri_VarP_par)
    ENDIF (NEKTAR_USE_MPI)
ENDIF( NEKTAR_SOLVER_ADR )<|MERGE_RESOLUTION|>--- conflicted
+++ resolved
@@ -4,19 +4,6 @@
 
 IF( NEKTAR_SOLVER_ADR )
     SET(ADRSolverSource 
-<<<<<<< HEAD
-        ./ADRSolver.cpp 
-        ./EquationSystems/Laplace.cpp
-        ./EquationSystems/Poisson.cpp       
-        ./EquationSystems/Helmholtz.cpp
-        ./EquationSystems/SteadyAdvectionDiffusion.cpp
-        ./EquationSystems/SteadyAdvectionDiffusionReaction.cpp
-        ./EquationSystems/UnsteadyAdvection.cpp
-        ./EquationSystems/UnsteadyDiffusion.cpp
-        ./EquationSystems/UnsteadyAdvectionDiffusion.cpp
-        ./EquationSystems/UnsteadyInviscidBurger.cpp
-        ./EquationSystems/EigenValuesAdvection.cpp)
-=======
        ./ADRSolver.cpp 
        ./EquationSystems/Laplace.cpp
        ./EquationSystems/Poisson.cpp       
@@ -28,9 +15,7 @@
        ./EquationSystems/UnsteadyAdvectionDiffusion.cpp
        ./EquationSystems/UnsteadyInviscidBurger.cpp
        ./EquationSystems/UnsteadyViscousBurgers.cpp
-      #./EquationSystems/CFLtester.cpp
        ./EquationSystems/EigenValuesAdvection.cpp)
->>>>>>> e73317fd
 
     ADD_SOLVER_EXECUTABLE(ADRSolver SOURCES ${ADRSolverSource})
     FINALISE_CPACK_COMPONENT(adrsolver DESCRIPTION "Nektar++ ADRSolver")
