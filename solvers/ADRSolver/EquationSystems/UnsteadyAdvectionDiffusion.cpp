--- conflicted
+++ resolved
@@ -253,15 +253,9 @@
             outarrayDiff[i] = Array<OneD, NekDouble>(nSolutionPts, 0.0);
         }
         
-<<<<<<< HEAD
-        // RHS computation using the advection base class
-        m_advection->Advect(nVariables, m_fields, m_velocity, 
-                            inarray, outarray);
-=======
         // RHS computation using the new advection base class
         m_advObject->Advect(nVariables, m_fields, m_velocity,
                             inarray, outarray, time);
->>>>>>> 80f3182c
         
         // Negate the RHS
         for (int i = 0; i < nVariables; ++i)
