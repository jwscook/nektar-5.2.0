///////////////////////////////////////////////////////////////////////////////
//
// File UnsteadyDiffusion.cpp
//
// For more information, please see: http://www.nektar.info
//
// The MIT License
//
// Copyright (c) 2006 Division of Applied Mathematics, Brown University (USA),
// Department of Aeronautics, Imperial College London (UK), and Scientific
// Computing and Imaging Institute, University of Utah (USA).
//
// License for the specific language governing rights and limitations under
// Permission is hereby granted, free of charge, to any person obtaining a
// copy of this software and associated documentation files (the "Software"),
// to deal in the Software without restriction, including without limitation
// the rights to use, copy, modify, merge, publish, distribute, sublicense,
// and/or sell copies of the Software, and to permit persons to whom the
// Software is furnished to do so, subject to the following conditions:
//
// The above copyright notice and this permission notice shall be included
// in all copies or substantial portions of the Software.
//
// THE SOFTWARE IS PROVIDED "AS IS", WITHOUT WARRANTY OF ANY KIND, EXPRESS
// OR IMPLIED, INCLUDING BUT NOT LIMITED TO THE WARRANTIES OF MERCHANTABILITY,
// FITNESS FOR A PARTICULAR PURPOSE AND NONINFRINGEMENT. IN NO EVENT SHALL
// THE AUTHORS OR COPYRIGHT HOLDERS BE LIABLE FOR ANY CLAIM, DAMAGES OR OTHER
// LIABILITY, WHETHER IN AN ACTION OF CONTRACT, TORT OR OTHERWISE, ARISING
// FROM, OUT OF OR IN CONNECTION WITH THE SOFTWARE OR THE USE OR OTHER
// DEALINGS IN THE SOFTWARE.
//
// Description: Unsteady diffusion solve routines
//
///////////////////////////////////////////////////////////////////////////////

#include <ADRSolver/EquationSystems/UnsteadyDiffusion.h>
#include <iostream>
#include <iomanip>

namespace Nektar
{
    string UnsteadyDiffusion::className = GetEquationSystemFactory().RegisterCreatorFunction("UnsteadyDiffusion", UnsteadyDiffusion::create);

    UnsteadyDiffusion::UnsteadyDiffusion(
            const LibUtilities::SessionReaderSharedPtr& pSession)
        : UnsteadySystem(pSession)
    {
    }

    /**
     * @brief Initialisation object for the unsteady diffusion problem.
     */
    void UnsteadyDiffusion::v_InitObject()
    {
        UnsteadySystem::v_InitObject();

        m_session->LoadParameter("wavefreq",   m_waveFreq, 0.0);
        m_session->LoadParameter("epsilon",    m_epsilon,  0.0);

<<<<<<< HEAD
        m_session->MatchSolverInfo("SpectralVanishingViscosity","True",m_useSpecVanVisc,false);
        if(m_useSpecVanVisc)
        {
            m_session->LoadParameter("SVVCutoffRatio",m_sVVCutoffRatio,0.75);
            m_session->LoadParameter("SVVDiffCoeff",m_sVVDiffCoeff,0.1);
        }

        int nq = m_fields[0]->GetNpoints();
=======
        int npoints = m_fields[0]->GetNpoints();
>>>>>>> e51ed6fd
        if(m_session->DefinesParameter("d00"))
        {
            m_varcoeff[StdRegions::eVarCoeffD00]
            = Array<OneD, NekDouble>(npoints, m_session->GetParameter("d00"));
        }
        if(m_session->DefinesParameter("d11"))
        {
            m_varcoeff[StdRegions::eVarCoeffD11]
            = Array<OneD, NekDouble>(npoints, m_session->GetParameter("d11"));
        }
        if(m_session->DefinesParameter("d22"))
        {
            m_varcoeff[StdRegions::eVarCoeffD22]
            = Array<OneD, NekDouble>(npoints, m_session->GetParameter("d22"));
        }

        switch (m_projectionType)
        {
            case MultiRegions::eDiscontinuous:
            {
                string diffName;
        
                m_session->LoadSolverInfo("DiffusionType", diffName, "LDG");
                m_diffusion = SolverUtils::GetDiffusionFactory().CreateInstance(diffName, diffName);
                m_diffusion->SetFluxVector(&UnsteadyDiffusion::GetFluxVector, this);
                m_diffusion->InitObject(m_session);
                break;
            }
        
            case MultiRegions::eGalerkin:
            case MultiRegions::eMixed_CG_Discontinuous:
            {
                // In case of Galerkin explicit diffusion gives an error
                if (m_explicitDiffusion)
                {
                    ASSERTL0(false, "Explicit Galerkin diffusion not set up.");
                }
                // In case of Galerkin implicit diffusion: do nothing
            }
        }
        
        
        if (m_explicitDiffusion)
        {
            m_ode.DefineOdeRhs    (&UnsteadyDiffusion::DoOdeRhs,        this);
            m_ode.DefineProjection(&UnsteadyDiffusion::DoOdeProjection, this);
        }
        else
        {
            m_ode.DefineImplicitSolve(
                                &UnsteadyDiffusion::DoImplicitSolve, this);
        }
    }

    /**
     * @brief Unsteady diffusion problem destructor.
     */
    UnsteadyDiffusion::~UnsteadyDiffusion()
    {
    }

    /* @brief Compute the right-hand side for the unsteady diffusion problem.
     * 
     * @param inarray    Given fields.
     * @param outarray   Calculated solution.
     * @param time       Time.
     */
    void UnsteadyDiffusion::DoOdeRhs(
        const Array<OneD, const  Array<OneD, NekDouble> > &inarray,
              Array<OneD,        Array<OneD, NekDouble> > &outarray,
        const NekDouble time)
    {
        // Counter variable
        int i;
        
        // Number of fields (variables of the problem)
        int nVariables = inarray.num_elements();
        
        // Number of solution points
        int nSolutionPts = GetNpoints();
        
        // RHS computation using the new advection base class
        m_diffusion->Diffuse(nVariables, 
                             m_fields, 
                             inarray, 
                             outarray);
    }

    /**
     * @brief Compute the projection for the unsteady diffusion problem.
     * 
     * @param inarray    Given fields.
     * @param outarray   Calculated solution.
     * @param time       Time.
     */
    void UnsteadyDiffusion::DoOdeProjection(
        const Array<OneD, const Array<OneD, NekDouble> > &inarray,
              Array<OneD,       Array<OneD, NekDouble> > &outarray,
        const NekDouble time)
    {
        int i;
        int nvariables = inarray.num_elements();
        SetBoundaryConditions(time);

        switch(m_projectionType)
        {
            case MultiRegions::eDiscontinuous:
            {
                // Just copy over array
                int npoints = GetNpoints();

                for(i = 0; i < nvariables; ++i)
                {
                    Vmath::Vcopy(npoints, inarray[i], 1, outarray[i], 1);
                }
                break;
            }
            case MultiRegions::eGalerkin:
            case MultiRegions::eMixed_CG_Discontinuous:
            {
                Array<OneD, NekDouble> coeffs(m_fields[0]->GetNcoeffs());

                for(i = 0; i < nvariables; ++i)
                {
                    m_fields[i]->FwdTrans(inarray[i], coeffs);
                    m_fields[i]->BwdTrans_IterPerExp(coeffs, outarray[i]);
                }
                break;
            }
            default:
            {
                ASSERTL0(false, "Unknown projection scheme");
                break;
            }
        }
    }
    
    /** 
     * @brief Implicit solution of the unsteady diffusion problem.
     */
    void UnsteadyDiffusion::DoImplicitSolve(
        const Array<OneD, const Array<OneD, NekDouble> > &inarray,
              Array<OneD,       Array<OneD, NekDouble> > &outarray,
        const NekDouble time,
        const NekDouble lambda)
    {
        StdRegions::ConstFactorMap factors;
<<<<<<< HEAD
        factors[StdRegions::eFactorLambda] = 1.0/lambda/m_epsilon;
        factors[StdRegions::eFactorTau] = 1.0;

        if(m_useSpecVanVisc)
        {
            factors[StdRegions::eFactorSVVCutoffRatio] = m_sVVCutoffRatio;
            factors[StdRegions::eFactorSVVDiffCoeff]   = m_sVVDiffCoeff/m_epsilon;
        }

=======
        int nvariables = inarray.num_elements();
        int npoints    = m_fields[0]->GetNpoints();
        factors[StdRegions::eFactorLambda] = 1.0 / lambda / m_epsilon;
        factors[StdRegions::eFactorTau]    = 1.0;
        
>>>>>>> e51ed6fd
        // We solve ( \nabla^2 - HHlambda ) Y[i] = rhs [i]
        // inarray = input: \hat{rhs} -> output: \hat{Y}
        // outarray = output: nabla^2 \hat{Y}
        // where \hat = modal coeffs
        for (int i = 0; i < nvariables; ++i)
        {
            // Multiply 1.0/timestep/lambda
            Vmath::Smul(npoints, 
                        -factors[StdRegions::eFactorLambda], 
                        inarray[i], 1, 
                        m_fields[i]->UpdatePhys(), 1);
            
            // Solve a system of equations with Helmholtz solver
            m_fields[i]->HelmSolve(m_fields[i]->GetPhys(),
                                   m_fields[i]->UpdateCoeffs(), 
                                   NullFlagList, 
                                   factors, 
                                   m_varcoeff);
            
            m_fields[i]->BwdTrans(m_fields[i]->GetCoeffs(), 
                                  m_fields[i]->UpdatePhys());
            
            m_fields[i]->SetPhysState(false);
            
            // The solution is Y[i]
            outarray[i] = m_fields[i]->GetPhys();
        }
    }
    
    /** 
     * @brief Return the flux vector for the unsteady diffusion problem.
     */
    void UnsteadyDiffusion::GetFluxVector(
        const int i, 
        const int j,
        const Array<OneD, Array<OneD, NekDouble> > &physfield,
              Array<OneD, Array<OneD, NekDouble> > &derivatives,
              Array<OneD, Array<OneD, NekDouble> > &flux)
    {
        for(int k = 0; k < flux.num_elements(); ++k)
        {
            Vmath::Zero(GetNpoints(), flux[k], 1);
        }
        Vmath::Vcopy(GetNpoints(), physfield[i], 1, flux[j], 1);
    }
<<<<<<< HEAD

    void UnsteadyDiffusion::v_PrintSummary(std::ostream &out)
    {

        UnsteadySystem::v_PrintSummary(out);
        if(m_useSpecVanVisc)
        {
            out << "\tSpecVanVis      : True (cut off ratio = " << m_sVVCutoffRatio << ", diff coeff = "<< m_sVVDiffCoeff << ")"<< endl;
        }
    }
=======
>>>>>>> e51ed6fd
}<|MERGE_RESOLUTION|>--- conflicted
+++ resolved
@@ -57,7 +57,6 @@
         m_session->LoadParameter("wavefreq",   m_waveFreq, 0.0);
         m_session->LoadParameter("epsilon",    m_epsilon,  0.0);
 
-<<<<<<< HEAD
         m_session->MatchSolverInfo("SpectralVanishingViscosity","True",m_useSpecVanVisc,false);
         if(m_useSpecVanVisc)
         {
@@ -65,10 +64,8 @@
             m_session->LoadParameter("SVVDiffCoeff",m_sVVDiffCoeff,0.1);
         }
 
-        int nq = m_fields[0]->GetNpoints();
-=======
         int npoints = m_fields[0]->GetNpoints();
->>>>>>> e51ed6fd
+
         if(m_session->DefinesParameter("d00"))
         {
             m_varcoeff[StdRegions::eVarCoeffD00]
@@ -216,7 +213,6 @@
         const NekDouble lambda)
     {
         StdRegions::ConstFactorMap factors;
-<<<<<<< HEAD
         factors[StdRegions::eFactorLambda] = 1.0/lambda/m_epsilon;
         factors[StdRegions::eFactorTau] = 1.0;
 
@@ -226,13 +222,6 @@
             factors[StdRegions::eFactorSVVDiffCoeff]   = m_sVVDiffCoeff/m_epsilon;
         }
 
-=======
-        int nvariables = inarray.num_elements();
-        int npoints    = m_fields[0]->GetNpoints();
-        factors[StdRegions::eFactorLambda] = 1.0 / lambda / m_epsilon;
-        factors[StdRegions::eFactorTau]    = 1.0;
-        
->>>>>>> e51ed6fd
         // We solve ( \nabla^2 - HHlambda ) Y[i] = rhs [i]
         // inarray = input: \hat{rhs} -> output: \hat{Y}
         // outarray = output: nabla^2 \hat{Y}
@@ -278,7 +267,6 @@
         }
         Vmath::Vcopy(GetNpoints(), physfield[i], 1, flux[j], 1);
     }
-<<<<<<< HEAD
 
     void UnsteadyDiffusion::v_PrintSummary(std::ostream &out)
     {
@@ -289,6 +277,4 @@
             out << "\tSpecVanVis      : True (cut off ratio = " << m_sVVCutoffRatio << ", diff coeff = "<< m_sVVDiffCoeff << ")"<< endl;
         }
     }
-=======
->>>>>>> e51ed6fd
 }