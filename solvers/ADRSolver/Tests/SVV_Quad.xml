<?xml version="1.0" encoding="utf-8" ?>
<NEKTAR>
    <GEOMETRY DIM="2" SPACE="2">
        <VERTEX>
            <V ID="0">0.00000000e+00 2.00000000e+00 0.00000000e+00</V>
            <V ID="1">0.00000000e+00 1.50000000e+00 0.00000000e+00</V>
            <V ID="2">5.00000000e-01 1.50000000e+00 0.00000000e+00</V>
            <V ID="3">5.00000000e-01 2.00000000e+00 0.00000000e+00</V>
            <V ID="4">1.00000000e+00 1.50000000e+00 0.00000000e+00</V>
            <V ID="5">1.00000000e+00 2.00000000e+00 0.00000000e+00</V>
            <V ID="6">1.50000000e+00 1.50000000e+00 0.00000000e+00</V>
            <V ID="7">1.50000000e+00 2.00000000e+00 0.00000000e+00</V>
            <V ID="8">2.00000000e+00 1.50000000e+00 0.00000000e+00</V>
            <V ID="9">2.00000000e+00 2.00000000e+00 0.00000000e+00</V>
            <V ID="10">0.00000000e+00 1.00000000e+00 0.00000000e+00</V>
            <V ID="11">5.00000000e-01 1.00000000e+00 0.00000000e+00</V>
            <V ID="12">1.00000000e+00 1.00000000e+00 0.00000000e+00</V>
            <V ID="13">1.50000000e+00 1.00000000e+00 0.00000000e+00</V>
            <V ID="14">2.00000000e+00 1.00000000e+00 0.00000000e+00</V>
            <V ID="15">0.00000000e+00 5.00000000e-01 0.00000000e+00</V>
            <V ID="16">5.00000000e-01 5.00000000e-01 0.00000000e+00</V>
            <V ID="17">1.00000000e+00 5.00000000e-01 0.00000000e+00</V>
            <V ID="18">1.50000000e+00 5.00000000e-01 0.00000000e+00</V>
            <V ID="19">2.00000000e+00 5.00000000e-01 0.00000000e+00</V>
            <V ID="20">0.00000000e+00 0.00000000e+00 0.00000000e+00</V>
            <V ID="21">5.00000000e-01 0.00000000e+00 0.00000000e+00</V>
            <V ID="22">1.00000000e+00 0.00000000e+00 0.00000000e+00</V>
            <V ID="23">1.50000000e+00 0.00000000e+00 0.00000000e+00</V>
            <V ID="24">2.00000000e+00 0.00000000e+00 0.00000000e+00</V>
        </VERTEX>
        <EDGE>
            <E ID="0">    0  1   </E>
            <E ID="1">    1  2   </E>
            <E ID="2">    2  3   </E>
            <E ID="3">    3  0   </E>
            <E ID="4">    2  4   </E>
            <E ID="5">    4  5   </E>
            <E ID="6">    5  3   </E>
            <E ID="7">    4  6   </E>
            <E ID="8">    6  7   </E>
            <E ID="9">    7  5   </E>
            <E ID="10">    6  8   </E>
            <E ID="11">    8  9   </E>
            <E ID="12">    9  7   </E>
            <E ID="13">    1  10   </E>
            <E ID="14">   10  11   </E>
            <E ID="15">   11  2   </E>
            <E ID="16">   11  12   </E>
            <E ID="17">   12  4   </E>
            <E ID="18">   12  13   </E>
            <E ID="19">   13  6   </E>
            <E ID="20">   13  14   </E>
            <E ID="21">   14  8   </E>
            <E ID="22">   10  15   </E>
            <E ID="23">   15  16   </E>
            <E ID="24">   16  11   </E>
            <E ID="25">   16  17   </E>
            <E ID="26">   17  12   </E>
            <E ID="27">   17  18   </E>
            <E ID="28">   18  13   </E>
            <E ID="29">   18  19   </E>
            <E ID="30">   19  14   </E>
            <E ID="31">   15  20   </E>
            <E ID="32">   20  21   </E>
            <E ID="33">   21  16   </E>
            <E ID="34">   21  22   </E>
            <E ID="35">   22  17   </E>
            <E ID="36">   22  23   </E>
            <E ID="37">   23  18   </E>
            <E ID="38">   23  24   </E>
            <E ID="39">   24  19   </E>
        </EDGE>
        <ELEMENT>
            <Q ID="0">    0     1     2     3 </Q>
            <Q ID="1">    2     4     5     6 </Q>
            <Q ID="2">    5     7     8     9 </Q>
            <Q ID="3">    8    10    11    12 </Q>
            <Q ID="4">   13    14    15     1 </Q>
            <Q ID="5">   15    16    17     4 </Q>
            <Q ID="6">   17    18    19     7 </Q>
            <Q ID="7">   19    20    21    10 </Q>
            <Q ID="8">   22    23    24    14 </Q>
            <Q ID="9">   24    25    26    16 </Q>
            <Q ID="10">   26    27    28    18 </Q>
            <Q ID="11">   28    29    30    20 </Q>
            <Q ID="12">   31    32    33    23 </Q>
            <Q ID="13">   33    34    35    25 </Q>
            <Q ID="14">   35    36    37    27 </Q>
            <Q ID="15">   37    38    39    29 </Q>
        </ELEMENT>
        <COMPOSITE>
            <C ID="1"> Q[0-15] </C>
            <C ID="100"> E[32,34,36,38] </C>
            <C ID="200"> E[11,21,30,39] </C>
            <C ID="300"> E[3,6,9,12] </C>
            <C ID="400"> E[0,13,22,31] </C>
        </COMPOSITE>
        <DOMAIN> C[1] </DOMAIN>
    </GEOMETRY>
    <EXPANSIONS>
<<<<<<< HEAD
        <E COMPOSITE="C[1]" NUMMODES="10" TYPE="MODIFIED" FIELDS="u" />
=======
        <E COMPOSITE="C[1]" NUMMODES="8" TYPE="MODIFIED" FIELDS="u" />
>>>>>>> d6e40656
    </EXPANSIONS>
    <CONDITIONS>
        <PARAMETERS>
            <P> FinTime         = 1.0                       </P>
            <P> TimeStep        = 0.01                    </P>
            <P> NumSteps        = FinTime/TimeStep          </P>
            <P> IO_CheckSteps   = 100                        </P>
            <P> IO_InfoSteps    = 100                        </P>
            <P> epsilon         = 1e-5                   </P>
            <P> wavefreq        = PI                        </P>
            <P> a               = 0.01                      </P>
            <P> x0              = 0.65                      </P>
            <P> y0              = 0.70                      </P>
            <P> SVVCutoffRatio  = 0.4                      </P>
            <P> SVVDiffCoeff    = 0.3                       </P>
        </PARAMETERS>
        
        <VARIABLES>
            <V ID="0"> u </V>
        </VARIABLES>
        
        <BOUNDARYREGIONS>
            <B ID="0"> C[100] </B>    <!-- Bottom    -->
            <B ID="1"> C[200] </B>    <!-- Out      -->
            <B ID="2"> C[400] </B>    <!-- In   -->
            <B ID="3"> C[300] </B>    <!-- Top  -->
        </BOUNDARYREGIONS>
        
        
        <BOUNDARYCONDITIONS>
            <REGION REF="0">
                <P VAR="u" VALUE="[3]" />
            </REGION>

            <REGION REF="1">
                <P VAR="u" VALUE="[2]" />
            </REGION>

            <REGION REF="2">
                <P VAR="u" VALUE="[1]" />
            </REGION>
            
            <REGION REF="3">
                <P VAR="u" VALUE="[0]" />
            </REGION>
        </BOUNDARYCONDITIONS>
        
        <SOLVERINFO>
            <I PROPERTY="EQTYPE"                     VALUE="UnsteadyDiffusion" />
            <I PROPERTY="Projection"                 VALUE="Continuous" />
            <I PROPERTY="DiffusionAdvancement"       VALUE="Implicit" />
            <I PROPERTY="TimeIntegrationMethod"      VALUE="DIRKOrder3" />
            <I PROPERTY="SpectralVanishingViscosity" VALUE="True" />
        </SOLVERINFO>
        
        <FUNCTION NAME="InitialConditions">
            <E VAR="u" VALUE="sin(wavefreq*x)*sin(wavefreq*y)" />
        </FUNCTION>
        <FUNCTION NAME="ExactSolution">
            <E VAR="u"
            VALUE="exp(-epsilon*2*wavefreq*wavefreq*FinTime)*sin(wavefreq*x)*sin(wavefreq*y)" />
        </FUNCTION>
        
        
    </CONDITIONS>
</NEKTAR><|MERGE_RESOLUTION|>--- conflicted
+++ resolved
@@ -98,11 +98,7 @@
         <DOMAIN> C[1] </DOMAIN>
     </GEOMETRY>
     <EXPANSIONS>
-<<<<<<< HEAD
-        <E COMPOSITE="C[1]" NUMMODES="10" TYPE="MODIFIED" FIELDS="u" />
-=======
         <E COMPOSITE="C[1]" NUMMODES="8" TYPE="MODIFIED" FIELDS="u" />
->>>>>>> d6e40656
     </EXPANSIONS>
     <CONDITIONS>
         <PARAMETERS>
