///////////////////////////////////////////////////////////////////////////////
//
// File ShallowWaterSystem.cpp
//
// For more information, please see: http://www.nektar.info
//
// The MIT License
//
// Copyright (c) 2006 Division of Applied Mathematics, Brown University (USA),
// Department of Aeronautics, Imperial College London (UK), and Scientific
// Computing and Imaging Institute, University of Utah (USA).
//
// Permission is hereby granted, free of charge, to any person obtaining a
// copy of this software and associated documentation files (the "Software"),
// to deal in the Software without restriction, including without limitation
// the rights to use, copy, modify, merge, publish, distribute, sublicense,
// and/or sell copies of the Software, and to permit persons to whom the
// Software is furnished to do so, subject to the following conditions:
//
// The above copyright notice and this permission notice shall be included
// in all copies or substantial portions of the Software.
//
// THE SOFTWARE IS PROVIDED "AS IS", WITHOUT WARRANTY OF ANY KIND, EXPRESS
// OR IMPLIED, INCLUDING BUT NOT LIMITED TO THE WARRANTIES OF MERCHANTABILITY,
// FITNESS FOR A PARTICULAR PURPOSE AND NONINFRINGEMENT. IN NO EVENT SHALL
// THE AUTHORS OR COPYRIGHT HOLDERS BE LIABLE FOR ANY CLAIM, DAMAGES OR OTHER
// LIABILITY, WHETHER IN AN ACTION OF CONTRACT, TORT OR OTHERWISE, ARISING
// FROM, OUT OF OR IN CONNECTION WITH THE SOFTWARE OR THE USE OR OTHER
// DEALINGS IN THE SOFTWARE.
//
// Description: Generic timestepping for shallow water solvers
//
///////////////////////////////////////////////////////////////////////////////

#include <iostream>

#include <ShallowWaterSolver/EquationSystems/ShallowWaterSystem.h>

using namespace std;

namespace Nektar
{
    /**
     * @class ShallowWaterSystem
     *
     * Provides the underlying timestepping framework for shallow water flow solvers
     * including the general timestepping routines. This class is not intended
     * to be directly instantiated, but rather is a base class on which to
     * define shallow water solvers, e.g. SWE, Boussinesq, linear and nonlinear versions.
     *
     * For details on implementing unsteady solvers see
     * \ref sectionADRSolverModuleImplementation
     */

    /**
     * Processes SolverInfo parameters from the session file and sets up
     * timestepping-specific code.
     * @param   pSession        Session object to read parameters from.
     */

   string ShallowWaterSystem::className =
        SolverUtils::GetEquationSystemFactory().RegisterCreatorFunction(
            "ShallowWaterSystem",
            ShallowWaterSystem::create,
            "Auxiliary functions for the shallow water system.");


    ShallowWaterSystem::ShallowWaterSystem(
        const LibUtilities::SessionReaderSharedPtr& pSession,
        const SpatialDomains::MeshGraphSharedPtr& pGraph)
        : UnsteadySystem(pSession, pGraph)
    {
    }

    void ShallowWaterSystem::v_InitObject()
    {
        UnsteadySystem::v_InitObject();

       	// if discontinuous Galerkin determine numerical flux to use
	if (m_projectionType == MultiRegions::eDiscontinuous)
	  {
	    ASSERTL0(m_session->DefinesSolverInfo("UPWINDTYPE"),
		     "No UPWINDTYPE defined in session.");
	  }

	 // Set up locations of velocity vector.
	 m_vecLocs = Array<OneD, Array<OneD, NekDouble> >(1);
	 m_vecLocs[0] = Array<OneD, NekDouble>(m_spacedim);
	 for (int i = 0; i < m_spacedim; ++i)
	 {
             m_vecLocs[0][i] = 1 + i;
	 }

 	// Load generic input parameters
        m_session->LoadParameter("IO_InfoSteps", m_infosteps, 0);

	// Load acceleration of gravity
	m_session->LoadParameter("Gravity", m_g, 9.81);

	// input/output in primitive variables
	m_primitive = true;

       	EvaluateWaterDepth();

	m_constantDepth = true;
	NekDouble depth = m_depth[0];
	for (int i = 0; i < GetTotPoints(); ++i)
        {
	    if (m_depth[i] != depth)
            {
		m_constantDepth = false;
		break;
            }
        }
        
	// Compute the bottom slopes
	int nq = GetTotPoints();
	if (m_constantDepth != true)
        {
	    m_bottomSlope = Array<OneD, Array<OneD, NekDouble> >(m_spacedim);
	    for (int i = 0; i < m_spacedim; ++i)
            {
		m_bottomSlope[i] = Array<OneD, NekDouble>(nq);
		m_fields[0]->PhysDeriv(MultiRegions::DirCartesianMap[i],
                                       m_depth,m_bottomSlope[i]);
		Vmath::Neg(nq,m_bottomSlope[i],1);
            }
        }
        
	EvaluateCoriolis();
    }


    /**
     *
     */
    ShallowWaterSystem::~ShallowWaterSystem()
    {
    }


    void ShallowWaterSystem::v_GenerateSummary(SolverUtils::SummaryList& s)
    {
        UnsteadySystem::v_GenerateSummary(s);
	if (m_constantDepth == true)
	  {
	    SolverUtils::AddSummaryItem(s, "Depth", "constant");
	  }
	else
	  {
	    SolverUtils::AddSummaryItem(s, "Depth", "variable");
	  }


    }

   void ShallowWaterSystem::v_PrimitiveToConservative()
  {
    ASSERTL0(false, "This function is not implemented for this equation.");
  }

  void ShallowWaterSystem::v_ConservativeToPrimitive()
  {
    ASSERTL0(false, "This function is not implemented for this equation.");
  }

  void ShallowWaterSystem::EvaluateWaterDepth(void)
  {
    GetFunction("WaterDepth")->Evaluate("d", m_depth);
  }


  void ShallowWaterSystem::EvaluateCoriolis(void)
  {
    GetFunction("Coriolis")->Evaluate("f", m_coriolis);
  }

  void ShallowWaterSystem::CopyBoundaryTrace(const Array<OneD, NekDouble>&Fwd, Array<OneD, NekDouble>&Bwd)
  {

    int cnt = 0;
    // loop over Boundary Regions
    for(int bcRegion = 0; bcRegion < m_fields[0]->GetBndConditions().size(); ++bcRegion)
      {
        if (m_fields[0]->GetBndConditions()[bcRegion]->GetBoundaryConditionType()
            == SpatialDomains::ePeriodic)
        {
            continue;
        }

	// Copy the forward trace of the field to the backward trace
        int e, id2, npts;

        for (e = 0; e < m_fields[0]->GetBndCondExpansions()[bcRegion]
                 ->GetExpSize(); ++e)
        {
            npts = m_fields[0]->GetBndCondExpansions()[bcRegion]->
                GetExp(e)->GetTotPoints();
            id2  = m_fields[0]->GetTrace()->GetPhys_Offset(
                        m_fields[0]->GetTraceMap()->
                                    GetBndCondIDToGlobalTraceID(cnt+e));
<<<<<<< HEAD
	
=======

>>>>>>> 81af24da
	    Vmath::Vcopy(npts, &Fwd[id2], 1, &Bwd[id2], 1);
	}

	cnt +=m_fields[0]->GetBndCondExpansions()[bcRegion]->GetExpSize();
      }
  }

}<|MERGE_RESOLUTION|>--- conflicted
+++ resolved
@@ -199,11 +199,7 @@
             id2  = m_fields[0]->GetTrace()->GetPhys_Offset(
                         m_fields[0]->GetTraceMap()->
                                     GetBndCondIDToGlobalTraceID(cnt+e));
-<<<<<<< HEAD
-	
-=======
-
->>>>>>> 81af24da
+
 	    Vmath::Vcopy(npts, &Fwd[id2], 1, &Bwd[id2], 1);
 	}
 
