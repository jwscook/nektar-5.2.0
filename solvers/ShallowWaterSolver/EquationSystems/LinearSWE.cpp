///////////////////////////////////////////////////////////////////////////////
//
// File LinearSWE.cpp
//
// For more information, please see: http://www.nektar.info
//
// The MIT License
//
// Copyright (c) 2006 Division of Applied Mathematics, Brown University (USA),
// Department of Aeronautics, Imperial College London (UK), and Scientific
// Computing and Imaging Institute, University of Utah (USA).
//
// License for the specific language governing rights and limitations under
// Permission is hereby granted, free of charge, to any person obtaining a
// copy of this software and associated documentation files (the "Software"),
// to deal in the Software without restriction, including without limitation
// the rights to use, copy, modify, merge, publish, distribute, sublicense,
// and/or sell copies of the Software, and to permit persons to whom the
// Software is furnished to do so, subject to the following conditions:
//
// The above copyright notice and this permission notice shall be included
// in all copies or substantial portions of the Software.
//
// THE SOFTWARE IS PROVIDED "AS IS", WITHOUT WARRANTY OF ANY KIND, EXPRESS
// OR IMPLIED, INCLUDING BUT NOT LIMITED TO THE WARRANTIES OF MERCHANTABILITY,
// FITNESS FOR A PARTICULAR PURPOSE AND NONINFRINGEMENT. IN NO EVENT SHALL
// THE AUTHORS OR COPYRIGHT HOLDERS BE LIABLE FOR ANY CLAIM, DAMAGES OR OTHER
// LIABILITY, WHETHER IN AN ACTION OF CONTRACT, TORT OR OTHERWISE, ARISING
// FROM, OUT OF OR IN CONNECTION WITH THE SOFTWARE OR THE USE OR OTHER
// DEALINGS IN THE SOFTWARE.
//
// Description: Linear Shallow water equations in primitive variables
//
///////////////////////////////////////////////////////////////////////////////

#include <iostream>
#include <iomanip>
#include <boost/algorithm/string.hpp>

#include <MultiRegions/AssemblyMap/AssemblyMapDG.h>
#include <ShallowWaterSolver/EquationSystems/LinearSWE.h>

namespace Nektar
{
  string LinearSWE::className = 
     SolverUtils::GetEquationSystemFactory().RegisterCreatorFunction(
	  "LinearSWE", LinearSWE::create, 
          "Linear shallow water equation in primitive variables.");
  
  LinearSWE::LinearSWE(
          const LibUtilities::SessionReaderSharedPtr& pSession)
    : ShallowWaterSystem(pSession)
  {
  }

  void LinearSWE::v_InitObject()
  {
      ShallowWaterSystem::v_InitObject();
      
    if (m_explicitAdvection)
      {
	m_ode.DefineOdeRhs     (&LinearSWE::DoOdeRhs,        this);
	m_ode.DefineProjection (&LinearSWE::DoOdeProjection, this);
      }
    else
      {
	ASSERTL0(false, "Implicit SWE not set up.");
      }

    // Type of advection class to be used
    switch(m_projectionType)
      {
	// Continuous field 
      case MultiRegions::eGalerkin:
	{
	  //  Do nothing 
	  break;
	}
	// Discontinuous field 
      case MultiRegions::eDiscontinuous:
	{
	  string advName;
	  string diffName;
	  string riemName;
          
	  //---------------------------------------------------------------
	  // Setting up advection and diffusion operators
	  // NB: diffusion not set up for SWE at the moment
	  //     but kept here for future use ...
	  m_session->LoadSolverInfo("AdvectionType", advName, "WeakDG");
	  // m_session->LoadSolverInfo("DiffusionType", diffName, "LDGEddy");
	  m_advection = SolverUtils::GetAdvectionFactory()
	    .CreateInstance(advName, advName);
	  // m_diffusion = SolverUtils::GetDiffusionFactory()
	  //                             .CreateInstance(diffName, diffName);
	  
	  m_advection->SetFluxVector(&LinearSWE::GetFluxVector, this);
	  // m_diffusion->SetFluxVectorNS(&ShallowWaterSystem::
	  //                                  GetEddyViscosityFluxVector, this); 
         
	  // Setting up Riemann solver for advection operator
	  m_session->LoadSolverInfo("UpwindType", riemName, "NoSolver");
	  if ((riemName == "LinearHLL") && (m_constantDepth != true))
	    {
	      ASSERTL0(false,"LinearHLL only valid for constant depth"); 
	    }
	  m_riemannSolver = SolverUtils::GetRiemannSolverFactory()
	    .CreateInstance(riemName);
         
       	  // Setting up upwind solver for diffusion operator
	  // m_riemannSolverLDG = SolverUtils::GetRiemannSolverFactory()
	  //                                 .CreateInstance("UpwindLDG");
	  
	  // Setting up parameters for advection operator Riemann solver 
	  m_riemannSolver->AddParam (
                                     "gravity",  
                                     &LinearSWE::GetGravity,   this);
	  m_riemannSolver->AddScalar(
                                     "velLoc", 
                                     &LinearSWE::GetVelLoc,  this);
	  m_riemannSolver->AddVector(
				     "N",
				     &LinearSWE::GetNormals, this);
	
	  // The numerical flux for linear SWE requires depth information
	  int nTracePointsTot = m_fields[0]->GetTrace()->GetTotPoints();
	  m_dFwd = Array<OneD, NekDouble>(nTracePointsTot);
	  m_dBwd = Array<OneD, NekDouble>(nTracePointsTot);
	  m_fields[0]->GetFwdBwdTracePhys(m_depth, m_dFwd, m_dBwd);
	  CopyBoundaryTrace(m_dFwd,m_dBwd);
	  m_riemannSolver->AddScalar(
				     "depthFwd",
				     &LinearSWE::GetDepthFwd, this);
	  m_riemannSolver->AddScalar(
				     "depthBwd",
				     &LinearSWE::GetDepthBwd, this);

	  // Setting up parameters for diffusion operator Riemann solver
	  // m_riemannSolverLDG->AddParam (
	  //                     "gravity",  
	  //                     &NonlinearSWE::GetGravity,   this);
	  // m_riemannSolverLDG->AddScalar(
	  //                     "velLoc", 
	  //                     &NonlinearSWE::GetVelLoc,  this);
	  // m_riemannSolverLDG->AddVector(
	  //                     "N",
	  //                     &NonlinearSWE::GetNormals, this);
          
	  // Concluding initialisation of advection / diffusion operators
	  m_advection->SetRiemannSolver   (m_riemannSolver);
	  //m_diffusion->SetRiemannSolver   (m_riemannSolverLDG);
	  m_advection->InitObject         (m_session, m_fields);
	  //m_diffusion->InitObject         (m_session, m_fields);
	  break;
	}
      default:
	{
	  ASSERTL0(false, "Unsupported projection type.");
	  break;
	}
      }
    

  }
  
  LinearSWE::~LinearSWE()
  {
    
  }
 
  // physarray contains the conservative variables
  void LinearSWE::AddCoriolis(const Array<OneD, const Array<OneD, NekDouble> > &physarray,
			      Array<OneD, Array<OneD, NekDouble> > &outarray)
  {
    
    int ncoeffs    = GetNcoeffs();
    int nq         = GetTotPoints();
    
    Array<OneD, NekDouble> tmp(nq);
    Array<OneD, NekDouble> mod(ncoeffs);
	
    switch(m_projectionType)
      {
      case MultiRegions::eDiscontinuous:
	{	  
	  // add to u equation
	  Vmath::Vmul(nq,m_coriolis,1,physarray[2],1,tmp,1);
	  m_fields[0]->IProductWRTBase(tmp,mod);
	  m_fields[0]->MultiplyByElmtInvMass(mod,mod);
	  m_fields[0]->BwdTrans(mod,tmp);
	  Vmath::Vadd(nq,tmp,1,outarray[1],1,outarray[1],1);
	   
	  // add to v equation
	  Vmath::Vmul(nq,m_coriolis,1,physarray[1],1,tmp,1);
	  Vmath::Neg(nq,tmp,1);
	  m_fields[0]->IProductWRTBase(tmp,mod);
	  m_fields[0]->MultiplyByElmtInvMass(mod,mod);
	  m_fields[0]->BwdTrans(mod,tmp);
	  Vmath::Vadd(nq,tmp,1,outarray[2],1,outarray[2],1);
	}
	break;
      case MultiRegions::eGalerkin:
      case MultiRegions::eMixed_CG_Discontinuous:
	{
	  // add to u equation
	  Vmath::Vmul(nq,m_coriolis,1,physarray[2],1,tmp,1);
	  Vmath::Vadd(nq,tmp,1,outarray[1],1,outarray[1],1);
	  
	  // add to v equation
	  Vmath::Vmul(nq,m_coriolis,1,physarray[1],1,tmp,1);
	  Vmath::Neg(nq,tmp,1);
	  Vmath::Vadd(nq,tmp,1,outarray[2],1,outarray[2],1);
	}
	break;
      default:
	ASSERTL0(false,"Unknown projection scheme for the NonlinearSWE");
	break;
      }


  }
  
  void LinearSWE::DoOdeRhs(const Array<OneD, const Array<OneD, NekDouble> >&inarray,  
			            Array<OneD,       Array<OneD, NekDouble> >&outarray, 
			      const NekDouble time) 
  {
    int i, j;
    int ndim       = m_spacedim;
    int nvariables = inarray.num_elements();
    int nq         = GetTotPoints();
  
    
    switch(m_projectionType)
      {
      case MultiRegions::eDiscontinuous:
	{
	 
	  //-------------------------------------------------------
	  // Compute the DG advection including the numerical flux
	  // by using SolverUtils/Advection 
	  // Input and output in physical space
	  Array<OneD, Array<OneD, NekDouble> > advVel;
	  
	  m_advection->Advect(nvariables, m_fields, advVel, inarray, outarray);
	  //-------------------------------------------------------
	  
	  
	  //-------------------------------------------------------
	  // negate the outarray since moving terms to the rhs
	  for(i = 0; i < nvariables; ++i)
	    {
	      Vmath::Neg(nq,outarray[i],1);
	    }
	  //-------------------------------------------------------
	  
	  
	  //-------------------------------------------------
	  // Add "source terms"
	  // Input and output in physical space
	  	  
	  // Coriolis forcing
	  if (m_coriolis.num_elements() != 0)
	    {
	      AddCoriolis(inarray,outarray);
	    }
	  //------------------------------------------------- 
	   
	}
	break;
      case MultiRegions::eGalerkin:
      case MultiRegions::eMixed_CG_Discontinuous:
	{
	
	  //-------------------------------------------------------
	  // Compute the fluxvector in physical space
	  Array<OneD, Array<OneD, Array<OneD, NekDouble> > > 
	    fluxvector(nvariables);
	  
	  for (i = 0; i < nvariables; ++i)
            {
	      fluxvector[i] = Array<OneD, Array<OneD, NekDouble> >(ndim);
	      for(j = 0; j < ndim; ++j)
                {
		  fluxvector[i][j] = Array<OneD, NekDouble>(nq);
                }
            }
	  
	  LinearSWE::GetFluxVector(inarray, fluxvector);
	  //-------------------------------------------------------

	  
	  //-------------------------------------------------------
	  // Take the derivative of the flux terms
	  // and negate the outarray since moving terms to the rhs
	  Array<OneD,NekDouble> tmp(nq);
	  Array<OneD, NekDouble>tmp1(nq);           
	  
	  for(i = 0; i < nvariables; ++i)
	    {
	      m_fields[i]->PhysDeriv(MultiRegions::DirCartesianMap[0],fluxvector[i][0],tmp);
	      m_fields[i]->PhysDeriv(MultiRegions::DirCartesianMap[1],fluxvector[i][1],tmp1);
	      Vmath::Vadd(nq,tmp,1,tmp1,1,outarray[i],1);
	      Vmath::Neg(nq,outarray[i],1);
	    }
	  
	  //-------------------------------------------------
	  // Add "source terms"
	  // Input and output in physical space
	  
	  // Coriolis forcing
	  if (m_coriolis.num_elements() != 0)
	    {
	      AddCoriolis(inarray,outarray);
	    }
	  //------------------------------------------------- 
	}
	break;
      default:
	ASSERTL0(false,"Unknown projection scheme for the NonlinearSWE");
	break;
      }
  }
 

  void LinearSWE::DoOdeProjection(const Array<OneD, const Array<OneD, NekDouble> >&inarray,
				           Array<OneD,       Array<OneD, NekDouble> >&outarray,
				     const NekDouble time)
  {
    int i;
    int nvariables = inarray.num_elements();
   
    
    switch(m_projectionType)
      {
      case MultiRegions::eDiscontinuous:
	{
	  
	  // Just copy over array
	  int npoints = GetNpoints();
	  
	  for(i = 0; i < nvariables; ++i)
	    {
	      Vmath::Vcopy(npoints, inarray[i], 1, outarray[i], 1);
	    }
	  SetBoundaryConditions(outarray, time);
	  break;
	}
      case MultiRegions::eGalerkin:
      case MultiRegions::eMixed_CG_Discontinuous:
	{
	  
	  EquationSystem::SetBoundaryConditions(time);
	  Array<OneD, NekDouble> coeffs(m_fields[0]->GetNcoeffs());
	  
	  for(i = 0; i < nvariables; ++i)
          {
              m_fields[i]->FwdTrans(inarray[i],coeffs);
	      m_fields[i]->BwdTrans_IterPerExp(coeffs,outarray[i]);
          }
	  break;
	}
      default:
	ASSERTL0(false,"Unknown projection scheme");
	break;
      }
  }
  

   //----------------------------------------------------
  void LinearSWE::SetBoundaryConditions(Array<OneD, Array<OneD, NekDouble> > &inarray, NekDouble time)
  {
    
    int nvariables = m_fields.num_elements();
    int cnt = 0;

    // loop over Boundary Regions
    for(int n = 0; n < m_fields[0]->GetBndConditions().num_elements(); ++n)
      {	
	
	// Wall Boundary Condition
	if (m_fields[0]->GetBndConditions()[n]->GetUserDefined() == 
	    SpatialDomains::eWall)
	  {
	    WallBoundary2D(n,cnt,inarray);
	  }
	
	// Time Dependent Boundary Condition (specified in meshfile)
	if (m_fields[0]->GetBndConditions()[n]->GetUserDefined() == 
	    SpatialDomains::eTimeDependent)
	  {
	    for (int i = 0; i < nvariables; ++i)
	      {
		m_fields[i]->EvaluateBoundaryConditions(time);
	      }
	  }
	cnt +=m_fields[0]->GetBndCondExpansions()[n]->GetExpSize();
      }
  }
  
  //----------------------------------------------------
  /**
     * @brief Wall boundary condition.
     */
    void LinearSWE::WallBoundary(
        int                                   bcRegion,
        int                                   cnt, 
        Array<OneD, Array<OneD, NekDouble> > &physarray)
    { 
        int i;
        int nTracePts = GetTraceTotPoints();
        int nvariables      = physarray.num_elements();
        
        // get physical values of the forward trace
        Array<OneD, Array<OneD, NekDouble> > Fwd(nvariables);
        for (i = 0; i < nvariables; ++i)
        {
            Fwd[i] = Array<OneD, NekDouble>(nTracePts);
            m_fields[i]->ExtractTracePhys(physarray[i], Fwd[i]);
        }
        
        // Adjust the physical values of the trace to take 
        // user defined boundaries into account
        int e, id1, id2, npts;
        
        for (e = 0; e < m_fields[0]->GetBndCondExpansions()[bcRegion]
                 ->GetExpSize(); ++e)
        {
            npts = m_fields[0]->GetBndCondExpansions()[bcRegion]->
                GetExp(e)->GetTotPoints();
            id1  = m_fields[0]->GetBndCondExpansions()[bcRegion]->
                GetPhys_Offset(e);
            id2  = m_fields[0]->GetTrace()->GetPhys_Offset(
                        m_fields[0]->GetTraceMap()->
                                    GetBndCondCoeffsToGlobalCoeffsMap(cnt+e));
            
            // For 2D/3D, define: v* = v - 2(v.n)n
            Array<OneD, NekDouble> tmp(npts, 0.0);

            // Calculate (v.n)
            for (i = 0; i < m_spacedim; ++i)
            {
                Vmath::Vvtvp(npts,
                             &Fwd[1+i][id2], 1,
                             &m_traceNormals[i][id2], 1,
                             &tmp[0], 1,
                             &tmp[0], 1);    
            }

            // Calculate 2.0(v.n)
            Vmath::Smul(npts, -2.0, &tmp[0], 1, &tmp[0], 1);
            
            // Calculate v* = v - 2.0(v.n)n
            for (i = 0; i < m_spacedim; ++i)
            {
                Vmath::Vvtvp(npts,
                             &tmp[0], 1,
                             &m_traceNormals[i][id2], 1,
                             &Fwd[1+i][id2], 1,
                             &Fwd[1+i][id2], 1);
            }
            
            // copy boundary adjusted values into the boundary expansion
            for (i = 0; i < nvariables; ++i)
            {
                Vmath::Vcopy(npts, &Fwd[i][id2], 1,
                             &(m_fields[i]->GetBndCondExpansions()[bcRegion]->
                             UpdatePhys())[id1], 1);
            }
        }
    }
    

  void LinearSWE::WallBoundary2D(int bcRegion, int cnt, Array<OneD, Array<OneD, NekDouble> > &physarray)
  { 

    int i;
    int nTraceNumPoints = GetTraceTotPoints();
    int nvariables      = physarray.num_elements();
    
    // get physical values of the forward trace
    Array<OneD, Array<OneD, NekDouble> > Fwd(nvariables);
    for (i = 0; i < nvariables; ++i)
      {
	Fwd[i] = Array<OneD, NekDouble>(nTraceNumPoints);
	m_fields[i]->ExtractTracePhys(physarray[i],Fwd[i]);
      }
    
    // Adjust the physical values of the trace to take 
    // user defined boundaries into account
    int e, id1, id2, npts;
    
    for(e = 0; e < m_fields[0]->GetBndCondExpansions()[bcRegion]->GetExpSize(); ++e)
      {
	npts = m_fields[0]->GetBndCondExpansions()[bcRegion]->GetExp(e)->GetNumPoints(0);
	id1  = m_fields[0]->GetBndCondExpansions()[bcRegion]->GetPhys_Offset(e) ;
	id2  = m_fields[0]->GetTrace()->GetPhys_Offset(m_fields[0]->GetTraceMap()->GetBndCondCoeffsToGlobalCoeffsMap(cnt+e));
	
	switch(m_expdim)
	  {
	  case 1:
	    {
	      // negate the forward flux
	      Vmath::Neg(npts,&Fwd[1][id2],1);	
	    }
	    break;
	  case 2:
	    {
	      Array<OneD, NekDouble> tmp_n(npts);
	      Array<OneD, NekDouble> tmp_t(npts);
	      
	      Vmath::Vmul(npts,&Fwd[1][id2],1,&m_traceNormals[0][id2],1,&tmp_n[0],1);
	      Vmath::Vvtvp(npts,&Fwd[2][id2],1,&m_traceNormals[1][id2],1,&tmp_n[0],1,&tmp_n[0],1);
	      
	      Vmath::Vmul(npts,&Fwd[1][id2],1,&m_traceNormals[1][id2],1,&tmp_t[0],1);
	      Vmath::Vvtvm(npts,&Fwd[2][id2],1,&m_traceNormals[0][id2],1,&tmp_t[0],1,&tmp_t[0],1);
	      
	      // negate the normal flux
	      Vmath::Neg(npts,tmp_n,1);		      
	      
	      // rotate back to Cartesian
	      Vmath::Vmul(npts,&tmp_t[0],1,&m_traceNormals[1][id2],1,&Fwd[1][id2],1);
	      Vmath::Vvtvm(npts,&tmp_n[0],1,&m_traceNormals[0][id2],1,&Fwd[1][id2],1,&Fwd[1][id2],1);
	      
	      Vmath::Vmul(npts,&tmp_t[0],1,&m_traceNormals[0][id2],1,&Fwd[2][id2],1);
	      Vmath::Vvtvp(npts,&tmp_n[0],1,&m_traceNormals[1][id2],1,&Fwd[2][id2],1,&Fwd[2][id2],1);
	    }
	    break;
	  case 3:
	    ASSERTL0(false,"3D not implemented for Shallow Water Equations");
	    break;
	  default:
	    ASSERTL0(false,"Illegal expansion dimension");
	  }

	

	// copy boundary adjusted values into the boundary expansion
	for (i = 0; i < nvariables; ++i)
	  {
	    Vmath::Vcopy(npts,&Fwd[i][id2], 1,&(m_fields[i]->GetBndCondExpansions()[bcRegion]->UpdatePhys())[id1],1);
	  }
      }
  }
  
    
  // Physfield in primitive Form
 void LinearSWE::GetFluxVector(
     const Array<OneD, const Array<OneD, NekDouble> > &physfield, 
           Array<OneD, Array<OneD, Array<OneD, NekDouble> > > &flux)
  {
    int i, j;
    int nq = m_fields[0]->GetTotPoints();
    
    NekDouble g = m_g;
   
    // Flux vector for the mass equation
    for (i = 0; i < m_spacedim; ++i)
      {
       	Vmath::Vmul(nq, m_depth, 1, physfield[i+1], 1, flux[0][i], 1);
      }
    
    // Put (g eta) in tmp
     Array<OneD, NekDouble> tmp(nq);
     Vmath::Smul(nq, g, physfield[0], 1, tmp, 1);
     
     // Flux vector for the momentum equations
     for (i = 0; i < m_spacedim; ++i)
       {
	 for (j = 0; j < m_spacedim; ++j)
	   {
	     // must zero fluxes as not initialised to zero in AdvectionWeakDG ... 
	     Vmath::Zero(nq, flux[i+1][j], 1);
	   }
            
	 // Add (g eta) to appropriate field
	 Vmath::Vadd(nq, flux[i+1][i], 1, tmp, 1, flux[i+1][i], 1);
       }

  }
  
  void LinearSWE::ConservativeToPrimitive(const Array<OneD, const Array<OneD, NekDouble> >&physin,
					      Array<OneD,       Array<OneD, NekDouble> >&physout)
  {
    int nq = GetTotPoints();
      
    if(physin.get() == physout.get())
      {
	// copy indata and work with tmp array
	Array<OneD, Array<OneD, NekDouble> >tmp(3);
	for (int i = 0; i < 3; ++i)
	  {
	    // deep copy
	    tmp[i] = Array<OneD, NekDouble>(nq);
	    Vmath::Vcopy(nq,physin[i],1,tmp[i],1);
	  }
	
	// \eta = h - d
	Vmath::Vsub(nq,tmp[0],1,m_depth,1,physout[0],1);
	
	// u = hu/h
	Vmath::Vdiv(nq,tmp[1],1,tmp[0],1,physout[1],1);
	
	// v = hv/ v
	Vmath::Vdiv(nq,tmp[2],1,tmp[0],1,physout[2],1);
      }
    else
      {
	// \eta = h - d
	Vmath::Vsub(nq,physin[0],1,m_depth,1,physout[0],1);
	
	// u = hu/h
	Vmath::Vdiv(nq,physin[1],1,physin[0],1,physout[1],1);
	
	// v = hv/ v
	Vmath::Vdiv(nq,physin[2],1,physin[0],1,physout[2],1);
      }
  }


   void LinearSWE::v_ConservativeToPrimitive( )
  {
    int nq = GetTotPoints();
    
    // u = hu/h
    Vmath::Vdiv(nq,m_fields[1]->GetPhys(),1,m_fields[0]->GetPhys(),1,m_fields[1]->UpdatePhys(),1);
	
    // v = hv/ v
    Vmath::Vdiv(nq,m_fields[2]->GetPhys(),1,m_fields[0]->GetPhys(),1,m_fields[2]->UpdatePhys(),1);

    // \eta = h - d
    Vmath::Vsub(nq,m_fields[0]->GetPhys(),1,m_depth,1,m_fields[0]->UpdatePhys(),1);
  }

  void LinearSWE::PrimitiveToConservative(const Array<OneD, const Array<OneD, NekDouble> >&physin,
					     Array<OneD,       Array<OneD, NekDouble> >&physout)
  {
    
    int nq = GetTotPoints();
    
    if(physin.get() == physout.get())
      {
	// copy indata and work with tmp array
	Array<OneD, Array<OneD, NekDouble> >tmp(3);
	for (int i = 0; i < 3; ++i)
	  {
	    // deep copy
	    tmp[i] = Array<OneD, NekDouble>(nq);
	    Vmath::Vcopy(nq,physin[i],1,tmp[i],1);
	  }
	
	// h = \eta + d
	Vmath::Vadd(nq,tmp[0],1,m_depth,1,physout[0],1);
	
	// hu = h * u
	Vmath::Vmul(nq,physout[0],1,tmp[1],1,physout[1],1);
	
	// hv = h * v
	Vmath::Vmul(nq,physout[0],1,tmp[2],1,physout[2],1);
      
      }
    else
      {
	// h = \eta + d
	Vmath::Vadd(nq,physin[0],1,m_depth,1,physout[0],1);
	
	// hu = h * u
	Vmath::Vmul(nq,physout[0],1,physin[1],1,physout[1],1);
	
	// hv = h * v
	Vmath::Vmul(nq,physout[0],1,physin[2],1,physout[2],1);
	
      }
     
  }

  void LinearSWE::v_PrimitiveToConservative( )
  {
    int nq = GetTotPoints();
    
    // h = \eta + d
    Vmath::Vadd(nq,m_fields[0]->GetPhys(),1,m_depth,1,m_fields[0]->UpdatePhys(),1);
    
    // hu = h * u
    Vmath::Vmul(nq,m_fields[0]->GetPhys(),1,m_fields[1]->GetPhys(),1,m_fields[1]->UpdatePhys(),1);
    
    // hv = h * v
    Vmath::Vmul(nq,m_fields[0]->GetPhys(),1,m_fields[2]->GetPhys(),1,m_fields[2]->UpdatePhys(),1);
  }


 /**
     * @brief Compute the velocity field \f$ \mathbf{v} \f$ given the momentum
     * \f$ h\mathbf{v} \f$.
     * 
     * @param physfield  Velocity field.
     * @param velocity   Velocity field.
     */
    void LinearSWE::GetVelocityVector(
        const Array<OneD, Array<OneD, NekDouble> > &physfield,
              Array<OneD, Array<OneD, NekDouble> > &velocity)
    {
        const int npts = physfield[0].num_elements();
        
        for (int i = 0; i < m_spacedim; ++i)
        {
            Vmath::Vcopy(npts, physfield[1+i], 1, velocity[i], 1);
        }
    }


<<<<<<< HEAD
 void LinearSWE::v_PrintSummary(std::ostream &out)
    {
        ShallowWaterSystem::v_PrintSummary(out);
=======
    void LinearSWE::v_GenerateSummary(SolverUtils::SummaryList& s)
    {
        ShallowWaterSystem::v_GenerateSummary(s);
>>>>>>> 5a20ed60
	if (m_session->DefinesSolverInfo("UpwindType"))
	  {
	    std::string UpwindType;
	    UpwindType = m_session->GetSolverInfo("UpwindType");
	    if (UpwindType == "LinearAverage")
	      {
<<<<<<< HEAD
		out << "\tRiemann Solver  : Linear Average" <<endl;
	      }
	    if (UpwindType == "LinearHLL")
	      {
		out << "\tRiemann Solver  : Linear HLL" <<endl;
	      }
	  }
	out << "\tVariables       : eta  should be in field[0]" <<endl;
	out << "\t                  u should be in field[1]" <<endl;
	out << "\t                  v should be in field[2]" <<endl;
=======
	        SolverUtils::AddSummaryItem(s, "Riemann Solver", "Linear Average");
	      }
	    if (UpwindType == "LinearHLL")
	      {
	        SolverUtils::AddSummaryItem(s, "Riemann Solver", "Linear HLL");
	      }
	  }
	SolverUtils::AddSummaryItem(s, "Variables", "eta  should be in field[0]");
	SolverUtils::AddSummaryItem(s, "",          "u    should be in field[1]");
	SolverUtils::AddSummaryItem(s, "",          "v    should be in field[2]");
>>>>>>> 5a20ed60
    }

} //end of namespace
<|MERGE_RESOLUTION|>--- conflicted
+++ resolved
@@ -708,33 +708,15 @@
     }
 
 
-<<<<<<< HEAD
- void LinearSWE::v_PrintSummary(std::ostream &out)
-    {
-        ShallowWaterSystem::v_PrintSummary(out);
-=======
     void LinearSWE::v_GenerateSummary(SolverUtils::SummaryList& s)
     {
         ShallowWaterSystem::v_GenerateSummary(s);
->>>>>>> 5a20ed60
 	if (m_session->DefinesSolverInfo("UpwindType"))
 	  {
 	    std::string UpwindType;
 	    UpwindType = m_session->GetSolverInfo("UpwindType");
 	    if (UpwindType == "LinearAverage")
 	      {
-<<<<<<< HEAD
-		out << "\tRiemann Solver  : Linear Average" <<endl;
-	      }
-	    if (UpwindType == "LinearHLL")
-	      {
-		out << "\tRiemann Solver  : Linear HLL" <<endl;
-	      }
-	  }
-	out << "\tVariables       : eta  should be in field[0]" <<endl;
-	out << "\t                  u should be in field[1]" <<endl;
-	out << "\t                  v should be in field[2]" <<endl;
-=======
 	        SolverUtils::AddSummaryItem(s, "Riemann Solver", "Linear Average");
 	      }
 	    if (UpwindType == "LinearHLL")
@@ -745,7 +727,6 @@
 	SolverUtils::AddSummaryItem(s, "Variables", "eta  should be in field[0]");
 	SolverUtils::AddSummaryItem(s, "",          "u    should be in field[1]");
 	SolverUtils::AddSummaryItem(s, "",          "v    should be in field[2]");
->>>>>>> 5a20ed60
     }
 
 } //end of namespace
